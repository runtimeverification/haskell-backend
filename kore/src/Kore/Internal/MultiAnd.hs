--- conflicted
+++ resolved
@@ -21,7 +21,6 @@
     , singleton
     , map
     , traverse
-    , fromPatternToTerms
     ) where
 
 import Prelude.Kore hiding
@@ -41,22 +40,12 @@
 import qualified GHC.Generics as GHC
 
 import Debug
-<<<<<<< HEAD
-import Kore.Internal.Pattern
-    ( Conditional (..)
-    , Pattern
-    )
-import qualified Kore.Internal.Pattern as Pattern
-=======
->>>>>>> 7b874906
 import Kore.Internal.Predicate
     ( Predicate
     , getMultiAndPredicate
     , makeAndPredicate
     , makeTruePredicate_
     )
-import qualified Kore.Internal.Predicate as Predicate
-import qualified Kore.Internal.Substitution as Substitution
 import Kore.Internal.TermLike
     ( TermLike
     , TermLikeF (..)
@@ -255,17 +244,4 @@
     -> MultiAnd child1
     -> f (MultiAnd child2)
 traverse f = fmap make . Traversable.traverse f . Foldable.toList
-{-# INLINE traverse #-}
-
-fromPatternToTerms
-    :: InternalVariable variable
-    => Pattern variable
-    -> MultiAnd (TermLike variable)
-fromPatternToTerms Conditional { term, predicate, substitution } =
-    fromTermLike term
-    <> fromTermLike (Predicate.unwrapPredicate predicate)
-    <> fromTermLike
-        ( Predicate.unwrapPredicate
-        . Substitution.toPredicate
-        $ substitution
-        )+{-# INLINE traverse #-}