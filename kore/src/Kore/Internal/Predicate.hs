--- conflicted
+++ resolved
@@ -63,15 +63,7 @@
 
 import Prelude.Kore
 
-<<<<<<< HEAD
-import Data.Containers.ListUtils
-    ( nubOrd
-=======
 import qualified Control.Comonad.Trans.Env as Env
-import Control.DeepSeq
-    ( NFData (rnf)
->>>>>>> b9965316
-    )
 import qualified Data.Bifunctor as Bifunctor
 import qualified Data.Either as Either
 import qualified Data.Foldable as Foldable
