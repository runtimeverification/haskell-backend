--- conflicted
+++ resolved
@@ -134,13 +134,7 @@
     simplifiedAttribute,
  )
 import qualified Kore.Internal.TermLike as TermLike
-<<<<<<< HEAD
-=======
-import Kore.Sort (
-    predicateSort,
- )
 import Kore.Substitute
->>>>>>> 776dc799
 import Kore.TopBottom (
     TopBottom (..),
  )
