--- conflicted
+++ resolved
@@ -21,11 +21,8 @@
         , OrF
         , TopF
         )
-<<<<<<< HEAD
-=======
     , unparseWithSort
     , unparse2WithSort
->>>>>>> 05491686
     , fromPredicate
     , fromPredicate_
     , makePredicate
@@ -267,7 +264,6 @@
             (Recursive.embed (attrs1 :< predF1))
             (Recursive.embed (attrs1 :< predF2))
         <|> diffPrecGeneric pred1 pred2
-<<<<<<< HEAD
 
 instance
     (Eq variable, Eq (PredicateF variable (Predicate variable)))
@@ -282,27 +278,10 @@
     (Ord variable, Ord (PredicateF variable (Predicate variable)))
     => Ord (Predicate variable)
   where
-=======
-
-instance
-    (Eq variable, Eq (PredicateF variable (Predicate variable)))
-    => Eq (Predicate variable)
-  where
-    (==)
-        (Recursive.project -> _ :< pat1)
-        (Recursive.project -> _ :< pat2)
-      = pat1 == pat2
-
-instance
-    (Ord variable, Ord (PredicateF variable (Predicate variable)))
-    => Ord (Predicate variable)
-  where
->>>>>>> 05491686
     compare
         (Recursive.project -> _ :< pat1)
         (Recursive.project -> _ :< pat2)
       = compare pat1 pat2
-<<<<<<< HEAD
 
 instance Hashable variable => Hashable (Predicate variable) where
     hashWithSalt salt (Recursive.project -> _ :< pat) = hashWithSalt salt pat
@@ -416,120 +395,6 @@
     isTop _ = False
     isBottom PredicateFalse = True
     isBottom _ = False
-=======
-
-instance Hashable variable => Hashable (Predicate variable) where
-    hashWithSalt salt (Recursive.project -> _ :< pat) = hashWithSalt salt pat
-    {-# INLINE hashWithSalt #-}
-
-instance NFData variable => NFData (Predicate variable) where
-    rnf (Recursive.project -> annotation :< pat) =
-        rnf annotation `seq` rnf pat
-
-instance InternalVariable variable => Pretty (Predicate variable) where
-    pretty = unparse . fromPredicate_
-
-instance InternalVariable variable => SQL.Column (Predicate variable) where
-    defineColumn = SQL.defineTextColumn
-    toColumn = SQL.toColumn . Pretty.renderText . Pretty.layoutOneLine . pretty
-
-type instance Base (Predicate variable) =
-    CofreeF (PredicateF variable) (PredicatePattern variable)
-
-
--- This instance implements all class functions for the Predicate newtype
--- because the their implementations for the inner type may be specialized.
-instance Recursive (Predicate variable) where
-    project = \(Predicate embedded) ->
-        case Recursive.project embedded of
-            Compose (Identity projected) -> Predicate <$> projected
-    {-# INLINE project #-}
-
-    -- This specialization is particularly important: The default implementation
-    -- of 'cata' in terms of 'project' would involve an extra call to 'fmap' at
-    -- every level of the tree due to the implementation of 'project' above.
-    cata alg = \(Predicate fixed) ->
-        Recursive.cata
-            (\(Compose (Identity base)) -> alg base)
-            fixed
-    {-# INLINE cata #-}
-
-    para alg = \(Predicate fixed) ->
-        Recursive.para
-            (\(Compose (Identity base)) ->
-                 alg (Bifunctor.first Predicate <$> base)
-            )
-            fixed
-    {-# INLINE para #-}
-
-    gpara dist alg = \(Predicate fixed) ->
-        Recursive.gpara
-            (\(Compose (Identity base)) -> Compose . Identity <$> dist base)
-            (\(Compose (Identity base)) -> alg (Env.local Predicate <$> base))
-            fixed
-    {-# INLINE gpara #-}
-
-    prepro pre alg = \(Predicate fixed) ->
-        Recursive.prepro
-            (\(Compose (Identity base)) -> (Compose . Identity) (pre base))
-            (\(Compose (Identity base)) -> alg base)
-            fixed
-    {-# INLINE prepro #-}
-
-    gprepro dist pre alg = \(Predicate fixed) ->
-        Recursive.gprepro
-            (\(Compose (Identity base)) -> Compose . Identity <$> dist base)
-            (\(Compose (Identity base)) -> (Compose . Identity) (pre base))
-            (\(Compose (Identity base)) -> alg base)
-            fixed
-    {-# INLINE gprepro #-}
-
--- This instance implements all class functions for the Predicate newtype
--- because the their implementations for the inner type may be specialized.
-instance Corecursive (Predicate variable) where
-    embed = \projected ->
-        (Predicate . Recursive.embed . Compose . Identity)
-            (getPredicate <$> projected)
-    {-# INLINE embed #-}
-
-    ana coalg = Predicate . ana0
-      where
-        ana0 =
-            Recursive.ana (Compose . Identity . coalg)
-    {-# INLINE ana #-}
-
-    apo coalg = Predicate . apo0
-      where
-        apo0 =
-            Recursive.apo
-                (\a ->
-                     (Compose . Identity)
-                        (Bifunctor.first getPredicate <$> coalg a)
-                )
-    {-# INLINE apo #-}
-
-    postpro post coalg = Predicate . postpro0
-      where
-        postpro0 =
-            Recursive.postpro
-                (\(Compose (Identity base)) -> (Compose . Identity) (post base))
-                (Compose . Identity . coalg)
-    {-# INLINE postpro #-}
-
-    gpostpro dist post coalg = Predicate . gpostpro0
-      where
-        gpostpro0 =
-            Recursive.gpostpro
-                (Compose . Identity . dist . (<$>) (runIdentity . getCompose))
-                (\(Compose (Identity base)) -> (Compose . Identity) (post base))
-                (Compose . Identity . coalg)
-    {-# INLINE gpostpro #-}
-
-instance TopBottom (Predicate variable) where
-    isTop PredicateTrue = True
-    isTop _ = False
-    isBottom PredicateFalse = True
-    isBottom _ = False
 
 unparseWithSort
     :: forall variable ann
@@ -551,7 +416,6 @@
     -> Predicate variable
     -> Pretty.Doc ann
 unparse2WithSort sort = unparse2 . fromPredicate sort
->>>>>>> 05491686
 
 {-|'PredicateFalse' is a pattern for matching 'bottom' predicates.
 -}
@@ -1035,15 +899,9 @@
         setSmp (p, Changed) = Left $ pure (p, Changed)
         setSmp (p, NotChanged) = Left $ pure
             (setSimplified oldSimplified p, NotChanged)
-<<<<<<< HEAD
 
         oldSimplified = APattern.simplifiedAttribute att
 
-=======
-
-        oldSimplified = APattern.simplifiedAttribute att
-
->>>>>>> 05491686
 isPredicate :: InternalVariable variable => TermLike variable -> Bool
 isPredicate = Either.isRight . makePredicate
 
