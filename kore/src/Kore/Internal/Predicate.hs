{- |
Copyright   : (c) Runtime Verification, 2018
License     : NCSA

-}

module Kore.Internal.Predicate
    ( Predicate -- Constructor not exported on purpose
    , PredicateF (..)
    , unparseWithSort
    , unparse2WithSort
    , fromPredicate
    , fromPredicate_
    , makePredicate
    , makeTruePredicate
    , makeFalsePredicate
    , makeNotPredicate
    , makeAndPredicate
    , makeOrPredicate
    , makeImpliesPredicate
    , makeIffPredicate
    , makeCeilPredicate
    , makeFloorPredicate
    , makeInPredicate
    , makeEqualsPredicate
    , makeExistsPredicate
    , makeForallPredicate
    , makeMultipleAndPredicate
    , makeMultipleOrPredicate
    , makeMultipleExists
    , makeMultipleForall
    , getMultiAndPredicate
    , getMultiOrPredicate
    , NotPredicate
    , isPredicate
    , simplifiedAttribute
    , isSimplified
    , isSimplifiedSomeCondition
    , isFreeOf
    , freeElementVariables
    , hasFreeVariable
    , mapVariables
    , substitute
    , depth
    , markSimplified
    , markSimplifiedConditional
    , markSimplifiedMaybeConditional
    , setSimplified
    , forgetSimplified
    , wrapPredicate
    , containsSymbolWithIdPred
    , pattern PredicateTrue
    , pattern PredicateFalse
    , pattern PredicateAnd
    , pattern PredicateOr
    , pattern PredicateNot
    , pattern PredicateCeil
    , pattern PredicateFloor
    , pattern PredicateEquals
    , pattern PredicateIn
    , pattern PredicateExists
    , pattern PredicateForall
    ) where

import Prelude.Kore

import qualified Control.Comonad.Trans.Env as Env
import qualified Data.Bifunctor as Bifunctor
import qualified Data.Either as Either
import qualified Data.Foldable as Foldable
import Data.Functor.Const
    ( Const (Const)
    )
import Data.Functor.Foldable
    ( Base
    , Corecursive
    , Recursive
    )
import qualified Data.Functor.Foldable as Recursive
import Data.List.Extra
    ( nubOrd
    )
import Data.Map.Strict
    ( Map
    )
import qualified Data.Map.Strict as Map
import Data.Set
    ( Set
    )

import Data.Functor.Compose
    ( Compose (..)
    )
import Data.Functor.Identity
    ( Identity (..)
    )
import qualified Data.Set as Set
import qualified Generics.SOP as SOP
import qualified GHC.Generics as GHC

import qualified Kore.Attribute.Pattern as APattern
import Kore.Attribute.Pattern.FreeVariables as FreeVariables
    ( FreeVariables
    , HasFreeVariables (..)
    , getFreeElementVariables
    , isFreeVariable
    , toNames
    , toSet
    )
import Kore.Attribute.Pattern.Simplified
    ( Simplified (NotSimplified)
    )
import qualified Kore.Attribute.Pattern.Simplified as Simplified
import Kore.Attribute.PredicatePattern
    ( PredicatePattern
    )
import qualified Kore.Attribute.PredicatePattern as Attribute
import Kore.Attribute.Synthetic
import Kore.Variables.Fresh
    ( refreshElementVariable
    )

import Kore.Debug
import qualified Kore.Internal.SideCondition.SideCondition as SideCondition
    ( Representation
    )
import Kore.Internal.TermLike hiding
    ( AndF
    , BottomF
    , CeilF
    , EqualsF
    , ExistsF
    , FloorF
    , ForallF
    , IffF
    , ImpliesF
    , InF
    , NotF
    , OrF
    , TopF
    , depth
    , extractAttributes
    , forgetSimplified
    , hasFreeVariable
    , isSimplified
    , isSimplifiedSomeCondition
    , mapVariables
    , markSimplified
    , markSimplifiedConditional
    , markSimplifiedMaybeConditional
    , setSimplified
    , simplifiedAttribute
    , substitute
    )
import qualified Kore.Internal.TermLike as TermLike
import Kore.Sort
    ( predicateSort
    )

import Kore.TopBottom
    ( TopBottom (..)
    )
import Kore.Unparser
import Pretty
    ( Pretty (..)
    )
import qualified Pretty
import qualified SQL

data PredicateF variable child
<<<<<<< HEAD
    = AndF           !(And () child)
    | BottomF        !(Bottom () child)
    | CeilF          !(Ceil () (TermLike variable))
    | EqualsF        !(Equals () (TermLike variable))
    | ExistsF        !(Exists () variable child)
    | FloorF         !(Floor () (TermLike variable))
    | ForallF        !(Forall () variable child)
    | IffF           !(Iff () child)
    | ImpliesF       !(Implies () child)
    | InF            !(In () (TermLike variable))
    | NotF           !(Not () child)
    | OrF            !(Or () child)
    | TopF           !(Top () child)
    deriving (Eq, Ord, Show)
    deriving (Functor, Foldable, Traversable)
    deriving (GHC.Generic)
=======
    = AndF !(And () child)
    | BottomF !(Bottom () child)
    | CeilF !(Ceil () (TermLike variable))
    | EqualsF !(Equals () (TermLike variable))
    | ExistsF !(Exists () variable child)
    | FloorF !(Floor () (TermLike variable))
    | ForallF !(Forall () variable child)
    | IffF !(Iff () child)
    | ImpliesF !(Implies () child)
    | InF !(In () (TermLike variable))
    | NotF !(Not () child)
    | OrF !(Or () child)
    | TopF !(Top () child)
    deriving stock (Eq, Ord, Show)
    deriving stock (Functor, Foldable, Traversable)
    deriving stock (GHC.Generic)
>>>>>>> e0614507
    deriving anyclass (Hashable, NFData)
    deriving anyclass (SOP.Generic, SOP.HasDatatypeInfo)
    deriving anyclass (Debug, Diff)

instance
    Ord variable => Synthetic (FreeVariables variable) (PredicateF variable)
  where
    synthetic = \case
        AndF and' -> synthetic and'
        BottomF bottom -> synthetic bottom
        CeilF ceil -> synthetic (freeVariables <$> ceil)
        EqualsF equals -> synthetic (freeVariables <$> equals)
        ExistsF exists -> synthetic exists
        FloorF floor' -> synthetic (freeVariables <$> floor')
        ForallF forall' -> synthetic forall'
        IffF iff -> synthetic iff
        ImpliesF implies -> synthetic implies
        InF in' -> synthetic (freeVariables <$> in')
        NotF not' -> synthetic not'
        OrF or' -> synthetic or'
        TopF top -> synthetic top

instance Synthetic Simplified (PredicateF variable)
  where
    synthetic = \case
        AndF and' -> synthetic and'
        BottomF bottom -> synthetic bottom
        CeilF ceil -> synthetic (TermLike.simplifiedAttribute <$> ceil)
        EqualsF equals -> synthetic (TermLike.simplifiedAttribute <$> equals)
        ExistsF exists -> synthetic exists
        FloorF floor' -> synthetic (TermLike.simplifiedAttribute <$> floor')
        ForallF forall' -> synthetic forall'
        IffF iff -> synthetic iff
        ImpliesF implies -> synthetic implies
        InF in' -> synthetic (TermLike.simplifiedAttribute <$> in')
        NotF not' -> synthetic not'
        OrF or' -> synthetic or'
        TopF top -> synthetic top

<<<<<<< HEAD

newtype Predicate variable =
    Predicate
        { getPredicate
            :: Cofree (PredicateF variable) (PredicatePattern variable)
        }
    deriving (GHC.Generic, Show)
=======
newtype Predicate variable = Predicate
    { getPredicate ::
        Cofree (PredicateF variable) (PredicatePattern variable)
    }
    deriving stock (GHC.Generic, Show)
>>>>>>> e0614507

instance SOP.Generic (Predicate variable)

instance SOP.HasDatatypeInfo (Predicate variable)

instance Debug variable => Debug (Predicate variable)

instance (Debug variable, Diff variable) => Diff (Predicate variable) where
    diffPrec
        pred1@(Recursive.project -> attrs1 :< predF1)
        pred2@(Recursive.project -> _      :< predF2)
      =
        -- If the patterns differ, do not display the difference in the
        -- attributes, which would overload the user with redundant information.
        diffPrecGeneric
            (Recursive.embed (attrs1 :< predF1))
            (Recursive.embed (attrs1 :< predF2))
        <|> diffPrecGeneric pred1 pred2

instance
    (Eq variable, Eq (PredicateF variable (Predicate variable)))
    => Eq (Predicate variable)
  where
    (==)
        (Recursive.project -> _ :< pat1)
        (Recursive.project -> _ :< pat2)
      = pat1 == pat2

instance
    (Ord variable, Ord (PredicateF variable (Predicate variable)))
    => Ord (Predicate variable)
  where
    compare
        (Recursive.project -> _ :< pat1)
        (Recursive.project -> _ :< pat2)
      = compare pat1 pat2

instance Hashable variable => Hashable (Predicate variable) where
    hashWithSalt salt (Recursive.project -> _ :< pat) = hashWithSalt salt pat
    {-# INLINE hashWithSalt #-}

instance NFData variable => NFData (Predicate variable) where
    rnf (Recursive.project -> annotation :< pat) =
        rnf annotation `seq` rnf pat

instance InternalVariable variable => Pretty (Predicate variable) where
    pretty = unparse . fromPredicate_

instance InternalVariable variable => SQL.Column (Predicate variable) where
    defineColumn = SQL.defineTextColumn
    toColumn = SQL.toColumn . Pretty.renderText . Pretty.layoutOneLine . pretty

type instance Base (Predicate variable) =
    CofreeF (PredicateF variable) (PredicatePattern variable)


-- This instance implements all class functions for the Predicate newtype
-- because the their implementations for the inner type may be specialized.
instance Recursive (Predicate variable) where
    project = \(Predicate embedded) ->
        case Recursive.project embedded of
            Compose (Identity projected) -> Predicate <$> projected
    {-# INLINE project #-}

    -- This specialization is particularly important: The default implementation
    -- of 'cata' in terms of 'project' would involve an extra call to 'fmap' at
    -- every level of the tree due to the implementation of 'project' above.
    cata alg = \(Predicate fixed) ->
        Recursive.cata
            (\(Compose (Identity base)) -> alg base)
            fixed
    {-# INLINE cata #-}

    para alg = \(Predicate fixed) ->
        Recursive.para
            (\(Compose (Identity base)) ->
                 alg (Bifunctor.first Predicate <$> base)
            )
            fixed
    {-# INLINE para #-}

    gpara dist alg = \(Predicate fixed) ->
        Recursive.gpara
            (\(Compose (Identity base)) -> Compose . Identity <$> dist base)
            (\(Compose (Identity base)) -> alg (Env.local Predicate <$> base))
            fixed
    {-# INLINE gpara #-}

    prepro pre alg = \(Predicate fixed) ->
        Recursive.prepro
            (\(Compose (Identity base)) -> (Compose . Identity) (pre base))
            (\(Compose (Identity base)) -> alg base)
            fixed
    {-# INLINE prepro #-}

    gprepro dist pre alg = \(Predicate fixed) ->
        Recursive.gprepro
            (\(Compose (Identity base)) -> Compose . Identity <$> dist base)
            (\(Compose (Identity base)) -> (Compose . Identity) (pre base))
            (\(Compose (Identity base)) -> alg base)
            fixed
    {-# INLINE gprepro #-}

-- This instance implements all class functions for the Predicate newtype
-- because the their implementations for the inner type may be specialized.
instance Corecursive (Predicate variable) where
    embed = \projected ->
        (Predicate . Recursive.embed . Compose . Identity)
            (getPredicate <$> projected)
    {-# INLINE embed #-}

    ana coalg = Predicate . ana0
      where
        ana0 =
            Recursive.ana (Compose . Identity . coalg)
    {-# INLINE ana #-}

    apo coalg = Predicate . apo0
      where
        apo0 =
            Recursive.apo
                (\a ->
                     (Compose . Identity)
                        (Bifunctor.first getPredicate <$> coalg a)
                )
    {-# INLINE apo #-}

    postpro post coalg = Predicate . postpro0
      where
        postpro0 =
            Recursive.postpro
                (\(Compose (Identity base)) -> (Compose . Identity) (post base))
                (Compose . Identity . coalg)
    {-# INLINE postpro #-}

    gpostpro dist post coalg = Predicate . gpostpro0
      where
        gpostpro0 =
            Recursive.gpostpro
                (Compose . Identity . dist . (<$>) (runIdentity . getCompose))
                (\(Compose (Identity base)) -> (Compose . Identity) (post base))
                (Compose . Identity . coalg)
    {-# INLINE gpostpro #-}

instance TopBottom (Predicate variable) where
    isTop PredicateTrue = True
    isTop _ = False
    isBottom PredicateFalse = True
    isBottom _ = False

unparseWithSort
    :: forall variable ann
    . InternalVariable variable
    => Sort
    -> Predicate variable
    -> Pretty.Doc ann
unparseWithSort sort predicate =
        unparseAssoc'
            ("\\and" <> parameters [sort])
            (unparse (mkTop sort :: TermLike variable))
            (worker <$> getMultiAndPredicate predicate)
      where
        worker = unparse . fromPredicate sort

unparse2WithSort
    :: InternalVariable variable
    => Sort
    -> Predicate variable
    -> Pretty.Doc ann
unparse2WithSort sort = unparse2 . fromPredicate sort

{-|'PredicateFalse' is a pattern for matching 'bottom' predicates.
-}
pattern PredicateFalse :: Predicate variable
pattern PredicateFalse <- (Recursive.project -> _ :< BottomF _)

{-|'PredicateTrue' is a pattern for matching 'top' predicates.
-}
pattern PredicateTrue :: Predicate variable
pattern PredicateTrue  <- (Recursive.project -> _ :< TopF _)

pattern PredicateAnd
    :: Predicate variable -> Predicate variable -> Predicate variable
pattern PredicateAnd p1 p2 <-
    (Recursive.project -> _ :< AndF (And () p1 p2))

pattern PredicateOr
    :: Predicate variable -> Predicate variable -> Predicate variable
pattern PredicateOr p1 p2 <-
    (Recursive.project -> _ :< OrF (Or () p1 p2))

pattern PredicateNot :: Predicate variable -> Predicate variable
pattern PredicateNot p <-
    (Recursive.project -> _ :< NotF (Not () p))

pattern PredicateCeil :: TermLike variable -> Predicate variable
pattern PredicateCeil t <- (Recursive.project -> _ :< CeilF (Ceil () () t))

pattern PredicateFloor :: TermLike variable -> Predicate variable
pattern PredicateFloor t <- (Recursive.project -> _ :< FloorF (Floor () () t))

pattern PredicateEquals :: TermLike variable -> TermLike variable -> Predicate variable
pattern PredicateEquals t1 t2 <- (Recursive.project -> _ :< EqualsF (Equals () () t1 t2))

pattern PredicateIn :: TermLike variable -> TermLike variable -> Predicate variable
pattern PredicateIn t1 t2 <- (Recursive.project -> _ :< InF (In () () t1 t2))

pattern PredicateExists :: ElementVariable variable -> Predicate variable -> Predicate variable
pattern PredicateExists var p <- (Recursive.project -> _ :< ExistsF (Exists () var p))

pattern PredicateForall :: ElementVariable variable -> Predicate variable -> Predicate variable
pattern PredicateForall var p <- (Recursive.project -> _ :< ForallF (Forall () var p))


{- | Return the 'TermLike' corresponding to the given 'Predicate'.
-}
fromPredicate
    :: InternalVariable variable
    => Sort
    -- ^ Sort of resulting pattern
    -> Predicate variable
    -> TermLike variable
fromPredicate sort = Recursive.fold worker
  where
    worker (pat :< predF) = TermLike.setSimplified
        (Attribute.simplifiedAttribute pat)
        $ case predF of
            AndF     (And () t1 t2)       -> TermLike.mkAnd t1 t2
            BottomF  _                    -> TermLike.mkBottom sort
            CeilF    (Ceil () () t)       -> TermLike.mkCeil sort t
            EqualsF  (Equals () () t1 t2) -> TermLike.mkEquals sort t1 t2
            ExistsF  (Exists () v t)      -> TermLike.mkExists v t
            FloorF   (Floor () () t)      -> TermLike.mkFloor sort t
            ForallF  (Forall () v t)      -> TermLike.mkForall v t
            IffF     (Iff () t1 t2)       -> TermLike.mkIff t1 t2
            ImpliesF (Implies () t1 t2)   -> TermLike.mkImplies t1 t2
            InF      (In () () t1 t2)     -> TermLike.mkIn sort t1 t2
            NotF     (Not () t)           -> TermLike.mkNot t
            OrF      (Or () t1 t2)        -> TermLike.mkOr t1 t2
            TopF     _                    -> TermLike.mkTop sort

fromPredicate_
    :: InternalVariable variable
    => Predicate variable
    -> TermLike variable
fromPredicate_ = fromPredicate predicateSort

{- | Simple type used to track whether a predicate building function performed
    a simplification that changed the shape of the resulting term. This is
    needed when these functions are called while traversing the Predicate tree.
-}
data HasChanged = Changed | NotChanged
    deriving stock (Show, Eq)

instance Semigroup HasChanged where
    NotChanged <> x = x
    Changed <> _ = Changed

instance Monoid HasChanged where
    mempty = NotChanged

makeTruePredicate' ::
    InternalVariable variable
    => (Predicate variable, HasChanged)
makeTruePredicate' = (synthesize (TopF Top {topSort = ()}), NotChanged)

makeTruePredicate :: InternalVariable variable => Predicate variable
makeTruePredicate = fst makeTruePredicate'

makeFalsePredicate' ::
    InternalVariable variable
    => (Predicate variable, HasChanged)
makeFalsePredicate' =
    ( synthesize
        (BottomF Bottom {bottomSort = ()})
    , NotChanged
    )

makeFalsePredicate :: InternalVariable variable => Predicate variable
makeFalsePredicate = fst makeFalsePredicate'

makeNotPredicate'
    :: InternalVariable variable
    => Predicate variable
    -> (Predicate variable, HasChanged)
makeNotPredicate' p
  | isTop p = (makeFalsePredicate, Changed)
  | isBottom p = (makeTruePredicate, Changed)
  | otherwise =
    ( synthesize $ NotF Not
        { notSort = ()
        , notChild = p
        }
    , NotChanged
    )

makeNotPredicate
    :: InternalVariable variable
    => Predicate variable
    -> Predicate variable
makeNotPredicate = fst . makeNotPredicate'

{-| 'makeAndPredicate' combines two Predicates with an 'and', doing some
simplification.
-}
makeAndPredicate'
    :: InternalVariable variable
    => Predicate variable
    -> Predicate variable
    -> (Predicate variable, HasChanged)
makeAndPredicate' p1 p2
  | isBottom p1 = (p1, Changed)
  | isBottom p2 = (p2, Changed)
  | isTop p1 = (p2, Changed)
  | isTop p2 = (p1, Changed)
  | p1 == p2 = (p1, Changed)
  | otherwise =
    ( synthesize $ AndF And
        { andSort = ()
        , andFirst = p1
        , andSecond = p2
        }
    , NotChanged
    )

makeAndPredicate
    :: InternalVariable variable
    => Predicate variable
    -> Predicate variable
    -> Predicate variable
makeAndPredicate p1 p2 = fst (makeAndPredicate' p1 p2)

makeOrPredicate'
    :: InternalVariable variable
    => Predicate variable
    -> Predicate variable
    -> (Predicate variable, HasChanged)
makeOrPredicate' p1 p2
  | isTop p1 = (p1, Changed)
  | isTop p2 = (p2, Changed)
  | isBottom p1 = (p2, Changed)
  | isBottom p2 = (p1, Changed)
  | p1 == p2 = (p1, Changed)
  | otherwise =
    ( synthesize $ OrF Or
        { orSort = ()
        , orFirst = p1
        , orSecond = p2
        }
    , NotChanged
    )

makeOrPredicate
    :: InternalVariable variable
    => Predicate variable
    -> Predicate variable
    -> Predicate variable
makeOrPredicate p1 p2 = fst (makeOrPredicate' p1 p2)

makeImpliesPredicate'
    :: InternalVariable variable
    => Predicate variable
    -> Predicate variable
    -> (Predicate variable, HasChanged)
makeImpliesPredicate' p1 p2
  | isBottom p1 = (makeTruePredicate, Changed)
  | isTop p2 = (p2, Changed)
  | isTop p1 = (p2, Changed)
  | isBottom p2 = (makeNotPredicate p1, Changed)
  | otherwise =
    ( synthesize $ ImpliesF Implies
        { impliesSort = ()
        , impliesFirst = p1
        , impliesSecond = p2
        }
    , NotChanged
    )

makeImpliesPredicate
    :: InternalVariable variable
    => Predicate variable
    -> Predicate variable
    -> Predicate variable
makeImpliesPredicate p1 p2 = fst (makeImpliesPredicate' p1 p2)

makeIffPredicate'
    :: InternalVariable variable
    => Predicate variable
    -> Predicate variable
    -> (Predicate variable, HasChanged)
makeIffPredicate' p1 p2
  | isBottom p1 = (makeNotPredicate p2, Changed)
  | isTop p1 = (p2, Changed)
  | isBottom p2 = (makeNotPredicate p1, Changed)
  | isTop p2 = (p1, Changed)
  | otherwise =
    ( synthesize $ IffF Iff
        { iffSort = ()
        , iffFirst = p1
        , iffSecond = p2
        }
    , NotChanged
    )

makeIffPredicate
    :: InternalVariable variable
    => Predicate variable
    -> Predicate variable
    -> Predicate variable
makeIffPredicate p1 p2 = fst (makeIffPredicate' p1 p2)

makeCeilPredicate'
    :: InternalVariable variable
    => TermLike variable
    -> (Predicate variable, HasChanged)
makeCeilPredicate' t =
    ( synthesize $ CeilF Ceil
        { ceilOperandSort = ()
        , ceilResultSort = ()
        , ceilChild = t
        }
    , NotChanged
    )

makeCeilPredicate
    :: InternalVariable variable
    => TermLike variable
    -> Predicate variable
makeCeilPredicate = fst . makeCeilPredicate'

makeFloorPredicate'
    :: InternalVariable variable
    => TermLike variable
    -> (Predicate variable, HasChanged)
makeFloorPredicate' t =
    ( synthesize $ FloorF Floor
        { floorOperandSort = ()
        , floorResultSort = ()
        , floorChild = t
        }
    , NotChanged
    )

makeFloorPredicate
    :: InternalVariable variable
    => TermLike variable
    -> Predicate variable
makeFloorPredicate = fst . makeFloorPredicate'

makeInPredicate'
    :: InternalVariable variable
    => TermLike variable
    -> TermLike variable
    -> (Predicate variable, HasChanged)
makeInPredicate' t1 t2 =
    (TermLike.makeSortsAgree makeInWorker t1 t2, NotChanged)
  where
    makeInWorker t1' t2' _ = synthesize $ InF $ In () () t1' t2'

makeInPredicate
    :: InternalVariable variable
    => TermLike variable
    -> TermLike variable
    -> Predicate variable
makeInPredicate t1 t2 = fst (makeInPredicate' t1 t2)

makeEqualsPredicate'
    :: InternalVariable variable
    => TermLike variable
    -> TermLike variable
    -> (Predicate variable, HasChanged)
makeEqualsPredicate' t1 t2 =
    (TermLike.makeSortsAgree makeEqualsWorker t1 t2, NotChanged)
  where
    makeEqualsWorker t1' t2' _ = synthesize $ EqualsF $ Equals () () t1' t2'

makeEqualsPredicate
    :: InternalVariable variable
    => TermLike variable
    -> TermLike variable
    -> Predicate variable
makeEqualsPredicate t1 t2 = fst (makeEqualsPredicate' t1 t2)

makeExistsPredicate'
    :: InternalVariable variable
    => ElementVariable variable
    -> Predicate variable
    -> (Predicate variable, HasChanged)
makeExistsPredicate' v p
  | isTop p = (p, Changed)
  | isBottom p = (p, Changed)
  | otherwise =
    ( synthesize $ ExistsF Exists
        { existsSort = ()
        , existsVariable = v
        , existsChild = p
        }
    , NotChanged
    )

makeExistsPredicate
    :: InternalVariable variable
    => ElementVariable variable
    -> Predicate variable
    -> Predicate variable
makeExistsPredicate v p = fst (makeExistsPredicate' v p)

makeForallPredicate'
    :: InternalVariable variable
    => ElementVariable variable
    -> Predicate variable
    -> (Predicate variable, HasChanged)
makeForallPredicate' v p
  | isTop p = (p, Changed)
  | isBottom p = (p, Changed)
  | otherwise =
    ( synthesize $ ForallF Forall
        { forallSort = ()
        , forallVariable = v
        , forallChild = p
        }
    , NotChanged
    )

makeForallPredicate
    :: InternalVariable variable
    => ElementVariable variable
    -> Predicate variable
    -> Predicate variable
makeForallPredicate v p = fst (makeForallPredicate' v p)

makeMultipleAndPredicate
    :: InternalVariable variable
    => [Predicate variable]
    -> Predicate variable
makeMultipleAndPredicate =
    foldl' makeAndPredicate makeTruePredicate . nubOrd

makeMultipleOrPredicate
    :: InternalVariable variable
    => [Predicate variable]
    -> Predicate variable
makeMultipleOrPredicate =
    foldl' makeOrPredicate makeFalsePredicate . nubOrd

makeMultipleExists
    :: (Foldable f, InternalVariable variable)
    => f (ElementVariable variable)
    -> Predicate variable
    -> Predicate variable
makeMultipleExists vars p =
    foldr makeExistsPredicate p vars

makeMultipleForall
    :: (Foldable f, InternalVariable variable)
    => f (ElementVariable variable)
    -> Predicate variable
    -> Predicate variable
makeMultipleForall vars p =
    foldr makeForallPredicate p vars

getMultiAndPredicate
    :: Predicate variable
    -> [Predicate variable]
getMultiAndPredicate = \case
    PredicateAnd p1 p2 -> concatMap getMultiAndPredicate [p1, p2]
    p -> [p]

getMultiOrPredicate
    :: Predicate variable
    -> [Predicate variable]
getMultiOrPredicate = \case
    PredicateOr p1 p2 -> concatMap getMultiOrPredicate [p1, p2]
    p -> [p]


newtype NotPredicate variable
    = NotPredicate (TermLikeF variable (Predicate variable))
    deriving stock (GHC.Generic)
    deriving anyclass (SOP.Generic, SOP.HasDatatypeInfo)
    deriving anyclass (Debug, Diff)

instance InternalVariable variable
    => Pretty (NotPredicate variable) where
    pretty (NotPredicate termLikeF) =
        Pretty.vsep
        [ "Expected a predicate, but found:"
        , Pretty.indent 4 (unparse $ fromPredicate_ <$> termLikeF)
        ]

makePredicate
    :: forall variable
    .  InternalVariable variable
    => TermLike variable
    -> Either (NotPredicate variable) (Predicate variable)
makePredicate t = fst <$> makePredicateWorker t
  where
    makePredicateWorker
        :: TermLike variable
        -> Either (NotPredicate variable) (Predicate variable, HasChanged)
    makePredicateWorker =
        Recursive.elgot makePredicateBottomUp makePredicateTopDown

    makePredicateBottomUp
        :: Base
            (TermLike variable)
            (Either (NotPredicate variable) (Predicate variable, HasChanged))
        -> Either (NotPredicate variable) (Predicate variable, HasChanged)
    makePredicateBottomUp termE = do
        termWithChanged <- sequence termE
        let dropChanged
                :: (Predicate variable, HasChanged) -> Predicate variable
            dropChanged = fst

            dropPredicate :: (Predicate variable, HasChanged) -> HasChanged
            dropPredicate = snd

            att :< patE = dropChanged <$> termWithChanged

            childChanged :: HasChanged
            childChanged = foldMap dropPredicate termWithChanged

            oldSimplified = APattern.simplifiedAttribute att
        (predicate, topChanged) <- case patE of
            TermLike.TopF _ -> return makeTruePredicate'
            TermLike.BottomF _ -> return makeFalsePredicate'
            TermLike.AndF p -> return
                $ makeAndPredicate' (andFirst p) (andSecond p)
            TermLike.OrF p -> return
                $ makeOrPredicate' (orFirst p) (orSecond p)
            TermLike.IffF p -> return
                $ makeIffPredicate' (iffFirst p) (iffSecond p)
            TermLike.ImpliesF p -> return
                $ makeImpliesPredicate' (impliesFirst p) (impliesSecond p)
            TermLike.NotF p -> return $ makeNotPredicate' (notChild p)
            TermLike.ExistsF p -> return
                $ makeExistsPredicate' (existsVariable p) (existsChild p)
            TermLike.ForallF p -> return
                $ makeForallPredicate' (forallVariable p) (forallChild p)
            p -> Left (NotPredicate p)
        return $ case topChanged <> childChanged of
            Changed -> (predicate, Changed)
            NotChanged ->
                (setSimplified oldSimplified predicate, NotChanged)

    makePredicateTopDown
        :: TermLike variable
        -> Either
            (Either (NotPredicate variable) (Predicate variable, HasChanged))
            (Base (TermLike variable) (TermLike variable))
    makePredicateTopDown (Recursive.project -> projected@(att :< pat)) =
        case pat of
            TermLike.CeilF Ceil { ceilChild } -> setSmp
                    $ makeCeilPredicate' ceilChild
            TermLike.FloorF Floor { floorChild } -> setSmp
                    $ makeFloorPredicate' floorChild
            TermLike.EqualsF Equals { equalsFirst, equalsSecond } -> setSmp
                    $ makeEqualsPredicate' equalsFirst equalsSecond
            TermLike.InF In { inContainedChild, inContainingChild } -> setSmp
                    $ makeInPredicate' inContainedChild inContainingChild
            _ -> Right projected
      where
        {-| Set the simplified attribute of the old TermLike if the term has
            not changed nontrivially
        -}
        setSmp (p, Changed) = Left $ pure (p, Changed)
        setSmp (p, NotChanged) = Left $ pure
            (setSimplified oldSimplified p, NotChanged)

        oldSimplified = APattern.simplifiedAttribute att

isPredicate :: InternalVariable variable => TermLike variable -> Bool
isPredicate = Either.isRight . makePredicate

extractAttributes :: Predicate variable -> PredicatePattern variable
extractAttributes (Recursive.project -> attr :< _) = attr

instance HasFreeVariables (Predicate variable) variable where
    freeVariables = freeVariables . extractAttributes

simplifiedAttribute :: Predicate variable -> Simplified
simplifiedAttribute = Attribute.simplifiedAttribute . extractAttributes

{- | Is the 'Predicate' fully simplified under the given side condition?

See also: 'isSimplifiedSomeCondition'.

 -}
isSimplified :: SideCondition.Representation -> Predicate variable -> Bool
isSimplified condition = Attribute.isSimplified condition . extractAttributes

{- | Is the 'Predicate' fully simplified under some side condition?

See also: 'isSimplified'.

 -}
isSimplifiedSomeCondition :: Predicate variable -> Bool
isSimplifiedSomeCondition =
    Attribute.isSimplifiedSomeCondition . extractAttributes

cannotSimplifyNotSimplifiedError
    :: (HasCallStack, InternalVariable variable)
    => PredicateF variable (Predicate variable) -> a
cannotSimplifyNotSimplifiedError predF =
    error
        (  "Unexpectedly marking term with NotSimplified children as simplified:\n"
        ++ show predF
        ++ "\n"
        ++ unparseToString term
        )
  where
    term = fromPredicate_ (synthesize predF)

simplifiedFromChildren
    :: HasCallStack
    => PredicateF variable (Predicate variable) -> Simplified
simplifiedFromChildren predF =
    case mergedSimplified of
        NotSimplified -> NotSimplified
        _ -> mergedSimplified `Simplified.simplifiedTo` Simplified.fullySimplified
  where
    mergedSimplified = case predF of
        CeilF ceil'     -> foldMap TermLike.simplifiedAttribute ceil'
        FloorF floor'   -> foldMap TermLike.simplifiedAttribute floor'
        EqualsF equals' -> foldMap TermLike.simplifiedAttribute equals'
        InF in'         -> foldMap TermLike.simplifiedAttribute in'
        _               -> foldMap simplifiedAttribute predF

checkedSimplifiedFromChildren
    :: (HasCallStack, InternalVariable variable)
    => PredicateF variable (Predicate variable) -> Simplified
checkedSimplifiedFromChildren predF =
    case simplifiedFromChildren predF of
        NotSimplified -> cannotSimplifyNotSimplifiedError predF
        simplified -> simplified

markSimplified
    :: (HasCallStack, InternalVariable variable)
    => Predicate variable -> Predicate variable
markSimplified (Recursive.project -> attrs :< predF) =
    Recursive.embed
        (  Attribute.setSimplified
            (checkedSimplifiedFromChildren predF)
            attrs
        :< predF
        )

markSimplifiedConditional
    :: (HasCallStack, InternalVariable variable)
    => SideCondition.Representation -> Predicate variable -> Predicate variable
markSimplifiedConditional
    condition
    (Recursive.project -> attrs :< predF)
  =
    Recursive.embed
        (  Attribute.setSimplified
                (  checkedSimplifiedFromChildren predF
                <> Simplified.simplifiedConditionally condition
                )
                attrs
        :< predF
        )

markSimplifiedMaybeConditional
    :: (HasCallStack, InternalVariable variable)
    => Maybe SideCondition.Representation
    -> Predicate variable
    -> Predicate variable
markSimplifiedMaybeConditional Nothing = markSimplified
markSimplifiedMaybeConditional (Just condition) =
    markSimplifiedConditional condition

setSimplified
    :: (HasCallStack, InternalVariable variable)
    => Simplified -> Predicate variable -> Predicate variable
setSimplified
    simplified
    (Recursive.project -> attrs :< predF)
  =
    Recursive.embed
        (  Attribute.setSimplified mergedSimplified attrs
        :< predF
        )
  where
    childSimplified = simplifiedFromChildren predF
    mergedSimplified = case (childSimplified, simplified) of
        (NotSimplified, NotSimplified) -> NotSimplified
        (NotSimplified, _) -> cannotSimplifyNotSimplifiedError predF
        (_, NotSimplified) -> NotSimplified
        _ -> childSimplified <> simplified

forgetSimplified
    :: InternalVariable variable
    => Predicate variable
    -> Predicate variable
forgetSimplified = Recursive.fold worker
  where
    worker (_ :< predF) = case predF of
        CeilF ceil'     -> synthesize $ CeilF
            (TermLike.forgetSimplified <$> ceil')
        FloorF floor'   -> synthesize $ FloorF
            (TermLike.forgetSimplified <$> floor')
        EqualsF equals' -> synthesize $ EqualsF
            (TermLike.forgetSimplified <$> equals')
        InF in'         -> synthesize $ InF
            (TermLike.forgetSimplified <$> in')
        _               -> synthesize predF

mapVariables
    :: forall variable1 variable2
    .  InternalVariable variable1
    => InternalVariable variable2
    => AdjSomeVariableName (variable1 -> variable2)
    -> Predicate variable1
    -> Predicate variable2
mapVariables adj predicate =
    let termPredicate =
            TermLike.mapVariables adj
            . fromPredicate_
            $ predicate
    in
        either
            errorMappingVariables
            id
            (makePredicate termPredicate)
  where
    errorMappingVariables termPredicate =
        error . show . Pretty.vsep $
            [ "Error when mapping the variables of predicate:"
            , Pretty.pretty predicate
            , "The resulting term is not a predicate:"
            , Pretty.pretty termPredicate
            ]

-- |Is the predicate free of the given variables?
isFreeOf
    :: Ord variable
    => Predicate variable
    -> Set (SomeVariable variable)
    -> Bool
isFreeOf predicate =
    Set.disjoint (FreeVariables.toSet $ freeVariables predicate)

freeElementVariables :: Predicate variable -> [ElementVariable variable]
freeElementVariables = getFreeElementVariables . freeVariables

hasFreeVariable
    :: Ord variable
    => SomeVariableName variable
    -> Predicate variable
    -> Bool
hasFreeVariable variableName = isFreeVariable variableName . freeVariables

 -- !!  TODO The following is just a temporary solution and  !!
 -- !!  the code using wrapPredicate should be refactored    !!

wrapPredicate ::
    InternalVariable variable
    => TermLike variable -> Predicate variable
wrapPredicate = either
    (error "Term cannot be wrapped.\nInput TermLike is not a Predicate despite being supposed to be\n")
    id
    . makePredicate

{- | Traverse the predicate from the top down and apply substitutions.

The 'freeVariables' annotation is used to avoid traversing subterms that
contain none of the targeted variables.

 -}
substitute
    :: InternalVariable variable
    => Map (SomeVariableName variable) (TermLike variable)
    -> Predicate variable
    -> Predicate variable
substitute subst predicate =
        substituteNone <|> substituteBinder <|> substituteTermLike
        & fromMaybe substituteDefault
  where
    freeVars = FreeVariables.toNames (freeVariables predicate)
    subst' = Map.intersection subst (Map.fromSet id freeVars)
    originalVariables = Set.difference freeVars (Map.keysSet subst')
    targetFreeVariables = Foldable.foldl' Set.union Set.empty
        (FreeVariables.toNames . freeVariables <$> subst')
    freeVariables' = Set.union originalVariables targetFreeVariables
    avoidCapture = refreshElementVariable freeVariables'

    substituteNone
        | Map.null subst' = pure predicate
        | otherwise       = empty

    substituteBinder = case predF of
        ExistsF exists'@Exists {existsVariable = var, existsChild = child} -> do
            newVar <- avoidCapture var
            return $ synthesize $ ExistsF $ exists'
                { existsVariable = newVar
                , existsChild = substitute
                    (Map.insert
                        (inject (variableName var))
                        (synthesize $ TermLike.VariableF $ Const $ mkSomeVariable newVar)
                        subst'
                    )
                    child
                }
        ForallF forall'@Forall {forallVariable = var, forallChild = child} -> do
            newVar <- avoidCapture var
            return $ synthesize $ ForallF $ forall'
                { forallVariable = newVar
                , forallChild = substitute
                    (Map.insert
                        (inject (variableName var))
                        (synthesize $ TermLike.VariableF $ Const $ mkSomeVariable newVar)
                        subst'
                    )
                    child
                }
        _ -> empty
      where
        _ :< predF = Recursive.project predicate

    substituteTermLike = case predF of
        CeilF ceil'@Ceil {ceilChild} ->
            pure $ synthesize $ CeilF $ ceil'
            { ceilChild = TermLike.substitute subst' ceilChild
            }
        EqualsF equals'@Equals {equalsFirst, equalsSecond} ->
            pure $ synthesize $ EqualsF $ equals'
            { equalsFirst  = TermLike.substitute subst' equalsFirst
            , equalsSecond = TermLike.substitute subst' equalsSecond
            }
        FloorF floor'@Floor {floorChild} ->
            pure $ synthesize $ FloorF $ floor'
            { floorChild = TermLike.substitute subst' floorChild
            }
        InF in'@In {inContainedChild, inContainingChild} ->
            pure $ synthesize $ InF $ in'
            { inContainedChild  = TermLike.substitute subst' inContainedChild
            , inContainingChild = TermLike.substitute subst' inContainingChild
            }
        _ -> empty
      where
        _ :< predF = Recursive.project predicate

    substituteDefault = synthesize (substitute subst' <$> predF)
      where
        _ :< predF = Recursive.project predicate

depth :: Predicate variable -> Int
depth = Recursive.fold levelDepth
  where
    levelDepth (_ :< predF) = case predF of
        CeilF x   -> 1 + foldl' max 0 (TermLike.depth <$> x)
        FloorF x  -> 1 + foldl' max 0 (TermLike.depth <$> x)
        EqualsF x -> 1 + foldl' max 0 (TermLike.depth <$> x)
        InF x     -> 1 + foldl' max 0 (TermLike.depth <$> x)
        _         -> 1 + foldl' max 0 predF

containsSymbolWithIdPred :: String -> Predicate variable -> Bool
containsSymbolWithIdPred symId (Recursive.project -> _ :< predicate) =
    case predicate of
        EqualsF x -> any (containsSymbolWithId symId) x
        InF     x -> any (containsSymbolWithId symId) x
        CeilF   x -> any (containsSymbolWithId symId) x
        FloorF  x -> any (containsSymbolWithId symId) x
        _ -> any (containsSymbolWithIdPred symId) predicate<|MERGE_RESOLUTION|>--- conflicted
+++ resolved
@@ -168,24 +168,6 @@
 import qualified SQL
 
 data PredicateF variable child
-<<<<<<< HEAD
-    = AndF           !(And () child)
-    | BottomF        !(Bottom () child)
-    | CeilF          !(Ceil () (TermLike variable))
-    | EqualsF        !(Equals () (TermLike variable))
-    | ExistsF        !(Exists () variable child)
-    | FloorF         !(Floor () (TermLike variable))
-    | ForallF        !(Forall () variable child)
-    | IffF           !(Iff () child)
-    | ImpliesF       !(Implies () child)
-    | InF            !(In () (TermLike variable))
-    | NotF           !(Not () child)
-    | OrF            !(Or () child)
-    | TopF           !(Top () child)
-    deriving (Eq, Ord, Show)
-    deriving (Functor, Foldable, Traversable)
-    deriving (GHC.Generic)
-=======
     = AndF !(And () child)
     | BottomF !(Bottom () child)
     | CeilF !(Ceil () (TermLike variable))
@@ -202,7 +184,6 @@
     deriving stock (Eq, Ord, Show)
     deriving stock (Functor, Foldable, Traversable)
     deriving stock (GHC.Generic)
->>>>>>> e0614507
     deriving anyclass (Hashable, NFData)
     deriving anyclass (SOP.Generic, SOP.HasDatatypeInfo)
     deriving anyclass (Debug, Diff)
@@ -242,21 +223,11 @@
         OrF or' -> synthetic or'
         TopF top -> synthetic top
 
-<<<<<<< HEAD
-
-newtype Predicate variable =
-    Predicate
-        { getPredicate
-            :: Cofree (PredicateF variable) (PredicatePattern variable)
-        }
-    deriving (GHC.Generic, Show)
-=======
 newtype Predicate variable = Predicate
     { getPredicate ::
         Cofree (PredicateF variable) (PredicatePattern variable)
     }
     deriving stock (GHC.Generic, Show)
->>>>>>> e0614507
 
 instance SOP.Generic (Predicate variable)
 
