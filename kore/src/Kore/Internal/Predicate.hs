{- |
Copyright   : (c) Runtime Verification, 2018
License     : NCSA

-}

module Kore.Internal.Predicate
    ( Predicate -- Constructor not exported on purpose
    , PredicateF
        ( AndF
        , BottomF
        , CeilF
        , EqualsF
        , ExistsF
        , FloorF
        , ForallF
        , IffF
        , ImpliesF
        , InF
        , NotF
        , OrF
        , TopF
        )
    , fromPredicate
    , makePredicate
    , isFalse
    , isTrue
    , makeTruePredicate
    , makeFalsePredicate
    , makeNotPredicate
    , makeAndPredicate
    , makeOrPredicate
    , makeImpliesPredicate
    , makeIffPredicate
    , makeCeilPredicate
    , makeFloorPredicate
    , makeInPredicate
    , makeEqualsPredicate
    , makeExistsPredicate
    , makeForallPredicate
    , makeMultipleAndPredicate
    , makeMultipleOrPredicate
    , makeMultipleExists
    , makeMultipleForalls
    , getMultiAndPredicate
    , getMultiOrPredicate
    , NotPredicate
    , isPredicate
    , simplifiedAttribute
    , isSimplified
    , isFreeOf
    , freeElementVariables
    , hasFreeVariable
    , traverseVariablesF
    , mapVariables
    , substitute
    , depth
    , markSimplified
    , markSimplifiedConditional
    , markSimplifiedMaybeConditional
    , setSimplified
    , forgetSimplified
    , wrapPredicate
    , unwrapPredicate
    , pattern PredicateTrue
    , pattern PredicateFalse
    , pattern PredicateAnd
    , pattern PredicateOr
    ) where

import Prelude.Kore

import qualified Control.Comonad.Trans.Cofree as Cofree
    ( tailF
    )
import qualified Control.Comonad.Trans.Env as Env
import Control.DeepSeq
    ( NFData (rnf)
    )
import Control.Monad.Reader
    ( ReaderT
    )
import qualified Control.Monad.Trans.Reader as Reader
import qualified Data.Bifunctor as Bifunctor
import qualified Data.Either as Either
import qualified Data.Foldable as Foldable
import Data.Functor.Const
    ( Const (Const)
    )
import Data.Functor.Foldable
    ( Base
    , Corecursive
    , Recursive
    )
import qualified Data.Functor.Foldable as Recursive
import Data.List
    ( foldl'
    )
import Data.Map.Strict
    ( Map
    )
import qualified Data.Map.Strict as Map
import Data.Set
    ( Set
    )

import Data.Functor.Compose
    ( Compose (..)
    )
import Data.Functor.Identity
    ( Identity (..)
    )
import qualified Data.Set as Set
import qualified Generics.SOP as SOP
import qualified GHC.Generics as GHC

import Kore.Attribute.Pattern.FreeVariables as FreeVariables
    ( FreeVariables
    , HasFreeVariables (..)
    , getFreeElementVariables
    , isFreeVariable
    , toNames
    , toSet
    )
import Kore.Attribute.Pattern.Simplified
    ( Simplified (NotSimplified)
    )
import qualified Kore.Attribute.Pattern.Simplified as Simplified
import Kore.Attribute.PredicatePattern
    ( PredicatePattern
    )
import qualified Kore.Attribute.PredicatePattern as Attribute
import Kore.Attribute.Synthetic
import Kore.Variables.Fresh
    ( refreshElementVariable
    )

import Kore.Debug
import qualified Kore.Internal.SideCondition.SideCondition as SideCondition
    ( Representation
    )
import Kore.Internal.TermLike hiding
    ( AndF
    , BottomF
    , CeilF
    , EqualsF
    , ExistsF
    , FloorF
    , ForallF
    , IffF
    , ImpliesF
    , InF
    , NotF
    , OrF
    , TopF
    , depth
    , extractAttributes
    , forgetSimplified
    , hasFreeVariable
    , isSimplified
    , mapVariables
    , markSimplified
    , markSimplifiedConditional
    , markSimplifiedMaybeConditional
    , setSimplified
    , simplifiedAttribute
    , substitute
    )
import qualified Kore.Internal.TermLike as TermLike
import Kore.Internal.TermLike.Renaming
import Kore.Sort
    ( predicateSort
    )

import Kore.TopBottom
    ( TopBottom (..)
    )
import Kore.Unparser
import Kore.Variables.Binding
import Pretty
    ( Pretty (..)
    )
import qualified Pretty
import qualified SQL

<<<<<<< HEAD
data PredicateF variable child
    = AndF           !(And () child)
    | BottomF        !(Bottom () child)
    | CeilF          !(Ceil () (TermLike variable))
    | EqualsF        !(Equals () (TermLike variable))
    | ExistsF        !(Exists () variable child)
    | FloorF         !(Floor () (TermLike variable))
    | ForallF        !(Forall () variable child)
    | IffF           !(Iff () child)
    | ImpliesF       !(Implies () child)
    | InF            !(In () (TermLike variable))
    | NotF           !(Not () child)
    | OrF            !(Or () child)
    | TopF           !(Top () child)
    deriving (Eq, Ord, Show)
    deriving (Functor, Foldable, Traversable)
    deriving (GHC.Generic)


instance SOP.Generic (PredicateF variable child)

instance SOP.HasDatatypeInfo (PredicateF variable child)

instance (Debug child, Debug variable) => Debug (PredicateF variable child)

instance
    ( Debug child, Debug variable, Diff child, Diff variable )
    => Diff (PredicateF variable child)

instance
    (Hashable child, Hashable variable)
    => Hashable (PredicateF variable child)
=======
{-| 'GenericPredicate' is a wrapper for predicates used for type safety.
Should not be exported, and should be treated as an opaque entity which
can be manipulated only by functions in this module.
-}
newtype GenericPredicate pat = GenericPredicate pat
    deriving (Eq, Ord, Show)
    deriving (Functor, Foldable, Traversable)
    deriving (GHC.Generic)
    deriving anyclass (Hashable, NFData)
    deriving anyclass (SOP.Generic, SOP.HasDatatypeInfo)
    deriving anyclass (Debug, Diff)
>>>>>>> 037fb31c

instance (NFData child, NFData variable) => NFData (PredicateF variable child)

instance
    (Ord variable, Unparse variable, Unparse child) => Unparse (PredicateF variable child)
  where
    unparse = unparseGeneric
    unparse2 = unparse2Generic

instance
    Ord variable => Synthetic (FreeVariables variable) (PredicateF variable)
  where
    synthetic = \case
        AndF and' -> synthetic and'
        BottomF bottom -> synthetic bottom
        CeilF ceil -> synthetic (freeVariables <$> ceil)
        EqualsF equals -> synthetic (freeVariables <$> equals)
        ExistsF exists -> synthetic exists
        FloorF floor' -> synthetic (freeVariables <$> floor')
        ForallF forall' -> synthetic forall'
        IffF iff -> synthetic iff
        ImpliesF implies -> synthetic implies
        InF in' -> synthetic (freeVariables <$> in')
        NotF not' -> synthetic not'
        OrF or' -> synthetic or'
        TopF top -> synthetic top

instance Synthetic Simplified (PredicateF variable)
  where
    synthetic = \case
        AndF and' -> synthetic and'
        BottomF bottom -> synthetic bottom
        CeilF ceil -> synthetic (TermLike.simplifiedAttribute <$> ceil)
        EqualsF equals -> synthetic (TermLike.simplifiedAttribute <$> equals)
        ExistsF exists -> synthetic exists
        FloorF floor' -> synthetic (TermLike.simplifiedAttribute <$> floor')
        ForallF forall' -> synthetic forall'
        IffF iff -> synthetic iff
        ImpliesF implies -> synthetic implies
        InF in' -> synthetic (TermLike.simplifiedAttribute <$> in')
        NotF not' -> synthetic not'
        OrF or' -> synthetic or'
        TopF top -> synthetic top


newtype Predicate variable =
    Predicate
        { getPredicate
            :: Cofree (PredicateF variable) (PredicatePattern variable)
        }
    deriving (GHC.Generic, Show)

instance SOP.Generic (Predicate variable)

instance SOP.HasDatatypeInfo (Predicate variable)

instance Debug variable => Debug (Predicate variable)

instance (Debug variable, Diff variable) => Diff (Predicate variable) where
    diffPrec
        pred1@(Recursive.project -> attrs1 :< predF1)
        pred2@(Recursive.project -> _      :< predF2)
      =
        -- If the patterns differ, do not display the difference in the
        -- attributes, which would overload the user with redundant information.
        diffPrecGeneric
            (Recursive.embed (attrs1 :< predF1))
            (Recursive.embed (attrs1 :< predF2))
        <|> diffPrecGeneric pred1 pred2

instance
    (Eq variable, Eq (PredicateF variable (Predicate variable)))
    => Eq (Predicate variable)
  where
    (==)
        (Recursive.project -> _ :< pat1)
        (Recursive.project -> _ :< pat2)
      = pat1 == pat2

instance
    (Ord variable, Ord (PredicateF variable (Predicate variable)))
    => Ord (Predicate variable)
  where
    compare
        (Recursive.project -> _ :< pat1)
        (Recursive.project -> _ :< pat2)
      = compare pat1 pat2

instance Hashable variable => Hashable (Predicate variable) where
    hashWithSalt salt (Recursive.project -> _ :< pat) = hashWithSalt salt pat
    {-# INLINE hashWithSalt #-}

instance NFData variable => NFData (Predicate variable) where
    rnf (Recursive.project -> annotation :< pat) =
        rnf annotation `seq` rnf pat

instance (Unparse variable, Ord variable) => Unparse (Predicate variable) where
    unparse term =
        case Recursive.project term of
            (attrs :< predF) -> Pretty.sep [attributeRepresentation, unparse predF]
              where
                attributeRepresentation = Pretty.surround
                            (Pretty.hsep $ map Pretty.pretty representation)
                            "/* "
                            " */"
                  where
                    representation =
                        case
                            Simplified.unparseTag
                            (Attribute.simplifiedAttribute attrs)
                        of
                            Just result -> [result]
                            Nothing -> []

    unparse2 term =
        case Recursive.project term of
          (_ :< pat) -> unparse2 pat

instance Unparse (Predicate variable) => SQL.Column (Predicate variable) where
    defineColumn = SQL.defineTextColumn
    toColumn = SQL.toColumn . Pretty.renderText . Pretty.layoutOneLine . unparse

type instance Base (Predicate variable) =
    CofreeF (PredicateF variable) (PredicatePattern variable)


-- This instance implements all class functions for the TermLike newtype
-- because the their implementations for the inner type may be specialized.
instance Recursive (Predicate variable) where
    project = \(Predicate embedded) ->
        case Recursive.project embedded of
            Compose (Identity projected) -> Predicate <$> projected
    {-# INLINE project #-}

    -- This specialization is particularly important: The default implementation
    -- of 'cata' in terms of 'project' would involve an extra call to 'fmap' at
    -- every level of the tree due to the implementation of 'project' above.
    cata alg = \(Predicate fixed) ->
        Recursive.cata
            (\(Compose (Identity base)) -> alg base)
            fixed
    {-# INLINE cata #-}

    para alg = \(Predicate fixed) ->
        Recursive.para
            (\(Compose (Identity base)) ->
                 alg (Bifunctor.first Predicate <$> base)
            )
            fixed
    {-# INLINE para #-}

    gpara dist alg = \(Predicate fixed) ->
        Recursive.gpara
            (\(Compose (Identity base)) -> Compose . Identity <$> dist base)
            (\(Compose (Identity base)) -> alg (Env.local Predicate <$> base))
            fixed
    {-# INLINE gpara #-}

    prepro pre alg = \(Predicate fixed) ->
        Recursive.prepro
            (\(Compose (Identity base)) -> (Compose . Identity) (pre base))
            (\(Compose (Identity base)) -> alg base)
            fixed
    {-# INLINE prepro #-}

    gprepro dist pre alg = \(Predicate fixed) ->
        Recursive.gprepro
            (\(Compose (Identity base)) -> Compose . Identity <$> dist base)
            (\(Compose (Identity base)) -> (Compose . Identity) (pre base))
            (\(Compose (Identity base)) -> alg base)
            fixed
    {-# INLINE gprepro #-}

-- This instance implements all class functions for the Predicate newtype
-- because the their implementations for the inner type may be specialized.
instance Corecursive (Predicate variable) where
    embed = \projected ->
        (Predicate . Recursive.embed . Compose . Identity)
            (getPredicate <$> projected)
    {-# INLINE embed #-}

    ana coalg = Predicate . ana0
      where
        ana0 =
            Recursive.ana (Compose . Identity . coalg)
    {-# INLINE ana #-}

    apo coalg = Predicate . apo0
      where
        apo0 =
            Recursive.apo
                (\a ->
                     (Compose . Identity)
                        (Bifunctor.first getPredicate <$> coalg a)
                )
    {-# INLINE apo #-}

    postpro post coalg = Predicate . postpro0
      where
        postpro0 =
            Recursive.postpro
                (\(Compose (Identity base)) -> (Compose . Identity) (post base))
                (Compose . Identity . coalg)
    {-# INLINE postpro #-}

    gpostpro dist post coalg = Predicate . gpostpro0
      where
        gpostpro0 =
            Recursive.gpostpro
                (Compose . Identity . dist . (<$>) (runIdentity . getCompose))
                (\(Compose (Identity base)) -> (Compose . Identity) (post base))
                (Compose . Identity . coalg)
    {-# INLINE gpostpro #-}

instance TopBottom (Predicate variable) where
    isTop PredicateTrue = True
    isTop _ = False
    isBottom PredicateFalse = True
    isBottom _ = False

{- | Return the 'TermLike' corresponding to the given 'Predicate'. -}
fromPredicate
    :: InternalVariable variable
    => Sort
    -- ^ Sort of resulting pattern
    -> Predicate variable
    -> TermLike variable
fromPredicate sort =
    Recursive.fold $ synthesize . (\case
        AndF      x -> TermLike.AndF x {andSort = sort}
        BottomF   x -> TermLike.BottomF x {bottomSort = sort}
        CeilF     x -> TermLike.CeilF x {ceilOperandSort = sort, ceilResultSort = sort}
        EqualsF   x -> TermLike.EqualsF x {equalsOperandSort = sort, equalsResultSort = sort}
        ExistsF   x -> TermLike.ExistsF x {existsSort = sort}
        FloorF    x -> TermLike.FloorF x {floorOperandSort = sort, floorResultSort = sort}
        ForallF   x -> TermLike.ForallF x {forallSort = sort}
        IffF      x -> TermLike.IffF x {iffSort = sort}
        ImpliesF  x -> TermLike.ImpliesF x {impliesSort = sort}
        InF       x -> TermLike.InF x {inOperandSort = sort, inResultSort = sort}
        NotF      x -> TermLike.NotF x {notSort = sort}
        OrF       x -> TermLike.OrF x {orSort = sort}
        TopF      x -> TermLike.TopF x {topSort = sort}
    ) . Cofree.tailF


{-|'PredicateFalse' is a pattern for matching 'bottom' predicates.
-}
pattern PredicateFalse :: Predicate variable

{-|'PredicateTrue' is a pattern for matching 'top' predicates.
-}
pattern PredicateTrue :: Predicate variable

pattern PredicateFalse <- (Recursive.project -> _ :< BottomF _)
pattern PredicateTrue  <- (Recursive.project -> _ :< TopF _)

pattern PredicateAnd
    :: Predicate variable -> Predicate variable -> Predicate variable
pattern PredicateAnd p1 p2 <- (Recursive.project -> _ :< AndF And {andSort = (), andFirst = p1, andSecond = p2})

pattern PredicateOr
    :: Predicate variable -> Predicate variable -> Predicate variable
pattern PredicateOr p1 p2 <- (Recursive.project -> _ :< OrF Or {orSort = (), orFirst = p1, orSecond = p2})

{-|'isFalse' checks whether a predicate is obviously bottom.
-}
isFalse :: TopBottom patt => patt -> Bool
isFalse = isBottom

isTrue :: TopBottom patt => patt -> Bool
isTrue = not . isBottom

makeTruePredicate :: InternalVariable variable => Predicate variable
makeTruePredicate = synthesize (TopF Top {topSort = ()})

makeFalsePredicate :: InternalVariable variable => Predicate variable
makeFalsePredicate = synthesize $ BottomF Bottom {bottomSort = ()}

makeNotPredicate
    :: InternalVariable variable
    => Predicate variable
    -> Predicate variable
makeNotPredicate p = synthesize $ NotF Not
    { notSort = ()
    , notChild = p
    }

{-| 'makeAndPredicate' combines two Predicates with an 'and', doing some
simplification.
-}
makeAndPredicate
    :: InternalVariable variable
    => Predicate variable
    -> Predicate variable
    -> Predicate variable
makeAndPredicate p1 p2 = synthesize $ AndF And
    { andSort = ()
    , andFirst = p1
    , andSecond = p2
    }

makeOrPredicate
    :: InternalVariable variable
    => Predicate variable
    -> Predicate variable
    -> Predicate variable
makeOrPredicate p1 p2 = synthesize $ OrF Or
    { orSort = ()
    , orFirst = p1
    , orSecond = p2
    }

makeImpliesPredicate
    :: InternalVariable variable
    => Predicate variable
    -> Predicate variable
    -> Predicate variable
makeImpliesPredicate p1 p2 = synthesize $ ImpliesF Implies
    { impliesSort = ()
    , impliesFirst = p1
    , impliesSecond = p2
    }

makeIffPredicate
    :: InternalVariable variable
    => Predicate variable
    -> Predicate variable
    -> Predicate variable
makeIffPredicate p1 p2 = synthesize $ IffF Iff
    { iffSort = ()
    , iffFirst = p1
    , iffSecond = p2
    }

makeCeilPredicate
    :: InternalVariable variable
    => TermLike variable
    -> Predicate variable
makeCeilPredicate t = synthesize $ CeilF Ceil
    { ceilOperandSort = ()
    , ceilResultSort = ()
    , ceilChild = t
    }

makeFloorPredicate
    :: InternalVariable variable
    => TermLike variable
    -> Predicate variable
makeFloorPredicate t = synthesize $ FloorF Floor
    { floorOperandSort = ()
    , floorResultSort = ()
    , floorChild = t
    }

makeInPredicate
    :: InternalVariable variable
    => TermLike variable
    -> TermLike variable
    -> Predicate variable
makeInPredicate t1 t2 = synthesize $ InF In
    { inOperandSort = ()
    , inResultSort = ()
    , inContainedChild = t1
    , inContainingChild = t2
    }

makeEqualsPredicate
    :: InternalVariable variable
    => TermLike variable
    -> TermLike variable
    -> Predicate variable
makeEqualsPredicate t1 t2 = synthesize $ EqualsF Equals
    { equalsOperandSort = ()
    , equalsResultSort = ()
    , equalsFirst = t1
    , equalsSecond = t2
    }

makeExistsPredicate
    :: InternalVariable variable
    => ElementVariable variable
    -> Predicate variable
    -> Predicate variable
makeExistsPredicate v p = synthesize $ ExistsF Exists
    { existsSort = ()
    , existsVariable = v
    , existsChild = p
    }

makeForallPredicate
    :: InternalVariable variable
    => ElementVariable variable
    -> Predicate variable
    -> Predicate variable
makeForallPredicate v p = synthesize $ ForallF Forall
    { forallSort = ()
    , forallVariable = v
    , forallChild = p
    }

makeMultipleAndPredicate
    :: InternalVariable variable
    => [Predicate variable]
    -> Predicate variable
makeMultipleAndPredicate [] = makeTruePredicate
makeMultipleAndPredicate (p : ps) = foldl' makeAndPredicate p ps

makeMultipleOrPredicate
    :: InternalVariable variable
    => [Predicate variable]
    -> Predicate variable
makeMultipleOrPredicate [] = makeFalsePredicate
makeMultipleOrPredicate (p : ps) = foldl' makeOrPredicate p ps

makeMultipleExists
    :: (Foldable f, InternalVariable variable)
    => f (ElementVariable variable)
    -> Predicate variable
    -> Predicate variable
makeMultipleExists vars p =
    foldr makeExistsPredicate p vars

makeMultipleForalls
    :: (Foldable f, InternalVariable variable)
    => f (ElementVariable variable)
    -> Predicate variable
    -> Predicate variable
makeMultipleForalls vars p =
    foldr makeForallPredicate p vars

getMultiAndPredicate
    :: Predicate variable
    -> [Predicate variable]
getMultiAndPredicate = \case
    PredicateAnd p1 p2 -> concatMap getMultiAndPredicate [p1, p2]
    p -> [p]

getMultiOrPredicate
    :: Predicate variable
    -> [Predicate variable]
getMultiOrPredicate = \case
    PredicateOr p1 p2 -> concatMap getMultiOrPredicate [p1, p2]
    p -> [p]


newtype NotPredicate variable
    = NotPredicate (TermLikeF variable (Predicate variable))
    deriving (GHC.Generic)
<<<<<<< HEAD

instance SOP.Generic (NotPredicate variable)

instance SOP.HasDatatypeInfo (NotPredicate variable)

instance (Debug (Predicate variable), Debug variable) => Debug (NotPredicate variable)
=======
    deriving anyclass (SOP.Generic, SOP.HasDatatypeInfo)
    deriving anyclass (Debug, Diff)
>>>>>>> 037fb31c

instance (Unparse (Predicate variable), InternalVariable variable) => Pretty (NotPredicate variable) where
    pretty (NotPredicate termLikeF) =
        Pretty.vsep
        [ "Expected a predicate, but found:"
        , Pretty.indent 4 (unparse termLikeF)
        ]


makePredicate
    :: forall variable
    .  InternalVariable variable
    => TermLike variable
    -> Either (NotPredicate variable) (Predicate variable)
makePredicate = Recursive.elgot makePredicateBottomUp makePredicateTopDown
  where
    makePredicateBottomUp
        :: Base
            (TermLike variable)
            (Either (NotPredicate variable) (Predicate variable))
        -> Either (NotPredicate variable) (Predicate variable)
    makePredicateBottomUp termE = do
        _ :< term <- sequence termE
        case term of
            TermLike.TopF _ -> return makeTruePredicate
            TermLike.BottomF _ -> return makeFalsePredicate
            TermLike.AndF p -> return $ makeAndPredicate (andFirst p) (andSecond p)
            TermLike.OrF p -> return $ makeOrPredicate (orFirst p) (orSecond p)
            TermLike.IffF p -> return $ makeIffPredicate (iffFirst p) (iffSecond p)
            TermLike.ImpliesF p -> return $
                makeImpliesPredicate (impliesFirst p) (impliesSecond p)
            TermLike.NotF p -> return $ makeNotPredicate (notChild p)
            TermLike.ExistsF p -> return $
                makeExistsPredicate (existsVariable p) (existsChild p)
            TermLike.ForallF p -> return $
                makeForallPredicate (forallVariable p) (forallChild p)
            p -> Left (NotPredicate p)

    makePredicateTopDown
        :: TermLike variable
        -> Either
            (Either (NotPredicate variable) (Predicate variable))
            (Base (TermLike variable) (TermLike variable))
    makePredicateTopDown (Recursive.project -> projected@(_ :< pat)) =
        case pat of
            TermLike.CeilF Ceil { ceilChild } ->
                (Left . pure) (makeCeilPredicate ceilChild)
            TermLike.FloorF Floor { floorChild } ->
                (Left . pure) (makeFloorPredicate floorChild)
            TermLike.EqualsF Equals { equalsFirst, equalsSecond } ->
                (Left . pure) (makeEqualsPredicate equalsFirst equalsSecond)
            TermLike.InF In { inContainedChild, inContainingChild } ->
                (Left . pure) (makeInPredicate inContainedChild inContainingChild)
            _ -> Right projected

isPredicate :: InternalVariable variable => TermLike variable -> Bool
isPredicate = Either.isRight . makePredicate

extractAttributes :: Predicate variable -> PredicatePattern variable
extractAttributes (Recursive.project -> attr :< _) = attr

instance HasFreeVariables (Predicate variable) variable where
    freeVariables = freeVariables . extractAttributes

simplifiedAttribute :: Predicate variable -> Simplified
simplifiedAttribute = Attribute.simplifiedAttribute . extractAttributes

isSimplified :: SideCondition.Representation -> Predicate variable -> Bool
isSimplified condition = Attribute.isSimplified condition . extractAttributes

cannotSimplifyNotSimplifiedError
    :: (HasCallStack, InternalVariable variable)
    => PredicateF variable (Predicate variable) -> a
cannotSimplifyNotSimplifiedError predF =
    error
        (  "Unexpectedly marking term with NotSimplified children as \
            \simplified:\n"
        ++ show predF
        ++ "\n"
        ++ unparseToString predF
        )

simplifiedFromChildren
    :: HasCallStack
    => PredicateF variable (Predicate variable) -> Simplified
simplifiedFromChildren predF =
    case mergedSimplified of
        NotSimplified -> NotSimplified
        _ -> mergedSimplified `Simplified.simplifiedTo` Simplified.fullySimplified
  where
    mergedSimplified = foldMap simplifiedAttribute predF

checkedSimplifiedFromChildren
    :: (HasCallStack, InternalVariable variable)
    => PredicateF variable (Predicate variable) -> Simplified
checkedSimplifiedFromChildren predF =
    case simplifiedFromChildren predF of
        NotSimplified -> cannotSimplifyNotSimplifiedError predF
        simplified -> simplified

markSimplified
    :: (HasCallStack, InternalVariable variable)
    => Predicate variable -> Predicate variable
markSimplified (Recursive.project -> attrs :< predF) =
    Recursive.embed
        (  Attribute.setSimplified
            (checkedSimplifiedFromChildren predF)
            attrs
        :< predF
        )

markSimplifiedConditional
    :: (HasCallStack, InternalVariable variable)
    => SideCondition.Representation -> Predicate variable -> Predicate variable
markSimplifiedConditional
    condition
    (Recursive.project -> attrs :< predF)
  =
    Recursive.embed
        (  Attribute.setSimplified
                (  checkedSimplifiedFromChildren predF
                <> Simplified.simplifiedConditionally condition
                )
                attrs
        :< predF
        )

markSimplifiedMaybeConditional
    :: (HasCallStack, InternalVariable variable)
    => Maybe SideCondition.Representation
    -> Predicate variable
    -> Predicate variable
markSimplifiedMaybeConditional Nothing = markSimplified
markSimplifiedMaybeConditional (Just condition) =
    markSimplifiedConditional condition

setSimplified
    :: (HasCallStack, InternalVariable variable)
    => Simplified -> Predicate variable -> Predicate variable
setSimplified
    simplified
    (Recursive.project -> attrs :< predF)
  =
    Recursive.embed
        (  Attribute.setSimplified mergedSimplified attrs
        :< predF
        )
  where
    childSimplified = simplifiedFromChildren predF
    mergedSimplified = case (childSimplified, simplified) of
        (NotSimplified, NotSimplified) -> NotSimplified
        (NotSimplified, _) -> cannotSimplifyNotSimplifiedError predF
        (_, NotSimplified) -> NotSimplified
        _ -> childSimplified <> simplified

forgetSimplified
    :: InternalVariable variable
    => Predicate variable
    -> Predicate variable
forgetSimplified = resynthesize

traverseVariablesF
    :: ( Ord variable1
       , FreshPartialOrd variable2
       , Monad f
       )
    => AdjSomeVariableName (variable1 -> f variable2)
    -> PredicateF variable1 child
    -> f (PredicateF variable2 child)
traverseVariablesF adj =
    \case
        ExistsF any0 -> ExistsF <$> traverseVariablesExists any0
        ForallF all0 -> ForallF <$> traverseVariablesForall all0
        AndF andP -> pure (AndF andP)
        BottomF botP -> pure (BottomF botP)
        CeilF ceilP -> do
            termLike <- sequence (TermLike.traverseVariables adj <$> ceilP)
            return $ CeilF termLike
        EqualsF eqP -> do
            termLike <- sequence (TermLike.traverseVariables adj <$> eqP)
            return $ EqualsF termLike
        FloorF flrP -> do
            termLike <- sequence (TermLike.traverseVariables adj <$> flrP)
            return $ FloorF termLike
        IffF iffP -> pure (IffF iffP)
        ImpliesF impP -> pure (ImpliesF impP)
        InF inP -> do
            termLike <- sequence (TermLike.traverseVariables adj <$> inP)
            return $ InF termLike
        NotF notP -> pure (NotF notP)
        OrF orP -> pure (OrF orP)
        TopF topP -> pure (TopF topP)
  where
    trElemVar = traverse $ traverseElementVariableName adj
    traverseVariablesExists Exists { existsSort, existsVariable, existsChild } =
        Exists existsSort
        <$> trElemVar existsVariable
        <*> pure existsChild
    traverseVariablesForall Forall { forallSort, forallVariable, forallChild } =
        Forall forallSort
        <$> trElemVar forallVariable
        <*> pure forallChild

mapVariables
    :: forall variable1 variable2
    . Ord variable1
    => FreshPartialOrd variable2
    => AdjSomeVariableName (variable1 -> variable2)
    -> Predicate variable1
    -> Predicate variable2
mapVariables (fmap ((.) pure) -> adj) predicate = runIdentity $
    renameFreeVariables adj (freeVariables @_ @variable1 predicate)
    >>= Reader.runReaderT (Recursive.fold worker predicate)
  where
    adjReader :: AdjSomeVariableName
        (variable1
        -> ReaderT
            (VariableNameMap variable1 variable2) Identity variable2)
    adjReader = (.) lift <$> adj
    trElemVar = traverse $ traverseElementVariableName adjReader
    traverseExists avoiding =
        existsBinder (renameElementBinder trElemVar avoiding)
    traverseForall avoiding =
        forallBinder (renameElementBinder trElemVar avoiding)

    worker
        ::  Base
                (Predicate variable1)
                (RenamingT variable1 variable2 Identity (Predicate variable2))
        ->  RenamingT variable1 variable2 Identity (Predicate variable2)
    worker (attrs :< predF) = do
        attrs' <- Attribute.traverseVariables askSomeVariableName attrs
        let avoiding = freeVariables attrs'
        predF' <- case predF of
            ExistsF exists -> ExistsF <$> traverseExists avoiding exists
            ForallF forall -> ForallF <$> traverseForall avoiding forall
            _ -> sequence predF >>= traverseVariablesF askSomeVariableName
        (pure . Recursive.embed) (attrs' :< predF')

-- |Is the predicate free of the given variables?
isFreeOf
    :: Ord variable
    => Predicate variable
    -> Set (SomeVariable variable)
    -> Bool
isFreeOf predicate =
    Set.disjoint (FreeVariables.toSet $ freeVariables predicate)

freeElementVariables :: Predicate variable -> [ElementVariable variable]
freeElementVariables = getFreeElementVariables . freeVariables

hasFreeVariable
    :: Ord variable
    => SomeVariableName variable
    -> Predicate variable
    -> Bool
hasFreeVariable variableName = isFreeVariable variableName . freeVariables

{- | Traverse the predicate from the top down and apply substitutions.

The 'freeVariables' annotation is used to avoid traversing subterms that
contain none of the targeted variables.

 -}



 -- !!  The following are just temporary solutions and the code using these  !!
 -- !!  functions should be refactored                                       !!

wrapPredicate ::
    InternalVariable variable
    => TermLike variable -> Predicate variable
wrapPredicate = either
    (error "Term cannot be wrapped.\n\
            \Input TermLike is not a Predicate \
            \despite being supposed to be\n"
    )
    id
    . makePredicate

unwrapPredicate ::
    InternalVariable variable
    => Predicate variable -> TermLike variable
unwrapPredicate = fromPredicate predicateSort

instance InternalVariable variable => From (Predicate variable) (TermLike variable) where
    from = unwrapPredicate
    {-# INLINE from #-}

instance InternalVariable variable => From (TermLike variable) (Predicate variable) where
    from = wrapPredicate
    {-# INLINE from #-}



substitute
    :: InternalVariable variable
    => Map (SomeVariableName variable) (TermLike variable)
    -> Predicate variable
    -> Predicate variable
substitute subst predicate =
        substituteNone <|> substituteBinder <|> substituteTermLike
        & fromMaybe substituteDefault
  where
    freeVars = FreeVariables.toNames (freeVariables predicate)
    subst' = Map.intersection subst (Map.fromSet id freeVars)
    originalVariables = Set.difference freeVars (Map.keysSet subst')
    targetFreeVariables = Foldable.foldl' Set.union Set.empty
        (FreeVariables.toNames . freeVariables <$> subst')
    freeVariables' = Set.union originalVariables targetFreeVariables
    avoidCapture = refreshElementVariable freeVariables'

    substituteNone
        | Map.null subst' = pure predicate
        | otherwise       = empty

    substituteBinder = case predF of
        ExistsF exists'@Exists {existsVariable = var, existsChild = child} -> do
            newVar <- avoidCapture var
            return $ synthesize $ ExistsF $ exists'
                { existsVariable = newVar
                , existsChild = substitute
                    (Map.insert
                        (inject (variableName var))
                        (synthesize $ TermLike.VariableF $ Const $ mkSomeVariable newVar)
                        subst'
                    )
                    child
                }
        ForallF forall'@Forall {forallVariable = var, forallChild = child} -> do
            newVar <- avoidCapture var
            return $ synthesize $ ForallF $ forall'
                { forallVariable = newVar
                , forallChild = substitute
                    (Map.insert
                        (inject (variableName var))
                        (synthesize $ TermLike.VariableF $ Const $ mkSomeVariable newVar)
                        subst'
                    )
                    child
                }
        _ -> empty
      where
        _ :< predF = Recursive.project predicate

    substituteTermLike = case predF of
        CeilF ceil'@Ceil {ceilChild} ->
            pure $ synthesize $ CeilF $ ceil'
            { ceilChild = TermLike.substitute subst' ceilChild
            }
        EqualsF equals'@Equals {equalsFirst, equalsSecond} ->
            pure $ synthesize $ EqualsF $ equals'
            { equalsFirst  = TermLike.substitute subst' equalsFirst
            , equalsSecond = TermLike.substitute subst' equalsSecond
            }
        FloorF floor'@Floor {floorChild} ->
            pure $ synthesize $ FloorF $ floor'
            { floorChild = TermLike.substitute subst' floorChild
            }
        InF in'@In {inContainedChild, inContainingChild} ->
            pure $ synthesize $ InF $ in'
            { inContainedChild  = TermLike.substitute subst' inContainedChild
            , inContainingChild = TermLike.substitute subst' inContainingChild
            }
        _ -> empty
      where
        _ :< predF = Recursive.project predicate

    substituteDefault = synthesize (substitute subst' <$> predF)
      where
        _ :< predF = Recursive.project predicate

depth :: Predicate variable -> Int
depth = Recursive.fold levelDepth
  where
    levelDepth (_ :< predF) = 1 + foldl' max 0 predF<|MERGE_RESOLUTION|>--- conflicted
+++ resolved
@@ -183,7 +183,6 @@
 import qualified Pretty
 import qualified SQL
 
-<<<<<<< HEAD
 data PredicateF variable child
     = AndF           !(And () child)
     | BottomF        !(Bottom () child)
@@ -201,36 +200,9 @@
     deriving (Eq, Ord, Show)
     deriving (Functor, Foldable, Traversable)
     deriving (GHC.Generic)
-
-
-instance SOP.Generic (PredicateF variable child)
-
-instance SOP.HasDatatypeInfo (PredicateF variable child)
-
-instance (Debug child, Debug variable) => Debug (PredicateF variable child)
-
-instance
-    ( Debug child, Debug variable, Diff child, Diff variable )
-    => Diff (PredicateF variable child)
-
-instance
-    (Hashable child, Hashable variable)
-    => Hashable (PredicateF variable child)
-=======
-{-| 'GenericPredicate' is a wrapper for predicates used for type safety.
-Should not be exported, and should be treated as an opaque entity which
-can be manipulated only by functions in this module.
--}
-newtype GenericPredicate pat = GenericPredicate pat
-    deriving (Eq, Ord, Show)
-    deriving (Functor, Foldable, Traversable)
-    deriving (GHC.Generic)
     deriving anyclass (Hashable, NFData)
     deriving anyclass (SOP.Generic, SOP.HasDatatypeInfo)
     deriving anyclass (Debug, Diff)
->>>>>>> 037fb31c
-
-instance (NFData child, NFData variable) => NFData (PredicateF variable child)
 
 instance
     (Ord variable, Unparse variable, Unparse child) => Unparse (PredicateF variable child)
@@ -677,17 +649,8 @@
 newtype NotPredicate variable
     = NotPredicate (TermLikeF variable (Predicate variable))
     deriving (GHC.Generic)
-<<<<<<< HEAD
-
-instance SOP.Generic (NotPredicate variable)
-
-instance SOP.HasDatatypeInfo (NotPredicate variable)
-
-instance (Debug (Predicate variable), Debug variable) => Debug (NotPredicate variable)
-=======
     deriving anyclass (SOP.Generic, SOP.HasDatatypeInfo)
     deriving anyclass (Debug, Diff)
->>>>>>> 037fb31c
 
 instance (Unparse (Predicate variable), InternalVariable variable) => Pretty (NotPredicate variable) where
     pretty (NotPredicate termLikeF) =
