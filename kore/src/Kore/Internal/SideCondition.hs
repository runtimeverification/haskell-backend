--- conflicted
+++ resolved
@@ -21,14 +21,10 @@
     , toRepresentation
     , replaceTerm
     , cannotReplaceTerm
-<<<<<<< HEAD
-    , cannotReplacePredicate
     , assumeDefined
     , isDefined
     , fromDefinedTerms
     , generateNormalizedAcs
-=======
->>>>>>> 3a98848f
     , simplifyConjunctionByAssumption
     ) where
 
@@ -162,13 +158,8 @@
             :: !(MultiAnd (Predicate variable))
         , replacements
             :: !(HashMap (TermLike variable) (TermLike variable))
-<<<<<<< HEAD
-        , predicateReplacements
-            :: !(HashMap (Predicate variable) (Predicate variable))
         , definedTerms
             :: !(HashSet (TermLike variable))
-=======
->>>>>>> 3a98848f
         }
     deriving (Eq, Ord, Show)
     deriving (GHC.Generic)
@@ -181,30 +172,18 @@
     toColumn = SQL.toColumn . Pretty.renderText . Pretty.layoutOneLine . pretty
 
 instance TopBottom (SideCondition variable) where
-<<<<<<< HEAD
-    isTop sideCondition@(SideCondition _ _ _ _) =
+    isTop sideCondition@(SideCondition _ _ _) =
         isTop assumedTrue
       where
         SideCondition { assumedTrue } = sideCondition
-    isBottom sideCondition@(SideCondition _ _ _ _) =
-=======
-    isTop sideCondition@(SideCondition _ _) =
-        isTop assumedTrue
-      where
-        SideCondition { assumedTrue } = sideCondition
-    isBottom sideCondition@(SideCondition _ _) =
->>>>>>> 3a98848f
+    isBottom sideCondition@(SideCondition _ _ _) =
         isBottom assumedTrue
       where
         SideCondition { assumedTrue } = sideCondition
 
 instance Ord variable => HasFreeVariables (SideCondition variable) variable
   where
-<<<<<<< HEAD
-    freeVariables sideCondition@(SideCondition _ _ _ _) =
-=======
-    freeVariables sideCondition@(SideCondition _ _) =
->>>>>>> 3a98848f
+    freeVariables sideCondition@(SideCondition _ _ _) =
         freeVariables assumedTrue
       where
         SideCondition { assumedTrue } = sideCondition
@@ -213,13 +192,8 @@
     pretty
         SideCondition
             { assumedTrue
-<<<<<<< HEAD
-            , termReplacements
-            , predicateReplacements
             , definedTerms
-=======
             , replacements
->>>>>>> 3a98848f
             }
       =
         Pretty.vsep $
@@ -227,15 +201,9 @@
             , Pretty.indent 4 (Pretty.pretty . MultiAnd.toPredicate $ assumedTrue)
             , "Term replacements:"
             ]
-<<<<<<< HEAD
-            <> HashMap.foldlWithKey' (acc unparse) [] termReplacements
-            <> [ "Term replacements:" ]
-            <> HashMap.foldlWithKey' (acc Pretty.pretty) [] predicateReplacements
+            <> HashMap.foldlWithKey' (acc unparse) [] replacements
             <> [ "Assumed to be defined:" ]
             <> (unparse <$> HashSet.toList definedTerms)
-=======
-            <> HashMap.foldlWithKey' (acc unparse) [] replacements
->>>>>>> 3a98848f
       where
         acc showFunc result key value =
             result <>
@@ -247,11 +215,7 @@
 
 instance From (SideCondition variable) (MultiAnd (Predicate variable))
   where
-<<<<<<< HEAD
-    from condition@(SideCondition _ _ _ _) = assumedTrue condition
-=======
-    from condition@(SideCondition _ _) = assumedTrue condition
->>>>>>> 3a98848f
+    from condition@(SideCondition _ _ _) = assumedTrue condition
     {-# INLINE from #-}
 
 instance InternalVariable variable =>
@@ -270,13 +234,8 @@
                 <> predicateReplacementsAsTerms
          in SideCondition
             { assumedTrue
-<<<<<<< HEAD
-            , termReplacements
-            , predicateReplacements
+            , replacements
             , definedTerms = mempty
-=======
-            , replacements
->>>>>>> 3a98848f
             }
     {-# INLINE from #-}
 
@@ -310,13 +269,8 @@
 top =
     SideCondition
         { assumedTrue = MultiAnd.top
-<<<<<<< HEAD
-        , termReplacements = mempty
-        , predicateReplacements = mempty
         , definedTerms = mempty
-=======
         , replacements = mempty
->>>>>>> 3a98848f
         }
 
 -- TODO(ana.pantilie): Should we look into removing this?
@@ -350,13 +304,8 @@
             <> predicateReplacementsAsTerms
      in SideCondition
         { assumedTrue
-<<<<<<< HEAD
-        , termReplacements
-        , predicateReplacements
         , definedTerms
-=======
         , replacements
->>>>>>> 3a98848f
         }
   where
     SideCondition { assumedTrue = oldCondition, definedTerms } = sideCondition
@@ -377,11 +326,7 @@
     :: InternalVariable variable
     => SideCondition variable
     -> Predicate variable
-<<<<<<< HEAD
-toPredicate condition@(SideCondition _ _ _ _) =
-=======
-toPredicate condition@(SideCondition _ _) =
->>>>>>> 3a98848f
+toPredicate condition@(SideCondition _ _ _) =
     MultiAnd.toPredicate assumedTrue
   where
     SideCondition { assumedTrue } = condition
@@ -397,42 +342,23 @@
     => AdjSomeVariableName (variable1 -> variable2)
     -> SideCondition variable1
     -> SideCondition variable2
-<<<<<<< HEAD
-mapVariables adj condition@(SideCondition _ _ _ _) =
+mapVariables adj condition@(SideCondition _ _ _) =
     let assumedTrue' =
             MultiAnd.map (Predicate.mapVariables adj) assumedTrue
-        termReplacements' =
-            mapKeysAndValues (TermLike.mapVariables adj) termReplacements
-        predicateReplacements' =
-            mapKeysAndValues (Predicate.mapVariables adj) predicateReplacements
+        replacements' =
+            mapKeysAndValues (TermLike.mapVariables adj) replacements
         definedTerms' =
             HashSet.map (TermLike.mapVariables adj) definedTerms
      in SideCondition
             { assumedTrue = assumedTrue'
-            , termReplacements = termReplacements'
-            , predicateReplacements = predicateReplacements'
+            , replacements = replacements'
             , definedTerms = definedTerms'
-=======
-mapVariables adj condition@(SideCondition _ _) =
-    let assumedTrue' =
-            MultiAnd.map (Predicate.mapVariables adj) assumedTrue
-        replacements' =
-            mapKeysAndValues (TermLike.mapVariables adj) replacements
-     in SideCondition
-            { assumedTrue = assumedTrue'
-            , replacements = replacements'
->>>>>>> 3a98848f
             }
   where
     SideCondition
         { assumedTrue
-<<<<<<< HEAD
-        , termReplacements
-        , predicateReplacements
         , definedTerms
-=======
         , replacements
->>>>>>> 3a98848f
         } = condition
 
 -- | Utility function for mapping on the keys and values of a 'HashMap'.
