--- conflicted
+++ resolved
@@ -20,7 +20,9 @@
     , toPredicate
     , toRepresentation
     , replaceTerm
-    , cannotReplace
+    , replacePredicate
+    , cannotReplaceTerm
+    , cannotReplacePredicate
     , simplifyConjunctionByAssumption
     ) where
 
@@ -29,6 +31,7 @@
 import Control.DeepSeq
     ( NFData
     )
+import qualified Control.Lens as Lens
 import Control.Monad.State.Strict
     ( StateT
     , runStateT
@@ -36,6 +39,9 @@
 import qualified Control.Monad.State.Strict as State
 import qualified Data.Bifunctor as Bifunctor
 import qualified Data.Functor.Foldable as Recursive
+import Data.Generics.Product
+    ( field
+    )
 import Data.HashMap.Strict
     ( HashMap
     )
@@ -64,6 +70,14 @@
 import qualified Kore.Internal.MultiAnd as MultiAnd
 import Kore.Internal.Predicate
     ( Predicate
+    )
+import Kore.Internal.Predicate
+    ( pattern PredicateEquals
+    , pattern PredicateExists
+    , pattern PredicateForall
+    , pattern PredicateNot
+    , makeFalsePredicate
+    , makeTruePredicate
     )
 import qualified Kore.Internal.Predicate as Predicate
 import Kore.Internal.SideCondition.SideCondition as SideCondition
@@ -85,12 +99,8 @@
     , pattern InternalSet_
     , pattern InternalString_
     , pattern Mu_
-    , pattern Not_
     , pattern Nu_
     , TermLike
-    , mkBottom
-    , mkTop
-    , termLikeSort
     )
 import qualified Kore.Internal.TermLike as TermLike
 import Kore.Internal.Variable
@@ -100,8 +110,8 @@
 import Kore.TopBottom
     ( TopBottom (..)
     )
-import Pretty
-    ( Pretty (..)
+import Kore.Unparser
+    ( Unparse (..)
     )
 import Pair
 import Pretty
@@ -125,8 +135,12 @@
 -}
 data SideCondition variable =
     SideCondition
-        { assumedTrue :: !(MultiAnd (Predicate variable))
-        , replacements :: !(HashMap (TermLike variable) (TermLike variable))
+        { assumedTrue
+            :: !(MultiAnd (Predicate variable))
+        , termReplacements
+            :: !(HashMap (TermLike variable) (TermLike variable))
+        , predicateReplacements
+            :: !(HashMap (Predicate variable) (Predicate variable))
         }
     deriving (Eq, Ord, Show)
     deriving (GHC.Generic)
@@ -138,63 +152,66 @@
     defineColumn = SQL.defineTextColumn
     toColumn = SQL.toColumn . Pretty.renderText . Pretty.layoutOneLine . pretty
 
+instance TopBottom (SideCondition variable) where
+    isTop sideCondition@(SideCondition _ _ _) =
+        isTop assumedTrue
+      where
+        SideCondition { assumedTrue } = sideCondition
+    isBottom sideCondition@(SideCondition _ _ _) =
+        isBottom assumedTrue
+      where
+        SideCondition { assumedTrue } = sideCondition
+
+instance Ord variable => HasFreeVariables (SideCondition variable) variable
+  where
+    freeVariables sideCondition@(SideCondition _ _ _) =
+        freeVariables assumedTrue
+      where
+        SideCondition { assumedTrue } = sideCondition
+
 instance InternalVariable variable => Pretty (SideCondition variable) where
-    pretty = pretty . toPredicate
-
-instance TopBottom (SideCondition variable) where
-    isTop sideCondition@(SideCondition _ _) =
-        isTop assumedTrue
-      where
-        SideCondition { assumedTrue } = sideCondition
-    isBottom sideCondition@(SideCondition _ _) =
-        isBottom assumedTrue
-      where
-        SideCondition { assumedTrue } = sideCondition
-
-instance Ord variable => HasFreeVariables (SideCondition variable) variable
-  where
-    freeVariables sideCondition@(SideCondition _ _) =
-        freeVariables assumedTrue
-      where
-        SideCondition { assumedTrue } = sideCondition
-
-<<<<<<< HEAD
-instance InternalVariable variable => Unparse (SideCondition variable) where
-    unparse = unparse . toPredicate
-    unparse2 = unparse2 . toPredicate
-
-instance InternalVariable variable => Pretty (SideCondition variable) where
-    pretty SideCondition { assumedTrue, replacements } =
+    pretty
+        SideCondition
+            { assumedTrue
+            , termReplacements
+            , predicateReplacements
+            }
+      =
         Pretty.vsep $
             [ "Assumed true condition:"
-            , Pretty.indent 4 (unparse . MultiAnd.toPredicate $ assumedTrue)
-            , "Replacements:"
+            , Pretty.indent 4 (Pretty.pretty . MultiAnd.toPredicate $ assumedTrue)
+            , "Term replacements:"
             ]
-            <> HashMap.foldlWithKey' acc [] replacements
-      where
-        acc result key value =
+            <> HashMap.foldlWithKey' (acc unparse) [] termReplacements
+            <> [ "Term replacements:" ]
+            <> HashMap.foldlWithKey' (acc Pretty.pretty) [] predicateReplacements
+      where
+        acc showFunc result key value =
             result <>
             [ Pretty.indent 4 "Key:"
-            , Pretty.indent 6 $ unparse key
+            , Pretty.indent 6 $ showFunc key
             , Pretty.indent 4 "Value:"
-            , Pretty.indent 6 $ unparse value
+            , Pretty.indent 6 $ showFunc value
             ]
 
-=======
->>>>>>> 978038e7
 instance From (SideCondition variable) (MultiAnd (Predicate variable))
   where
-    from condition@(SideCondition _ _) = assumedTrue condition
+    from condition@(SideCondition _ _ _) = assumedTrue condition
     {-# INLINE from #-}
 
 instance InternalVariable variable =>
     From (MultiAnd (Predicate variable)) (SideCondition variable)
   where
     from multiAnd =
-        let (assumedTrue, replacements) =
+        -- TODO: refactor a little
+        let ( assumedTrue, DoubleMap termReplacements predicateReplacements ) =
                   simplifyConjunctionByAssumption multiAnd
                   & extract
-         in SideCondition { assumedTrue, replacements }
+         in SideCondition
+            { assumedTrue
+            , termReplacements
+            , predicateReplacements
+            }
     {-# INLINE from #-}
 
 instance
@@ -224,7 +241,12 @@
     {-# INLINE from #-}
 
 top :: InternalVariable variable => SideCondition variable
-top = SideCondition { assumedTrue = MultiAnd.top, replacements = mempty }
+top =
+    SideCondition
+        { assumedTrue = MultiAnd.top
+        , termReplacements = mempty
+        , predicateReplacements = mempty
+        }
 
 -- TODO(ana.pantilie): Should we look into removing this?
 -- | A 'top' 'Condition' for refactoring which should eventually be removed.
@@ -244,11 +266,16 @@
     sideCondition
     (from @(Condition _) @(MultiAnd _) -> newCondition)
   =
+    -- TODO: refactor a little
     let combinedConditions = oldCondition <> newCondition
-        (assumedTrue, replacements) =
+        (assumedTrue, DoubleMap termReplacements predicateReplacements) =
             simplifyConjunctionByAssumption combinedConditions
             & extract
-     in SideCondition { assumedTrue, replacements }
+     in SideCondition
+        { assumedTrue
+        , termReplacements
+        , predicateReplacements
+        }
   where
     SideCondition { assumedTrue = oldCondition } = sideCondition
 
@@ -268,7 +295,7 @@
     :: InternalVariable variable
     => SideCondition variable
     -> Predicate variable
-toPredicate condition@(SideCondition _ _) =
+toPredicate condition@(SideCondition _ _ _) =
     MultiAnd.toPredicate assumedTrue
   where
     SideCondition { assumedTrue } = condition
@@ -284,17 +311,24 @@
     => AdjSomeVariableName (variable1 -> variable2)
     -> SideCondition variable1
     -> SideCondition variable2
-mapVariables adj condition@(SideCondition _ _) =
+mapVariables adj condition@(SideCondition _ _ _) =
     let assumedTrue' =
             MultiAnd.map (Predicate.mapVariables adj) assumedTrue
-        replacements' =
-            mapKeysAndValues (TermLike.mapVariables adj) replacements
+        termReplacements' =
+            mapKeysAndValues (TermLike.mapVariables adj) termReplacements
+        predicateReplacements' =
+            mapKeysAndValues (Predicate.mapVariables adj) predicateReplacements
      in SideCondition
             { assumedTrue = assumedTrue'
-            , replacements = replacements'
+            , termReplacements = termReplacements'
+            , predicateReplacements = predicateReplacements'
             }
   where
-    SideCondition { assumedTrue, replacements } = condition
+    SideCondition
+        { assumedTrue
+        , termReplacements
+        , predicateReplacements
+        } = condition
     mapKeysAndValues f hashMap =
         HashMap.fromList
         $ Bifunctor.bimap f f
@@ -321,19 +355,47 @@
     => SideCondition variable
     -> TermLike variable
     -> Maybe (TermLike variable)
-replaceTerm SideCondition { replacements } original =
-    HashMap.lookup original replacements
+replaceTerm SideCondition { termReplacements } original =
+    HashMap.lookup original termReplacements
+
+{- | Looks up the predicate in the table of replacements.
+ -}
+replacePredicate
+    :: InternalVariable variable
+    => SideCondition variable
+    -> Predicate variable
+    -> Maybe (Predicate variable)
+replacePredicate SideCondition { predicateReplacements } original =
+    HashMap.lookup original predicateReplacements
 
 {- | If the term isn't a key in the table of replacements
 then it cannot be replaced.
  -}
-cannotReplace
+cannotReplaceTerm
     :: InternalVariable variable
     => SideCondition variable
     -> TermLike variable
     -> Bool
-cannotReplace SideCondition { replacements } term =
-    HashMap.lookup term replacements & isNothing
+cannotReplaceTerm SideCondition { termReplacements } term =
+    HashMap.lookup term termReplacements & isNothing
+
+{- | If the predicate isn't a key in the table of replacements
+then it cannot be replaced.
+ -}
+cannotReplacePredicate
+    :: InternalVariable variable
+    => SideCondition variable
+    -> Predicate variable
+    -> Bool
+cannotReplacePredicate SideCondition { predicateReplacements } predicate =
+    HashMap.lookup predicate predicateReplacements & isNothing
+
+data DoubleMap variable = DoubleMap
+    { termLikeMap :: HashMap (TermLike variable) (TermLike variable)
+    , predMap :: HashMap (Predicate variable) (Predicate variable)
+    }
+    deriving (Eq, GHC.Generic, Show)
+
 
 {- | Simplify the conjunction of 'Predicate' clauses by assuming each is true.
 The conjunction is simplified by the identity:
@@ -347,14 +409,13 @@
     => MultiAnd (Predicate variable)
     -> Changed
         ( MultiAnd (Predicate variable)
-        , HashMap (TermLike variable) (TermLike variable)
+        , DoubleMap variable
         )
 simplifyConjunctionByAssumption (toList -> andPredicates) =
     (fmap . Bifunctor.first) MultiAnd.make
-    $ flip runStateT HashMap.empty
+    $ flip runStateT (DoubleMap HashMap.empty HashMap.empty)
     $ for (sortBySize andPredicates)
-    $ \predicate' -> do
-        let original = Predicate.unwrapPredicate predicate'
+    $ \original -> do
         result <- applyAssumptions original
         assume result
         return result
@@ -363,7 +424,7 @@
     -- which could contain it, because the containing clause is necessarily
     -- larger.
     sortBySize :: [Predicate variable] -> [Predicate variable]
-    sortBySize = sortOn (size . from)
+    sortBySize = sortOn predSize
 
     size :: TermLike variable -> Int
     size =
@@ -373,63 +434,105 @@
                 TermLike.DefinedF defined -> TermLike.getDefined defined
                 _ -> 1 + sum termLikeF
 
+    predSize :: Predicate variable -> Int
+    predSize =
+        Recursive.fold $ \(_ :< predF) ->
+            case predF of
+                Predicate.CeilF ceil_ -> 1 + sum (size <$> ceil_)
+                Predicate.EqualsF equals_ -> 1 + sum (size <$> equals_)
+                Predicate.FloorF floor_ -> 1 + sum (size <$> floor_)
+                Predicate.InF in_ -> 1 + sum (size <$> in_)
+                _ -> 1 + sum predF
+
     assume
-        :: Predicate variable
-        -> StateT (HashMap (TermLike variable) (TermLike variable)) Changed ()
-    assume predicate1 =
+        :: Predicate variable ->
+        StateT (DoubleMap variable) Changed ()
+    assume predicate =
         State.modify' (assumeEqualTerms . assumePredicate)
       where
         assumePredicate =
-            case termLike of
-                Not_ _ notChild ->
+            case predicate of
+                PredicateNot notChild ->
                     -- Infer that the predicate is \bottom.
-                    HashMap.insert notChild (mkBottom sort)
+                    Lens.over (field @"predMap") $
+                        HashMap.insert notChild makeFalsePredicate
                 _ ->
                     -- Infer that the predicate is \top.
-                    HashMap.insert termLike (mkTop sort)
+                    Lens.over (field @"predMap") $
+                        HashMap.insert predicate makeTruePredicate
         assumeEqualTerms =
-            case retractLocalFunction termLike of
-                Just (Pair term1 term2) -> HashMap.insert term1 term2
+            case predicate of
+                PredicateEquals t1 t2 ->
+                    case retractLocalFunction (TermLike.mkEquals_ t1 t2) of
+                        Just (Pair t1' t2') ->
+                            Lens.over (field @"termLikeMap") $
+                                HashMap.insert t1' t2'
+                        _ -> id
                 _ -> id
 
-        termLike = Predicate.unwrapPredicate predicate1
-        sort = termLikeSort termLike
-
     applyAssumptions
-        ::  TermLike variable
-        ->  StateT (HashMap (TermLike variable) (TermLike variable)) Changed
-                (Predicate variable)
+        ::  Predicate variable
+        ->  StateT (DoubleMap variable) Changed (Predicate variable)
     applyAssumptions replaceIn = do
         assumptions <- State.get
-        lift $ fmap
-            (unsafeMakePredicate assumptions replaceIn)
-            (applyAssumptionsWorker assumptions replaceIn)
-
-    unsafeMakePredicate replacements original result =
-        case Predicate.makePredicate result of
-            -- TODO (ttuegel): https://github.com/kframework/kore/issues/1442
-            -- should make it impossible to have an error here.
-            Left err ->
-                (error . show . Pretty.vsep . map (either id (Pretty.indent 4)))
-                [ Left "Replacing"
-                , Right (Pretty.vsep (unparse <$> HashMap.keys replacements))
-                , Left "in"
-                , Right (unparse original)
-                , Right (Pretty.pretty err)
-                ]
-            Right p -> p
+        lift (applyAssumptionsWorker assumptions replaceIn)
 
     applyAssumptionsWorker
+        :: DoubleMap variable
+        -> Predicate variable
+        -> Changed (Predicate variable)
+    applyAssumptionsWorker assumptions original
+      | Just result <- HashMap.lookup original (predMap assumptions) = Changed result
+
+      | HashMap.null (termLikeMap assumptions') &&
+        HashMap.null (predMap assumptions') = Unchanged original
+
+      | otherwise = (case replaceIn of
+          Predicate.CeilF ceil_ -> Predicate.CeilF <$> traverse
+            (applyAssumptionsWorkerTerm (termLikeMap assumptions')) ceil_
+          Predicate.FloorF floor_ -> Predicate.FloorF <$> traverse
+            (applyAssumptionsWorkerTerm (termLikeMap assumptions')) floor_
+          Predicate.EqualsF equals_ -> Predicate.EqualsF <$> traverse
+            (applyAssumptionsWorkerTerm (termLikeMap assumptions')) equals_
+          Predicate.InF in_ -> Predicate.InF <$> traverse
+            (applyAssumptionsWorkerTerm (termLikeMap assumptions')) in_
+          _ -> traverse (applyAssumptionsWorker assumptions') replaceIn
+        )
+        & getChanged
+        -- The next line ensures that if the result is Unchanged, any allocation
+        -- performed while computing that result is collected.
+        & maybe (Unchanged original) (Changed . synthesize)
+
+      where
+        _ :< replaceIn = Recursive.project original
+
+        assumptions'
+          | PredicateExists var _ <- original = restrictAssumptions (inject var)
+          | PredicateForall var _ <- original = restrictAssumptions (inject var)
+          | otherwise = assumptions
+
+        restrictAssumptions Variable { variableName } =
+            Lens.over (field @"termLikeMap")
+            (HashMap.filterWithKey (\term _ -> wouldNotCaptureTerm term))
+            $
+            Lens.over (field @"predMap")
+            (HashMap.filterWithKey (\predicate _ -> wouldNotCapture predicate))
+            assumptions
+          where
+            wouldNotCapture = not . Predicate.hasFreeVariable variableName
+            wouldNotCaptureTerm = not . TermLike.hasFreeVariable variableName
+
+    applyAssumptionsWorkerTerm
         :: HashMap (TermLike variable) (TermLike variable)
         -> TermLike variable
         -> Changed (TermLike variable)
-    applyAssumptionsWorker assumptions original
+    applyAssumptionsWorkerTerm assumptions original
       | Just result <- HashMap.lookup original assumptions = Changed result
 
       | HashMap.null assumptions' = Unchanged original
 
       | otherwise =
-        traverse (applyAssumptionsWorker assumptions') replaceIn
+        traverse (applyAssumptionsWorkerTerm assumptions') replaceIn
         & getChanged
         -- The next line ensures that if the result is Unchanged, any allocation
         -- performed while computing that result is collected.
