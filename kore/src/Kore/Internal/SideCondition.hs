{-# LANGUAGE Strict #-}

{- |
Copyright   : (c) Runtime Verification, 2020
License     : NCSA
-}
module Kore.Internal.SideCondition (
    SideCondition, -- Constructor not exported on purpose
    fromCondition,
    fromPredicate,
    andCondition,
    assumeTrueCondition,
    assumeTruePredicate,
    mapVariables,
    top,
    topTODO,
    toPredicate,
    toRepresentation,
    replaceTerm,
    cannotReplaceTerm,
    assumeDefined,
    isDefined,
    fromDefinedTerms,
    generateNormalizedAcs,
    simplifyConjunctionByAssumption,
) where

import Changed
import qualified Control.Lens as Lens
import Control.Monad.State.Strict (
    StateT,
    runStateT,
 )
import qualified Control.Monad.State.Strict as State
import qualified Data.Bifunctor as Bifunctor
import qualified Data.Functor.Foldable as Recursive
import Data.Generics.Product (
    field,
 )
import Data.HashMap.Strict (
    HashMap,
 )
import qualified Data.HashMap.Strict as HashMap
import Data.HashSet (
    HashSet,
 )
import qualified Data.HashSet as HashSet
import Data.List (
    sortOn,
 )
import qualified Data.Map.Strict as Map
import Debug
import qualified GHC.Generics as GHC
import qualified Generics.SOP as SOP
import qualified Kore.Attribute.Pattern as Attribute
import qualified Kore.Attribute.Pattern.Defined as Pattern
import Kore.Attribute.Pattern.FreeVariables (
    HasFreeVariables (..),
 )
import Kore.Attribute.Synthetic (
    synthesize,
 )
import Kore.Internal.Condition (
    Condition,
 )
import qualified Kore.Internal.Condition as Condition
import Kore.Internal.InternalList (
    InternalList (..),
 )
import Kore.Internal.MultiAnd (
    MultiAnd,
 )
import qualified Kore.Internal.MultiAnd as MultiAnd
import Kore.Internal.NormalizedAc (
    AcWrapper (..),
    InternalAc (..),
    NormalizedAc (..),
    PairWiseElements (..),
    emptyNormalizedAc,
    generatePairWiseElements,
    getConcreteKeysOfAc,
    getConcreteValuesOfAc,
    getSymbolicKeysOfAc,
    getSymbolicValuesOfAc,
 )
import Kore.Internal.Predicate (
    Predicate,
    makeFalsePredicate,
    makeTruePredicate,
    pattern PredicateEquals,
    pattern PredicateExists,
    pattern PredicateForall,
    pattern PredicateNot,
 )
import qualified Kore.Internal.Predicate as Predicate
import Kore.Internal.SideCondition.SideCondition as SideCondition
import Kore.Internal.Symbol (
    isConstructor,
    isFunction,
    isFunctional,
 )
import Kore.Internal.TermLike (
    Key,
    TermLike,
    extractAttributes,
    pattern App_,
    pattern Equals_,
    pattern Exists_,
    pattern Forall_,
    pattern Inj_,
    pattern InternalBool_,
    pattern InternalBytes_,
    pattern InternalInt_,
    pattern InternalList_,
    pattern InternalMap_,
    pattern InternalSet_,
    pattern InternalString_,
    pattern Mu_,
    pattern Nu_,
 )
import qualified Kore.Internal.TermLike as TermLike
import Kore.Internal.Variable (
    InternalVariable,
 )
import Kore.Syntax.Variable
import Kore.Unparser (
    Unparse (..),
 )
import Pair
import Prelude.Kore
import Pretty (
    Pretty (..),
 )
import qualified Pretty
import qualified SQL

{- | Side condition used in the evaluation context.

It contains a predicate assumed to be true, and a table of term replacements,
which is used when simplifying terms. The table is constructed from the predicate,
see 'simplifyConjunctionByAssumption'.

Warning! When simplifying a pattern, extra care should be taken that the
'SideCondition' sent to the simplifier isn't created from the same 'Condition'
which is sent to be simplified.

The predicate is usually used to remove infeasible branches, but it may also
be used for other purposes, say, to remove redundant parts of the result predicate.
-}
data SideCondition variable = SideCondition
    { assumedTrue ::
        !(MultiAnd (Predicate variable))
    , replacements ::
        !(HashMap (TermLike variable) (TermLike variable))
    , definedTerms ::
        !(HashSet (TermLike variable))
    }
    deriving (Eq, Ord, Show)
    deriving (GHC.Generic)
    deriving anyclass (Hashable, NFData)
    deriving anyclass (SOP.Generic, SOP.HasDatatypeInfo)
    deriving anyclass (Debug, Diff)

instance InternalVariable variable => SQL.Column (SideCondition variable) where
    defineColumn = SQL.defineTextColumn
    toColumn = SQL.toColumn . Pretty.renderText . Pretty.layoutOneLine . pretty

instance Ord variable => HasFreeVariables (SideCondition variable) variable where
    freeVariables sideCondition@(SideCondition _ _ _) =
        freeVariables assumedTrue
            <> foldMap freeVariables definedTerms
      where
        SideCondition{assumedTrue, definedTerms} = sideCondition

instance InternalVariable variable => Pretty (SideCondition variable) where
    pretty
        SideCondition
            { assumedTrue
            , definedTerms
            , replacements
            } =
            Pretty.vsep $
                [ "Assumed true condition:"
                , Pretty.indent 4 (Pretty.pretty . MultiAnd.toPredicate $ assumedTrue)
                , "Term replacements:"
                ]
                    <> HashMap.foldlWithKey' (acc unparse) [] replacements
                    <> ["Assumed to be defined:"]
                    <> (unparse <$> HashSet.toList definedTerms)
          where
            acc showFunc result key value =
                result
                    <> [ Pretty.indent 4 "Key:"
                       , Pretty.indent 6 $ showFunc key
                       , Pretty.indent 4 "Value:"
                       , Pretty.indent 6 $ showFunc value
                       ]

instance From (SideCondition variable) (MultiAnd (Predicate variable)) where
    from condition@(SideCondition _ _ _) = assumedTrue condition
    {-# INLINE from #-}

instance
    InternalVariable variable =>
    From (MultiAnd (Predicate variable)) (SideCondition variable)
    where
    from multiAnd =
        let (assumedTrue, Assumptions termReplacements predicateReplacements) =
                simplifyConjunctionByAssumption multiAnd
                    & extract
            predicateReplacementsAsTerms =
                mapKeysAndValues
                    Predicate.fromPredicate_
                    predicateReplacements
            replacements =
                termReplacements
                    <> predicateReplacementsAsTerms
         in SideCondition
                { assumedTrue
                , replacements
                , definedTerms = mempty
                }
    {-# INLINE from #-}

instance
    InternalVariable variable =>
    From (SideCondition variable) (Predicate variable)
    where
    from = toPredicate
    {-# INLINE from #-}

instance
    InternalVariable variable =>
    From (Predicate variable) (SideCondition variable)
    where
    from = fromPredicate
    {-# INLINE from #-}

instance
    InternalVariable variable =>
    From (Condition variable) (SideCondition variable)
    where
    from = fromCondition
    {-# INLINE from #-}

instance
    InternalVariable variable =>
    From (SideCondition variable) (Condition variable)
    where
    from = Condition.fromPredicate . toPredicate
    {-# INLINE from #-}

top :: InternalVariable variable => SideCondition variable
top =
    SideCondition
        { assumedTrue = MultiAnd.top
        , definedTerms = mempty
        , replacements = mempty
        }

-- TODO(ana.pantilie): Should we look into removing this?

-- | A 'top' 'Condition' for refactoring which should eventually be removed.
topTODO :: InternalVariable variable => SideCondition variable
topTODO = top

{- | A 'SideCondition' and a 'Condition' are combined by assuming
their conjunction to be true, and creating a new table of replacements
from the new predicate.
-}
andCondition ::
    InternalVariable variable =>
    SideCondition variable ->
    Condition variable ->
    SideCondition variable
andCondition
    sideCondition
    (from @(Condition _) @(MultiAnd _) -> newCondition) =
        let combinedConditions = oldCondition <> newCondition
            (assumedTrue, Assumptions termReplacements predicateReplacements) =
                simplifyConjunctionByAssumption combinedConditions
                    & extract
            predicateReplacementsAsTerms =
                mapKeysAndValues
                    Predicate.fromPredicate_
                    predicateReplacements
            replacements =
                termReplacements
                    <> predicateReplacementsAsTerms
         in SideCondition
                { assumedTrue
                , definedTerms
                , replacements
                }
      where
        SideCondition{assumedTrue = oldCondition, definedTerms} = sideCondition

assumeTrueCondition ::
    InternalVariable variable =>
    Condition variable ->
    SideCondition variable
assumeTrueCondition = fromCondition

assumeTruePredicate ::
    InternalVariable variable =>
    Predicate variable ->
    SideCondition variable
assumeTruePredicate = fromPredicate

toPredicate ::
    InternalVariable variable =>
    SideCondition variable ->
    Predicate variable
toPredicate condition@(SideCondition _ _ _) =
    Predicate.makeAndPredicate
        assumedTruePredicate
        definedPredicate
  where
    SideCondition{assumedTrue, definedTerms} = condition
    assumedTruePredicate = MultiAnd.toPredicate assumedTrue
    definedPredicate =
        definedTerms
            & HashSet.toList
            & fmap Predicate.makeCeilPredicate
            & MultiAnd.make
            & MultiAnd.toPredicate

fromPredicate ::
    InternalVariable variable =>
    Predicate variable ->
    SideCondition variable
fromPredicate = from @(MultiAnd _) . MultiAnd.fromPredicate

mapVariables ::
    (InternalVariable variable1, InternalVariable variable2) =>
    AdjSomeVariableName (variable1 -> variable2) ->
    SideCondition variable1 ->
    SideCondition variable2
mapVariables adj condition@(SideCondition _ _ _) =
    let assumedTrue' =
            MultiAnd.map (Predicate.mapVariables adj) assumedTrue
        replacements' =
            mapKeysAndValues (TermLike.mapVariables adj) replacements
        definedTerms' =
            HashSet.map (TermLike.mapVariables adj) definedTerms
     in SideCondition
            { assumedTrue = assumedTrue'
            , replacements = replacements'
            , definedTerms = definedTerms'
            }
  where
    SideCondition
        { assumedTrue
        , definedTerms
        , replacements
        } = condition

-- | Utility function for mapping on the keys and values of a 'HashMap'.
mapKeysAndValues ::
    Eq b =>
    Hashable b =>
    (a -> b) ->
    HashMap a a ->
    HashMap b b
mapKeysAndValues f hashMap =
    HashMap.fromList $
        Bifunctor.bimap f f
            <$> HashMap.toList hashMap

fromCondition ::
    InternalVariable variable =>
    Condition variable ->
    SideCondition variable
fromCondition = fromPredicate . Condition.toPredicate

fromDefinedTerms ::
    InternalVariable variable =>
    HashSet (TermLike variable) ->
    SideCondition variable
fromDefinedTerms definedTerms =
    top{definedTerms}

toRepresentation ::
    InternalVariable variable =>
    SideCondition variable ->
    SideCondition.Representation
toRepresentation =
    mkRepresentation
        . mapVariables @_ @VariableName (pure toVariableName)

-- | Looks up the term in the table of replacements.
replaceTerm ::
    InternalVariable variable =>
    SideCondition variable ->
    TermLike variable ->
    Maybe (TermLike variable)
replaceTerm SideCondition{replacements} original =
    HashMap.lookup original replacements

{- | If the term isn't a key in the table of replacements
then it cannot be replaced.
-}
cannotReplaceTerm ::
    InternalVariable variable =>
    SideCondition variable ->
    TermLike variable ->
    Bool
cannotReplaceTerm SideCondition{replacements} term =
    HashMap.lookup term replacements & isNothing

data Assumptions variable = Assumptions
    { termLikeMap :: HashMap (TermLike variable) (TermLike variable)
    , predicateMap :: HashMap (Predicate variable) (Predicate variable)
    }
    deriving (Eq, GHC.Generic, Show)

{- | Simplify the conjunction of 'Predicate' clauses by assuming each is true.
The conjunction is simplified by the identity:
@
A ∧ P(A) = A ∧ P(⊤)
@
-}
simplifyConjunctionByAssumption ::
    forall variable.
    InternalVariable variable =>
    MultiAnd (Predicate variable) ->
    Changed
        ( MultiAnd (Predicate variable)
        , Assumptions variable
        )
simplifyConjunctionByAssumption (toList -> andPredicates) =
    (fmap . Bifunctor.first) MultiAnd.make $
        flip runStateT (Assumptions HashMap.empty HashMap.empty) $
            for (sortBySize andPredicates) $
                \original -> do
                    result <- applyAssumptions original
                    assume result
                    return result
  where
    -- Sorting by size ensures that every clause is considered before any clause
    -- which could contain it, because the containing clause is necessarily
    -- larger.
    sortBySize :: [Predicate variable] -> [Predicate variable]
    sortBySize = sortOn predSize

    size :: TermLike variable -> Int
    size =
        Recursive.fold $ \(_ :< termLikeF) -> 1 + sum termLikeF

    predSize :: Predicate variable -> Int
    predSize =
        Recursive.fold $ \(_ :< predF) ->
            case predF of
                Predicate.CeilF ceil_ -> 1 + sum (size <$> ceil_)
                Predicate.EqualsF equals_ -> 1 + sum (size <$> equals_)
                Predicate.FloorF floor_ -> 1 + sum (size <$> floor_)
                Predicate.InF in_ -> 1 + sum (size <$> in_)
                _ -> 1 + sum predF

    assume ::
        Predicate variable ->
        StateT (Assumptions variable) Changed ()
    assume predicate =
        State.modify' (assumeEqualTerms . assumePredicate)
      where
        assumePredicate =
            case predicate of
                PredicateNot notChild ->
                    -- Infer that the predicate is \bottom.
                    Lens.over (field @"predicateMap") $
                        HashMap.insert notChild makeFalsePredicate
                _ ->
                    -- Infer that the predicate is \top.
                    Lens.over (field @"predicateMap") $
                        HashMap.insert predicate makeTruePredicate
        assumeEqualTerms =
            case predicate of
                PredicateEquals t1 t2 ->
                    case retractLocalFunction (TermLike.mkEquals_ t1 t2) of
                        Just (Pair t1' t2') ->
                            Lens.over (field @"termLikeMap") $
                                HashMap.insert t1' t2'
                        _ -> id
                _ -> id

    applyAssumptions ::
        Predicate variable ->
        StateT (Assumptions variable) Changed (Predicate variable)
    applyAssumptions replaceIn = do
        assumptions <- State.get
        lift (applyAssumptionsWorker assumptions replaceIn)

    applyAssumptionsWorker ::
        Assumptions variable ->
        Predicate variable ->
        Changed (Predicate variable)
    applyAssumptionsWorker assumptions original
        | Just result <- HashMap.lookup original (predicateMap assumptions) = Changed result
        | HashMap.null (termLikeMap assumptions')
          , HashMap.null (predicateMap assumptions') =
            Unchanged original
        | otherwise =
            case replaceIn of
                Predicate.CeilF ceil_ ->
                    Predicate.CeilF <$> traverse applyTermAssumptions ceil_
                Predicate.FloorF floor_ ->
                    Predicate.FloorF <$> traverse applyTermAssumptions floor_
                Predicate.EqualsF equals_ ->
                    Predicate.EqualsF <$> traverse applyTermAssumptions equals_
                Predicate.InF in_ ->
                    Predicate.InF <$> traverse applyTermAssumptions in_
                _ -> traverse applyPredicateAssumptions replaceIn
                & getChanged
                -- The next line ensures that if the result is Unchanged, any allocation
                -- performed while computing that result is collected.
                & maybe (Unchanged original) (Changed . synthesize)
      where
        _ :< replaceIn = Recursive.project original

        applyTermAssumptions =
            applyAssumptionsWorkerTerm (termLikeMap assumptions')
        applyPredicateAssumptions = applyAssumptionsWorker assumptions'

        assumptions'
            | PredicateExists var _ <- original = restrictAssumptions (inject var)
            | PredicateForall var _ <- original = restrictAssumptions (inject var)
            | otherwise = assumptions

        restrictAssumptions Variable{variableName} =
            Lens.over
                (field @"termLikeMap")
                (HashMap.filterWithKey (\term _ -> wouldNotCaptureTerm term))
                $ Lens.over
                    (field @"predicateMap")
                    (HashMap.filterWithKey (\predicate _ -> wouldNotCapture predicate))
                    assumptions
          where
            wouldNotCapture = not . Predicate.hasFreeVariable variableName
            wouldNotCaptureTerm = not . TermLike.hasFreeVariable variableName

    applyAssumptionsWorkerTerm ::
        HashMap (TermLike variable) (TermLike variable) ->
        TermLike variable ->
        Changed (TermLike variable)
    applyAssumptionsWorkerTerm assumptions original
        | Just result <- HashMap.lookup original assumptions = Changed result
        | HashMap.null assumptions' = Unchanged original
        | otherwise =
            traverse (applyAssumptionsWorkerTerm assumptions') replaceIn
                & getChanged
                -- The next line ensures that if the result is Unchanged, any allocation
                -- performed while computing that result is collected.
                & maybe (Unchanged original) (Changed . synthesize)
      where
        _ :< replaceIn = Recursive.project original

        assumptions'
            | Exists_ _ var _ <- original = restrictAssumptions (inject var)
            | Forall_ _ var _ <- original = restrictAssumptions (inject var)
            | Mu_ var _ <- original = restrictAssumptions (inject var)
            | Nu_ var _ <- original = restrictAssumptions (inject var)
            | otherwise = assumptions

        restrictAssumptions Variable{variableName} =
            HashMap.filterWithKey
                (\termLike _ -> wouldNotCapture termLike)
                assumptions
          where
            wouldNotCapture = not . TermLike.hasFreeVariable variableName

{- | Get a local function definition from a 'TermLike'.
A local function definition is a predicate that we can use to evaluate a
function locally (based on the side conditions) when none of the functions
global definitions (axioms) apply. We are looking for a 'TermLike' of the form
@
\equals(f(...), C(...))
@
where @f@ is a function and @C@ is a constructor, sort injection or builtin.
@retractLocalFunction@ will match an @\equals@ predicate with its arguments
in either order, but the function pattern is always returned first in the
'Pair'.
-}
retractLocalFunction ::
    TermLike variable ->
    Maybe (Pair (TermLike variable))
retractLocalFunction =
    \case
        Equals_ _ _ term1 term2 -> go term1 term2 <|> go term2 term1
        _ -> Nothing
  where
    go term1@(App_ symbol1 _) term2
        | isFunction symbol1 =
            -- TODO (thomas.tuegel): Add tests.
            case term2 of
                App_ symbol2 _
                    | isConstructor symbol2 -> Just (Pair term1 term2)
                Inj_ _ -> Just (Pair term1 term2)
                InternalInt_ _ -> Just (Pair term1 term2)
                InternalBytes_ _ _ -> Just (Pair term1 term2)
                InternalString_ _ -> Just (Pair term1 term2)
                InternalBool_ _ -> Just (Pair term1 term2)
                InternalList_ _ -> Just (Pair term1 term2)
                InternalMap_ _ -> Just (Pair term1 term2)
                InternalSet_ _ -> Just (Pair term1 term2)
                _ -> Nothing
    go _ _ = Nothing

{- | Assumes a 'TermLike' to be defined. If not always defined,
it will be stored in the `SideCondition` together with any subterms
resulting from the implication that the original term is defined.

For maps and sets: this will generate and store a minimal set
of sub-collections from which the definedness of any sub-collection
can be inferred.
-}
assumeDefined ::
    forall variable.
    InternalVariable variable =>
    TermLike variable ->
    SideCondition variable
assumeDefined term =
    assumeDefinedWorker term
        & fromDefinedTerms
  where
    assumeDefinedWorker ::
        TermLike variable ->
        HashSet (TermLike variable)
    assumeDefinedWorker term' =
        case term' of
            TermLike.And_ _ child1 child2 ->
                let result1 = assumeDefinedWorker child1
                    result2 = assumeDefinedWorker child2
                 in asSet term' <> result1 <> result2
            TermLike.App_ symbol children ->
                checkFunctional symbol term'
                    <> foldMap assumeDefinedWorker children
            TermLike.Ceil_ _ _ child ->
                asSet term' <> assumeDefinedWorker child
            TermLike.InternalList_ internalList ->
                asSet term'
                    <> foldMap assumeDefinedWorker (internalListChild internalList)
            TermLike.InternalMap_ internalMap ->
                let definedElems =
                        getDefinedElementsOfAc internalMap
                    definedMaps =
                        generateNormalizedAcs internalMap
                            & HashSet.map TermLike.mkInternalMap
                 in foldMap assumeDefinedWorker definedElems
                        <> definedMaps
            TermLike.InternalSet_ internalSet ->
                let definedElems =
                        getDefinedElementsOfAc internalSet
                    definedSets =
                        generateNormalizedAcs internalSet
                            & HashSet.map TermLike.mkInternalSet
                 in foldMap assumeDefinedWorker definedElems
                        <> definedSets
            TermLike.Forall_ _ _ child ->
                asSet term' <> assumeDefinedWorker child
            TermLike.In_ _ _ child1 child2 ->
                let result1 = assumeDefinedWorker child1
                    result2 = assumeDefinedWorker child2
                 in asSet term' <> result1 <> result2
            TermLike.Bottom_ _ ->
                error
                    "Internal error: cannot assume\
                    \ a \\bottom pattern is defined."
            _ -> asSet term'
    asSet newTerm
        | isDefinedInternal newTerm = mempty
        | otherwise = HashSet.singleton newTerm
    checkFunctional symbol newTerm
<<<<<<< HEAD
        | isFunctional symbol = mempty
        | otherwise = asSet newTerm

    getDefinedElementsOfAc ::
        forall normalized.
        AcWrapper normalized =>
        Foldable (Value normalized) =>
        InternalAc normalized Key (TermLike variable) ->
        HashSet (TermLike variable)
=======
      | isFunctional symbol = mempty
      | otherwise = asSet newTerm

    getDefinedElementsOfAc
        :: forall normalized
        .  AcWrapper normalized
        => Foldable (Value normalized)
        => InternalAc Key normalized (TermLike variable)
        -> HashSet (TermLike variable)
>>>>>>> abf14770
    getDefinedElementsOfAc (builtinAcChild -> normalizedAc) =
        let symbolicKeys = getSymbolicKeysOfAc normalizedAc
            values =
                getSymbolicValuesOfAc normalizedAc
                    <> getConcreteValuesOfAc normalizedAc
                    & foldMap toList
            opaqueElems = opaque (unwrapAc normalizedAc)
         in HashSet.fromList $
                symbolicKeys
                    <> opaqueElems
                    <> values

{- | Checks if a 'TermLike' is defined. It may always be defined,
or be defined in the context of the `SideCondition`.
-}
isDefined ::
    forall variable.
    InternalVariable variable =>
    SideCondition variable ->
    TermLike variable ->
    Bool
isDefined sideCondition@SideCondition{definedTerms} term =
    isDefinedInternal term
        || isFunctionalSymbol term
        || HashSet.member term definedTerms
        || isDefinedAc
  where
    isDefinedAc =
        case term of
            TermLike.InternalMap_ internalMap ->
                let subMaps =
                        generateNormalizedAcs internalMap
                            & HashSet.map TermLike.mkInternalMap
                 in isSymbolicSingleton internalMap
                        || subMaps `isNonEmptySubset` definedTerms
            TermLike.InternalSet_ internalSet ->
                let subSets =
                        generateNormalizedAcs internalSet
                            & HashSet.map TermLike.mkInternalSet
                 in isSymbolicSingleton internalSet
                        || subSets `isNonEmptySubset` definedTerms
            _ -> False

    isNonEmptySubset subset set
        | null subset = False
        | otherwise = all (`HashSet.member` set) subset

    isFunctionalSymbol (App_ symbol children)
        | isFunctional symbol =
            all (isDefined sideCondition) children
    isFunctionalSymbol _ = False

<<<<<<< HEAD
    isSymbolicSingleton ::
        AcWrapper normalized =>
        Foldable (Value normalized) =>
        InternalAc normalized Key (TermLike variable) ->
        Bool
    isSymbolicSingleton InternalAc{builtinAcChild}
        | numberOfElements == 1 =
            all (isDefined sideCondition) symbolicKeys
                && all (isDefined sideCondition) opaqueElems
                && all (isDefined sideCondition) values
        | otherwise = False
=======
    isSymbolicSingleton
        :: AcWrapper normalized
        => Foldable (Value normalized)
        => InternalAc Key normalized (TermLike variable)
        -> Bool
    isSymbolicSingleton InternalAc { builtinAcChild }
      | numberOfElements == 1 =
          all (isDefined sideCondition) symbolicKeys
          && all (isDefined sideCondition) opaqueElems
          && all (isDefined sideCondition) values
      | otherwise = False
>>>>>>> abf14770
      where
        symbolicKeys = getSymbolicKeysOfAc builtinAcChild
        concreteKeys = getConcreteKeysOfAc builtinAcChild
        opaqueElems = opaque . unwrapAc $ builtinAcChild
        values =
            getSymbolicValuesOfAc builtinAcChild
                <> getConcreteValuesOfAc builtinAcChild
                & foldMap toList
        numberOfElements =
            length symbolicKeys
                + length concreteKeys
                + length opaqueElems

{- | Generates the minimal set of defined collections
from which definedness of any sub collection can be inferred.
The resulting set will not contain the input collection itself.
-}
<<<<<<< HEAD
generateNormalizedAcs ::
    forall normalized variable.
    InternalVariable variable =>
    Ord (Element normalized (TermLike variable)) =>
    Ord (Value normalized (TermLike variable)) =>
    Ord (normalized Key (TermLike variable)) =>
    Hashable (normalized Key (TermLike variable)) =>
    AcWrapper normalized =>
    InternalAc normalized Key (TermLike variable) ->
    HashSet (InternalAc normalized Key (TermLike variable))
=======
generateNormalizedAcs
    :: forall normalized variable
    .  InternalVariable variable
    => Ord (Element normalized (TermLike variable))
    => Ord (Value normalized (TermLike variable))
    => Ord (normalized Key (TermLike variable))
    => Hashable (normalized Key (TermLike variable))
    => AcWrapper normalized
    => InternalAc Key normalized (TermLike variable)
    -> HashSet (InternalAc Key normalized (TermLike variable))
>>>>>>> abf14770
generateNormalizedAcs internalAc =
    [ symbolicToAc <$> symbolicPairs
    , concreteToAc <$> concretePairs
    , opaqueToAc <$> opaquePairs
    , symbolicConcreteToAc <$> symbolicConcretePairs
    , symbolicOpaqueToAc <$> symbolicOpaquePairs
    , concreteOpaqueToAc <$> concreteOpaquePairs
    ]
        & concat
        & HashSet.fromList
  where
    InternalAc
        { builtinAcChild
        , builtinAcSort
        , builtinAcUnit
        , builtinAcConcat
        , builtinAcElement
        } = internalAc
    PairWiseElements
        { symbolicPairs
        , concretePairs
        , opaquePairs
        , symbolicConcretePairs
        , symbolicOpaquePairs
        , concreteOpaquePairs
        } = generatePairWiseElements builtinAcChild
    symbolicToAc (symbolic1, symbolic2) =
        let symbolicAc =
                emptyNormalizedAc
                    { elementsWithVariables = [symbolic1, symbolic2]
                    }
                    & wrapAc
         in toInternalAc symbolicAc
    concreteToAc (concrete1, concrete2) =
        let concreteAc =
                emptyNormalizedAc
                    { concreteElements = [concrete1, concrete2] & Map.fromList
                    }
                    & wrapAc
         in toInternalAc concreteAc
    opaqueToAc (opaque1, opaque2) =
        let opaqueAc =
                emptyNormalizedAc
                    { opaque = [opaque1, opaque2]
                    }
                    & wrapAc
         in toInternalAc opaqueAc
    symbolicConcreteToAc (symbolic, concrete) =
        let symbolicConcreteAc =
                emptyNormalizedAc
                    { elementsWithVariables = [symbolic]
                    , concreteElements = [concrete] & Map.fromList
                    }
                    & wrapAc
         in toInternalAc symbolicConcreteAc
    symbolicOpaqueToAc (symbolic, opaque') =
        let symbolicOpaqueAc =
                emptyNormalizedAc
                    { elementsWithVariables = [symbolic]
                    , opaque = [opaque']
                    }
                    & wrapAc
         in toInternalAc symbolicOpaqueAc
    concreteOpaqueToAc (concrete, opaque') =
        let concreteOpaqueAc =
                emptyNormalizedAc
                    { concreteElements = [concrete] & Map.fromList
                    , opaque = [opaque']
                    }
                    & wrapAc
         in toInternalAc concreteOpaqueAc
    toInternalAc normalized =
        InternalAc
            { builtinAcChild = normalized
            , builtinAcUnit
            , builtinAcElement
            , builtinAcSort
            , builtinAcConcat
            }

{- | Checks if a term is defined by only looking at the attributes.
 Should not be used outside this module.
-}
isDefinedInternal :: TermLike variable -> Bool
isDefinedInternal =
    Pattern.isDefined . Attribute.defined . extractAttributes<|MERGE_RESOLUTION|>--- conflicted
+++ resolved
@@ -670,7 +670,6 @@
         | isDefinedInternal newTerm = mempty
         | otherwise = HashSet.singleton newTerm
     checkFunctional symbol newTerm
-<<<<<<< HEAD
         | isFunctional symbol = mempty
         | otherwise = asSet newTerm
 
@@ -678,19 +677,8 @@
         forall normalized.
         AcWrapper normalized =>
         Foldable (Value normalized) =>
-        InternalAc normalized Key (TermLike variable) ->
+        InternalAc Key normalized (TermLike variable) ->
         HashSet (TermLike variable)
-=======
-      | isFunctional symbol = mempty
-      | otherwise = asSet newTerm
-
-    getDefinedElementsOfAc
-        :: forall normalized
-        .  AcWrapper normalized
-        => Foldable (Value normalized)
-        => InternalAc Key normalized (TermLike variable)
-        -> HashSet (TermLike variable)
->>>>>>> abf14770
     getDefinedElementsOfAc (builtinAcChild -> normalizedAc) =
         let symbolicKeys = getSymbolicKeysOfAc normalizedAc
             values =
@@ -743,11 +731,10 @@
             all (isDefined sideCondition) children
     isFunctionalSymbol _ = False
 
-<<<<<<< HEAD
     isSymbolicSingleton ::
         AcWrapper normalized =>
         Foldable (Value normalized) =>
-        InternalAc normalized Key (TermLike variable) ->
+        InternalAc Key normalized (TermLike variable) ->
         Bool
     isSymbolicSingleton InternalAc{builtinAcChild}
         | numberOfElements == 1 =
@@ -755,19 +742,6 @@
                 && all (isDefined sideCondition) opaqueElems
                 && all (isDefined sideCondition) values
         | otherwise = False
-=======
-    isSymbolicSingleton
-        :: AcWrapper normalized
-        => Foldable (Value normalized)
-        => InternalAc Key normalized (TermLike variable)
-        -> Bool
-    isSymbolicSingleton InternalAc { builtinAcChild }
-      | numberOfElements == 1 =
-          all (isDefined sideCondition) symbolicKeys
-          && all (isDefined sideCondition) opaqueElems
-          && all (isDefined sideCondition) values
-      | otherwise = False
->>>>>>> abf14770
       where
         symbolicKeys = getSymbolicKeysOfAc builtinAcChild
         concreteKeys = getConcreteKeysOfAc builtinAcChild
@@ -785,7 +759,6 @@
 from which definedness of any sub collection can be inferred.
 The resulting set will not contain the input collection itself.
 -}
-<<<<<<< HEAD
 generateNormalizedAcs ::
     forall normalized variable.
     InternalVariable variable =>
@@ -794,20 +767,8 @@
     Ord (normalized Key (TermLike variable)) =>
     Hashable (normalized Key (TermLike variable)) =>
     AcWrapper normalized =>
-    InternalAc normalized Key (TermLike variable) ->
-    HashSet (InternalAc normalized Key (TermLike variable))
-=======
-generateNormalizedAcs
-    :: forall normalized variable
-    .  InternalVariable variable
-    => Ord (Element normalized (TermLike variable))
-    => Ord (Value normalized (TermLike variable))
-    => Ord (normalized Key (TermLike variable))
-    => Hashable (normalized Key (TermLike variable))
-    => AcWrapper normalized
-    => InternalAc Key normalized (TermLike variable)
-    -> HashSet (InternalAc Key normalized (TermLike variable))
->>>>>>> abf14770
+    InternalAc Key normalized (TermLike variable) ->
+    HashSet (InternalAc Key normalized (TermLike variable))
 generateNormalizedAcs internalAc =
     [ symbolicToAc <$> symbolicPairs
     , concreteToAc <$> concretePairs
