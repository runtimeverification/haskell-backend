{-|
Copyright   : (c) Runtime Verification, 2020
License     : NCSA
-}
{-# LANGUAGE Strict #-}

module Kore.Internal.SideCondition
    ( SideCondition  -- Constructor not exported on purpose
    , fromCondition
    , fromPredicate
    , andCondition
    , assumeTrueCondition
    , assumeTruePredicate
    , mapVariables
    , top
    , topTODO
    , toPredicate
    , toRepresentation
    , replaceTerm
    , cannotReplaceTerm
    , assumeDefined
    , isDefined
    , fromDefinedTerms
    , generateNormalizedAcs
    , simplifyConjunctionByAssumption
    ) where

import Prelude.Kore

import qualified Control.Lens as Lens
import Control.Monad.State.Strict
    ( StateT
    , runStateT
    )
import qualified Control.Monad.State.Strict as State
import qualified Data.Bifunctor as Bifunctor
import qualified Data.Functor.Foldable as Recursive
import Data.Generics.Product
    ( field
    )
import Data.HashMap.Strict
    ( HashMap
    )
import qualified Data.HashMap.Strict as HashMap
import Data.HashSet
    ( HashSet
    )
import qualified Data.HashSet as HashSet
import Data.List
    ( sortOn
    )
import qualified Data.Map.Strict as Map
import qualified Generics.SOP as SOP
import qualified GHC.Generics as GHC

import Changed
import Debug
import qualified Kore.Attribute.Pattern as Attribute
import qualified Kore.Attribute.Pattern.Defined as Pattern
import Kore.Attribute.Pattern.FreeVariables
    ( HasFreeVariables (..)
    )
import Kore.Attribute.Synthetic
    ( synthesize
    )
import Kore.Internal.Condition
    ( Condition
    )
import qualified Kore.Internal.Condition as Condition
import Kore.Internal.InternalList
    ( InternalList (..)
    )
import Kore.Internal.MultiAnd
    ( MultiAnd
    )
import qualified Kore.Internal.MultiAnd as MultiAnd
import Kore.Internal.NormalizedAc
    ( AcWrapper (..)
    , InternalAc (..)
    , NormalizedAc (..)
    , PairWiseElements (..)
    , emptyNormalizedAc
    , generatePairWiseElements
    , getConcreteKeysOfAc
    , getConcreteValuesOfAc
    , getSymbolicKeysOfAc
    , getSymbolicValuesOfAc
    )
import Kore.Internal.Predicate
    ( Predicate
    , pattern PredicateEquals
    , pattern PredicateExists
    , pattern PredicateForall
    , pattern PredicateNot
    , makeFalsePredicate
    , makeTruePredicate
    )
import qualified Kore.Internal.Predicate as Predicate
import Kore.Internal.SideCondition.SideCondition as SideCondition
import Kore.Internal.Symbol
    ( isConstructor
    , isFunction
    , isFunctional
    )
import Kore.Internal.TermLike
    ( pattern App_
    , pattern Equals_
    , pattern Exists_
    , pattern Forall_
    , pattern Inj_
    , pattern InternalBool_
    , pattern InternalBytes_
    , pattern InternalInt_
    , pattern InternalList_
    , pattern InternalMap_
    , pattern InternalSet_
    , pattern InternalString_
    , Key
    , pattern Mu_
    , pattern Nu_
    , TermLike
    , extractAttributes
    )
import qualified Kore.Internal.TermLike as TermLike
import Kore.Internal.Variable
    ( InternalVariable
    )
import Kore.Syntax.Variable
import Kore.Unparser
    ( Unparse (..)
    )
import Pair
import Pretty
    ( Pretty (..)
    )
import qualified Pretty
import qualified SQL

{-| Side condition used in the evaluation context.

It contains a predicate assumed to be true, and a table of term replacements,
which is used when simplifying terms. The table is constructed from the predicate,
see 'simplifyConjunctionByAssumption'.

Warning! When simplifying a pattern, extra care should be taken that the
'SideCondition' sent to the simplifier isn't created from the same 'Condition'
which is sent to be simplified.

The predicate is usually used to remove infeasible branches, but it may also
be used for other purposes, say, to remove redundant parts of the result predicate.
-}
data SideCondition variable =
    SideCondition
        { assumedTrue
            :: !(MultiAnd (Predicate variable))
        , replacements
            :: !(HashMap (TermLike variable) (TermLike variable))
        , definedTerms
            :: !(HashSet (TermLike variable))
        }
    deriving (Eq, Ord, Show)
    deriving (GHC.Generic)
    deriving anyclass (Hashable, NFData)
    deriving anyclass (SOP.Generic, SOP.HasDatatypeInfo)
    deriving anyclass (Debug, Diff)

instance InternalVariable variable => SQL.Column (SideCondition variable) where
    defineColumn = SQL.defineTextColumn
    toColumn = SQL.toColumn . Pretty.renderText . Pretty.layoutOneLine . pretty

instance Ord variable => HasFreeVariables (SideCondition variable) variable
  where
    freeVariables sideCondition@(SideCondition _ _ _) =
        freeVariables assumedTrue
        <> foldMap freeVariables definedTerms
      where
        SideCondition { assumedTrue, definedTerms } = sideCondition

instance InternalVariable variable => Pretty (SideCondition variable) where
    pretty
        SideCondition
            { assumedTrue
            , definedTerms
            , replacements
            }
      =
        Pretty.vsep $
            [ "Assumed true condition:"
            , Pretty.indent 4 (Pretty.pretty . MultiAnd.toPredicate $ assumedTrue)
            , "Term replacements:"
            ]
            <> HashMap.foldlWithKey' (acc unparse) [] replacements
            <> [ "Assumed to be defined:" ]
            <> (unparse <$> HashSet.toList definedTerms)
      where
        acc showFunc result key value =
            result <>
            [ Pretty.indent 4 "Key:"
            , Pretty.indent 6 $ showFunc key
            , Pretty.indent 4 "Value:"
            , Pretty.indent 6 $ showFunc value
            ]

instance From (SideCondition variable) (MultiAnd (Predicate variable))
  where
    from condition@(SideCondition _ _ _) = assumedTrue condition
    {-# INLINE from #-}

instance InternalVariable variable =>
    From (MultiAnd (Predicate variable)) (SideCondition variable)
  where
    from multiAnd =
        let ( assumedTrue, Assumptions termReplacements predicateReplacements ) =
                  simplifyConjunctionByAssumption multiAnd
                  & extract
            predicateReplacementsAsTerms =
                mapKeysAndValues
                    Predicate.fromPredicate_
                    predicateReplacements
            replacements =
                termReplacements
                <> predicateReplacementsAsTerms
         in SideCondition
            { assumedTrue
            , replacements
            , definedTerms = mempty
            }
    {-# INLINE from #-}

instance
    InternalVariable variable
    => From (SideCondition variable) (Predicate variable)
  where
    from = toPredicate
    {-# INLINE from #-}

instance
    InternalVariable variable
    => From (Predicate variable) (SideCondition variable)
  where
    from = fromPredicate
    {-# INLINE from #-}

instance InternalVariable variable =>
    From (Condition variable) (SideCondition variable)
  where
    from = fromCondition
    {-# INLINE from #-}

instance InternalVariable variable =>
    From (SideCondition variable) (Condition variable)
  where
    from = Condition.fromPredicate . toPredicate
    {-# INLINE from #-}

top :: InternalVariable variable => SideCondition variable
top =
    SideCondition
        { assumedTrue = MultiAnd.top
        , definedTerms = mempty
        , replacements = mempty
        }

-- TODO(ana.pantilie): Should we look into removing this?
-- | A 'top' 'Condition' for refactoring which should eventually be removed.
topTODO :: InternalVariable variable => SideCondition variable
topTODO = top

{- | A 'SideCondition' and a 'Condition' are combined by assuming
their conjunction to be true, and creating a new table of replacements
from the new predicate.
 -}
andCondition
    :: InternalVariable variable
    => SideCondition variable
    -> Condition variable
    -> SideCondition variable
andCondition
    sideCondition
    (from @(Condition _) @(MultiAnd _) -> newCondition)
  =
    let combinedConditions = oldCondition <> newCondition
        (assumedTrue, Assumptions termReplacements predicateReplacements) =
            simplifyConjunctionByAssumption combinedConditions
            & extract
        predicateReplacementsAsTerms =
            mapKeysAndValues
                Predicate.fromPredicate_
                predicateReplacements
        replacements =
            termReplacements
            <> predicateReplacementsAsTerms
     in SideCondition
        { assumedTrue
        , definedTerms
        , replacements
        }
  where
    SideCondition { assumedTrue = oldCondition, definedTerms } = sideCondition

assumeTrueCondition
    :: InternalVariable variable
    => Condition variable
    -> SideCondition variable
assumeTrueCondition = fromCondition

assumeTruePredicate
    :: InternalVariable variable
    => Predicate variable
    -> SideCondition variable
assumeTruePredicate = fromPredicate

toPredicate
    :: InternalVariable variable
    => SideCondition variable
    -> Predicate variable
toPredicate condition@(SideCondition _ _ _) =
    Predicate.makeAndPredicate
        assumedTruePredicate
        definedPredicate
  where
    SideCondition { assumedTrue, definedTerms } = condition
    assumedTruePredicate = MultiAnd.toPredicate assumedTrue
    definedPredicate =
        definedTerms
            & HashSet.toList
            & fmap Predicate.makeCeilPredicate
            & MultiAnd.make
            & MultiAnd.toPredicate

fromPredicate
    :: InternalVariable variable
    => Predicate variable
    -> SideCondition variable
fromPredicate = from @(MultiAnd _) . MultiAnd.fromPredicate

mapVariables
    :: (InternalVariable variable1, InternalVariable variable2)
    => AdjSomeVariableName (variable1 -> variable2)
    -> SideCondition variable1
    -> SideCondition variable2
mapVariables adj condition@(SideCondition _ _ _) =
    let assumedTrue' =
            MultiAnd.map (Predicate.mapVariables adj) assumedTrue
        replacements' =
            mapKeysAndValues (TermLike.mapVariables adj) replacements
        definedTerms' =
            HashSet.map (TermLike.mapVariables adj) definedTerms
     in SideCondition
            { assumedTrue = assumedTrue'
            , replacements = replacements'
            , definedTerms = definedTerms'
            }
  where
    SideCondition
        { assumedTrue
        , definedTerms
        , replacements
        } = condition

-- | Utility function for mapping on the keys and values of a 'HashMap'.
mapKeysAndValues
    :: Eq b
    => Hashable b
    => (a -> b)
    -> HashMap a a
    -> HashMap b b
mapKeysAndValues f hashMap =
    HashMap.fromList
    $ Bifunctor.bimap f f
    <$> HashMap.toList hashMap

fromCondition
    :: InternalVariable variable
    => Condition variable
    -> SideCondition variable
fromCondition = fromPredicate . Condition.toPredicate

fromDefinedTerms
    :: InternalVariable variable
    => HashSet (TermLike variable)
    -> SideCondition variable
fromDefinedTerms definedTerms =
    top { definedTerms }

toRepresentation
    :: InternalVariable variable
    => SideCondition variable
    -> SideCondition.Representation
toRepresentation =
    mkRepresentation
    . mapVariables @_ @VariableName (pure toVariableName)

{- | Looks up the term in the table of replacements.
 -}
replaceTerm
    :: InternalVariable variable
    => SideCondition variable
    -> TermLike variable
    -> Maybe (TermLike variable)
replaceTerm SideCondition { replacements } original =
    HashMap.lookup original replacements

{- | If the term isn't a key in the table of replacements
then it cannot be replaced.
 -}
cannotReplaceTerm
    :: InternalVariable variable
    => SideCondition variable
    -> TermLike variable
    -> Bool
cannotReplaceTerm SideCondition { replacements } term =
    HashMap.lookup term replacements & isNothing

data Assumptions variable = Assumptions
    { termLikeMap :: HashMap (TermLike variable) (TermLike variable)
    , predicateMap :: HashMap (Predicate variable) (Predicate variable)
    }
    deriving (Eq, GHC.Generic, Show)

{- | Simplify the conjunction of 'Predicate' clauses by assuming each is true.
The conjunction is simplified by the identity:
@
A ∧ P(A) = A ∧ P(⊤)
@
 -}
simplifyConjunctionByAssumption
    :: forall variable
    .  InternalVariable variable
    => MultiAnd (Predicate variable)
    -> Changed
        ( MultiAnd (Predicate variable)
        , Assumptions variable
        )
simplifyConjunctionByAssumption (toList -> andPredicates) =
    (fmap . Bifunctor.first) MultiAnd.make
    $ flip runStateT (Assumptions HashMap.empty HashMap.empty)
    $ for (sortBySize andPredicates)
    $ \original -> do
        result <- applyAssumptions original
        assume result
        return result
  where
    -- Sorting by size ensures that every clause is considered before any clause
    -- which could contain it, because the containing clause is necessarily
    -- larger.
    sortBySize :: [Predicate variable] -> [Predicate variable]
    sortBySize = sortOn predSize

    size :: TermLike variable -> Int
    size =
        Recursive.fold $ \(_ :< termLikeF) ->
            case termLikeF of
                TermLike.EvaluatedF evaluated -> TermLike.getEvaluated evaluated
                _ -> 1 + sum termLikeF

    predSize :: Predicate variable -> Int
    predSize =
        Recursive.fold $ \(_ :< predF) ->
            case predF of
                Predicate.CeilF ceil_ -> 1 + sum (size <$> ceil_)
                Predicate.EqualsF equals_ -> 1 + sum (size <$> equals_)
                Predicate.FloorF floor_ -> 1 + sum (size <$> floor_)
                Predicate.InF in_ -> 1 + sum (size <$> in_)
                _ -> 1 + sum predF

    assume
        :: Predicate variable
        -> StateT (Assumptions variable) Changed ()
    assume predicate =
        State.modify' (assumeEqualTerms . assumePredicate)
      where
        assumePredicate =
            case predicate of
                PredicateNot notChild ->
                    -- Infer that the predicate is \bottom.
                    Lens.over (field @"predicateMap") $
                        HashMap.insert notChild makeFalsePredicate
                _ ->
                    -- Infer that the predicate is \top.
                    Lens.over (field @"predicateMap") $
                        HashMap.insert predicate makeTruePredicate
        assumeEqualTerms =
            case predicate of
                PredicateEquals t1 t2 ->
                    case retractLocalFunction (TermLike.mkEquals_ t1 t2) of
                        Just (Pair t1' t2') ->
                            Lens.over (field @"termLikeMap") $
                                HashMap.insert t1' t2'
                        _ -> id
                _ -> id

    applyAssumptions
        ::  Predicate variable
        ->  StateT (Assumptions variable) Changed (Predicate variable)
    applyAssumptions replaceIn = do
        assumptions <- State.get
        lift (applyAssumptionsWorker assumptions replaceIn)

    applyAssumptionsWorker
        :: Assumptions variable
        -> Predicate variable
        -> Changed (Predicate variable)
    applyAssumptionsWorker assumptions original
      | Just result <- HashMap.lookup original (predicateMap assumptions) = Changed result

      | HashMap.null (termLikeMap assumptions')
      , HashMap.null (predicateMap assumptions') = Unchanged original

      | otherwise =
          case replaceIn of
              Predicate.CeilF ceil_ ->
                  Predicate.CeilF <$> traverse applyTermAssumptions ceil_
              Predicate.FloorF floor_ ->
                  Predicate.FloorF <$> traverse applyTermAssumptions floor_
              Predicate.EqualsF equals_ ->
                  Predicate.EqualsF <$> traverse applyTermAssumptions equals_
              Predicate.InF in_ ->
                  Predicate.InF <$> traverse applyTermAssumptions in_
              _ -> traverse applyPredicateAssumptions replaceIn
          & getChanged
          -- The next line ensures that if the result is Unchanged, any allocation
          -- performed while computing that result is collected.
          & maybe (Unchanged original) (Changed . synthesize)

      where
        _ :< replaceIn = Recursive.project original

        applyTermAssumptions =
            applyAssumptionsWorkerTerm (termLikeMap assumptions')
        applyPredicateAssumptions = applyAssumptionsWorker assumptions'

        assumptions'
          | PredicateExists var _ <- original = restrictAssumptions (inject var)
          | PredicateForall var _ <- original = restrictAssumptions (inject var)
          | otherwise = assumptions

        restrictAssumptions Variable { variableName } =
            Lens.over (field @"termLikeMap")
            (HashMap.filterWithKey (\term _ -> wouldNotCaptureTerm term))
            $
            Lens.over (field @"predicateMap")
            (HashMap.filterWithKey (\predicate _ -> wouldNotCapture predicate))
            assumptions
          where
            wouldNotCapture = not . Predicate.hasFreeVariable variableName
            wouldNotCaptureTerm = not . TermLike.hasFreeVariable variableName

    applyAssumptionsWorkerTerm
        :: HashMap (TermLike variable) (TermLike variable)
        -> TermLike variable
        -> Changed (TermLike variable)
    applyAssumptionsWorkerTerm assumptions original
      | Just result <- HashMap.lookup original assumptions = Changed result

      | HashMap.null assumptions' = Unchanged original

      | otherwise =
        traverse (applyAssumptionsWorkerTerm assumptions') replaceIn
        & getChanged
        -- The next line ensures that if the result is Unchanged, any allocation
        -- performed while computing that result is collected.
        & maybe (Unchanged original) (Changed . synthesize)

      where
        _ :< replaceIn = Recursive.project original

        assumptions'
          | Exists_ _ var _ <- original = restrictAssumptions (inject var)
          | Forall_ _ var _ <- original = restrictAssumptions (inject var)
          | Mu_       var _ <- original = restrictAssumptions (inject var)
          | Nu_       var _ <- original = restrictAssumptions (inject var)
          | otherwise = assumptions

        restrictAssumptions Variable { variableName } =
            HashMap.filterWithKey
                (\termLike _ -> wouldNotCapture termLike)
                assumptions
          where
            wouldNotCapture = not . TermLike.hasFreeVariable variableName

{- | Get a local function definition from a 'TermLike'.
A local function definition is a predicate that we can use to evaluate a
function locally (based on the side conditions) when none of the functions
global definitions (axioms) apply. We are looking for a 'TermLike' of the form
@
\equals(f(...), C(...))
@
where @f@ is a function and @C@ is a constructor, sort injection or builtin.
@retractLocalFunction@ will match an @\equals@ predicate with its arguments
in either order, but the function pattern is always returned first in the
'Pair'.
 -}
retractLocalFunction
    :: TermLike variable
    -> Maybe (Pair (TermLike variable))
retractLocalFunction =
    \case
        Equals_ _ _ term1 term2 -> go term1 term2 <|> go term2 term1
        _ -> Nothing
  where
    go term1@(App_ symbol1 _) term2
      | isFunction symbol1 =
        -- TODO (thomas.tuegel): Add tests.
        case term2 of
            App_ symbol2 _
              | isConstructor symbol2 -> Just (Pair term1 term2)
            Inj_ _     -> Just (Pair term1 term2)
            InternalInt_ _ -> Just (Pair term1 term2)
            InternalBytes_ _ _ -> Just (Pair term1 term2)
            InternalString_ _ -> Just (Pair term1 term2)
            InternalBool_ _ -> Just (Pair term1 term2)
            InternalList_ _ -> Just (Pair term1 term2)
            InternalMap_ _ -> Just (Pair term1 term2)
            InternalSet_ _ -> Just (Pair term1 term2)
            _          -> Nothing
    go _ _ = Nothing

{- | Assumes a 'TermLike' to be defined. If not always defined,
it will be stored in the `SideCondition` together with any subterms
resulting from the implication that the original term is defined.

For maps and sets: this will generate and store a minimal set
of sub-collections from which the definedness of any sub-collection
can be inferred.
-}
assumeDefined
    :: forall variable
    .  InternalVariable variable
    => TermLike variable
    -> SideCondition variable
assumeDefined term =
    assumeDefinedWorker term
    & fromDefinedTerms
  where
    assumeDefinedWorker
        :: TermLike variable
        -> HashSet (TermLike variable)
    assumeDefinedWorker term' =
        case term' of
            TermLike.And_ _ child1 child2 ->
                let result1 = assumeDefinedWorker child1
                    result2 = assumeDefinedWorker child2
                 in asSet term' <> result1 <> result2
            TermLike.App_ symbol children ->
                checkFunctional symbol term'
                <> foldMap assumeDefinedWorker children
            TermLike.Ceil_ _ _ child ->
                asSet term' <> assumeDefinedWorker child
            TermLike.InternalList_ internalList ->
                asSet term'
                <> foldMap assumeDefinedWorker (internalListChild internalList)
            TermLike.InternalMap_ internalMap ->
                let definedElems =
                        getDefinedElementsOfAc internalMap
                    definedMaps =
                        generateNormalizedAcs internalMap
                        & HashSet.map TermLike.mkInternalMap
                 in foldMap assumeDefinedWorker definedElems
                    <> definedMaps
            TermLike.InternalSet_ internalSet ->
                let definedElems =
                        getDefinedElementsOfAc internalSet
                    definedSets =
                        generateNormalizedAcs internalSet
                        & HashSet.map TermLike.mkInternalSet
                 in foldMap assumeDefinedWorker definedElems
                    <> definedSets
            TermLike.Forall_ _ _ child ->
                asSet term' <> assumeDefinedWorker child
            TermLike.In_ _ _ child1 child2 ->
                let result1 = assumeDefinedWorker child1
                    result2 = assumeDefinedWorker child2
                 in asSet term' <> result1 <> result2
            TermLike.Bottom_ _ ->
                error
                    "Internal error: cannot assume\
                    \ a \\bottom pattern is defined."
            _ -> asSet term'
    asSet newTerm
      | isDefinedInternal newTerm = mempty
      | otherwise = HashSet.singleton newTerm
    checkFunctional symbol newTerm
      | isFunctional symbol = mempty
      | otherwise = asSet newTerm

    getDefinedElementsOfAc
        :: forall normalized
        .  AcWrapper normalized
<<<<<<< HEAD
        => Foldable (Value normalized)
        => InternalAc Key normalized (TermLike variable)
=======
        => InternalAc normalized Key (TermLike variable)
>>>>>>> 7d3ee1bc
        -> HashSet (TermLike variable)
    getDefinedElementsOfAc (builtinAcChild -> normalizedAc) =
        let symbolicKeys = getSymbolicKeysOfAc normalizedAc
            values =
                getSymbolicValuesOfAc normalizedAc
                <> getConcreteValuesOfAc normalizedAc
                & foldMap toList
            opaqueElems = opaque (unwrapAc normalizedAc)
         in HashSet.fromList
            $ symbolicKeys
            <> opaqueElems
            <> values

{- | Checks if a 'TermLike' is defined. It may always be defined,
or be defined in the context of the `SideCondition`.
-}
isDefined
    :: forall variable
    .  InternalVariable variable
    => SideCondition variable
    -> TermLike variable
    -> Bool
isDefined sideCondition@SideCondition { definedTerms } term =
    isDefinedInternal term
    || isFunctionalSymbol term
    || HashSet.member term definedTerms
    || isDefinedAc
  where
    isDefinedAc =
        case term of
            TermLike.InternalMap_ internalMap ->
                let subMaps =
                        generateNormalizedAcs internalMap
                        & HashSet.map TermLike.mkInternalMap
                 in isSymbolicSingleton internalMap
                    || subMaps `isNonEmptySubset` definedTerms
            TermLike.InternalSet_ internalSet ->
                let subSets =
                        generateNormalizedAcs internalSet
                        & HashSet.map TermLike.mkInternalSet
                 in isSymbolicSingleton internalSet
                    || subSets `isNonEmptySubset` definedTerms
            _ -> False

    isNonEmptySubset subset set
      | null subset = False
      | otherwise = all (`HashSet.member` set) subset

    isFunctionalSymbol (App_ symbol children)
      | isFunctional symbol =
          all (isDefined sideCondition) children
    isFunctionalSymbol _ = False

    isSymbolicSingleton
        :: AcWrapper normalized
<<<<<<< HEAD
        => Foldable (Value normalized)
        => InternalAc Key normalized (TermLike variable)
=======
        => InternalAc normalized Key (TermLike variable)
>>>>>>> 7d3ee1bc
        -> Bool
    isSymbolicSingleton InternalAc { builtinAcChild }
      | numberOfElements == 1 =
          all (isDefined sideCondition) symbolicKeys
          && all (isDefined sideCondition) opaqueElems
          && all (isDefined sideCondition) values
      | otherwise = False
      where
        symbolicKeys = getSymbolicKeysOfAc builtinAcChild
        concreteKeys = getConcreteKeysOfAc builtinAcChild
        opaqueElems = opaque . unwrapAc $ builtinAcChild
        values =
            getSymbolicValuesOfAc builtinAcChild
            <> getConcreteValuesOfAc builtinAcChild
            & foldMap toList
        numberOfElements =
            length symbolicKeys
            + length concreteKeys
            + length opaqueElems

{- | Generates the minimal set of defined collections
from which definedness of any sub collection can be inferred.
The resulting set will not contain the input collection itself.
-}
generateNormalizedAcs
    :: forall normalized variable
    .  InternalVariable variable
    => Ord (Element normalized (TermLike variable))
    => Ord (Value normalized (TermLike variable))
    => Ord (normalized Key (TermLike variable))
    => Hashable (normalized Key (TermLike variable))
    => AcWrapper normalized
    => InternalAc normalized Key (TermLike variable)
    -> HashSet (InternalAc normalized Key (TermLike variable))
generateNormalizedAcs internalAc =
    [ symbolicToAc <$> symbolicPairs
    , concreteToAc <$> concretePairs
    , opaqueToAc <$> opaquePairs
    , symbolicConcreteToAc <$> symbolicConcretePairs
    , symbolicOpaqueToAc <$> symbolicOpaquePairs
    , concreteOpaqueToAc <$> concreteOpaquePairs
    ]
    & concat & HashSet.fromList
  where
    InternalAc
        { builtinAcChild
        , builtinAcSort
        , builtinAcUnit
        , builtinAcConcat
        , builtinAcElement
        } = internalAc
    PairWiseElements
        { symbolicPairs
        , concretePairs
        , opaquePairs
        , symbolicConcretePairs
        , symbolicOpaquePairs
        , concreteOpaquePairs
        } = generatePairWiseElements builtinAcChild
    symbolicToAc (symbolic1, symbolic2) =
        let symbolicAc =
                emptyNormalizedAc
                    { elementsWithVariables = [symbolic1, symbolic2]
                    }
                & wrapAc
         in toInternalAc symbolicAc
    concreteToAc (concrete1, concrete2) =
        let concreteAc =
                emptyNormalizedAc
                    { concreteElements = [concrete1, concrete2] & Map.fromList
                    }
                & wrapAc
         in toInternalAc concreteAc
    opaqueToAc (opaque1, opaque2) =
        let opaqueAc =
                emptyNormalizedAc
                    { opaque = [opaque1, opaque2]
                    }
                & wrapAc
         in toInternalAc opaqueAc
    symbolicConcreteToAc (symbolic, concrete) =
        let symbolicConcreteAc =
                emptyNormalizedAc
                    { elementsWithVariables = [symbolic]
                    , concreteElements = [concrete] & Map.fromList
                    }
                & wrapAc
         in toInternalAc symbolicConcreteAc
    symbolicOpaqueToAc (symbolic, opaque') =
        let symbolicOpaqueAc =
                emptyNormalizedAc
                    { elementsWithVariables = [symbolic]
                    , opaque = [opaque']
                    }
                & wrapAc
         in toInternalAc symbolicOpaqueAc
    concreteOpaqueToAc (concrete, opaque') =
        let concreteOpaqueAc =
                emptyNormalizedAc
                    { concreteElements = [concrete] & Map.fromList
                    , opaque = [opaque']
                    }
                & wrapAc
         in toInternalAc concreteOpaqueAc
    toInternalAc normalized =
         InternalAc
             { builtinAcChild = normalized
             , builtinAcUnit
             , builtinAcElement
             , builtinAcSort
             , builtinAcConcat
             }

-- | Checks if a term is defined by only looking at the attributes.
-- Should not be used outside this module.
isDefinedInternal :: TermLike variable -> Bool
isDefinedInternal =
    Pattern.isDefined . Attribute.defined . extractAttributes<|MERGE_RESOLUTION|>--- conflicted
+++ resolved
@@ -687,12 +687,8 @@
     getDefinedElementsOfAc
         :: forall normalized
         .  AcWrapper normalized
-<<<<<<< HEAD
         => Foldable (Value normalized)
-        => InternalAc Key normalized (TermLike variable)
-=======
         => InternalAc normalized Key (TermLike variable)
->>>>>>> 7d3ee1bc
         -> HashSet (TermLike variable)
     getDefinedElementsOfAc (builtinAcChild -> normalizedAc) =
         let symbolicKeys = getSymbolicKeysOfAc normalizedAc
@@ -748,12 +744,8 @@
 
     isSymbolicSingleton
         :: AcWrapper normalized
-<<<<<<< HEAD
         => Foldable (Value normalized)
-        => InternalAc Key normalized (TermLike variable)
-=======
         => InternalAc normalized Key (TermLike variable)
->>>>>>> 7d3ee1bc
         -> Bool
     isSymbolicSingleton InternalAc { builtinAcChild }
       | numberOfElements == 1 =
