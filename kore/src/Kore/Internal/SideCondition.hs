{-|
Copyright   : (c) Runtime Verification, 2020
License     : NCSA
-}
{-# LANGUAGE Strict #-}

module Kore.Internal.SideCondition
    ( SideCondition  -- Constructor not exported on purpose
    , fromCondition
    , fromPredicate
    , andCondition
    , assumeTrueCondition
    , assumeTruePredicate
    , mapVariables
    , top
    , topTODO
    , toPredicate
    , toRepresentation
    , replaceTerm
    , cannotReplaceTerm
    , simplifyConjunctionByAssumption
    ) where

import Prelude.Kore

<<<<<<< HEAD
=======
import Control.DeepSeq
    ( NFData
    )
import qualified Control.Lens as Lens
import Control.Monad.State.Strict
    ( StateT
    , runStateT
    )
import qualified Control.Monad.State.Strict as State
import qualified Data.Bifunctor as Bifunctor
import qualified Data.Functor.Foldable as Recursive
import Data.Generics.Product
    ( field
    )
import Data.HashMap.Strict
    ( HashMap
    )
import qualified Data.HashMap.Strict as HashMap
import Data.List
    ( sortOn
    )
>>>>>>> d0412b76
import qualified Generics.SOP as SOP
import qualified GHC.Generics as GHC

import Changed
import Debug
import Kore.Attribute.Pattern.FreeVariables
    ( HasFreeVariables (..)
    )
import Kore.Attribute.Synthetic
    ( synthesize
    )
import Kore.Internal.Condition
    ( Condition
    )
import qualified Kore.Internal.Condition as Condition
import Kore.Internal.MultiAnd
    ( MultiAnd
    )
import qualified Kore.Internal.MultiAnd as MultiAnd
import Kore.Internal.Predicate
    ( Predicate
    , pattern PredicateEquals
    , pattern PredicateExists
    , pattern PredicateForall
    , pattern PredicateNot
    , makeFalsePredicate
    , makeTruePredicate
    )
import qualified Kore.Internal.Predicate as Predicate
import Kore.Internal.SideCondition.SideCondition as SideCondition
import Kore.Internal.Symbol
    ( isConstructor
    , isFunction
    )
import Kore.Internal.TermLike
    ( pattern App_
    , pattern Equals_
    , pattern Exists_
    , pattern Forall_
    , pattern Inj_
    , pattern InternalBool_
    , pattern InternalBytes_
    , pattern InternalInt_
    , pattern InternalList_
    , pattern InternalMap_
    , pattern InternalSet_
    , pattern InternalString_
    , pattern Mu_
    , pattern Nu_
    , TermLike
    )
import qualified Kore.Internal.TermLike as TermLike
import Kore.Internal.Variable
    ( InternalVariable
    )
import Kore.Syntax.Variable
import Kore.TopBottom
    ( TopBottom (..)
    )
import Kore.Unparser
    ( Unparse (..)
    )
import Pair
import Pretty
    ( Pretty (..)
    )
import qualified Pretty
import qualified SQL

{-| Side condition used in the evaluation context.

It contains a predicate assumed to be true, and a table of term replacements,
which is used when simplifying terms. The table is constructed from the predicate,
see 'simplifyConjunctionByAssumption'.

Warning! When simplifying a pattern, extra care should be taken that the
'SideCondition' sent to the simplifier isn't created from the same 'Condition'
which is sent to be simplified.

The predicate is usually used to remove infeasible branches, but it may also
be used for other purposes, say, to remove redundant parts of the result predicate.
-}
data SideCondition variable =
    SideCondition
        { assumedTrue
            :: !(MultiAnd (Predicate variable))
        , replacements
            :: !(HashMap (TermLike variable) (TermLike variable))
        }
    deriving (Eq, Ord, Show)
    deriving (GHC.Generic)
    deriving anyclass (Hashable, NFData)
    deriving anyclass (SOP.Generic, SOP.HasDatatypeInfo)
    deriving anyclass (Debug, Diff)

instance InternalVariable variable => SQL.Column (SideCondition variable) where
    defineColumn = SQL.defineTextColumn
    toColumn = SQL.toColumn . Pretty.renderText . Pretty.layoutOneLine . pretty

instance TopBottom (SideCondition variable) where
    isTop sideCondition@(SideCondition _ _) =
        isTop assumedTrue
      where
        SideCondition { assumedTrue } = sideCondition
    isBottom sideCondition@(SideCondition _ _) =
        isBottom assumedTrue
      where
        SideCondition { assumedTrue } = sideCondition

instance Ord variable => HasFreeVariables (SideCondition variable) variable
  where
    freeVariables sideCondition@(SideCondition _ _) =
        freeVariables assumedTrue
      where
        SideCondition { assumedTrue } = sideCondition

instance InternalVariable variable => Pretty (SideCondition variable) where
    pretty
        SideCondition
            { assumedTrue
            , replacements
            }
      =
        Pretty.vsep $
            [ "Assumed true condition:"
            , Pretty.indent 4 (Pretty.pretty . MultiAnd.toPredicate $ assumedTrue)
            , "Term replacements:"
            ]
            <> HashMap.foldlWithKey' (acc unparse) [] replacements
      where
        acc showFunc result key value =
            result <>
            [ Pretty.indent 4 "Key:"
            , Pretty.indent 6 $ showFunc key
            , Pretty.indent 4 "Value:"
            , Pretty.indent 6 $ showFunc value
            ]

instance From (SideCondition variable) (MultiAnd (Predicate variable))
  where
    from condition@(SideCondition _ _) = assumedTrue condition
    {-# INLINE from #-}

instance InternalVariable variable =>
    From (MultiAnd (Predicate variable)) (SideCondition variable)
  where
    from multiAnd =
        let ( assumedTrue, Assumptions termReplacements predicateReplacements ) =
                  simplifyConjunctionByAssumption multiAnd
                  & extract
            predicateReplacementsAsTerms =
                mapKeysAndValues
                    Predicate.fromPredicate_
                    predicateReplacements
            replacements =
                termReplacements
                <> predicateReplacementsAsTerms
         in SideCondition
            { assumedTrue
            , replacements
            }
    {-# INLINE from #-}

instance
    InternalVariable variable
    => From (SideCondition variable) (Predicate variable)
  where
    from = toPredicate
    {-# INLINE from #-}

instance
    InternalVariable variable
    => From (Predicate variable) (SideCondition variable)
  where
    from = fromPredicate
    {-# INLINE from #-}

instance InternalVariable variable =>
    From (Condition variable) (SideCondition variable)
  where
    from = fromCondition
    {-# INLINE from #-}

instance InternalVariable variable =>
    From (SideCondition variable) (Condition variable)
  where
    from = Condition.fromPredicate . toPredicate
    {-# INLINE from #-}

top :: InternalVariable variable => SideCondition variable
top =
    SideCondition
        { assumedTrue = MultiAnd.top
        , replacements = mempty
        }

-- TODO(ana.pantilie): Should we look into removing this?
-- | A 'top' 'Condition' for refactoring which should eventually be removed.
topTODO :: InternalVariable variable => SideCondition variable
topTODO = top

{- | A 'SideCondition' and a 'Condition' are combined by assuming
their conjunction to be true, and creating a new table of replacements
from the new predicate.
 -}
andCondition
    :: InternalVariable variable
    => SideCondition variable
    -> Condition variable
    -> SideCondition variable
andCondition
    sideCondition
    (from @(Condition _) @(MultiAnd _) -> newCondition)
  =
    let combinedConditions = oldCondition <> newCondition
        (assumedTrue, Assumptions termReplacements predicateReplacements) =
            simplifyConjunctionByAssumption combinedConditions
            & extract
        predicateReplacementsAsTerms =
            mapKeysAndValues
                Predicate.fromPredicate_
                predicateReplacements
        replacements =
            termReplacements
            <> predicateReplacementsAsTerms
     in SideCondition
        { assumedTrue
        , replacements
        }
  where
    SideCondition { assumedTrue = oldCondition } = sideCondition

assumeTrueCondition
    :: InternalVariable variable
    => Condition variable
    -> SideCondition variable
assumeTrueCondition = fromCondition

assumeTruePredicate
    :: InternalVariable variable
    => Predicate variable
    -> SideCondition variable
assumeTruePredicate = fromPredicate

toPredicate
    :: InternalVariable variable
    => SideCondition variable
    -> Predicate variable
toPredicate condition@(SideCondition _ _) =
    MultiAnd.toPredicate assumedTrue
  where
    SideCondition { assumedTrue } = condition

fromPredicate
    :: InternalVariable variable
    => Predicate variable
    -> SideCondition variable
fromPredicate = from @(MultiAnd _) . MultiAnd.fromPredicate

mapVariables
    :: (InternalVariable variable1, InternalVariable variable2)
    => AdjSomeVariableName (variable1 -> variable2)
    -> SideCondition variable1
    -> SideCondition variable2
mapVariables adj condition@(SideCondition _ _) =
    let assumedTrue' =
            MultiAnd.map (Predicate.mapVariables adj) assumedTrue
        replacements' =
            mapKeysAndValues (TermLike.mapVariables adj) replacements
     in SideCondition
            { assumedTrue = assumedTrue'
            , replacements = replacements'
            }
  where
    SideCondition
        { assumedTrue
        , replacements
        } = condition

-- | Utility function for mapping on the keys and values of a 'HashMap'.
mapKeysAndValues
    :: Eq b
    => Hashable b
    => (a -> b)
    -> HashMap a a
    -> HashMap b b
mapKeysAndValues f hashMap =
    HashMap.fromList
    $ Bifunctor.bimap f f
    <$> HashMap.toList hashMap

fromCondition
    :: InternalVariable variable
    => Condition variable
    -> SideCondition variable
fromCondition = fromPredicate . Condition.toPredicate

toRepresentation
    :: InternalVariable variable
    => SideCondition variable
    -> SideCondition.Representation
toRepresentation =
    mkRepresentation
    . mapVariables @_ @VariableName (pure toVariableName)

{- | Looks up the term in the table of replacements.
 -}
replaceTerm
    :: InternalVariable variable
    => SideCondition variable
    -> TermLike variable
    -> Maybe (TermLike variable)
replaceTerm SideCondition { replacements } original =
    HashMap.lookup original replacements

{- | If the term isn't a key in the table of replacements
then it cannot be replaced.
 -}
cannotReplaceTerm
    :: InternalVariable variable
    => SideCondition variable
    -> TermLike variable
    -> Bool
cannotReplaceTerm SideCondition { replacements } term =
    HashMap.lookup term replacements & isNothing

data Assumptions variable = Assumptions
    { termLikeMap :: HashMap (TermLike variable) (TermLike variable)
    , predicateMap :: HashMap (Predicate variable) (Predicate variable)
    }
    deriving (Eq, GHC.Generic, Show)

{- | Simplify the conjunction of 'Predicate' clauses by assuming each is true.
The conjunction is simplified by the identity:
@
A ∧ P(A) = A ∧ P(⊤)
@
 -}
simplifyConjunctionByAssumption
    :: forall variable
    .  InternalVariable variable
    => MultiAnd (Predicate variable)
    -> Changed
        ( MultiAnd (Predicate variable)
        , Assumptions variable
        )
simplifyConjunctionByAssumption (toList -> andPredicates) =
    (fmap . Bifunctor.first) MultiAnd.make
    $ flip runStateT (Assumptions HashMap.empty HashMap.empty)
    $ for (sortBySize andPredicates)
    $ \original -> do
        result <- applyAssumptions original
        assume result
        return result
  where
    -- Sorting by size ensures that every clause is considered before any clause
    -- which could contain it, because the containing clause is necessarily
    -- larger.
    sortBySize :: [Predicate variable] -> [Predicate variable]
    sortBySize = sortOn predSize

    size :: TermLike variable -> Int
    size =
        Recursive.fold $ \(_ :< termLikeF) ->
            case termLikeF of
                TermLike.EvaluatedF evaluated -> TermLike.getEvaluated evaluated
                TermLike.DefinedF defined -> TermLike.getDefined defined
                _ -> 1 + sum termLikeF

    predSize :: Predicate variable -> Int
    predSize =
        Recursive.fold $ \(_ :< predF) ->
            case predF of
                Predicate.CeilF ceil_ -> 1 + sum (size <$> ceil_)
                Predicate.EqualsF equals_ -> 1 + sum (size <$> equals_)
                Predicate.FloorF floor_ -> 1 + sum (size <$> floor_)
                Predicate.InF in_ -> 1 + sum (size <$> in_)
                _ -> 1 + sum predF

    assume
        :: Predicate variable
        -> StateT (Assumptions variable) Changed ()
    assume predicate =
        State.modify' (assumeEqualTerms . assumePredicate)
      where
        assumePredicate =
            case predicate of
                PredicateNot notChild ->
                    -- Infer that the predicate is \bottom.
                    Lens.over (field @"predicateMap") $
                        HashMap.insert notChild makeFalsePredicate
                _ ->
                    -- Infer that the predicate is \top.
                    Lens.over (field @"predicateMap") $
                        HashMap.insert predicate makeTruePredicate
        assumeEqualTerms =
            case predicate of
                PredicateEquals
                    (TermLike.unDefined -> t1)
                    (TermLike.unDefined -> t2)
                  ->
                    case retractLocalFunction (TermLike.mkEquals_ t1 t2) of
                        Just (Pair t1' t2') ->
                            Lens.over (field @"termLikeMap") $
                                HashMap.insert t1' t2'
                        _ -> id
                _ -> id

    applyAssumptions
        ::  Predicate variable
        ->  StateT (Assumptions variable) Changed (Predicate variable)
    applyAssumptions replaceIn = do
        assumptions <- State.get
        lift (applyAssumptionsWorker assumptions replaceIn)

    applyAssumptionsWorker
        :: Assumptions variable
        -> Predicate variable
        -> Changed (Predicate variable)
    applyAssumptionsWorker assumptions original
      | Just result <- HashMap.lookup original (predicateMap assumptions) = Changed result

      | HashMap.null (termLikeMap assumptions')
      , HashMap.null (predicateMap assumptions') = Unchanged original

      | otherwise =
          case replaceIn of
              Predicate.CeilF ceil_ ->
                  Predicate.CeilF <$> traverse applyTermAssumptions ceil_
              Predicate.FloorF floor_ ->
                  Predicate.FloorF <$> traverse applyTermAssumptions floor_
              Predicate.EqualsF equals_ ->
                  Predicate.EqualsF <$> traverse applyTermAssumptions equals_
              Predicate.InF in_ ->
                  Predicate.InF <$> traverse applyTermAssumptions in_
              _ -> traverse applyPredicateAssumptions replaceIn
          & getChanged
          -- The next line ensures that if the result is Unchanged, any allocation
          -- performed while computing that result is collected.
          & maybe (Unchanged original) (Changed . synthesize)

      where
        _ :< replaceIn = Recursive.project original

        applyTermAssumptions =
            applyAssumptionsWorkerTerm (termLikeMap assumptions')
        applyPredicateAssumptions = applyAssumptionsWorker assumptions'

        assumptions'
          | PredicateExists var _ <- original = restrictAssumptions (inject var)
          | PredicateForall var _ <- original = restrictAssumptions (inject var)
          | otherwise = assumptions

        restrictAssumptions Variable { variableName } =
            Lens.over (field @"termLikeMap")
            (HashMap.filterWithKey (\term _ -> wouldNotCaptureTerm term))
            $
            Lens.over (field @"predicateMap")
            (HashMap.filterWithKey (\predicate _ -> wouldNotCapture predicate))
            assumptions
          where
            wouldNotCapture = not . Predicate.hasFreeVariable variableName
            wouldNotCaptureTerm = not . TermLike.hasFreeVariable variableName

    applyAssumptionsWorkerTerm
        :: HashMap (TermLike variable) (TermLike variable)
        -> TermLike variable
        -> Changed (TermLike variable)
    applyAssumptionsWorkerTerm assumptions (TermLike.unDefined -> original)
      | Just result <- HashMap.lookup original assumptions = Changed result

      | HashMap.null assumptions' = Unchanged original

      | otherwise =
        traverse (applyAssumptionsWorkerTerm assumptions') replaceIn
        & getChanged
        -- The next line ensures that if the result is Unchanged, any allocation
        -- performed while computing that result is collected.
        & maybe (Unchanged original) (Changed . synthesize)

      where
        _ :< replaceIn = Recursive.project original

        assumptions'
          | Exists_ _ var _ <- original = restrictAssumptions (inject var)
          | Forall_ _ var _ <- original = restrictAssumptions (inject var)
          | Mu_       var _ <- original = restrictAssumptions (inject var)
          | Nu_       var _ <- original = restrictAssumptions (inject var)
          | otherwise = assumptions

        restrictAssumptions Variable { variableName } =
            HashMap.filterWithKey
                (\termLike _ -> wouldNotCapture termLike)
                assumptions
          where
            wouldNotCapture = not . TermLike.hasFreeVariable variableName

{- | Get a local function definition from a 'TermLike'.
A local function definition is a predicate that we can use to evaluate a
function locally (based on the side conditions) when none of the functions
global definitions (axioms) apply. We are looking for a 'TermLike' of the form
@
\equals(f(...), C(...))
@
where @f@ is a function and @C@ is a constructor, sort injection or builtin.
@retractLocalFunction@ will match an @\equals@ predicate with its arguments
in either order, but the function pattern is always returned first in the
'Pair'.
 -}
retractLocalFunction
    :: TermLike variable
    -> Maybe (Pair (TermLike variable))
retractLocalFunction =
    \case
        Equals_ _ _ term1 term2 -> go term1 term2 <|> go term2 term1
        _ -> Nothing
  where
    go term1@(App_ symbol1 _) term2
      | isFunction symbol1 =
        -- TODO (thomas.tuegel): Add tests.
        case term2 of
            App_ symbol2 _
              | isConstructor symbol2 -> Just (Pair term1 term2)
            Inj_ _     -> Just (Pair term1 term2)
            InternalInt_ _ -> Just (Pair term1 term2)
            InternalBytes_ _ _ -> Just (Pair term1 term2)
            InternalString_ _ -> Just (Pair term1 term2)
            InternalBool_ _ -> Just (Pair term1 term2)
            InternalList_ _ -> Just (Pair term1 term2)
            InternalMap_ _ -> Just (Pair term1 term2)
            InternalSet_ _ -> Just (Pair term1 term2)
            _          -> Nothing
    go _ _ = Nothing<|MERGE_RESOLUTION|>--- conflicted
+++ resolved
@@ -23,11 +23,6 @@
 
 import Prelude.Kore
 
-<<<<<<< HEAD
-=======
-import Control.DeepSeq
-    ( NFData
-    )
 import qualified Control.Lens as Lens
 import Control.Monad.State.Strict
     ( StateT
@@ -46,7 +41,6 @@
 import Data.List
     ( sortOn
     )
->>>>>>> d0412b76
 import qualified Generics.SOP as SOP
 import qualified GHC.Generics as GHC
 
