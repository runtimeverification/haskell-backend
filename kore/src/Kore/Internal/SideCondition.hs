--- conflicted
+++ resolved
@@ -908,17 +908,10 @@
     Attribute.isDefined . TermLike.termDefined . TermLike.extractAttributes
 
 -- TODO: docs
-<<<<<<< HEAD
 fromSimplifiedFunctions
     :: InternalVariable variable
     => HashSet (Application Symbol (TermLike variable))
     -> SideCondition variable
-=======
-fromSimplifiedFunctions ::
-    InternalVariable variable =>
-    HashSet (TermLike variable) ->
-    SideCondition variable
->>>>>>> 4a1456ea
 fromSimplifiedFunctions simplifiedFunctions =
     top{simplifiedFunctions}
 
@@ -942,13 +935,8 @@
                     children = TermLike.applicationChildren symbolApp
                  in if isFunction symbol && not (isConstructor symbol)
                         then
-<<<<<<< HEAD
                             HashSet.singleton symbolApp
                             <> foldMap extractSimplifiedFunctions children
-=======
-                            HashSet.singleton term
-                                <> foldMap extractSimplifiedFunctions children
->>>>>>> 4a1456ea
                         else foldMap extractSimplifiedFunctions children
             TermLike.AndF and' ->
                 foldMap extractSimplifiedFunctions and'
