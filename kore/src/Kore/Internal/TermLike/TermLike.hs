{-# LANGUAGE UndecidableInstances #-}

{- |
Copyright   : (c) Runtime Verification, 2019-2020
License     : NCSA
-}
module Kore.Internal.TermLike.TermLike (
    TermLike (..),
    TermLikeF (..),
    TermAttributes (..),
    retractKey,
    extractAttributes,
    mapVariables,
    traverseVariables,
    mkVar,
    traverseVariablesF,
    updateCallStack,
    depth,
    isAttributeSimplified,
    isAttributeSimplifiedAnyCondition,
    isAttributeSimplifiedSomeCondition,
    attributeSimplifiedAttribute,
    setAttributeSimplified,
) where

import Control.Comonad.Trans.Cofree (
    tailF,
 )
import Control.Lens (
    Lens',
 )
import qualified Control.Lens as Lens
import qualified Control.Monad as Monad
import qualified Control.Monad.Reader as Reader
import Data.Functor.Const (
    Const (..),
 )
import Data.Functor.Foldable (
    Base,
    Corecursive,
    Recursive,
 )
import qualified Data.Functor.Foldable as Recursive
import Data.Functor.Identity (
    Identity (..),
 )
import Data.Generics.Product
import qualified Data.Generics.Product as Lens.Product
import qualified GHC.Generics as GHC
import qualified GHC.Stack as GHC
import qualified Generics.SOP as SOP
import Kore.AST.AstWithLocation
import qualified Kore.Attribute.Pattern.ConstructorLike as Attribute
import qualified Kore.Attribute.Pattern.Created as Attribute
import qualified Kore.Attribute.Pattern.Defined as Attribute
import Kore.Attribute.Pattern.FreeVariables (
    HasFreeVariables (..),
 )
import qualified Kore.Attribute.Pattern.FreeVariables as Attribute
import qualified Kore.Attribute.Pattern.FreeVariables as Attribute.FreeVariables
import qualified Kore.Attribute.Pattern.Function as Attribute
import qualified Kore.Attribute.Pattern.Functional as Attribute
import qualified Kore.Attribute.Pattern.Simplified as Attribute
import qualified Kore.Attribute.Pattern.Simplified as Attribute.Simplified
import Kore.Attribute.Synthetic
import Kore.Builtin.Endianness.Endianness (
    Endianness,
 )
import Kore.Builtin.Signedness.Signedness (
    Signedness,
 )
import Kore.Debug
import Kore.Internal.Alias
import Kore.Internal.Inj
import Kore.Internal.InternalBool
import Kore.Internal.InternalBytes
import Kore.Internal.InternalInt
import Kore.Internal.InternalList
import Kore.Internal.InternalMap
import Kore.Internal.InternalSet
import Kore.Internal.InternalString
import Kore.Internal.Key (
    Key,
    KeyAttributes (KeyAttributes),
    KeyF,
 )
import qualified Kore.Internal.Key as Attribute
import qualified Kore.Internal.Key as Key
import qualified Kore.Internal.SideCondition.SideCondition as SideCondition (
    Representation,
 )
import Kore.Internal.Symbol (
    Symbol,
 )
import qualified Kore.Internal.Symbol as Symbol
import Kore.Internal.TermLike.Renaming
import Kore.Internal.Variable
import Kore.Sort
import Kore.Syntax.And
import Kore.Syntax.Application
import Kore.Syntax.Bottom
import Kore.Syntax.Ceil
import Kore.Syntax.DomainValue
import Kore.Syntax.Equals
import Kore.Syntax.Exists
import Kore.Syntax.Floor
import Kore.Syntax.Forall
import Kore.Syntax.Iff
import Kore.Syntax.Implies
import Kore.Syntax.In
import Kore.Syntax.Inhabitant
import Kore.Syntax.Mu
import Kore.Syntax.Next
import Kore.Syntax.Not
import Kore.Syntax.Nu
import Kore.Syntax.Or
import Kore.Syntax.Rewrites
import Kore.Syntax.StringLiteral
import Kore.Syntax.Top
import Kore.TopBottom
import Kore.Unparser (
    Unparse (..),
 )
import qualified Kore.Unparser as Unparser
import Kore.Variables.Binding
import Prelude.Kore
import qualified Pretty
import qualified SQL

-- | 'TermLikeF' is the 'Base' functor of internal term-like patterns.
data TermLikeF variable child
    = AndF !(And Sort child)
    | ApplySymbolF !(Application Symbol child)
    | -- TODO (thomas.tuegel): Expand aliases during validation?
      ApplyAliasF !(Application (Alias (TermLike VariableName)) child)
    | BottomF !(Bottom Sort child)
    | CeilF !(Ceil Sort child)
    | DomainValueF !(DomainValue Sort child)
    | EqualsF !(Equals Sort child)
    | ExistsF !(Exists Sort variable child)
    | FloorF !(Floor Sort child)
    | ForallF !(Forall Sort variable child)
    | IffF !(Iff Sort child)
    | ImpliesF !(Implies Sort child)
    | InF !(In Sort child)
    | MuF !(Mu variable child)
    | NextF !(Next Sort child)
    | NotF !(Not Sort child)
    | NuF !(Nu variable child)
    | OrF !(Or Sort child)
    | RewritesF !(Rewrites Sort child)
    | TopF !(Top Sort child)
    | InhabitantF !(Inhabitant child)
    | StringLiteralF !(Const StringLiteral child)
    | InternalBoolF !(Const InternalBool child)
    | InternalBytesF !(Const InternalBytes child)
    | InternalIntF !(Const InternalInt child)
    | InternalStringF !(Const InternalString child)
    | InternalListF !(InternalList child)
    | InternalMapF !(InternalMap Key child)
    | InternalSetF !(InternalSet Key child)
    | VariableF !(Const (SomeVariable variable) child)
    | EndiannessF !(Const Endianness child)
    | SignednessF !(Const Signedness child)
    | InjF !(Inj child)
    deriving stock (Eq, Ord, Show)
    deriving stock (Foldable, Functor, Traversable)
    deriving stock (GHC.Generic)
    deriving anyclass (Hashable, NFData)
    deriving anyclass (SOP.Generic, SOP.HasDatatypeInfo)
    deriving anyclass (Debug, Diff)

instance (Unparse variable, Unparse child) => Unparse (TermLikeF variable child) where
    unparse = Unparser.unparseGeneric
    unparse2 = Unparser.unparse2Generic

instance
    Ord variable =>
    Synthetic (Attribute.FreeVariables variable) (TermLikeF variable)
    where
    synthetic =
        \case
            AndF and' -> synthetic and'
            ApplySymbolF application -> synthetic application
            ApplyAliasF application -> synthetic application
            BottomF bottom -> synthetic bottom
            CeilF ceil -> synthetic ceil
            DomainValueF domainValue -> synthetic domainValue
            EqualsF equals -> synthetic equals
            ExistsF exists -> synthetic exists
            FloorF floor' -> synthetic floor'
            ForallF forall' -> synthetic forall'
            IffF iff -> synthetic iff
            ImpliesF implies -> synthetic implies
            InF in' -> synthetic in'
            MuF mu -> synthetic mu
            NextF next -> synthetic next
            NotF not' -> synthetic not'
            NuF nu -> synthetic nu
            OrF or' -> synthetic or'
            RewritesF rewrites -> synthetic rewrites
            TopF top -> synthetic top
            InhabitantF inhabitant -> synthetic inhabitant
            StringLiteralF stringLiteral -> synthetic stringLiteral
            InternalBoolF internalBool -> synthetic internalBool
            InternalBytesF internalBytes -> synthetic internalBytes
            InternalIntF internalInt -> synthetic internalInt
            InternalStringF internalString -> synthetic internalString
            InternalListF internalList -> synthetic internalList
            InternalMapF internalMap -> synthetic internalMap
            InternalSetF internalSet -> synthetic internalSet
            VariableF variable -> synthetic variable
            EndiannessF endianness -> synthetic endianness
            SignednessF signedness -> synthetic signedness
            InjF inj -> synthetic inj

instance Synthetic Sort (TermLikeF variable) where
    synthetic =
        \case
            AndF and' -> synthetic and'
            ApplySymbolF application -> synthetic application
            ApplyAliasF application -> synthetic application
            BottomF bottom -> synthetic bottom
            CeilF ceil -> synthetic ceil
            DomainValueF domainValue -> synthetic domainValue
            EqualsF equals -> synthetic equals
            ExistsF exists -> synthetic exists
            FloorF floor' -> synthetic floor'
            ForallF forall' -> synthetic forall'
            IffF iff -> synthetic iff
            ImpliesF implies -> synthetic implies
            InF in' -> synthetic in'
            MuF mu -> synthetic mu
            NextF next -> synthetic next
            NotF not' -> synthetic not'
            NuF nu -> synthetic nu
            OrF or' -> synthetic or'
            RewritesF rewrites -> synthetic rewrites
            TopF top -> synthetic top
            InhabitantF inhabitant -> synthetic inhabitant
            StringLiteralF stringLiteral -> synthetic stringLiteral
            InternalBoolF internalBool -> synthetic internalBool
            InternalBytesF internalBytes -> synthetic internalBytes
            InternalIntF internalInt -> synthetic internalInt
            InternalStringF internalString -> synthetic internalString
            InternalListF internalList -> synthetic internalList
            InternalMapF internalMap -> synthetic internalMap
            InternalSetF internalSet -> synthetic internalSet
            VariableF variable -> synthetic variable
            EndiannessF endianness -> synthetic endianness
            SignednessF signedness -> synthetic signedness
            InjF inj -> synthetic inj

instance Synthetic Attribute.Functional (TermLikeF variable) where
    synthetic =
        \case
            AndF and' -> synthetic and'
            ApplySymbolF application -> synthetic application
            ApplyAliasF application -> synthetic application
            BottomF bottom -> synthetic bottom
            CeilF ceil -> synthetic ceil
            DomainValueF domainValue -> synthetic domainValue
            EqualsF equals -> synthetic equals
            ExistsF exists -> synthetic exists
            FloorF floor' -> synthetic floor'
            ForallF forall' -> synthetic forall'
            IffF iff -> synthetic iff
            ImpliesF implies -> synthetic implies
            InF in' -> synthetic in'
            MuF mu -> synthetic mu
            NextF next -> synthetic next
            NotF not' -> synthetic not'
            NuF nu -> synthetic nu
            OrF or' -> synthetic or'
            RewritesF rewrites -> synthetic rewrites
            TopF top -> synthetic top
            InhabitantF inhabitant -> synthetic inhabitant
            StringLiteralF stringLiteral -> synthetic stringLiteral
            InternalBoolF internalBool -> synthetic internalBool
            InternalBytesF internalBytes -> synthetic internalBytes
            InternalIntF internalInt -> synthetic internalInt
            InternalStringF internalString -> synthetic internalString
            InternalListF internalList -> synthetic internalList
            InternalMapF internalMap -> synthetic internalMap
            InternalSetF internalSet -> synthetic internalSet
            VariableF variable -> synthetic variable
            EndiannessF endianness -> synthetic endianness
            SignednessF signedness -> synthetic signedness
            InjF inj -> synthetic inj

instance Synthetic Attribute.Function (TermLikeF variable) where
    synthetic =
        \case
            AndF and' -> synthetic and'
            ApplySymbolF application -> synthetic application
            ApplyAliasF application -> synthetic application
            BottomF bottom -> synthetic bottom
            CeilF ceil -> synthetic ceil
            DomainValueF domainValue -> synthetic domainValue
            EqualsF equals -> synthetic equals
            ExistsF exists -> synthetic exists
            FloorF floor' -> synthetic floor'
            ForallF forall' -> synthetic forall'
            IffF iff -> synthetic iff
            ImpliesF implies -> synthetic implies
            InF in' -> synthetic in'
            MuF mu -> synthetic mu
            NextF next -> synthetic next
            NotF not' -> synthetic not'
            NuF nu -> synthetic nu
            OrF or' -> synthetic or'
            RewritesF rewrites -> synthetic rewrites
            TopF top -> synthetic top
            InhabitantF inhabitant -> synthetic inhabitant
            StringLiteralF stringLiteral -> synthetic stringLiteral
            InternalBoolF internalBool -> synthetic internalBool
            InternalBytesF internalBytes -> synthetic internalBytes
            InternalIntF internalInt -> synthetic internalInt
            InternalStringF internalString -> synthetic internalString
            InternalListF internalList -> synthetic internalList
            InternalMapF internalMap -> synthetic internalMap
            InternalSetF internalSet -> synthetic internalSet
            VariableF variable -> synthetic variable
            EndiannessF endianness -> synthetic endianness
            SignednessF signedness -> synthetic signedness
            InjF inj -> synthetic inj

instance Synthetic Attribute.Defined (TermLikeF variable) where
    synthetic =
        \case
            AndF and' -> synthetic and'
            ApplySymbolF application -> synthetic application
            ApplyAliasF application -> synthetic application
            BottomF bottom -> synthetic bottom
            CeilF ceil -> synthetic ceil
            DomainValueF domainValue -> synthetic domainValue
            EqualsF equals -> synthetic equals
            ExistsF exists -> synthetic exists
            FloorF floor' -> synthetic floor'
            ForallF forall' -> synthetic forall'
            IffF iff -> synthetic iff
            ImpliesF implies -> synthetic implies
            InF in' -> synthetic in'
            MuF mu -> synthetic mu
            NextF next -> synthetic next
            NotF not' -> synthetic not'
            NuF nu -> synthetic nu
            OrF or' -> synthetic or'
            RewritesF rewrites -> synthetic rewrites
            TopF top -> synthetic top
            InhabitantF inhabitant -> synthetic inhabitant
            StringLiteralF stringLiteral -> synthetic stringLiteral
            InternalBoolF internalBool -> synthetic internalBool
            InternalBytesF internalBytes -> synthetic internalBytes
            InternalIntF internalInt -> synthetic internalInt
            InternalStringF internalString -> synthetic internalString
            InternalListF internalList -> synthetic internalList
            InternalMapF internalMap -> synthetic internalMap
            InternalSetF internalSet -> synthetic internalSet
            VariableF variable -> synthetic variable
            EndiannessF endianness -> synthetic endianness
            SignednessF signedness -> synthetic signedness
            InjF inj -> synthetic inj

instance Synthetic Attribute.Simplified (TermLikeF variable) where
    synthetic =
        \case
            AndF and' -> synthetic and'
            ApplySymbolF application -> synthetic application
            ApplyAliasF application -> synthetic application
            BottomF bottom -> synthetic bottom
            CeilF ceil -> synthetic ceil
            DomainValueF domainValue -> synthetic domainValue
            EqualsF equals -> synthetic equals
            ExistsF exists -> synthetic exists
            FloorF floor' -> synthetic floor'
            ForallF forall' -> synthetic forall'
            IffF iff -> synthetic iff
            ImpliesF implies -> synthetic implies
            InF in' -> synthetic in'
            MuF mu -> synthetic mu
            NextF next -> synthetic next
            NotF not' -> synthetic not'
            NuF nu -> synthetic nu
            OrF or' -> synthetic or'
            RewritesF rewrites -> synthetic rewrites
            TopF top -> synthetic top
            InhabitantF inhabitant -> synthetic inhabitant
            StringLiteralF stringLiteral -> synthetic stringLiteral
            InternalBoolF internalBool -> synthetic internalBool
            InternalBytesF internalBytes -> synthetic internalBytes
            InternalIntF internalInt -> synthetic internalInt
            InternalStringF internalString -> synthetic internalString
            InternalListF internalList -> synthetic internalList
            InternalMapF internalMap -> synthetic internalMap
            InternalSetF internalSet -> synthetic internalSet
            VariableF variable -> synthetic variable
            EndiannessF endianness -> synthetic endianness
            SignednessF signedness -> synthetic signedness
            InjF inj -> synthetic inj

instance Synthetic Attribute.ConstructorLike (TermLikeF variable) where
    synthetic =
        \case
            AndF and' -> synthetic and'
            ApplySymbolF application -> synthetic application
            ApplyAliasF application -> synthetic application
            BottomF bottom -> synthetic bottom
            CeilF ceil -> synthetic ceil
            DomainValueF domainValue -> synthetic domainValue
            EqualsF equals -> synthetic equals
            ExistsF exists -> synthetic exists
            FloorF floor' -> synthetic floor'
            ForallF forall' -> synthetic forall'
            IffF iff -> synthetic iff
            ImpliesF implies -> synthetic implies
            InF in' -> synthetic in'
            MuF mu -> synthetic mu
            NextF next -> synthetic next
            NotF not' -> synthetic not'
            NuF nu -> synthetic nu
            OrF or' -> synthetic or'
            RewritesF rewrites -> synthetic rewrites
            TopF top -> synthetic top
            InhabitantF inhabitant -> synthetic inhabitant
            StringLiteralF stringLiteral -> synthetic stringLiteral
            InternalBoolF internalBool -> synthetic internalBool
            InternalBytesF internalBytes -> synthetic internalBytes
            InternalIntF internalInt -> synthetic internalInt
            InternalStringF internalString -> synthetic internalString
            InternalListF internalList -> synthetic internalList
            InternalMapF internalMap -> synthetic internalMap
            InternalSetF internalSet -> synthetic internalSet
            VariableF variable -> synthetic variable
            EndiannessF endianness -> synthetic endianness
            SignednessF signedness -> synthetic signedness
            InjF inj -> synthetic inj

instance From (KeyF child) (TermLikeF variable child) where
    from (Key.ApplySymbolF app) = ApplySymbolF app
    from (Key.InjF inj) = InjF inj
    from (Key.DomainValueF domainValue) = DomainValueF domainValue
    from (Key.InternalBoolF internalBool) = InternalBoolF internalBool
    from (Key.InternalIntF internalInt) = InternalIntF internalInt
    from (Key.InternalStringF internalString) = InternalStringF internalString
    from (Key.InternalSetF internalSet) = InternalSetF internalSet
    from (Key.InternalMapF internalMap) = InternalMapF internalMap
    from (Key.InternalListF internalList) = InternalListF internalList
    from (Key.InternalBytesF internalBytes) = InternalBytesF internalBytes
    from (Key.StringLiteralF stringLiteral) = StringLiteralF stringLiteral
    {-# INLINE from #-}

-- | @TermAttributes@ are the attributes of a pattern collected during verification.
data TermAttributes variable = TermAttributes
    { -- | The sort determined by the verifier.
      patternSort :: !Sort
    , -- | The free variables of the pattern.
      freeVariables :: !(Attribute.FreeVariables variable)
    , functional :: !Attribute.Functional
    , function :: !Attribute.Function
    , defined :: !Attribute.Defined
    , created :: !Attribute.Created
    , simplified :: !Attribute.Simplified
    , constructorLike :: !Attribute.ConstructorLike
    }
    deriving stock (Eq, Show)
    deriving stock (GHC.Generic)
    deriving anyclass (Hashable, NFData)
    deriving anyclass (SOP.Generic, SOP.HasDatatypeInfo)

instance Debug variable => Debug (TermAttributes variable) where
    debugPrecBrief _ _ = "_"

instance (Debug variable, Diff variable) => Diff (TermAttributes variable)

instance
    ( Synthetic Sort base
    , Synthetic (Attribute.FreeVariables variable) base
    , Synthetic Attribute.Functional base
    , Synthetic Attribute.Function base
    , Synthetic Attribute.Defined base
    , Synthetic Attribute.Simplified base
    , Synthetic Attribute.ConstructorLike base
    ) =>
    Synthetic (TermAttributes variable) base
    where
    synthetic base =
        TermAttributes
            { patternSort = synthetic (patternSort <$> base)
            , freeVariables = synthetic (freeVariables <$> base)
            , functional = synthetic (functional <$> base)
            , function = synthetic (function <$> base)
            , defined = synthetic (defined <$> base)
            , created = synthetic (created <$> base)
            , simplified =
                if Attribute.isConstructorLike constructorLikeAttr
                    then Attribute.fullySimplified
                    else synthetic (simplified <$> base)
            , constructorLike = constructorLikeAttr
            }
      where
        constructorLikeAttr :: Attribute.ConstructorLike
        constructorLikeAttr = synthetic (constructorLike <$> base)

instance Attribute.HasConstructorLike (TermAttributes variable) where
    extractConstructorLike
        TermAttributes{constructorLike} =
            constructorLike

attributeSimplifiedAttribute ::
    HasCallStack =>
    TermAttributes variable ->
    Attribute.Simplified
attributeSimplifiedAttribute patt@TermAttributes{simplified} =
    assertSimplifiedConsistency patt simplified

constructorLikeAttribute ::
    TermAttributes variable ->
    Attribute.ConstructorLike
constructorLikeAttribute TermAttributes{constructorLike} = constructorLike

{- Checks whether the pattern is simplified relative to the given side
condition.
-}
isAttributeSimplified ::
    HasCallStack =>
    SideCondition.Representation ->
    TermAttributes variable ->
    Bool
isAttributeSimplified sideCondition patt@TermAttributes{simplified} =
    assertSimplifiedConsistency patt $
        Attribute.isSimplified sideCondition simplified

{- Checks whether the pattern is simplified relative to some side condition.
-}
isAttributeSimplifiedSomeCondition ::
    HasCallStack =>
    TermAttributes variable ->
    Bool
isAttributeSimplifiedSomeCondition patt@TermAttributes{simplified} =
    assertSimplifiedConsistency patt $
        Attribute.isSimplifiedSomeCondition simplified

{- Checks whether the pattern is simplified relative to any side condition.
-}
isAttributeSimplifiedAnyCondition ::
    HasCallStack =>
    TermAttributes variable ->
    Bool
isAttributeSimplifiedAnyCondition patt@TermAttributes{simplified} =
    assertSimplifiedConsistency patt $
        Attribute.isSimplifiedAnyCondition simplified

assertSimplifiedConsistency :: HasCallStack => TermAttributes variable -> a -> a
assertSimplifiedConsistency TermAttributes{constructorLike, simplified}
    | Attribute.isConstructorLike constructorLike
      , not (Attribute.isSimplifiedAnyCondition simplified) =
        error "Inconsistent attributes, constructorLike implies fully simplified."
    | otherwise = id

setAttributeSimplified ::
    Attribute.Simplified ->
    TermAttributes variable ->
    TermAttributes variable
setAttributeSimplified simplified patt = patt{simplified}

{- | Use the provided mapping to replace all variables in a 'TermAttributes'.

See also: 'traverseVariables'
-}
mapAttributeVariables ::
    Ord variable2 =>
    AdjSomeVariableName (variable1 -> variable2) ->
    TermAttributes variable1 ->
    TermAttributes variable2
mapAttributeVariables adj =
    Lens.over
        (field @"freeVariables")
        (Attribute.mapFreeVariables adj)

{- | Use the provided traversal to replace the free variables in a 'TermAttributes'.

See also: 'mapVariables'
-}
traverseAttributeVariables ::
    forall m variable1 variable2.
    Monad m =>
    Ord variable2 =>
    AdjSomeVariableName (variable1 -> m variable2) ->
    TermAttributes variable1 ->
    m (TermAttributes variable2)
traverseAttributeVariables adj =
    field @"freeVariables" (Attribute.traverseFreeVariables adj)

-- | Delete the given variable from the set of free variables.
deleteFreeVariable ::
    Ord variable =>
    SomeVariable variable ->
    TermAttributes variable ->
    TermAttributes variable
deleteFreeVariable variable =
    Lens.over
        (field @"freeVariables")
        (Attribute.FreeVariables.bindVariable variable)

instance HasFreeVariables (TermAttributes variable) variable where
    freeVariables = freeVariables

{- | @TermLike@ is a term-like Kore pattern.

@TermLike@ is the common internal representation of patterns, especially terms.

@TermLike@ is essentially 'Control.Comonad.Cofree.Cofree', but rather than
define a @newtype@ over @Cofree@, it is defined inline for performance. The
performance advantage owes to the fact that the instances of 'Recursive.project'
and 'Recursive.embed' correspond to unwrapping and wrapping the @newtype@,
respectively, which is free at runtime.
-}
newtype TermLike variable = TermLike
    { getTermLike ::
        CofreeF
            (TermLikeF variable)
            (TermAttributes variable)
            (TermLike variable)
    }
    deriving stock (Show)
    deriving stock (GHC.Generic)
    deriving anyclass (SOP.Generic, SOP.HasDatatypeInfo)
    deriving anyclass (Debug)

instance (Debug variable, Diff variable) => Diff (TermLike variable) where
    diffPrec
        termLike1@(Recursive.project -> attrs1 :< termLikeF1)
        termLike2@(Recursive.project -> _ :< termLikeF2) =
            -- If the patterns differ, do not display the difference in the
            -- attributes, which would overload the user with redundant information.
            diffPrecGeneric
                (Recursive.embed (attrs1 :< termLikeF1))
                (Recursive.embed (attrs1 :< termLikeF2))
                <|> diffPrecGeneric termLike1 termLike2

instance
    (Eq variable, Eq (TermLikeF variable (TermLike variable))) =>
    Eq (TermLike variable)
    where
    (==)
        (Recursive.project -> _ :< pat1)
        (Recursive.project -> _ :< pat2) =
            pat1 == pat2

instance
    (Ord variable, Ord (TermLikeF variable (TermLike variable))) =>
    Ord (TermLike variable)
    where
    compare
        (Recursive.project -> _ :< pat1)
        (Recursive.project -> _ :< pat2) =
            compare pat1 pat2

instance Hashable variable => Hashable (TermLike variable) where
    hashWithSalt salt (Recursive.project -> _ :< pat) = hashWithSalt salt pat
    {-# INLINE hashWithSalt #-}

instance NFData variable => NFData (TermLike variable) where
    rnf (Recursive.project -> annotation :< pat) =
        rnf annotation `seq` rnf pat

instance (Unparse variable, Ord variable) => Unparse (TermLike variable) where
    unparse term =
        case Recursive.project term of
            (attrs :< termLikeF)
                | Attribute.hasKnownCreator created ->
                    Pretty.sep
                        [ Pretty.pretty created
                        , attributeRepresentation
                        , unparse termLikeF
                        ]
                | otherwise ->
                    Pretty.sep [attributeRepresentation, unparse termLikeF]
              where
                TermAttributes{created} = attrs

                attributeRepresentation = case attrs of
                    (TermAttributes _ _ _ _ _ _ _ _) ->
                        Pretty.surround
                            (Pretty.hsep $ map Pretty.pretty representation)
                            "/* "
                            " */"
                  where
                    representation =
                        addFunctionalRepresentation $
                            addFunctionRepresentation $
                                addDefinedRepresentation $
                                    addSimplifiedRepresentation $
                                        addConstructorLikeRepresentation []
                addFunctionalRepresentation
                    | Attribute.isFunctional $ functional attrs = ("Fl" :)
                    | otherwise = id
                addFunctionRepresentation
                    | Attribute.isFunction $ function attrs = ("Fn" :)
                    | otherwise = id
                addDefinedRepresentation
                    | Attribute.isDefined $ defined attrs = ("D" :)
                    | otherwise = id
                addSimplifiedRepresentation =
                    case simplifiedTag of
                        Just result -> (result :)
                        Nothing -> id
                  where
                    simplifiedTag =
                        Attribute.Simplified.unparseTag
                            (attributeSimplifiedAttribute attrs)
                addConstructorLikeRepresentation =
                    case constructorLike of
                        Just Attribute.ConstructorLikeHead -> ("Cl" :)
                        Just Attribute.SortInjectionHead -> ("Cli" :)
                        Nothing -> id
                  where
                    constructorLike =
                        Attribute.getConstructorLike
                            (constructorLikeAttribute attrs)

    unparse2 term =
        case Recursive.project term of
            (_ :< pat) -> unparse2 pat

type instance
    Base (TermLike variable) =
        CofreeF (TermLikeF variable) (TermAttributes variable)

-- This instance implements all class functions for the TermLike newtype
-- because the their implementations for the inner type may be specialized.
instance Recursive (TermLike variable) where
    project = getTermLike
    {-# INLINE project #-}

-- This instance implements all class functions for the TermLike newtype
-- because the their implementations for the inner type may be specialized.
instance Corecursive (TermLike variable) where
    embed = TermLike
    {-# INLINE embed #-}

instance TopBottom (TermLike variable) where
    isTop (Recursive.project -> _ :< TopF Top{}) = True
    isTop _ = False
    isBottom (Recursive.project -> _ :< BottomF Bottom{}) = True
    isBottom _ = False

instance InternalVariable variable => Binding (TermLike variable) where
    type VariableType (TermLike variable) = variable

    traverseVariable traversal termLike =
        case termLikeF of
            VariableF (Const unifiedVariable) ->
                mkVar <$> traversal unifiedVariable
            _ -> pure termLike
      where
        _ :< termLikeF = Recursive.project termLike

    traverseSetBinder traversal termLike =
        case termLikeF of
            MuF mu -> synthesize . MuF <$> muBinder traversal mu
            NuF nu -> synthesize . NuF <$> nuBinder traversal nu
            _ -> pure termLike
      where
        _ :< termLikeF = Recursive.project termLike

    traverseElementBinder traversal termLike =
        case termLikeF of
            ExistsF exists ->
                synthesize . ExistsF <$> existsBinder traversal exists
            ForallF forall ->
                synthesize . ForallF <$> forallBinder traversal forall
            _ -> pure termLike
      where
        _ :< termLikeF = Recursive.project termLike

instance Attribute.HasConstructorLike (TermLike variable) where
    extractConstructorLike (Recursive.project -> attrs :< _) =
        Attribute.extractConstructorLike attrs

instance Unparse (TermLike variable) => SQL.Column (TermLike variable) where
    defineColumn = SQL.defineTextColumn
    toColumn = SQL.toColumn . Pretty.renderText . Pretty.layoutOneLine . unparse

instance
    (FreshPartialOrd variable) =>
    From (TermLike Concrete) (TermLike variable)
    where
    from = mapVariables (pure $ from @Concrete)
    {-# INLINE from #-}

instance Ord variable => From Key (TermLike variable) where
    from = Recursive.unfold worker
      where
        worker key =
            attrs' :< from @(KeyF _) keyF
          where
            attrs :< keyF = Recursive.project key
            attrs' = fromKeyAttributes attrs

fromKeyAttributes ::
    Ord variable =>
    KeyAttributes ->
    TermAttributes variable
fromKeyAttributes attrs =
    TermAttributes
        { patternSort = Attribute.keySort attrs
        , freeVariables = mempty
        , functional = Attribute.Functional True
        , function = Attribute.Function True
        , defined = Attribute.Defined True
        , simplified = Attribute.fullySimplified
        , constructorLike =
            Attribute.ConstructorLike (Just Attribute.ConstructorLikeHead)
        , created = Attribute.Created Nothing
        }

<<<<<<< HEAD
toKeyAttributes :: TermAttributes variable -> KeyAttributes
toKeyAttributes = KeyAttributes . patternSort
=======
toKeyAttributes :: Attribute.Pattern variable -> Maybe KeyAttributes
toKeyAttributes attrs@(Attribute.Pattern _ _ _ _ _ _ _ _)
    | Attribute.nullFreeVariables freeVariablesAttr
      , Attribute.isFunctional functionalAttr
      , Attribute.isFunction functionAttr
      , Attribute.isDefined definedAttr
      , Attribute.isSimplifiedAnyCondition attrs
      , Attribute.isConstructorLike constructorLikeAttr =
        Just $ KeyAttributes sortAttr
    | otherwise = Nothing
  where
    Attribute.Pattern
        { Attribute.patternSort = sortAttr
        , Attribute.freeVariables = freeVariablesAttr
        , Attribute.functional = functionalAttr
        , Attribute.function = functionAttr
        , Attribute.defined = definedAttr
        , Attribute.constructorLike = constructorLikeAttr
        } = attrs
>>>>>>> 14e6008e

-- | Ensure that a 'TermLike' is a concrete, constructor-like term.
retractKey :: TermLike variable -> Maybe Key
retractKey =
    Recursive.fold worker
  where
    worker (attrs :< termLikeF) = do
<<<<<<< HEAD
        Monad.guard (Attribute.isConstructorLike attrs)
        let attrs' = toKeyAttributes attrs
=======
        Monad.guard (Pattern.isConstructorLike attrs)
        attrs' <- toKeyAttributes attrs
>>>>>>> 14e6008e
        keyF <-
            case termLikeF of
                InternalBoolF internalBool ->
                    sequence (Key.InternalBoolF internalBool)
                InternalBytesF internalBytes ->
                    sequence (Key.InternalBytesF internalBytes)
                InternalIntF internalInt ->
                    sequence (Key.InternalIntF internalInt)
                InternalStringF internalString ->
                    sequence (Key.InternalStringF internalString)
                DomainValueF domainValue ->
                    sequence (Key.DomainValueF domainValue)
                InjF inj ->
                    sequence (Key.InjF inj)
                ApplySymbolF application ->
                    sequence (Key.ApplySymbolF application)
                InternalListF internalList ->
                    sequence (Key.InternalListF internalList)
                InternalMapF internalMap ->
                    sequence (Key.InternalMapF internalMap)
                InternalSetF internalSet ->
                    sequence (Key.InternalSetF internalSet)
                StringLiteralF stringLiteral ->
                    sequence (Key.StringLiteralF stringLiteral)
                _ -> empty
        pure (Recursive.embed (attrs' :< keyF))

instance
    ( AstWithLocation variable
    , AstWithLocation child
    ) =>
    AstWithLocation (TermLikeF variable child)
    where
    locationFromAst =
        \case
            AndF And{andSort} -> locationFromAst andSort
            ApplySymbolF Application{applicationSymbolOrAlias} ->
                locationFromAst applicationSymbolOrAlias
            ApplyAliasF Application{applicationSymbolOrAlias} ->
                locationFromAst applicationSymbolOrAlias
            BottomF Bottom{bottomSort} -> locationFromAst bottomSort
            CeilF Ceil{ceilResultSort} -> locationFromAst ceilResultSort
            DomainValueF domain -> locationFromAst $ domainValueSort domain
            EqualsF Equals{equalsResultSort} ->
                locationFromAst equalsResultSort
            ExistsF Exists{existsSort} -> locationFromAst existsSort
            FloorF Floor{floorResultSort} ->
                locationFromAst floorResultSort
            ForallF Forall{forallSort} -> locationFromAst forallSort
            IffF Iff{iffSort} -> locationFromAst iffSort
            ImpliesF Implies{impliesSort} ->
                locationFromAst impliesSort
            InF In{inResultSort} -> locationFromAst inResultSort
            MuF Mu{muVariable} -> locationFromAst muVariable
            NextF Next{nextSort} -> locationFromAst nextSort
            NotF Not{notSort} -> locationFromAst notSort
            NuF Nu{nuVariable} -> locationFromAst nuVariable
            OrF Or{orSort} -> locationFromAst orSort
            RewritesF Rewrites{rewritesSort} ->
                locationFromAst rewritesSort
            StringLiteralF _ -> AstLocationUnknown
            TopF Top{topSort} -> locationFromAst topSort
            VariableF (Const variable) -> locationFromAst variable
            InhabitantF Inhabitant{inhSort} -> locationFromAst inhSort
            InjF Inj{injChild} -> locationFromAst injChild
            SignednessF (Const signedness) -> locationFromAst signedness
            EndiannessF (Const endianness) -> locationFromAst endianness
            InternalBoolF (Const InternalBool{internalBoolSort}) ->
                locationFromAst internalBoolSort
            InternalBytesF (Const InternalBytes{internalBytesSort}) ->
                locationFromAst internalBytesSort
            InternalIntF (Const InternalInt{internalIntSort}) ->
                locationFromAst internalIntSort
            InternalStringF (Const InternalString{internalStringSort}) ->
                locationFromAst internalStringSort
            InternalListF InternalList{internalListSort} ->
                locationFromAst internalListSort
            InternalMapF InternalAc{builtinAcSort} ->
                locationFromAst builtinAcSort
            InternalSetF InternalAc{builtinAcSort} ->
                locationFromAst builtinAcSort

instance AstWithLocation variable => AstWithLocation (TermLike variable) where
    locationFromAst = locationFromAst . tailF . Recursive.project

{- | Use the provided traversal to replace all variables in a 'TermLikeF' head.

__Warning__: @traverseVariablesF@ will capture variables if the provided
traversal is not injective!
-}
traverseVariablesF ::
    Applicative f =>
    AdjSomeVariableName (variable1 -> f variable2) ->
    TermLikeF variable1 child ->
    f (TermLikeF variable2 child)
traverseVariablesF adj =
    \case
        -- Non-trivial cases
        ExistsF any0 -> ExistsF <$> traverseVariablesExists any0
        ForallF all0 -> ForallF <$> traverseVariablesForall all0
        MuF any0 -> MuF <$> traverseVariablesMu any0
        NuF any0 -> NuF <$> traverseVariablesNu any0
        VariableF variable -> VariableF <$> traverseConstVariable variable
        -- Trivial cases
        AndF andP -> pure (AndF andP)
        ApplySymbolF applySymbolF -> pure (ApplySymbolF applySymbolF)
        ApplyAliasF applyAliasF -> pure (ApplyAliasF applyAliasF)
        BottomF botP -> pure (BottomF botP)
        CeilF ceilP -> pure (CeilF ceilP)
        DomainValueF dvP -> pure (DomainValueF dvP)
        EqualsF eqP -> pure (EqualsF eqP)
        FloorF flrP -> pure (FloorF flrP)
        IffF iffP -> pure (IffF iffP)
        ImpliesF impP -> pure (ImpliesF impP)
        InF inP -> pure (InF inP)
        NextF nxtP -> pure (NextF nxtP)
        NotF notP -> pure (NotF notP)
        OrF orP -> pure (OrF orP)
        RewritesF rewP -> pure (RewritesF rewP)
        StringLiteralF strP -> pure (StringLiteralF strP)
        InternalBoolF boolP -> pure (InternalBoolF boolP)
        InternalBytesF bytesP -> pure (InternalBytesF bytesP)
        InternalIntF intP -> pure (InternalIntF intP)
        InternalStringF stringP -> pure (InternalStringF stringP)
        InternalListF listP -> pure (InternalListF listP)
        InternalMapF mapP -> pure (InternalMapF mapP)
        InternalSetF setP -> pure (InternalSetF setP)
        TopF topP -> pure (TopF topP)
        InhabitantF s -> pure (InhabitantF s)
        EndiannessF endianness -> pure (EndiannessF endianness)
        SignednessF signedness -> pure (SignednessF signedness)
        InjF inj -> pure (InjF inj)
  where
    trElemVar = traverse $ traverseElementVariableName adj
    trSetVar = traverse $ traverseSetVariableName adj
    traverseConstVariable (Const variable) =
        Const <$> traverseSomeVariable adj variable
    traverseVariablesExists Exists{existsSort, existsVariable, existsChild} =
        Exists existsSort
            <$> trElemVar existsVariable
            <*> pure existsChild
    traverseVariablesForall Forall{forallSort, forallVariable, forallChild} =
        Forall forallSort
            <$> trElemVar forallVariable
            <*> pure forallChild
    traverseVariablesMu Mu{muVariable, muChild} =
        Mu <$> trSetVar muVariable <*> pure muChild
    traverseVariablesNu Nu{nuVariable, nuChild} =
        Nu <$> trSetVar nuVariable <*> pure nuChild

extractAttributes :: TermLike variable -> TermAttributes variable
extractAttributes (TermLike (attrs :< _)) = attrs

instance HasFreeVariables (TermLike variable) variable where
    freeVariables = Attribute.freeVariables . extractAttributes

{- | Use the provided mapping to replace all variables in a 'StepPattern'.

@mapVariables@ is lazy: it descends into its argument only as the result is
demanded. Intermediate allocation from composing multiple transformations with
@mapVariables@ is amortized; the intermediate trees are never fully resident.

See also: 'traverseVariables'
-}
mapVariables ::
    forall variable1 variable2.
    Ord variable1 =>
    FreshPartialOrd variable2 =>
    AdjSomeVariableName (variable1 -> variable2) ->
    TermLike variable1 ->
    TermLike variable2
mapVariables adj termLike =
    runIdentity (traverseVariables ((.) pure <$> adj) termLike)
{-# INLINE mapVariables #-}

{- | Use the provided traversal to replace all variables in a 'TermLike'.

@traverseVariables@ is strict, i.e. its argument is fully evaluated before it
returns. When composing multiple transformations with @traverseVariables@, the
intermediate trees will be fully allocated; @mapVariables@ is more composable in
this respect.

See also: 'mapVariables'
-}
traverseVariables ::
    forall variable1 variable2 m.
    Ord variable1 =>
    FreshPartialOrd variable2 =>
    Monad m =>
    AdjSomeVariableName (variable1 -> m variable2) ->
    TermLike variable1 ->
    m (TermLike variable2)
traverseVariables adj termLike =
    renameFreeVariables
        adj
        (Attribute.freeVariables @_ @variable1 termLike)
        >>= Reader.runReaderT (Recursive.fold worker termLike)
  where
    adjReader = (.) lift <$> adj
    trElemVar = traverse $ traverseElementVariableName adjReader
    trSetVar = traverse $ traverseSetVariableName adjReader
    traverseExists avoiding =
        existsBinder (renameElementBinder trElemVar avoiding)
    traverseForall avoiding =
        forallBinder (renameElementBinder trElemVar avoiding)
    traverseMu avoiding =
        muBinder (renameSetBinder trSetVar avoiding)
    traverseNu avoiding =
        nuBinder (renameSetBinder trSetVar avoiding)

    worker ::
        Base
            (TermLike variable1)
            (RenamingT variable1 variable2 m (TermLike variable2)) ->
        RenamingT variable1 variable2 m (TermLike variable2)
    worker (attrs :< termLikeF) = do
        ~attrs' <- traverseAttributeVariables askSomeVariableName attrs
        let ~avoiding = freeVariables attrs'
        termLikeF' <- case termLikeF of
            VariableF (Const unifiedVariable) -> do
                unifiedVariable' <- askSomeVariable unifiedVariable
                (pure . VariableF) (Const unifiedVariable')
            ExistsF exists -> ExistsF <$> traverseExists avoiding exists
            ForallF forall -> ForallF <$> traverseForall avoiding forall
            MuF mu -> MuF <$> traverseMu avoiding mu
            NuF nu -> NuF <$> traverseNu avoiding nu
            _ ->
                sequence termLikeF
                    >>=
                    -- traverseVariablesF will not actually call the traversals
                    -- because all the cases with variables are handled above.
                    traverseVariablesF askSomeVariableName
        (pure . Recursive.embed) (attrs' :< termLikeF')

updateCallStack ::
    forall variable.
    HasCallStack =>
    TermLike variable ->
    TermLike variable
updateCallStack = Lens.set created callstack
  where
    created = _attributes . Lens.Product.field @"created"
    callstack =
        Attribute.Created
            . Just
            . GHC.popCallStack
            . GHC.popCallStack
            $ GHC.callStack

    _attributes :: Lens' (TermLike variable) (TermAttributes variable)
    _attributes =
        Lens.lens
            (\(TermLike (attrs :< _)) -> attrs)
            ( \(TermLike (_ :< termLikeF)) attrs ->
                TermLike (attrs :< termLikeF)
            )

-- | Construct a variable pattern.
mkVar ::
    HasCallStack =>
    Ord variable =>
    SomeVariable variable ->
    TermLike variable
mkVar = updateCallStack . synthesize . VariableF . Const

depth :: TermLike variable -> Int
depth = Recursive.fold levelDepth
  where
    levelDepth (_ :< termF) = 1 + foldl' max 0 termF<|MERGE_RESOLUTION|>--- conflicted
+++ resolved
@@ -23,39 +23,39 @@
     setAttributeSimplified,
 ) where
 
-import Control.Comonad.Trans.Cofree (
-    tailF,
- )
-import Control.Lens (
-    Lens',
- )
+import Control.Comonad.Trans.Cofree
+    ( tailF
+    )
+import Control.Lens
+    ( Lens'
+    )
 import qualified Control.Lens as Lens
 import qualified Control.Monad as Monad
 import qualified Control.Monad.Reader as Reader
-import Data.Functor.Const (
-    Const (..),
- )
-import Data.Functor.Foldable (
-    Base,
-    Corecursive,
-    Recursive,
- )
+import Data.Functor.Const
+    ( Const (..)
+    )
+import Data.Functor.Foldable
+    ( Base
+    , Corecursive
+    , Recursive
+    )
 import qualified Data.Functor.Foldable as Recursive
-import Data.Functor.Identity (
-    Identity (..),
- )
+import Data.Functor.Identity
+    ( Identity (..)
+    )
 import Data.Generics.Product
 import qualified Data.Generics.Product as Lens.Product
+import qualified Generics.SOP as SOP
 import qualified GHC.Generics as GHC
 import qualified GHC.Stack as GHC
-import qualified Generics.SOP as SOP
 import Kore.AST.AstWithLocation
 import qualified Kore.Attribute.Pattern.ConstructorLike as Attribute
 import qualified Kore.Attribute.Pattern.Created as Attribute
 import qualified Kore.Attribute.Pattern.Defined as Attribute
-import Kore.Attribute.Pattern.FreeVariables (
-    HasFreeVariables (..),
- )
+import Kore.Attribute.Pattern.FreeVariables
+    ( HasFreeVariables (..)
+    )
 import qualified Kore.Attribute.Pattern.FreeVariables as Attribute
 import qualified Kore.Attribute.Pattern.FreeVariables as Attribute.FreeVariables
 import qualified Kore.Attribute.Pattern.Function as Attribute
@@ -63,12 +63,12 @@
 import qualified Kore.Attribute.Pattern.Simplified as Attribute
 import qualified Kore.Attribute.Pattern.Simplified as Attribute.Simplified
 import Kore.Attribute.Synthetic
-import Kore.Builtin.Endianness.Endianness (
-    Endianness,
- )
-import Kore.Builtin.Signedness.Signedness (
-    Signedness,
- )
+import Kore.Builtin.Endianness.Endianness
+    ( Endianness
+    )
+import Kore.Builtin.Signedness.Signedness
+    ( Signedness
+    )
 import Kore.Debug
 import Kore.Internal.Alias
 import Kore.Internal.Inj
@@ -79,19 +79,19 @@
 import Kore.Internal.InternalMap
 import Kore.Internal.InternalSet
 import Kore.Internal.InternalString
-import Kore.Internal.Key (
-    Key,
-    KeyAttributes (KeyAttributes),
-    KeyF,
- )
+import Kore.Internal.Key
+    ( Key
+    , KeyAttributes (KeyAttributes)
+    , KeyF
+    )
 import qualified Kore.Internal.Key as Attribute
 import qualified Kore.Internal.Key as Key
-import qualified Kore.Internal.SideCondition.SideCondition as SideCondition (
-    Representation,
- )
-import Kore.Internal.Symbol (
-    Symbol,
- )
+import qualified Kore.Internal.SideCondition.SideCondition as SideCondition
+    ( Representation
+    )
+import Kore.Internal.Symbol
+    ( Symbol
+    )
 import qualified Kore.Internal.Symbol as Symbol
 import Kore.Internal.TermLike.Renaming
 import Kore.Internal.Variable
@@ -118,9 +118,9 @@
 import Kore.Syntax.StringLiteral
 import Kore.Syntax.Top
 import Kore.TopBottom
-import Kore.Unparser (
-    Unparse (..),
- )
+import Kore.Unparser
+    ( Unparse (..)
+    )
 import qualified Kore.Unparser as Unparser
 import Kore.Variables.Binding
 import Prelude.Kore
@@ -816,10 +816,6 @@
         , created = Attribute.Created Nothing
         }
 
-<<<<<<< HEAD
-toKeyAttributes :: TermAttributes variable -> KeyAttributes
-toKeyAttributes = KeyAttributes . patternSort
-=======
 toKeyAttributes :: Attribute.Pattern variable -> Maybe KeyAttributes
 toKeyAttributes attrs@(Attribute.Pattern _ _ _ _ _ _ _ _)
     | Attribute.nullFreeVariables freeVariablesAttr
@@ -839,7 +835,6 @@
         , Attribute.defined = definedAttr
         , Attribute.constructorLike = constructorLikeAttr
         } = attrs
->>>>>>> 14e6008e
 
 -- | Ensure that a 'TermLike' is a concrete, constructor-like term.
 retractKey :: TermLike variable -> Maybe Key
@@ -847,13 +842,8 @@
     Recursive.fold worker
   where
     worker (attrs :< termLikeF) = do
-<<<<<<< HEAD
-        Monad.guard (Attribute.isConstructorLike attrs)
-        let attrs' = toKeyAttributes attrs
-=======
         Monad.guard (Pattern.isConstructorLike attrs)
         attrs' <- toKeyAttributes attrs
->>>>>>> 14e6008e
         keyF <-
             case termLikeF of
                 InternalBoolF internalBool ->
