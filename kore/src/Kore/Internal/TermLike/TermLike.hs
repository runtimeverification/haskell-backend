{-# LANGUAGE UndecidableInstances #-}

{- |
Copyright   : (c) Runtime Verification, 2019-2020
License     : NCSA
-}
module Kore.Internal.TermLike.TermLike (
    TermLike (..),
    TermLikeF (..),
    TermAttributes (..),
    freeVariables,
    retractKey,
    extractAttributes,
    mapVariables,
    traverseVariables,
    mkVar,
    traverseVariablesF,
    updateCallStack,
    depth,
    isAttributeSimplified,
    isAttributeSimplifiedAnyCondition,
    isAttributeSimplifiedSomeCondition,
    attributeSimplifiedAttribute,
    setAttributeSimplified,
    mapAttributeVariables,
    deleteFreeVariable,
) where

import Control.Comonad.Trans.Cofree (
    tailF,
 )
import Control.Lens (
    Lens',
 )
import qualified Control.Lens as Lens
import qualified Control.Monad as Monad
import qualified Control.Monad.Reader as Reader
import Data.Functor.Const (
    Const (..),
 )
import Data.Functor.Foldable (
    Base,
    Corecursive,
    Recursive,
 )
import qualified Data.Functor.Foldable as Recursive
import Data.Functor.Identity (
    Identity (..),
 )
import Data.Generics.Product
import qualified Data.Generics.Product as Lens.Product
import Data.HashSet (
    HashSet,
 )
import qualified Data.HashSet as HashSet
import qualified GHC.Generics as GHC
import qualified GHC.Stack as GHC
import qualified Generics.SOP as SOP
import Kore.AST.AstWithLocation
import qualified Kore.Attribute.Pattern.ConstructorLike as Attribute
import qualified Kore.Attribute.Pattern.Created as Attribute
import qualified Kore.Attribute.Pattern.Defined as Attribute
import Kore.Attribute.Pattern.FreeVariables (
    HasFreeVariables (..),
 )
import qualified Kore.Attribute.Pattern.FreeVariables as Attribute
import qualified Kore.Attribute.Pattern.FreeVariables as Attribute.FreeVariables
import qualified Kore.Attribute.Pattern.Function as Attribute
import qualified Kore.Attribute.Pattern.Functional as Attribute
import qualified Kore.Attribute.Pattern.Simplified as Attribute
import qualified Kore.Attribute.Pattern.Simplified as Attribute.Simplified
import Kore.Attribute.Synthetic
import Kore.Builtin.Endianness.Endianness (
    Endianness,
 )
import Kore.Builtin.Signedness.Signedness (
    Signedness,
 )
import Kore.Debug
import Kore.Internal.Alias
import Kore.Internal.Inj
import Kore.Internal.InternalBool
import Kore.Internal.InternalBytes
import Kore.Internal.InternalInt
import Kore.Internal.InternalList
import Kore.Internal.InternalMap
import Kore.Internal.InternalSet
import Kore.Internal.InternalString
<<<<<<< HEAD
import Kore.Internal.Key
    ( Key
    , KeyAttributes (KeyAttributes)
    , KeyF
    )
=======
import Kore.Internal.Key (
    Key,
    KeyAttributes (KeyAttributes),
    KeyF,
 )
import qualified Kore.Internal.Key as Attribute
>>>>>>> f1939851
import qualified Kore.Internal.Key as Key
import qualified Kore.Internal.SideCondition.SideCondition as SideCondition (
    Representation,
 )
import Kore.Internal.Symbol (
    Symbol,
 )
import Kore.Internal.TermLike.Renaming
import Kore.Internal.Variable
import Kore.Sort
import Kore.Syntax.And
import Kore.Syntax.Application
import Kore.Syntax.Bottom
import Kore.Syntax.Ceil
import Kore.Syntax.DomainValue
import Kore.Syntax.Equals
import Kore.Syntax.Exists
import Kore.Syntax.Floor
import Kore.Syntax.Forall
import Kore.Syntax.Iff
import Kore.Syntax.Implies
import Kore.Syntax.In
import Kore.Syntax.Inhabitant
import Kore.Syntax.Mu
import Kore.Syntax.Next
import Kore.Syntax.Not
import Kore.Syntax.Nu
import Kore.Syntax.Or
import Kore.Syntax.Rewrites
import Kore.Syntax.StringLiteral
import Kore.Syntax.Top
import Kore.TopBottom
import Kore.Unparser (
    Unparse (..),
 )
import qualified Kore.Unparser as Unparser
import Kore.Variables.Binding
import Prelude.Kore
import qualified Pretty
import qualified SQL

-- | 'TermLikeF' is the 'Base' functor of internal term-like patterns.
data TermLikeF variable child
    = AndF !(And Sort child)
    | ApplySymbolF !(Application Symbol child)
    | -- TODO (thomas.tuegel): Expand aliases during validation?
      ApplyAliasF !(Application (Alias (TermLike VariableName)) child)
    | BottomF !(Bottom Sort child)
    | CeilF !(Ceil Sort child)
    | DomainValueF !(DomainValue Sort child)
    | EqualsF !(Equals Sort child)
    | ExistsF !(Exists Sort variable child)
    | FloorF !(Floor Sort child)
    | ForallF !(Forall Sort variable child)
    | IffF !(Iff Sort child)
    | ImpliesF !(Implies Sort child)
    | InF !(In Sort child)
    | MuF !(Mu variable child)
    | NextF !(Next Sort child)
    | NotF !(Not Sort child)
    | NuF !(Nu variable child)
    | OrF !(Or Sort child)
    | RewritesF !(Rewrites Sort child)
    | TopF !(Top Sort child)
    | InhabitantF !(Inhabitant child)
    | StringLiteralF !(Const StringLiteral child)
    | InternalBoolF !(Const InternalBool child)
    | InternalBytesF !(Const InternalBytes child)
    | InternalIntF !(Const InternalInt child)
    | InternalStringF !(Const InternalString child)
    | InternalListF !(InternalList child)
    | InternalMapF !(InternalMap Key child)
    | InternalSetF !(InternalSet Key child)
    | VariableF !(Const (SomeVariable variable) child)
    | EndiannessF !(Const Endianness child)
    | SignednessF !(Const Signedness child)
    | InjF !(Inj child)
    deriving stock (Eq, Ord, Show)
    deriving stock (Foldable, Functor, Traversable)
    deriving stock (GHC.Generic)
    deriving anyclass (Hashable, NFData)
    deriving anyclass (SOP.Generic, SOP.HasDatatypeInfo)
    deriving anyclass (Debug, Diff)

instance (Unparse variable, Unparse child) => Unparse (TermLikeF variable child) where
    unparse = Unparser.unparseGeneric
    unparse2 = Unparser.unparse2Generic

instance
    Ord variable =>
    Synthetic (Attribute.FreeVariables variable) (TermLikeF variable)
    where
    synthetic =
        \case
            AndF and' -> synthetic and'
            ApplySymbolF application -> synthetic application
            ApplyAliasF application -> synthetic application
            BottomF bottom -> synthetic bottom
            CeilF ceil -> synthetic ceil
            DomainValueF domainValue -> synthetic domainValue
            EqualsF equals -> synthetic equals
            ExistsF exists -> synthetic exists
            FloorF floor' -> synthetic floor'
            ForallF forall' -> synthetic forall'
            IffF iff -> synthetic iff
            ImpliesF implies -> synthetic implies
            InF in' -> synthetic in'
            MuF mu -> synthetic mu
            NextF next -> synthetic next
            NotF not' -> synthetic not'
            NuF nu -> synthetic nu
            OrF or' -> synthetic or'
            RewritesF rewrites -> synthetic rewrites
            TopF top -> synthetic top
            InhabitantF inhabitant -> synthetic inhabitant
            StringLiteralF stringLiteral -> synthetic stringLiteral
            InternalBoolF internalBool -> synthetic internalBool
            InternalBytesF internalBytes -> synthetic internalBytes
            InternalIntF internalInt -> synthetic internalInt
            InternalStringF internalString -> synthetic internalString
            InternalListF internalList -> synthetic internalList
            InternalMapF internalMap -> synthetic internalMap
            InternalSetF internalSet -> synthetic internalSet
            VariableF variable -> synthetic variable
            EndiannessF endianness -> synthetic endianness
            SignednessF signedness -> synthetic signedness
            InjF inj -> synthetic inj

instance Synthetic Sort (TermLikeF variable) where
    synthetic =
        \case
            AndF and' -> synthetic and'
            ApplySymbolF application -> synthetic application
            ApplyAliasF application -> synthetic application
            BottomF bottom -> synthetic bottom
            CeilF ceil -> synthetic ceil
            DomainValueF domainValue -> synthetic domainValue
            EqualsF equals -> synthetic equals
            ExistsF exists -> synthetic exists
            FloorF floor' -> synthetic floor'
            ForallF forall' -> synthetic forall'
            IffF iff -> synthetic iff
            ImpliesF implies -> synthetic implies
            InF in' -> synthetic in'
            MuF mu -> synthetic mu
            NextF next -> synthetic next
            NotF not' -> synthetic not'
            NuF nu -> synthetic nu
            OrF or' -> synthetic or'
            RewritesF rewrites -> synthetic rewrites
            TopF top -> synthetic top
            InhabitantF inhabitant -> synthetic inhabitant
            StringLiteralF stringLiteral -> synthetic stringLiteral
            InternalBoolF internalBool -> synthetic internalBool
            InternalBytesF internalBytes -> synthetic internalBytes
            InternalIntF internalInt -> synthetic internalInt
            InternalStringF internalString -> synthetic internalString
            InternalListF internalList -> synthetic internalList
            InternalMapF internalMap -> synthetic internalMap
            InternalSetF internalSet -> synthetic internalSet
            VariableF variable -> synthetic variable
            EndiannessF endianness -> synthetic endianness
            SignednessF signedness -> synthetic signedness
            InjF inj -> synthetic inj

instance Synthetic Attribute.Functional (TermLikeF variable) where
    synthetic =
        \case
            AndF and' -> synthetic and'
            ApplySymbolF application -> synthetic application
            ApplyAliasF application -> synthetic application
            BottomF bottom -> synthetic bottom
            CeilF ceil -> synthetic ceil
            DomainValueF domainValue -> synthetic domainValue
            EqualsF equals -> synthetic equals
            ExistsF exists -> synthetic exists
            FloorF floor' -> synthetic floor'
            ForallF forall' -> synthetic forall'
            IffF iff -> synthetic iff
            ImpliesF implies -> synthetic implies
            InF in' -> synthetic in'
            MuF mu -> synthetic mu
            NextF next -> synthetic next
            NotF not' -> synthetic not'
            NuF nu -> synthetic nu
            OrF or' -> synthetic or'
            RewritesF rewrites -> synthetic rewrites
            TopF top -> synthetic top
            InhabitantF inhabitant -> synthetic inhabitant
            StringLiteralF stringLiteral -> synthetic stringLiteral
            InternalBoolF internalBool -> synthetic internalBool
            InternalBytesF internalBytes -> synthetic internalBytes
            InternalIntF internalInt -> synthetic internalInt
            InternalStringF internalString -> synthetic internalString
            InternalListF internalList -> synthetic internalList
            InternalMapF internalMap -> synthetic internalMap
            InternalSetF internalSet -> synthetic internalSet
            VariableF variable -> synthetic variable
            EndiannessF endianness -> synthetic endianness
            SignednessF signedness -> synthetic signedness
            InjF inj -> synthetic inj

instance Synthetic Attribute.Function (TermLikeF variable) where
    synthetic =
        \case
            AndF and' -> synthetic and'
            ApplySymbolF application -> synthetic application
            ApplyAliasF application -> synthetic application
            BottomF bottom -> synthetic bottom
            CeilF ceil -> synthetic ceil
            DomainValueF domainValue -> synthetic domainValue
            EqualsF equals -> synthetic equals
            ExistsF exists -> synthetic exists
            FloorF floor' -> synthetic floor'
            ForallF forall' -> synthetic forall'
            IffF iff -> synthetic iff
            ImpliesF implies -> synthetic implies
            InF in' -> synthetic in'
            MuF mu -> synthetic mu
            NextF next -> synthetic next
            NotF not' -> synthetic not'
            NuF nu -> synthetic nu
            OrF or' -> synthetic or'
            RewritesF rewrites -> synthetic rewrites
            TopF top -> synthetic top
            InhabitantF inhabitant -> synthetic inhabitant
            StringLiteralF stringLiteral -> synthetic stringLiteral
            InternalBoolF internalBool -> synthetic internalBool
            InternalBytesF internalBytes -> synthetic internalBytes
            InternalIntF internalInt -> synthetic internalInt
            InternalStringF internalString -> synthetic internalString
            InternalListF internalList -> synthetic internalList
            InternalMapF internalMap -> synthetic internalMap
            InternalSetF internalSet -> synthetic internalSet
            VariableF variable -> synthetic variable
            EndiannessF endianness -> synthetic endianness
            SignednessF signedness -> synthetic signedness
            InjF inj -> synthetic inj

instance Synthetic Attribute.Defined (TermLikeF variable) where
    synthetic =
        \case
            AndF and' -> synthetic and'
            ApplySymbolF application -> synthetic application
            ApplyAliasF application -> synthetic application
            BottomF bottom -> synthetic bottom
            CeilF ceil -> synthetic ceil
            DomainValueF domainValue -> synthetic domainValue
            EqualsF equals -> synthetic equals
            ExistsF exists -> synthetic exists
            FloorF floor' -> synthetic floor'
            ForallF forall' -> synthetic forall'
            IffF iff -> synthetic iff
            ImpliesF implies -> synthetic implies
            InF in' -> synthetic in'
            MuF mu -> synthetic mu
            NextF next -> synthetic next
            NotF not' -> synthetic not'
            NuF nu -> synthetic nu
            OrF or' -> synthetic or'
            RewritesF rewrites -> synthetic rewrites
            TopF top -> synthetic top
            InhabitantF inhabitant -> synthetic inhabitant
            StringLiteralF stringLiteral -> synthetic stringLiteral
            InternalBoolF internalBool -> synthetic internalBool
            InternalBytesF internalBytes -> synthetic internalBytes
            InternalIntF internalInt -> synthetic internalInt
            InternalStringF internalString -> synthetic internalString
            InternalListF internalList -> synthetic internalList
            InternalMapF internalMap -> synthetic internalMap
            InternalSetF internalSet -> synthetic internalSet
            VariableF variable -> synthetic variable
            EndiannessF endianness -> synthetic endianness
            SignednessF signedness -> synthetic signedness
            InjF inj -> synthetic inj

instance Synthetic Attribute.Simplified (TermLikeF variable) where
    synthetic =
        \case
            AndF and' -> synthetic and'
            ApplySymbolF application -> synthetic application
            ApplyAliasF application -> synthetic application
            BottomF bottom -> synthetic bottom
            CeilF ceil -> synthetic ceil
            DomainValueF domainValue -> synthetic domainValue
            EqualsF equals -> synthetic equals
            ExistsF exists -> synthetic exists
            FloorF floor' -> synthetic floor'
            ForallF forall' -> synthetic forall'
            IffF iff -> synthetic iff
            ImpliesF implies -> synthetic implies
            InF in' -> synthetic in'
            MuF mu -> synthetic mu
            NextF next -> synthetic next
            NotF not' -> synthetic not'
            NuF nu -> synthetic nu
            OrF or' -> synthetic or'
            RewritesF rewrites -> synthetic rewrites
            TopF top -> synthetic top
            InhabitantF inhabitant -> synthetic inhabitant
            StringLiteralF stringLiteral -> synthetic stringLiteral
            InternalBoolF internalBool -> synthetic internalBool
            InternalBytesF internalBytes -> synthetic internalBytes
            InternalIntF internalInt -> synthetic internalInt
            InternalStringF internalString -> synthetic internalString
            InternalListF internalList -> synthetic internalList
            InternalMapF internalMap -> synthetic internalMap
            InternalSetF internalSet -> synthetic internalSet
            VariableF variable -> synthetic variable
            EndiannessF endianness -> synthetic endianness
            SignednessF signedness -> synthetic signedness
            InjF inj -> synthetic inj

instance Synthetic Attribute.ConstructorLike (TermLikeF variable) where
    synthetic =
        \case
            AndF and' -> synthetic and'
            ApplySymbolF application -> synthetic application
            ApplyAliasF application -> synthetic application
            BottomF bottom -> synthetic bottom
            CeilF ceil -> synthetic ceil
            DomainValueF domainValue -> synthetic domainValue
            EqualsF equals -> synthetic equals
            ExistsF exists -> synthetic exists
            FloorF floor' -> synthetic floor'
            ForallF forall' -> synthetic forall'
            IffF iff -> synthetic iff
            ImpliesF implies -> synthetic implies
            InF in' -> synthetic in'
            MuF mu -> synthetic mu
            NextF next -> synthetic next
            NotF not' -> synthetic not'
            NuF nu -> synthetic nu
            OrF or' -> synthetic or'
            RewritesF rewrites -> synthetic rewrites
            TopF top -> synthetic top
            InhabitantF inhabitant -> synthetic inhabitant
            StringLiteralF stringLiteral -> synthetic stringLiteral
            InternalBoolF internalBool -> synthetic internalBool
            InternalBytesF internalBytes -> synthetic internalBytes
            InternalIntF internalInt -> synthetic internalInt
            InternalStringF internalString -> synthetic internalString
            InternalListF internalList -> synthetic internalList
            InternalMapF internalMap -> synthetic internalMap
            InternalSetF internalSet -> synthetic internalSet
            VariableF variable -> synthetic variable
            EndiannessF endianness -> synthetic endianness
            SignednessF signedness -> synthetic signedness
            InjF inj -> synthetic inj

instance From (KeyF child) (TermLikeF variable child) where
    from (Key.ApplySymbolF app) = ApplySymbolF app
    from (Key.InjF inj) = InjF inj
    from (Key.DomainValueF domainValue) = DomainValueF domainValue
    from (Key.InternalBoolF internalBool) = InternalBoolF internalBool
    from (Key.InternalIntF internalInt) = InternalIntF internalInt
    from (Key.InternalStringF internalString) = InternalStringF internalString
    from (Key.InternalSetF internalSet) = InternalSetF internalSet
    from (Key.InternalMapF internalMap) = InternalMapF internalMap
    from (Key.InternalListF internalList) = InternalListF internalList
    from (Key.InternalBytesF internalBytes) = InternalBytesF internalBytes
    from (Key.StringLiteralF stringLiteral) = StringLiteralF stringLiteral
    {-# INLINE from #-}

-- | @TermAttributes@ are the attributes of a pattern collected during verification.
data TermAttributes variable = TermAttributes
    { termSort :: !Sort
    , termFreeVariables :: !(Attribute.FreeVariables variable)
    , termFunctional :: !Attribute.Functional
    , termFunction :: !Attribute.Function
    , termDefined :: !Attribute.Defined
    , termCreated :: !Attribute.Created
    , termSimplified :: !Attribute.Simplified
    , termConstructorLike :: !Attribute.ConstructorLike
    , termSubterms :: !(Subterms variable)
    }
    deriving stock (Eq, Show)
    deriving stock (GHC.Generic)
    deriving anyclass (Hashable, NFData)
    deriving anyclass (SOP.Generic, SOP.HasDatatypeInfo)

instance Debug variable => Debug (TermAttributes variable) where
    debugPrecBrief _ _ = "_"

instance (Debug variable, Diff variable) => Diff (TermAttributes variable)

instance
    ( Ord variable
    , Hashable variable
    ) =>
    Synthetic (TermAttributes variable) (TermLikeF variable)
    where
    synthetic base =
        let ~attrs =
                TermAttributes
                    { termSort = synthetic (termSort <$> base)
                    , termFreeVariables = synthetic (termFreeVariables <$> base)
                    , termFunctional = synthetic (termFunctional <$> base)
                    , termFunction = synthetic (termFunction <$> base)
                    , termDefined = synthetic (termDefined <$> base)
                    , termCreated = synthetic (termCreated <$> base)
                    , termSimplified =
                        if Attribute.isConstructorLike constructorLikeAttr
                            then Attribute.fullySimplified
                            else synthetic (termSimplified <$> base)
                    , termConstructorLike = constructorLikeAttr
                    , termSubterms =
                        Subterms
                            { term = term'
                            , subterms = subterms'
                            }
                    }
            term' = Recursive.embed (attrs :< (term . termSubterms <$> base))
            subterms' = HashSet.insert term' (foldMap (subterms . termSubterms) base)
         in attrs
      where
        constructorLikeAttr :: Attribute.ConstructorLike
        constructorLikeAttr = synthetic (termConstructorLike <$> base)

instance Attribute.HasConstructorLike (TermAttributes variable) where
    extractConstructorLike
        TermAttributes{termConstructorLike} =
            termConstructorLike

attributeSimplifiedAttribute ::
    HasCallStack =>
    TermAttributes variable ->
    Attribute.Simplified
attributeSimplifiedAttribute patt@TermAttributes{termSimplified} =
    assertSimplifiedConsistency patt termSimplified

constructorLikeAttribute ::
    TermAttributes variable ->
    Attribute.ConstructorLike
constructorLikeAttribute TermAttributes{termConstructorLike} =
    termConstructorLike

{- Checks whether the pattern is simplified relative to the given side
condition.
-}
isAttributeSimplified ::
    HasCallStack =>
    SideCondition.Representation ->
    TermAttributes variable ->
    Bool
isAttributeSimplified sideCondition patt@TermAttributes{termSimplified} =
    assertSimplifiedConsistency patt $
        Attribute.isSimplified sideCondition termSimplified

{- Checks whether the pattern is simplified relative to some side condition.
-}
isAttributeSimplifiedSomeCondition ::
    HasCallStack =>
    TermAttributes variable ->
    Bool
isAttributeSimplifiedSomeCondition patt@TermAttributes{termSimplified} =
    assertSimplifiedConsistency patt $
        Attribute.isSimplifiedSomeCondition termSimplified

{- Checks whether the pattern is simplified relative to any side condition.
-}
isAttributeSimplifiedAnyCondition ::
    HasCallStack =>
    TermAttributes variable ->
    Bool
isAttributeSimplifiedAnyCondition patt@TermAttributes{termSimplified} =
    assertSimplifiedConsistency patt $
        Attribute.isSimplifiedAnyCondition termSimplified

assertSimplifiedConsistency :: HasCallStack => TermAttributes variable -> a -> a
assertSimplifiedConsistency
    TermAttributes{termConstructorLike, termSimplified}
        | Attribute.isConstructorLike termConstructorLike
          , not (Attribute.isSimplifiedAnyCondition termSimplified) =
            error "Inconsistent attributes, constructorLike implies fully simplified."
        | otherwise = id

setAttributeSimplified ::
    Attribute.Simplified ->
    TermAttributes variable ->
    TermAttributes variable
setAttributeSimplified termSimplified attrs =
    attrs{termSimplified}

-- TODO: should we remove this? it isn't used anywhere

{- | Use the provided mapping to replace all variables in a 'TermAttributes'.

See also: 'traverseVariables'
-}
mapAttributeVariables ::
    InternalVariable variable1 =>
    InternalVariable variable2 =>
    AdjSomeVariableName (variable1 -> variable2) ->
    TermAttributes variable1 ->
    TermAttributes variable2
mapAttributeVariables adj termAttributes =
    termAttributes
        { termFreeVariables =
            Attribute.mapFreeVariables adj (termFreeVariables termAttributes)
        , termSubterms =
            mapSubterms adj (termSubterms termAttributes)
        }

{- | Use the provided traversal to replace the free variables in a 'TermAttributes'.

See also: 'mapVariables'
-}
traverseAttributeVariables ::
    forall m variable1 variable2.
    Monad m =>
    InternalVariable variable1 =>
    InternalVariable variable2 =>
    AdjSomeVariableName (variable1 -> m variable2) ->
    TermAttributes variable1 ->
    m (TermAttributes variable2)
traverseAttributeVariables
    adj
    termAttributes@TermAttributes
        { termFreeVariables
        , termSubterms
        } =
        do
            freeVariables' <- Attribute.traverseFreeVariables adj termFreeVariables
            subterms' <- traverseSubterms adj termSubterms
            return
                termAttributes
                    { termFreeVariables = freeVariables'
                    , termSubterms = subterms'
                    }

-- TODO: should we remove this? it isn't used anywhere

-- | Delete the given variable from the set of free variables.
deleteFreeVariable ::
    Ord variable =>
    SomeVariable variable ->
    TermAttributes variable ->
    TermAttributes variable
deleteFreeVariable variable =
    Lens.over
        (field @"termFreeVariables")
        (Attribute.FreeVariables.bindVariable variable)

instance HasFreeVariables (TermAttributes variable) variable where
    freeVariables = termFreeVariables

{- | @TermLike@ is a term-like Kore pattern.

@TermLike@ is the common internal representation of patterns, especially terms.

@TermLike@ is essentially 'Control.Comonad.Cofree.Cofree', but rather than
define a @newtype@ over @Cofree@, it is defined inline for performance. The
performance advantage owes to the fact that the instances of 'Recursive.project'
and 'Recursive.embed' correspond to unwrapping and wrapping the @newtype@,
respectively, which is free at runtime.
-}
newtype TermLike variable = TermLike
    { getTermLike ::
        CofreeF
            (TermLikeF variable)
            (TermAttributes variable)
            (TermLike variable)
    }
    deriving stock (Show)
    deriving stock (GHC.Generic)
    deriving anyclass (SOP.Generic, SOP.HasDatatypeInfo)
    deriving anyclass (Debug)

instance (Debug variable, Diff variable) => Diff (TermLike variable) where
    diffPrec
        termLike1@(Recursive.project -> attrs1 :< termLikeF1)
        termLike2@(Recursive.project -> _ :< termLikeF2) =
            -- If the patterns differ, do not display the difference in the
            -- attributes, which would overload the user with redundant information.
            diffPrecGeneric
                (Recursive.embed (attrs1 :< termLikeF1))
                (Recursive.embed (attrs1 :< termLikeF2))
                <|> diffPrecGeneric termLike1 termLike2

instance
    (Eq variable, Eq (TermLikeF variable (TermLike variable))) =>
    Eq (TermLike variable)
    where
    (==)
        (Recursive.project -> _ :< pat1)
        (Recursive.project -> _ :< pat2) =
            pat1 == pat2

instance
    (Ord variable, Ord (TermLikeF variable (TermLike variable))) =>
    Ord (TermLike variable)
    where
    compare
        (Recursive.project -> _ :< pat1)
        (Recursive.project -> _ :< pat2) =
            compare pat1 pat2

instance Hashable variable => Hashable (TermLike variable) where
    hashWithSalt salt (Recursive.project -> _ :< pat) = hashWithSalt salt pat
    {-# INLINE hashWithSalt #-}

instance NFData variable => NFData (TermLike variable) where
    rnf (Recursive.project -> annotation :< pat) =
        rnf annotation `seq` rnf pat

instance (Unparse variable, Ord variable) => Unparse (TermLike variable) where
    unparse term =
        case Recursive.project term of
            (attrs :< termLikeF)
                | Attribute.hasKnownCreator termCreated ->
                    Pretty.sep
                        [ Pretty.pretty termCreated
                        , attributeRepresentation
                        , unparse termLikeF
                        ]
                | otherwise ->
                    Pretty.sep [attributeRepresentation, unparse termLikeF]
              where
                TermAttributes{termCreated} = attrs

                attributeRepresentation = case attrs of
                    (TermAttributes _ _ _ _ _ _ _ _ _) ->
                        Pretty.surround
                            (Pretty.hsep $ map Pretty.pretty representation)
                            "/* "
                            " */"
                  where
                    representation =
                        addFunctionalRepresentation $
                            addFunctionRepresentation $
                                addDefinedRepresentation $
                                    addSimplifiedRepresentation $
                                        addConstructorLikeRepresentation []
                addFunctionalRepresentation
                    | Attribute.isFunctional $ termFunctional attrs = ("Fl" :)
                    | otherwise = id
                addFunctionRepresentation
                    | Attribute.isFunction $ termFunction attrs = ("Fn" :)
                    | otherwise = id
                addDefinedRepresentation
                    | Attribute.isDefined $ termDefined attrs = ("D" :)
                    | otherwise = id
                addSimplifiedRepresentation =
                    case simplifiedTag of
                        Just result -> (result :)
                        Nothing -> id
                  where
                    simplifiedTag =
                        Attribute.Simplified.unparseTag
                            (attributeSimplifiedAttribute attrs)
                addConstructorLikeRepresentation =
                    case constructorLike of
                        Just Attribute.ConstructorLikeHead -> ("Cl" :)
                        Just Attribute.SortInjectionHead -> ("Cli" :)
                        Nothing -> id
                  where
                    constructorLike =
                        Attribute.getConstructorLike
                            (constructorLikeAttribute attrs)

    unparse2 term =
        case Recursive.project term of
            (_ :< pat) -> unparse2 pat

type instance
    Base (TermLike variable) =
        CofreeF (TermLikeF variable) (TermAttributes variable)

-- This instance implements all class functions for the TermLike newtype
-- because the their implementations for the inner type may be specialized.
instance Recursive (TermLike variable) where
    project = getTermLike
    {-# INLINE project #-}

-- This instance implements all class functions for the TermLike newtype
-- because the their implementations for the inner type may be specialized.
instance Corecursive (TermLike variable) where
    embed = TermLike
    {-# INLINE embed #-}

instance TopBottom (TermLike variable) where
    isTop (Recursive.project -> _ :< TopF Top{}) = True
    isTop _ = False
    isBottom (Recursive.project -> _ :< BottomF Bottom{}) = True
    isBottom _ = False

instance InternalVariable variable => Binding (TermLike variable) where
    type VariableType (TermLike variable) = variable

    traverseVariable traversal termLike =
        case termLikeF of
            VariableF (Const unifiedVariable) ->
                mkVar <$> traversal unifiedVariable
            _ -> pure termLike
      where
        _ :< termLikeF = Recursive.project termLike

    traverseSetBinder traversal termLike =
        case termLikeF of
            MuF mu -> synthesize . MuF <$> muBinder traversal mu
            NuF nu -> synthesize . NuF <$> nuBinder traversal nu
            _ -> pure termLike
      where
        _ :< termLikeF = Recursive.project termLike

    traverseElementBinder traversal termLike =
        case termLikeF of
            ExistsF exists ->
                synthesize . ExistsF <$> existsBinder traversal exists
            ForallF forall ->
                synthesize . ForallF <$> forallBinder traversal forall
            _ -> pure termLike
      where
        _ :< termLikeF = Recursive.project termLike

instance Attribute.HasConstructorLike (TermLike variable) where
    extractConstructorLike (Recursive.project -> attrs :< _) =
        Attribute.extractConstructorLike attrs

instance Unparse (TermLike variable) => SQL.Column (TermLike variable) where
    defineColumn = SQL.defineTextColumn
    toColumn = SQL.toColumn . Pretty.renderText . Pretty.layoutOneLine . unparse

instance
    (InternalVariable variable) =>
    From (TermLike Concrete) (TermLike variable)
    where
    from = mapVariables (pure $ from @Concrete)
    {-# INLINE from #-}

instance
    ( Ord variable
    , Hashable variable
    )
    => From Key (TermLike variable)
    where
    from = Recursive.fold worker
      where
        worker (_ :< keyF) =
            from @(KeyF _) @(TermLikeF _ _) keyF
            & synthesize

toKeyAttributes :: TermAttributes variable -> Maybe KeyAttributes
toKeyAttributes attrs@(TermAttributes _ _ _ _ _ _ _ _ _)
    | Attribute.nullFreeVariables termFreeVariables
      , Attribute.isFunctional termFunctional
      , Attribute.isFunction termFunction
      , Attribute.isDefined termDefined
      , Attribute.isSimplifiedAnyCondition termSimplified
      , Attribute.isConstructorLike termConstructorLike =
        Just $ KeyAttributes termSort
    | otherwise = Nothing
  where
    TermAttributes
        { termSort
        , termFreeVariables
        , termFunctional
        , termFunction
        , termDefined
        , termConstructorLike
        , termSimplified
        } = attrs

-- | Ensure that a 'TermLike' is a concrete, constructor-like term.
retractKey :: TermLike variable -> Maybe Key
retractKey =
    Recursive.fold worker
  where
    worker (attrs :< termLikeF) = do
        Monad.guard (Attribute.isConstructorLike attrs)
        attrs' <- toKeyAttributes attrs
        keyF <-
            case termLikeF of
                InternalBoolF internalBool ->
                    sequence (Key.InternalBoolF internalBool)
                InternalBytesF internalBytes ->
                    sequence (Key.InternalBytesF internalBytes)
                InternalIntF internalInt ->
                    sequence (Key.InternalIntF internalInt)
                InternalStringF internalString ->
                    sequence (Key.InternalStringF internalString)
                DomainValueF domainValue ->
                    sequence (Key.DomainValueF domainValue)
                InjF inj ->
                    sequence (Key.InjF inj)
                ApplySymbolF application ->
                    sequence (Key.ApplySymbolF application)
                InternalListF internalList ->
                    sequence (Key.InternalListF internalList)
                InternalMapF internalMap ->
                    sequence (Key.InternalMapF internalMap)
                InternalSetF internalSet ->
                    sequence (Key.InternalSetF internalSet)
                StringLiteralF stringLiteral ->
                    sequence (Key.StringLiteralF stringLiteral)
                _ -> empty
        pure (Recursive.embed (attrs' :< keyF))

instance
    ( AstWithLocation variable
    , AstWithLocation child
    ) =>
    AstWithLocation (TermLikeF variable child)
    where
    locationFromAst =
        \case
            AndF And{andSort} -> locationFromAst andSort
            ApplySymbolF Application{applicationSymbolOrAlias} ->
                locationFromAst applicationSymbolOrAlias
            ApplyAliasF Application{applicationSymbolOrAlias} ->
                locationFromAst applicationSymbolOrAlias
            BottomF Bottom{bottomSort} -> locationFromAst bottomSort
            CeilF Ceil{ceilResultSort} -> locationFromAst ceilResultSort
            DomainValueF domain -> locationFromAst $ domainValueSort domain
            EqualsF Equals{equalsResultSort} ->
                locationFromAst equalsResultSort
            ExistsF Exists{existsSort} -> locationFromAst existsSort
            FloorF Floor{floorResultSort} ->
                locationFromAst floorResultSort
            ForallF Forall{forallSort} -> locationFromAst forallSort
            IffF Iff{iffSort} -> locationFromAst iffSort
            ImpliesF Implies{impliesSort} ->
                locationFromAst impliesSort
            InF In{inResultSort} -> locationFromAst inResultSort
            MuF Mu{muVariable} -> locationFromAst muVariable
            NextF Next{nextSort} -> locationFromAst nextSort
            NotF Not{notSort} -> locationFromAst notSort
            NuF Nu{nuVariable} -> locationFromAst nuVariable
            OrF Or{orSort} -> locationFromAst orSort
            RewritesF Rewrites{rewritesSort} ->
                locationFromAst rewritesSort
            StringLiteralF _ -> AstLocationUnknown
            TopF Top{topSort} -> locationFromAst topSort
            VariableF (Const variable) -> locationFromAst variable
            InhabitantF Inhabitant{inhSort} -> locationFromAst inhSort
            InjF Inj{injChild} -> locationFromAst injChild
            SignednessF (Const signedness) -> locationFromAst signedness
            EndiannessF (Const endianness) -> locationFromAst endianness
            InternalBoolF (Const InternalBool{internalBoolSort}) ->
                locationFromAst internalBoolSort
            InternalBytesF (Const InternalBytes{internalBytesSort}) ->
                locationFromAst internalBytesSort
            InternalIntF (Const InternalInt{internalIntSort}) ->
                locationFromAst internalIntSort
            InternalStringF (Const InternalString{internalStringSort}) ->
                locationFromAst internalStringSort
            InternalListF InternalList{internalListSort} ->
                locationFromAst internalListSort
            InternalMapF InternalAc{builtinAcSort} ->
                locationFromAst builtinAcSort
            InternalSetF InternalAc{builtinAcSort} ->
                locationFromAst builtinAcSort

instance AstWithLocation variable => AstWithLocation (TermLike variable) where
    locationFromAst = locationFromAst . tailF . Recursive.project

{- | Use the provided traversal to replace all variables in a 'TermLikeF' head.

__Warning__: @traverseVariablesF@ will capture variables if the provided
traversal is not injective!
-}
traverseVariablesF ::
    Applicative f =>
    AdjSomeVariableName (variable1 -> f variable2) ->
    TermLikeF variable1 child ->
    f (TermLikeF variable2 child)
traverseVariablesF adj =
    \case
        -- Non-trivial cases
        ExistsF any0 -> ExistsF <$> traverseVariablesExists any0
        ForallF all0 -> ForallF <$> traverseVariablesForall all0
        MuF any0 -> MuF <$> traverseVariablesMu any0
        NuF any0 -> NuF <$> traverseVariablesNu any0
        VariableF variable -> VariableF <$> traverseConstVariable variable
        -- Trivial cases
        AndF andP -> pure (AndF andP)
        ApplySymbolF applySymbolF -> pure (ApplySymbolF applySymbolF)
        ApplyAliasF applyAliasF -> pure (ApplyAliasF applyAliasF)
        BottomF botP -> pure (BottomF botP)
        CeilF ceilP -> pure (CeilF ceilP)
        DomainValueF dvP -> pure (DomainValueF dvP)
        EqualsF eqP -> pure (EqualsF eqP)
        FloorF flrP -> pure (FloorF flrP)
        IffF iffP -> pure (IffF iffP)
        ImpliesF impP -> pure (ImpliesF impP)
        InF inP -> pure (InF inP)
        NextF nxtP -> pure (NextF nxtP)
        NotF notP -> pure (NotF notP)
        OrF orP -> pure (OrF orP)
        RewritesF rewP -> pure (RewritesF rewP)
        StringLiteralF strP -> pure (StringLiteralF strP)
        InternalBoolF boolP -> pure (InternalBoolF boolP)
        InternalBytesF bytesP -> pure (InternalBytesF bytesP)
        InternalIntF intP -> pure (InternalIntF intP)
        InternalStringF stringP -> pure (InternalStringF stringP)
        InternalListF listP -> pure (InternalListF listP)
        InternalMapF mapP -> pure (InternalMapF mapP)
        InternalSetF setP -> pure (InternalSetF setP)
        TopF topP -> pure (TopF topP)
        InhabitantF s -> pure (InhabitantF s)
        EndiannessF endianness -> pure (EndiannessF endianness)
        SignednessF signedness -> pure (SignednessF signedness)
        InjF inj -> pure (InjF inj)
  where
    trElemVar = traverse $ traverseElementVariableName adj
    trSetVar = traverse $ traverseSetVariableName adj
    traverseConstVariable (Const variable) =
        Const <$> traverseSomeVariable adj variable
    traverseVariablesExists Exists{existsSort, existsVariable, existsChild} =
        Exists existsSort
            <$> trElemVar existsVariable
            <*> pure existsChild
    traverseVariablesForall Forall{forallSort, forallVariable, forallChild} =
        Forall forallSort
            <$> trElemVar forallVariable
            <*> pure forallChild
    traverseVariablesMu Mu{muVariable, muChild} =
        Mu <$> trSetVar muVariable <*> pure muChild
    traverseVariablesNu Nu{nuVariable, nuChild} =
        Nu <$> trSetVar nuVariable <*> pure nuChild

extractAttributes :: TermLike variable -> TermAttributes variable
extractAttributes (TermLike (attrs :< _)) = attrs

instance HasFreeVariables (TermLike variable) variable where
    freeVariables = Attribute.freeVariables . extractAttributes

{- | Use the provided mapping to replace all variables in a 'StepPattern'.

@mapVariables@ is lazy: it descends into its argument only as the result is
demanded. Intermediate allocation from composing multiple transformations with
@mapVariables@ is amortized; the intermediate trees are never fully resident.

See also: 'traverseVariables'
-}
mapVariables ::
    forall variable1 variable2.
    InternalVariable variable1 =>
    InternalVariable variable2 =>
    AdjSomeVariableName (variable1 -> variable2) ->
    TermLike variable1 ->
    TermLike variable2
mapVariables adj termLike =
    runIdentity (traverseVariables ((.) pure <$> adj) termLike)
{-# INLINE mapVariables #-}

{- | Use the provided traversal to replace all variables in a 'TermLike'.

@traverseVariables@ is strict, i.e. its argument is fully evaluated before it
returns. When composing multiple transformations with @traverseVariables@, the
intermediate trees will be fully allocated; @mapVariables@ is more composable in
this respect.

See also: 'mapVariables'
-}
traverseVariables ::
    forall variable1 variable2 m.
    InternalVariable variable1 =>
    InternalVariable variable2 =>
    Monad m =>
    AdjSomeVariableName (variable1 -> m variable2) ->
    TermLike variable1 ->
    m (TermLike variable2)
traverseVariables adj termLike =
    renameFreeVariables
        adj
        (Attribute.freeVariables @_ @variable1 termLike)
        >>= Reader.runReaderT (Recursive.fold worker termLike)
  where
    adjReader = (.) lift <$> adj
    trElemVar = traverse $ traverseElementVariableName adjReader
    trSetVar = traverse $ traverseSetVariableName adjReader
    traverseExists avoiding =
        existsBinder (renameElementBinder trElemVar avoiding)
    traverseForall avoiding =
        forallBinder (renameElementBinder trElemVar avoiding)
    traverseMu avoiding =
        muBinder (renameSetBinder trSetVar avoiding)
    traverseNu avoiding =
        nuBinder (renameSetBinder trSetVar avoiding)

    worker ::
        Base
            (TermLike variable1)
            (RenamingT variable1 variable2 m (TermLike variable2)) ->
        RenamingT variable1 variable2 m (TermLike variable2)
    worker (attrs :< termLikeF) = do
        ~attrs' <- traverseAttributeVariables askSomeVariableName attrs
        let ~avoiding = freeVariables attrs'
        termLikeF' <- case termLikeF of
            VariableF (Const unifiedVariable) -> do
                unifiedVariable' <- askSomeVariable unifiedVariable
                (pure . VariableF) (Const unifiedVariable')
            ExistsF exists -> ExistsF <$> traverseExists avoiding exists
            ForallF forall -> ForallF <$> traverseForall avoiding forall
            MuF mu -> MuF <$> traverseMu avoiding mu
            NuF nu -> NuF <$> traverseNu avoiding nu
            _ ->
                sequence termLikeF
                    >>=
                    -- traverseVariablesF will not actually call the traversals
                    -- because all the cases with variables are handled above.
                    traverseVariablesF askSomeVariableName
        (pure . Recursive.embed) (attrs' :< termLikeF')

updateCallStack ::
    forall variable.
    HasCallStack =>
    TermLike variable ->
    TermLike variable
updateCallStack = Lens.set created callstack
  where
    created = _attributes . Lens.Product.field @"termCreated"
    callstack =
        Attribute.Created
            . Just
            . GHC.popCallStack
            . GHC.popCallStack
            $ GHC.callStack

    _attributes :: Lens' (TermLike variable) (TermAttributes variable)
    _attributes =
        Lens.lens
            (\(TermLike (attrs :< _)) -> attrs)
            ( \(TermLike (_ :< termLikeF)) attrs ->
                TermLike (attrs :< termLikeF)
            )

-- | Construct a variable pattern.
mkVar ::
    HasCallStack =>
    Ord variable =>
    Hashable variable =>
    SomeVariable variable ->
    TermLike variable
mkVar = updateCallStack . synthesize . VariableF . Const

depth :: TermLike variable -> Int
depth = Recursive.fold levelDepth
  where
    levelDepth (_ :< termF) = 1 + foldl' max 0 termF

-- | An attribute type for caching the sub-terms of a term.
data Subterms variable = Subterms
    { subterms :: !(HashSet (TermLike variable))
    , term :: !(TermLike variable)
    }
    deriving stock (Eq, Show)
    deriving stock (GHC.Generic)
    deriving anyclass (SOP.Generic, SOP.HasDatatypeInfo)
    deriving anyclass (Hashable, NFData)
    deriving anyclass (Debug, Diff)

mapSubterms ::
    InternalVariable variable1 =>
    InternalVariable variable2 =>
    AdjSomeVariableName (variable1 -> variable2) ->
    Subterms variable1 ->
    Subterms variable2
mapSubterms adj subtermsAttr =
    let subterms' =
            HashSet.map (mapVariables adj) (subterms subtermsAttr)
        term' = mapVariables adj (term subtermsAttr)
     in subtermsAttr{term = term', subterms = subterms'}

traverseSubterms ::
    Monad m =>
    InternalVariable variable1 =>
    InternalVariable variable2 =>
    AdjSomeVariableName (variable1 -> m variable2) ->
    Subterms variable1 ->
    m (Subterms variable2)
traverseSubterms adj subtermsAttr = do
    let subtermsList = HashSet.toList (subterms subtermsAttr)
    subterms' <-
        traverse (traverseVariables adj) subtermsList
            & fmap HashSet.fromList
    term' <-
        traverseVariables adj (term subtermsAttr)
    return subtermsAttr{term = term', subterms = subterms'}<|MERGE_RESOLUTION|>--- conflicted
+++ resolved
@@ -26,43 +26,43 @@
     deleteFreeVariable,
 ) where
 
-import Control.Comonad.Trans.Cofree (
-    tailF,
- )
-import Control.Lens (
-    Lens',
- )
+import Control.Comonad.Trans.Cofree
+    ( tailF
+    )
+import Control.Lens
+    ( Lens'
+    )
 import qualified Control.Lens as Lens
 import qualified Control.Monad as Monad
 import qualified Control.Monad.Reader as Reader
-import Data.Functor.Const (
-    Const (..),
- )
-import Data.Functor.Foldable (
-    Base,
-    Corecursive,
-    Recursive,
- )
+import Data.Functor.Const
+    ( Const (..)
+    )
+import Data.Functor.Foldable
+    ( Base
+    , Corecursive
+    , Recursive
+    )
 import qualified Data.Functor.Foldable as Recursive
-import Data.Functor.Identity (
-    Identity (..),
- )
+import Data.Functor.Identity
+    ( Identity (..)
+    )
 import Data.Generics.Product
 import qualified Data.Generics.Product as Lens.Product
-import Data.HashSet (
-    HashSet,
- )
+import Data.HashSet
+    ( HashSet
+    )
 import qualified Data.HashSet as HashSet
+import qualified Generics.SOP as SOP
 import qualified GHC.Generics as GHC
 import qualified GHC.Stack as GHC
-import qualified Generics.SOP as SOP
 import Kore.AST.AstWithLocation
 import qualified Kore.Attribute.Pattern.ConstructorLike as Attribute
 import qualified Kore.Attribute.Pattern.Created as Attribute
 import qualified Kore.Attribute.Pattern.Defined as Attribute
-import Kore.Attribute.Pattern.FreeVariables (
-    HasFreeVariables (..),
- )
+import Kore.Attribute.Pattern.FreeVariables
+    ( HasFreeVariables (..)
+    )
 import qualified Kore.Attribute.Pattern.FreeVariables as Attribute
 import qualified Kore.Attribute.Pattern.FreeVariables as Attribute.FreeVariables
 import qualified Kore.Attribute.Pattern.Function as Attribute
@@ -70,12 +70,12 @@
 import qualified Kore.Attribute.Pattern.Simplified as Attribute
 import qualified Kore.Attribute.Pattern.Simplified as Attribute.Simplified
 import Kore.Attribute.Synthetic
-import Kore.Builtin.Endianness.Endianness (
-    Endianness,
- )
-import Kore.Builtin.Signedness.Signedness (
-    Signedness,
- )
+import Kore.Builtin.Endianness.Endianness
+    ( Endianness
+    )
+import Kore.Builtin.Signedness.Signedness
+    ( Signedness
+    )
 import Kore.Debug
 import Kore.Internal.Alias
 import Kore.Internal.Inj
@@ -86,27 +86,18 @@
 import Kore.Internal.InternalMap
 import Kore.Internal.InternalSet
 import Kore.Internal.InternalString
-<<<<<<< HEAD
 import Kore.Internal.Key
     ( Key
     , KeyAttributes (KeyAttributes)
     , KeyF
     )
-=======
-import Kore.Internal.Key (
-    Key,
-    KeyAttributes (KeyAttributes),
-    KeyF,
- )
-import qualified Kore.Internal.Key as Attribute
->>>>>>> f1939851
 import qualified Kore.Internal.Key as Key
-import qualified Kore.Internal.SideCondition.SideCondition as SideCondition (
-    Representation,
- )
-import Kore.Internal.Symbol (
-    Symbol,
- )
+import qualified Kore.Internal.SideCondition.SideCondition as SideCondition
+    ( Representation
+    )
+import Kore.Internal.Symbol
+    ( Symbol
+    )
 import Kore.Internal.TermLike.Renaming
 import Kore.Internal.Variable
 import Kore.Sort
@@ -132,9 +123,9 @@
 import Kore.Syntax.StringLiteral
 import Kore.Syntax.Top
 import Kore.TopBottom
-import Kore.Unparser (
-    Unparse (..),
- )
+import Kore.Unparser
+    ( Unparse (..)
+    )
 import qualified Kore.Unparser as Unparser
 import Kore.Variables.Binding
 import Prelude.Kore
