--- conflicted
+++ resolved
@@ -26,53 +26,39 @@
     deleteFreeVariable,
 ) where
 
-import Control.Comonad.Trans.Cofree (
-    tailF,
- )
-import Control.Lens (
-    Lens',
- )
+import Control.Comonad.Trans.Cofree
+    ( tailF
+    )
+import Control.Lens
+    ( Lens'
+    )
 import qualified Control.Lens as Lens
 import qualified Control.Monad as Monad
 import qualified Control.Monad.Reader as Reader
-import Data.Functor.Const (
-    Const (..),
- )
-import Data.Functor.Foldable (
-    Base,
-    Corecursive,
-    Recursive,
- )
+import Data.Functor.Const
+    ( Const (..)
+    )
+import Data.Functor.Foldable
+    ( Base
+    , Corecursive
+    , Recursive
+    )
 import qualified Data.Functor.Foldable as Recursive
-import Data.Functor.Identity (
-    Identity (..),
- )
+import Data.Functor.Identity
+    ( Identity (..)
+    )
 import Data.Generics.Product
 import qualified Data.Generics.Product as Lens.Product
+import qualified Generics.SOP as SOP
 import qualified GHC.Generics as GHC
 import qualified GHC.Stack as GHC
-import qualified Generics.SOP as SOP
 import Kore.AST.AstWithLocation
-<<<<<<< HEAD
 import qualified Kore.Attribute.Pattern.ConstructorLike as Attribute
 import qualified Kore.Attribute.Pattern.Created as Attribute
 import qualified Kore.Attribute.Pattern.Defined as Attribute
-import Kore.Attribute.Pattern.FreeVariables (
-    HasFreeVariables (..),
-=======
-import qualified Kore.Attribute.Pattern as Attribute
-import qualified Kore.Attribute.Pattern as Pattern
-import Kore.Attribute.Pattern.ConstructorLike (
-    HasConstructorLike (extractConstructorLike),
- )
-import qualified Kore.Attribute.Pattern.ConstructorLike as Attribute
-import qualified Kore.Attribute.Pattern.ConstructorLike as Pattern
-import Kore.Attribute.Pattern.Created
-import Kore.Attribute.Pattern.FreeVariables as FreeVariables
-import qualified Kore.Attribute.Pattern.Simplified as Simplified (
-    unparseTag,
->>>>>>> ba52e5fc
- )
+import Kore.Attribute.Pattern.FreeVariables
+    ( HasFreeVariables (..)
+    )
 import qualified Kore.Attribute.Pattern.FreeVariables as Attribute
 import qualified Kore.Attribute.Pattern.FreeVariables as Attribute.FreeVariables
 import qualified Kore.Attribute.Pattern.Function as Attribute
@@ -80,12 +66,12 @@
 import qualified Kore.Attribute.Pattern.Simplified as Attribute
 import qualified Kore.Attribute.Pattern.Simplified as Attribute.Simplified
 import Kore.Attribute.Synthetic
-import Kore.Builtin.Endianness.Endianness (
-    Endianness,
- )
-import Kore.Builtin.Signedness.Signedness (
-    Signedness,
- )
+import Kore.Builtin.Endianness.Endianness
+    ( Endianness
+    )
+import Kore.Builtin.Signedness.Signedness
+    ( Signedness
+    )
 import Kore.Debug
 import Kore.Internal.Alias
 import Kore.Internal.Inj
@@ -96,19 +82,19 @@
 import Kore.Internal.InternalMap
 import Kore.Internal.InternalSet
 import Kore.Internal.InternalString
-import Kore.Internal.Key (
-    Key,
-    KeyAttributes (KeyAttributes),
-    KeyF,
- )
+import Kore.Internal.Key
+    ( Key
+    , KeyAttributes (KeyAttributes)
+    , KeyF
+    )
 import qualified Kore.Internal.Key as Attribute
 import qualified Kore.Internal.Key as Key
-import qualified Kore.Internal.SideCondition.SideCondition as SideCondition (
-    Representation,
- )
-import Kore.Internal.Symbol (
-    Symbol,
- )
+import qualified Kore.Internal.SideCondition.SideCondition as SideCondition
+    ( Representation
+    )
+import Kore.Internal.Symbol
+    ( Symbol
+    )
 import Kore.Internal.TermLike.Renaming
 import Kore.Internal.Variable
 import Kore.Sort
@@ -134,9 +120,9 @@
 import Kore.Syntax.StringLiteral
 import Kore.Syntax.Top
 import Kore.TopBottom
-import Kore.Unparser (
-    Unparse (..),
- )
+import Kore.Unparser
+    ( Unparse (..)
+    )
 import qualified Kore.Unparser as Unparser
 import Kore.Variables.Binding
 import Prelude.Kore
@@ -823,8 +809,6 @@
             attrs :< keyF = Recursive.project key
             attrs' = fromKeyAttributes attrs
 
-<<<<<<< HEAD
--- TODO: make From isntance
 fromKeyAttributes ::
     Ord variable =>
     KeyAttributes ->
@@ -861,43 +845,6 @@
         , termDefined
         , termConstructorLike
         , termSimplified
-=======
-fromKeyAttributes ::
-    Ord variable =>
-    KeyAttributes ->
-    Attribute.Pattern variable
-fromKeyAttributes attrs =
-    Attribute.Pattern
-        { Attribute.patternSort = Attribute.keySort attrs
-        , Attribute.freeVariables = mempty
-        , Attribute.functional = Attribute.Functional True
-        , Attribute.function = Attribute.Function True
-        , Attribute.defined = Attribute.Defined True
-        , Attribute.simplified = Attribute.fullySimplified
-        , Attribute.constructorLike =
-            Attribute.ConstructorLike (Just Attribute.ConstructorLikeHead)
-        , Attribute.created = Attribute.Created Nothing
-        }
-
-toKeyAttributes :: Attribute.Pattern variable -> Maybe KeyAttributes
-toKeyAttributes attrs@(Attribute.Pattern _ _ _ _ _ _ _ _)
-    | Attribute.nullFreeVariables freeVariablesAttr
-      , Attribute.isFunctional functionalAttr
-      , Attribute.isFunction functionAttr
-      , Attribute.isDefined definedAttr
-      , Attribute.isSimplifiedAnyCondition attrs
-      , Attribute.isConstructorLike constructorLikeAttr =
-        Just $ KeyAttributes sortAttr
-    | otherwise = Nothing
-  where
-    Attribute.Pattern
-        { Attribute.patternSort = sortAttr
-        , Attribute.freeVariables = freeVariablesAttr
-        , Attribute.functional = functionalAttr
-        , Attribute.function = functionAttr
-        , Attribute.defined = definedAttr
-        , Attribute.constructorLike = constructorLikeAttr
->>>>>>> ba52e5fc
         } = attrs
 
 -- | Ensure that a 'TermLike' is a concrete, constructor-like term.
@@ -906,11 +853,7 @@
     Recursive.fold worker
   where
     worker (attrs :< termLikeF) = do
-<<<<<<< HEAD
         Monad.guard (Attribute.isConstructorLike attrs)
-=======
-        Monad.guard (Pattern.isConstructorLike attrs)
->>>>>>> ba52e5fc
         attrs' <- toKeyAttributes attrs
         keyF <-
             case termLikeF of
