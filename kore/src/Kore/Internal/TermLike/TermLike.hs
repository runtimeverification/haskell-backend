--- conflicted
+++ resolved
@@ -5,10 +5,8 @@
 Copyright   : (c) Runtime Verification, 2019-2020
 License     : NCSA
 -}
-<<<<<<< HEAD
 module Kore.Internal.TermLike.TermLike (
     Evaluated (..),
-    Defined (..),
     TermLike (..),
     TermLikeF (..),
     retractKey,
@@ -21,28 +19,6 @@
     updateCallStack,
     depth,
 ) where
-=======
-
-{-# LANGUAGE Strict               #-}
-{-# LANGUAGE UndecidableInstances #-}
-
-module Kore.Internal.TermLike.TermLike
-    ( Evaluated (..)
-    , TermLike (..)
-    , TermLikeF (..)
-    , retractKey
-    , extractAttributes
-    , freeVariables
-    , mapVariables
-    , traverseVariables
-    , mkVar
-    , traverseVariablesF
-    , updateCallStack
-    , depth
-    ) where
->>>>>>> c35bfa56
-
-import Prelude.Kore
 
 import Control.Comonad.Trans.Cofree (
     tailF,
@@ -69,7 +45,6 @@
 import qualified GHC.Generics as GHC
 import qualified GHC.Stack as GHC
 import qualified Generics.SOP as SOP
-
 import Kore.AST.AstWithLocation
 import qualified Kore.Attribute.Pattern as Attribute
 import qualified Kore.Attribute.Pattern as Pattern
@@ -137,6 +112,7 @@
  )
 import qualified Kore.Unparser as Unparser
 import Kore.Variables.Binding
+import Prelude.Kore
 import qualified Pretty
 import qualified SQL
 
@@ -167,40 +143,7 @@
     synthetic = const Pattern.fullySimplified
     {-# INLINE synthetic #-}
 
-<<<<<<< HEAD
-{- | @Defined@ wraps patterns which are defined.
-
-This avoids re-checking the definedness of terms which are already
-known to be defined.
--}
-newtype Defined child = Defined {getDefined :: child}
-    deriving (Eq, Ord, Show)
-    deriving (Foldable, Functor, Traversable)
-    deriving (GHC.Generic)
-    deriving anyclass (Hashable, NFData)
-    deriving anyclass (SOP.Generic, SOP.HasDatatypeInfo)
-    deriving anyclass (Debug, Diff)
-
-instance Unparse child => Unparse (Defined child) where
-    unparse defined =
-        Pretty.vsep ["/* defined: */", Unparser.unparseGeneric defined]
-    unparse2 defined =
-        Pretty.vsep ["/* defined: */", Unparser.unparse2Generic defined]
-
-instance Synthetic syn Defined where
-    synthetic = getDefined
-    {-# INLINE synthetic #-}
-
-instance {-# OVERLAPS #-} Synthetic Pattern.Defined Defined where
-    synthetic = const (Pattern.Defined True)
-    {-# INLINE synthetic #-}
-
 -- | 'TermLikeF' is the 'Base' functor of internal term-like patterns.
-=======
-{- | 'TermLikeF' is the 'Base' functor of internal term-like patterns.
-
--}
->>>>>>> c35bfa56
 data TermLikeF variable child
     = AndF !(And Sort child)
     | ApplySymbolF !(Application Symbol child)
@@ -230,7 +173,6 @@
     | InternalBytesF !(Const InternalBytes child)
     | InternalIntF !(Const InternalInt child)
     | InternalStringF !(Const InternalString child)
-<<<<<<< HEAD
     | InternalListF !(InternalList child)
     | InternalMapF !(InternalMap Key child)
     | InternalSetF !(InternalSet Key child)
@@ -238,16 +180,6 @@
     | EndiannessF !(Const Endianness child)
     | SignednessF !(Const Signedness child)
     | InjF !(Inj child)
-    | DefinedF !(Defined child)
-=======
-    | InternalListF   !(InternalList child)
-    | InternalMapF    !(InternalMap Key child)
-    | InternalSetF    !(InternalSet Key child)
-    | VariableF       !(Const (SomeVariable variable) child)
-    | EndiannessF     !(Const Endianness child)
-    | SignednessF     !(Const Signedness child)
-    | InjF            !(Inj child)
->>>>>>> c35bfa56
     deriving (Eq, Ord, Show)
     deriving (Foldable, Functor, Traversable)
     deriving (GHC.Generic)
@@ -825,11 +757,6 @@
                 locationFromAst builtinAcSort
             InternalSetF InternalAc{builtinAcSort} ->
                 locationFromAst builtinAcSort
-<<<<<<< HEAD
-            DefinedF Defined{getDefined} ->
-                locationFromAst getDefined
-=======
->>>>>>> c35bfa56
 
 instance AstWithLocation variable => AstWithLocation (TermLike variable) where
     locationFromAst = locationFromAst . tailF . Recursive.project
