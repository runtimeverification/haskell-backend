--- conflicted
+++ resolved
@@ -5,9 +5,7 @@
 Copyright   : (c) Runtime Verification, 2019-2020
 License     : NCSA
 -}
-<<<<<<< HEAD
 module Kore.Internal.TermLike.TermLike (
-    Evaluated (..),
     TermLike (..),
     TermLikeF (..),
     retractKey,
@@ -27,34 +25,6 @@
 import Control.Lens (
     Lens',
  )
-=======
-
-{-# LANGUAGE Strict               #-}
-{-# LANGUAGE UndecidableInstances #-}
-
-module Kore.Internal.TermLike.TermLike
-    ( TermLike (..)
-    , TermLikeF (..)
-    , retractKey
-    , extractAttributes
-    , freeVariables
-    , mapVariables
-    , traverseVariables
-    , mkVar
-    , traverseVariablesF
-    , updateCallStack
-    , depth
-    ) where
-
-import Prelude.Kore
-
-import Control.Comonad.Trans.Cofree
-    ( tailF
-    )
-import Control.Lens
-    ( Lens'
-    )
->>>>>>> abf14770
 import qualified Control.Lens as Lens
 import qualified Control.Monad as Monad
 import qualified Control.Monad.Reader as Reader
@@ -145,34 +115,6 @@
 import qualified Pretty
 import qualified SQL
 
-<<<<<<< HEAD
-{- | @Evaluated@ wraps patterns which are fully evaluated.
-
-Fully-evaluated patterns will not be simplified further because no progress
-could be made.
--}
-newtype Evaluated child = Evaluated {getEvaluated :: child}
-    deriving (Eq, Ord, Show)
-    deriving (Foldable, Functor, Traversable)
-    deriving (GHC.Generic)
-    deriving anyclass (Hashable, NFData)
-    deriving anyclass (SOP.Generic, SOP.HasDatatypeInfo)
-    deriving anyclass (Debug, Diff)
-
-instance Unparse child => Unparse (Evaluated child) where
-    unparse evaluated =
-        Pretty.vsep ["/* evaluated: */", Unparser.unparseGeneric evaluated]
-    unparse2 evaluated =
-        Pretty.vsep ["/* evaluated: */", Unparser.unparse2Generic evaluated]
-
-instance Synthetic syn Evaluated where
-    synthetic = getEvaluated
-    {-# INLINE synthetic #-}
-
-instance {-# OVERLAPS #-} Synthetic Pattern.Simplified Evaluated where
-    synthetic = const Pattern.fullySimplified
-    {-# INLINE synthetic #-}
-
 -- | 'TermLikeF' is the 'Base' functor of internal term-like patterns.
 data TermLikeF variable child
     = AndF !(And Sort child)
@@ -197,43 +139,10 @@
     | RewritesF !(Rewrites Sort child)
     | TopF !(Top Sort child)
     | InhabitantF !(Inhabitant child)
-    | EvaluatedF !(Evaluated child)
     | StringLiteralF !(Const StringLiteral child)
     | InternalBoolF !(Const InternalBool child)
     | InternalBytesF !(Const InternalBytes child)
     | InternalIntF !(Const InternalInt child)
-=======
-{- | 'TermLikeF' is the 'Base' functor of internal term-like patterns.
-
--}
-data TermLikeF variable child
-    = AndF            !(And Sort child)
-    | ApplySymbolF    !(Application Symbol child)
-    -- TODO (thomas.tuegel): Expand aliases during validation?
-    | ApplyAliasF     !(Application (Alias (TermLike VariableName)) child)
-    | BottomF         !(Bottom Sort child)
-    | CeilF           !(Ceil Sort child)
-    | DomainValueF    !(DomainValue Sort child)
-    | EqualsF         !(Equals Sort child)
-    | ExistsF         !(Exists Sort variable child)
-    | FloorF          !(Floor Sort child)
-    | ForallF         !(Forall Sort variable child)
-    | IffF            !(Iff Sort child)
-    | ImpliesF        !(Implies Sort child)
-    | InF             !(In Sort child)
-    | MuF             !(Mu variable child)
-    | NextF           !(Next Sort child)
-    | NotF            !(Not Sort child)
-    | NuF             !(Nu variable child)
-    | OrF             !(Or Sort child)
-    | RewritesF       !(Rewrites Sort child)
-    | TopF            !(Top Sort child)
-    | InhabitantF     !(Inhabitant child)
-    | StringLiteralF  !(Const StringLiteral child)
-    | InternalBoolF   !(Const InternalBool child)
-    | InternalBytesF  !(Const InternalBytes child)
-    | InternalIntF    !(Const InternalInt child)
->>>>>>> abf14770
     | InternalStringF !(Const InternalString child)
     | InternalListF !(InternalList child)
     | InternalMapF !(InternalMap Key child)
@@ -792,15 +701,8 @@
             StringLiteralF _ -> AstLocationUnknown
             TopF Top{topSort} -> locationFromAst topSort
             VariableF (Const variable) -> locationFromAst variable
-<<<<<<< HEAD
             InhabitantF Inhabitant{inhSort} -> locationFromAst inhSort
-            EvaluatedF Evaluated{getEvaluated} ->
-                locationFromAst getEvaluated
             InjF Inj{injChild} -> locationFromAst injChild
-=======
-            InhabitantF Inhabitant { inhSort } -> locationFromAst inhSort
-            InjF Inj { injChild } -> locationFromAst injChild
->>>>>>> abf14770
             SignednessF (Const signedness) -> locationFromAst signedness
             EndiannessF (Const endianness) -> locationFromAst endianness
             InternalBoolF (Const InternalBool{internalBoolSort}) ->
