{- |
Copyright   : (c) Runtime Verification, 2018
License     : NCSA

-}
module Kore.Internal.OrPattern
    ( OrPattern
    , isSimplified
    , fromPatterns
    , toPatterns
    , fromPattern
    , fromTermLike
    , bottom
    , isFalse
    , isPredicate
    , top
    , isTrue
    , toPattern
    , toTermLike
    , MultiOr.flatten
    , MultiOr.filterOr
    ) where

import qualified Data.Foldable as Foldable

import Kore.Internal.Condition
    ( Condition
    )
import qualified Kore.Internal.Condition as Condition
    ( fromPredicate
    , toPredicate
    )
import qualified Kore.Internal.Conditional as Conditional
import Kore.Internal.MultiOr
    ( MultiOr
    )
import qualified Kore.Internal.MultiOr as MultiOr
import Kore.Internal.Pattern
    ( Pattern
    )
import qualified Kore.Internal.Pattern as Pattern
<<<<<<< HEAD
import qualified Kore.Internal.Predicate as Predicate
import Kore.Internal.TermLike hiding
    ( isSimplified
    )
=======
import Kore.Internal.TermLike hiding
    ( isSimplified
    )
import qualified Kore.Predicate.Predicate as Predicate
>>>>>>> a7ed2a10
import Kore.TopBottom
    ( TopBottom (..)
    )

{-| The disjunction of 'Pattern'.
-}
type OrPattern variable = MultiOr (Pattern variable)

isSimplified :: OrPattern variable -> Bool
isSimplified = all Pattern.isSimplified

{- | A "disjunction" of one 'Pattern.Pattern'.
 -}
fromPattern
    :: Ord variable
    => Pattern variable
    -> OrPattern variable
fromPattern = MultiOr.singleton

{- | Disjoin a collection of patterns.
 -}
fromPatterns
    :: (Foldable f, Ord variable)
    => f (Pattern variable)
    -> OrPattern variable
fromPatterns = MultiOr.make . Foldable.toList

{- | Examine a disjunction of 'Pattern.Pattern's.
 -}
toPatterns :: OrPattern variable -> [Pattern variable]
toPatterns = MultiOr.extractPatterns

{- | A "disjunction" of one 'TermLike'.

See also: 'fromPattern'

 -}
fromTermLike
    :: InternalVariable variable
    => TermLike variable
    -> OrPattern variable
fromTermLike = fromPattern . Pattern.fromTermLike

{- | @\\bottom@

@
'isFalse' bottom == True
@

 -}
bottom :: Ord variable => OrPattern variable
bottom = fromPatterns []

{-| 'isFalse' checks if the 'Or' is composed only of bottom items.
-}
isFalse :: Ord variable => OrPattern variable -> Bool
isFalse = isBottom

{- | @\\top@

@
'isTrue' top == True
@

 -}
top :: InternalVariable variable => OrPattern variable
top = fromPattern Pattern.top

{-| 'isTrue' checks if the 'Or' has a single top pattern.
-}
isTrue :: Ord variable => OrPattern variable -> Bool
isTrue = isTop

{-| 'toPattern' transforms an 'OrPattern' into a 'Pattern.Pattern'.
-}
toPattern
    :: forall variable
    .  InternalVariable variable
    => OrPattern variable
    -> Pattern variable
toPattern multiOr =
    case MultiOr.extractPatterns multiOr of
        [] -> Pattern.bottom
        [patt] -> patt
        patts -> Foldable.foldr1 mergeWithOr patts
  where
    mergeWithOr :: Pattern variable -> Pattern variable -> Pattern variable
    mergeWithOr patt1 patt2
      | isTop term1, isTop term2 =
        term1
        `Conditional.withCondition` mergeConditionsWithOr predicate1 predicate2
      | otherwise =
        Pattern.fromTermLike
            (mkOr (Pattern.toTermLike patt1) (Pattern.toTermLike patt2))
      where
        (term1, predicate1) = Pattern.splitTerm patt1
        (term2, predicate2) = Pattern.splitTerm patt2

    mergeConditionsWithOr
        :: Condition variable -> Condition variable -> Condition variable
    mergeConditionsWithOr predicate1 predicate2 =
        Condition.fromPredicate
            (Predicate.makeOrPredicate
                (Condition.toPredicate predicate1)
                (Condition.toPredicate predicate2)
            )

{- Check if an OrPattern can be reduced to a Predicate. -}
isPredicate :: OrPattern variable -> Bool
isPredicate = all Pattern.isPredicate

{-| Transforms a 'Pattern' into a 'TermLike'.
-}
toTermLike
    :: InternalVariable variable
    => OrPattern variable -> TermLike variable
toTermLike multiOr =
    case MultiOr.extractPatterns multiOr of
        [] -> mkBottom_
        [patt] -> Pattern.toTermLike patt
        patts -> Foldable.foldr1 mkOr (Pattern.toTermLike <$> patts)<|MERGE_RESOLUTION|>--- conflicted
+++ resolved
@@ -39,17 +39,10 @@
     ( Pattern
     )
 import qualified Kore.Internal.Pattern as Pattern
-<<<<<<< HEAD
 import qualified Kore.Internal.Predicate as Predicate
 import Kore.Internal.TermLike hiding
     ( isSimplified
     )
-=======
-import Kore.Internal.TermLike hiding
-    ( isSimplified
-    )
-import qualified Kore.Predicate.Predicate as Predicate
->>>>>>> a7ed2a10
 import Kore.TopBottom
     ( TopBottom (..)
     )
