{- |
Copyright   : (c) Runtime Verification, 2018
License     : NCSA

-}
module Kore.Internal.OrPattern
    ( OrPattern
    , coerceSort
    , isSimplified
    , hasSimplifiedChildren
    , forgetSimplified
    , fromPatterns
    , toPatterns
    , fromPattern
    , fromTermLike
    , bottom
    , isFalse
    , isPredicate
    , top
    , isTrue
    , toPattern
    , toTermLike
    , targetBinder
    , substitute
    , MultiOr.flatten
    , MultiOr.filterOr
    , MultiOr.gather
    , MultiOr.observeAllT
    , MultiOr.map
    , MultiOr.traverse
    ) where

import Prelude.Kore

import qualified Data.Foldable as Foldable
import Data.Map.Strict
    ( Map
    )

import Kore.Internal.Condition
    ( Condition
    )
import qualified Kore.Internal.Condition as Condition
    ( fromPredicate
    , toPredicate
    )
import qualified Kore.Internal.Conditional as Conditional
import Kore.Internal.MultiOr
    ( MultiOr
    )
import qualified Kore.Internal.MultiOr as MultiOr
import Kore.Internal.Pattern
    ( Pattern
    )
import qualified Kore.Internal.Pattern as Pattern
import qualified Kore.Internal.Predicate as Predicate
import qualified Kore.Internal.SideCondition.SideCondition as SideCondition
    ( Representation
    )
import Kore.Internal.TermLike
    ( InternalVariable
    , Sort
    , TermLike
    , mkBottom_
    , mkOr
    )
import Kore.Syntax.Variable
import Kore.TopBottom
    ( TopBottom (..)
    )
import Kore.Variables.Binding
    ( Binder (..)
    )
import Kore.Variables.Target
    ( Target (..)
    , mkElementTarget
    , targetIfEqual
    )

{-| The disjunction of 'Pattern'.
-}
type OrPattern variable = MultiOr (Pattern variable)

isSimplified :: SideCondition.Representation -> OrPattern variable -> Bool
isSimplified sideCondition = all (Pattern.isSimplified sideCondition)

<<<<<<< HEAD
-- | Checks whether all the patterns in the disjunction have simplified children.
-- A predicate with a conjunction at the top is simplified if its children are simplified.
hasSimplifiedChildren
    :: SideCondition.Representation -> OrPattern variable -> Bool
=======
{- | Checks whether all patterns in the disjunction have simplified children.

See also: 'Pattern.hasSimplifiedChildren'

 -}
hasSimplifiedChildren
    :: InternalVariable variable
    => SideCondition.Representation -> OrPattern variable -> Bool
>>>>>>> dc16297b
hasSimplifiedChildren sideCondition =
    all (Pattern.hasSimplifiedChildren sideCondition)

forgetSimplified
    :: InternalVariable variable => OrPattern variable -> OrPattern variable
forgetSimplified = fromPatterns . map Pattern.forgetSimplified . toPatterns

{- | A "disjunction" of one 'Pattern.Pattern'.
 -}
fromPattern :: Pattern variable -> OrPattern variable
fromPattern = from

{- | Disjoin a collection of patterns.
 -}
fromPatterns
    :: (Foldable f, InternalVariable variable)
    => f (Pattern variable)
    -> OrPattern variable
fromPatterns = from . Foldable.toList

{- | Examine a disjunction of 'Pattern.Pattern's.
 -}
toPatterns :: OrPattern variable -> [Pattern variable]
toPatterns = from

{- | A "disjunction" of one 'TermLike'.

See also: 'fromPattern'

 -}
fromTermLike
    :: InternalVariable variable
    => TermLike variable
    -> OrPattern variable
fromTermLike = fromPattern . Pattern.fromTermLike

{- | @\\bottom@

@
'isFalse' bottom == True
@

 -}
bottom :: InternalVariable variable => OrPattern variable
bottom = fromPatterns []

{-| 'isFalse' checks if the 'Or' is composed only of bottom items.
-}
isFalse :: OrPattern variable -> Bool
isFalse = isBottom

{- | @\\top@

@
'isTrue' top == True
@

 -}
top :: InternalVariable variable => OrPattern variable
top = fromPattern Pattern.top

{-| 'isTrue' checks if the 'Or' has a single top pattern.
-}
isTrue :: OrPattern variable -> Bool
isTrue = isTop

{-| 'toPattern' transforms an 'OrPattern' into a 'Pattern.Pattern'.
-}
toPattern
    :: forall variable
    .  InternalVariable variable
    => OrPattern variable
    -> Pattern variable
toPattern multiOr =
    case Foldable.toList multiOr of
        [] -> Pattern.bottom
        [patt] -> patt
        patts -> Foldable.foldr1 mergeWithOr patts
  where
    mergeWithOr :: Pattern variable -> Pattern variable -> Pattern variable
    mergeWithOr patt1 patt2
      | isTop term1, isTop term2 =
        term1
        `Conditional.withCondition` mergeConditionsWithOr predicate1 predicate2
      | otherwise =
        Pattern.fromTermLike
            (mkOr (Pattern.toTermLike patt1) (Pattern.toTermLike patt2))
      where
        (term1, predicate1) = Pattern.splitTerm patt1
        (term2, predicate2) = Pattern.splitTerm patt2

    mergeConditionsWithOr
        :: Condition variable -> Condition variable -> Condition variable
    mergeConditionsWithOr predicate1 predicate2 =
        Condition.fromPredicate
            (Predicate.makeOrPredicate
                (Condition.toPredicate predicate1)
                (Condition.toPredicate predicate2)
            )

{- Check if an OrPattern can be reduced to a Predicate. -}
isPredicate :: OrPattern variable -> Bool
isPredicate = all Pattern.isPredicate

{-| Transforms a 'Pattern' into a 'TermLike'.
-}
toTermLike
    :: InternalVariable variable
    => OrPattern variable -> TermLike variable
toTermLike multiOr =
    case Foldable.toList multiOr of
        [] -> mkBottom_
        [patt] -> Pattern.toTermLike patt
        patts -> Foldable.foldr1 mkOr (Pattern.toTermLike <$> patts)

coerceSort
    :: (HasCallStack, InternalVariable variable)
    => Sort -> OrPattern variable -> OrPattern variable
coerceSort sort =
    fromPatterns
    . map (Pattern.coerceSort sort)
    . toPatterns

targetBinder
    :: forall variable
    .  InternalVariable variable
    => Binder (ElementVariable variable) (OrPattern variable)
    -> Binder (ElementVariable (Target variable)) (OrPattern (Target variable))
targetBinder Binder { binderVariable, binderChild } =
    let newVar = mkElementTarget binderVariable
        targetBoundVariables =
            targetIfEqual
            $ unElementVariableName . variableName $ binderVariable
        newChild =
            MultiOr.map
                (Pattern.mapVariables
                    AdjSomeVariableName
                    { adjSomeVariableNameElement =
                        ElementVariableName targetBoundVariables
                    , adjSomeVariableNameSet = SetVariableName NonTarget
                    }
                )
                binderChild
     in Binder
         { binderVariable = newVar
         , binderChild = newChild
         }

substitute
    :: InternalVariable variable
    => Map (SomeVariableName variable) (TermLike variable)
    -> OrPattern variable
    -> OrPattern variable
substitute subst =
    fromPatterns . fmap (Pattern.substitute subst) . toPatterns<|MERGE_RESOLUTION|>--- conflicted
+++ resolved
@@ -84,21 +84,14 @@
 isSimplified :: SideCondition.Representation -> OrPattern variable -> Bool
 isSimplified sideCondition = all (Pattern.isSimplified sideCondition)
 
-<<<<<<< HEAD
--- | Checks whether all the patterns in the disjunction have simplified children.
--- A predicate with a conjunction at the top is simplified if its children are simplified.
+{- | Checks whether all patterns in the disjunction have simplified children.
+
+See also: 'Pattern.hasSimplifiedChildren'
+
+ -}
 hasSimplifiedChildren
-    :: SideCondition.Representation -> OrPattern variable -> Bool
-=======
-{- | Checks whether all patterns in the disjunction have simplified children.
-
-See also: 'Pattern.hasSimplifiedChildren'
-
- -}
-hasSimplifiedChildren
     :: InternalVariable variable
     => SideCondition.Representation -> OrPattern variable -> Bool
->>>>>>> dc16297b
 hasSimplifiedChildren sideCondition =
     all (Pattern.hasSimplifiedChildren sideCondition)
 
