{-# LANGUAGE Strict #-}
{-# LANGUAGE UndecidableInstances #-}

{- |
Copyright   : (c) Runtime Verification, 2018
License     : NCSA
-}
module Kore.Internal.TermLike (
    TermLikeF (..),
    TermLike (..),
    Evaluated (..),
    Defined (..),
    extractAttributes,
    isSimplified,
    isSimplifiedSomeCondition,
    Pattern.isConstructorLike,
    assertConstructorLikeKeys,
    markSimplified,
    markSimplifiedConditional,
    markSimplifiedMaybeConditional,
    setSimplified,
    forgetSimplified,
    simplifiedAttribute,
    isFunctionPattern,
    isFunctionalPattern,
    isDefinedPattern,
    hasConstructorLikeTop,
    freeVariables,
    refreshVariables,
    removeEvaluated,
    termLikeSort,
    hasFreeVariable,
    withoutFreeVariable,
    mapVariables,
    traverseVariables,
    asConcrete,
    isConcrete,
    fromConcrete,
    retractKey,
    Substitute.substitute,
    refreshElementBinder,
    refreshSetBinder,
    depth,
    makeSortsAgree,

<<<<<<< HEAD
=======
{-# LANGUAGE Strict               #-}
{-# LANGUAGE UndecidableInstances #-}

module Kore.Internal.TermLike
    ( TermLikeF (..)
    , TermLike (..)
    , Evaluated (..)
    , extractAttributes
    , isSimplified
    , isSimplifiedSomeCondition
    , Pattern.isConstructorLike
    , assertConstructorLikeKeys
    , markSimplified
    , markSimplifiedConditional
    , markSimplifiedMaybeConditional
    , setSimplified
    , forgetSimplified
    , simplifiedAttribute
    , isFunctionPattern
    , isFunctionalPattern
    , hasConstructorLikeTop
    , freeVariables
    , refreshVariables
    , removeEvaluated
    , termLikeSort
    , hasFreeVariable
    , withoutFreeVariable
    , mapVariables
    , traverseVariables
    , asConcrete
    , isConcrete
    , fromConcrete
    , retractKey
    , Substitute.substitute
    , refreshElementBinder
    , refreshSetBinder
    , depth
    , makeSortsAgree
>>>>>>> c35bfa56
    -- * Utility functions for dealing with sorts
    forceSort,
    fullyOverrideSort,

    -- * Reachability modalities and application
    Modality (..),
    weakExistsFinally,
    weakAlwaysFinally,
    applyModality,

    -- * Pure Kore pattern constructors
<<<<<<< HEAD
    mkAnd,
    mkApplyAlias,
    mkApplySymbol,
    mkBottom,
    mkInternalBytes,
    mkInternalBytes',
    mkInternalBool,
    mkInternalInt,
    mkInternalString,
    mkInternalList,
    Key,
    mkInternalMap,
    mkInternalSet,
    mkCeil,
    mkDomainValue,
    mkEquals,
    mkExists,
    mkExistsN,
    mkFloor,
    mkForall,
    mkForallN,
    mkIff,
    mkImplies,
    mkIn,
    mkMu,
    mkNext,
    mkNot,
    mkNu,
    mkOr,
    mkRewrites,
    mkTop,
    mkVar,
    mkSetVar,
    mkElemVar,
    mkStringLiteral,
    mkSort,
    mkSortVariable,
    mkInhabitant,
    mkEvaluated,
    mkEndianness,
    mkSignedness,
    mkDefined,
    unDefined,

=======
    , mkAnd
    , mkApplyAlias
    , mkApplySymbol
    , mkBottom
    , mkInternalBytes
    , mkInternalBytes'
    , mkInternalBool
    , mkInternalInt
    , mkInternalString
    , mkInternalList
    , Key
    , mkInternalMap
    , mkInternalSet
    , mkCeil
    , mkDomainValue
    , mkEquals
    , mkExists
    , mkExistsN
    , mkFloor
    , mkForall
    , mkForallN
    , mkIff
    , mkImplies
    , mkIn
    , mkMu
    , mkNext
    , mkNot
    , mkNu
    , mkOr
    , mkRewrites
    , mkTop
    , mkVar
    , mkSetVar
    , mkElemVar
    , mkStringLiteral
    , mkSort
    , mkSortVariable
    , mkInhabitant
    , mkEvaluated
    , mkEndianness
    , mkSignedness
>>>>>>> c35bfa56
    -- * Predicate constructors
    mkBottom_,
    mkCeil_,
    mkEquals_,
    mkFloor_,
    mkIn_,
    mkTop_,

    -- * Sentence constructors
    mkAlias,
    mkAlias_,
    mkAxiom,
    mkAxiom_,
    mkSymbol,
    mkSymbol_,

    -- * Application constructors
    applyAlias,
    applyAlias_,
    applySymbol,
    applySymbol_,
    symbolApplication,

    -- * Pattern synonyms
<<<<<<< HEAD
    pattern And_,
    pattern ApplyAlias_,
    pattern App_,
    pattern Bottom_,
    pattern InternalBytes_,
    pattern InternalBool_,
    pattern InternalInt_,
    pattern InternalList_,
    pattern InternalMap_,
    pattern InternalSet_,
    pattern InternalString_,
    pattern Ceil_,
    pattern DV_,
    pattern Equals_,
    pattern Exists_,
    pattern Floor_,
    pattern Forall_,
    pattern Iff_,
    pattern Implies_,
    pattern In_,
    pattern Mu_,
    pattern Next_,
    pattern Not_,
    pattern Nu_,
    pattern Or_,
    pattern Rewrites_,
    pattern Top_,
    pattern Var_,
    pattern ElemVar_,
    pattern SetVar_,
    pattern StringLiteral_,
    pattern Evaluated_,
    pattern Defined_,
    pattern Endianness_,
    pattern Signedness_,
    pattern Inj_,

=======
    , pattern And_
    , pattern ApplyAlias_
    , pattern App_
    , pattern Bottom_
    , pattern InternalBytes_
    , pattern InternalBool_
    , pattern InternalInt_
    , pattern InternalList_
    , pattern InternalMap_
    , pattern InternalSet_
    , pattern InternalString_
    , pattern Ceil_
    , pattern DV_
    , pattern Equals_
    , pattern Exists_
    , pattern Floor_
    , pattern Forall_
    , pattern Iff_
    , pattern Implies_
    , pattern In_
    , pattern Mu_
    , pattern Next_
    , pattern Not_
    , pattern Nu_
    , pattern Or_
    , pattern Rewrites_
    , pattern Top_
    , pattern Var_
    , pattern ElemVar_
    , pattern SetVar_
    , pattern StringLiteral_
    , pattern Evaluated_
    , pattern Endianness_
    , pattern Signedness_
    , pattern Inj_
>>>>>>> c35bfa56
    -- * Re-exports
    module Kore.Internal.Variable,
    Symbol (..),
    Alias (..),
    module Kore.Syntax.Id,
    CofreeF (..),
    Comonad (..),
    Sort (..),
    SortActual (..),
    SortVariable (..),
    stringMetaSort,
    module Kore.Internal.Inj,
    module Kore.Internal.InternalBytes,
    module Kore.Syntax.And,
    module Kore.Syntax.Application,
    module Kore.Syntax.Bottom,
    module Kore.Syntax.Ceil,
    module Kore.Syntax.DomainValue,
    module Kore.Syntax.Equals,
    module Kore.Syntax.Exists,
    module Kore.Syntax.Floor,
    module Kore.Syntax.Forall,
    module Kore.Syntax.Iff,
    module Kore.Syntax.Implies,
    module Kore.Syntax.In,
    module Kore.Syntax.Inhabitant,
    module Kore.Syntax.Mu,
    module Kore.Syntax.Next,
    module Kore.Syntax.Not,
    module Kore.Syntax.Nu,
    module Kore.Syntax.Or,
    module Kore.Syntax.Rewrites,
    module Kore.Syntax.StringLiteral,
    module Kore.Syntax.Top,
    module Variable,

    -- * For testing
<<<<<<< HEAD
    mkDefinedAtTop,
    containsSymbolWithId,
) where

import Prelude.Kore

import qualified Control.Lens as Lens
import Data.Align (
    alignWith,
 )
import Data.ByteString (
    ByteString,
 )
=======
    , containsSymbolWithId
    ) where

import Prelude.Kore

import Data.Align
    ( alignWith
    )
import Data.ByteString
    ( ByteString
    )
>>>>>>> c35bfa56
import qualified Data.Default as Default
import Data.Functor.Const (
    Const (..),
 )
import Data.Functor.Foldable (
    Base,
 )
import qualified Data.Functor.Foldable as Recursive
<<<<<<< HEAD
import Data.Generics.Product (
    field,
 )
import Data.Map.Strict (
    Map,
 )
=======
>>>>>>> c35bfa56
import qualified Data.Map.Strict as Map
import Data.Monoid (
    Endo (..),
 )
import Data.Set (
    Set,
 )
import Data.Text (
    Text,
 )
import qualified Data.Text as Text
import Data.These

import qualified Control.Comonad.Trans.Cofree as Cofree
import qualified Kore.Attribute.Pattern as Attribute
import qualified Kore.Attribute.Pattern.ConstructorLike as Pattern
import Kore.Attribute.Pattern.FreeVariables
import qualified Kore.Attribute.Pattern.FreeVariables as FreeVariables
import qualified Kore.Attribute.Pattern.Function as Pattern
import qualified Kore.Attribute.Pattern.Functional as Pattern
import qualified Kore.Attribute.Pattern.Simplified as Pattern
import Kore.Attribute.Synthetic
import Kore.Builtin.Endianness.Endianness (
    Endianness,
 )
import Kore.Builtin.Signedness.Signedness (
    Signedness,
 )
import Kore.Error
import Kore.Internal.Alias
import Kore.Internal.Inj
import Kore.Internal.InternalBool
import Kore.Internal.InternalBytes
import Kore.Internal.InternalInt
import Kore.Internal.InternalList
import Kore.Internal.InternalMap
import Kore.Internal.InternalSet
import Kore.Internal.InternalString
import Kore.Internal.Key (
    Key,
 )
import qualified Kore.Internal.SideCondition.SideCondition as SideCondition (
    Representation,
 )
import Kore.Internal.Symbol hiding (
    isConstructorLike,
 )
import Kore.Internal.TermLike.TermLike
import Kore.Internal.Variable
import Kore.Sort
import qualified Kore.Substitute as Substitute
import Kore.Syntax.And
import Kore.Syntax.Application
import Kore.Syntax.Bottom
import Kore.Syntax.Ceil
import Kore.Syntax.Definition hiding (
    Alias,
    Symbol,
    symbolConstructor,
 )
import qualified Kore.Syntax.Definition as Syntax
import Kore.Syntax.DomainValue
import Kore.Syntax.Equals
import Kore.Syntax.Exists
import Kore.Syntax.Floor
import Kore.Syntax.Forall
import Kore.Syntax.Id
import Kore.Syntax.Iff
import Kore.Syntax.Implies
import Kore.Syntax.In
import Kore.Syntax.Inhabitant
import Kore.Syntax.Mu
import Kore.Syntax.Next
import Kore.Syntax.Not
import Kore.Syntax.Nu
import Kore.Syntax.Or
import Kore.Syntax.Rewrites
import Kore.Syntax.StringLiteral
import Kore.Syntax.Top
import Kore.Syntax.Variable as Variable
import Kore.Unparser (
    Unparse (..),
 )
import qualified Kore.Unparser as Unparser
import Kore.Variables.Binding
import Kore.Variables.Fresh (
    refreshElementVariable,
    refreshSetVariable,
 )
import qualified Kore.Variables.Fresh as Fresh
import qualified Pretty

hasFreeVariable ::
    Ord variable =>
    SomeVariableName variable ->
    TermLike variable ->
    Bool
hasFreeVariable variable = isFreeVariable variable . freeVariables

refreshVariables ::
    InternalVariable variable =>
    FreeVariables variable ->
    TermLike variable ->
    TermLike variable
refreshVariables (FreeVariables.toNames -> avoid) term =
    Substitute.substitute subst term
  where
    rename = Fresh.refreshVariables avoid originalFreeVariables
    originalFreeVariables = FreeVariables.toSet (freeVariables term)
    subst = mkVar <$> rename

-- | Is the 'TermLike' a function pattern?
isFunctionPattern :: TermLike variable -> Bool
isFunctionPattern =
    Pattern.isFunction . Attribute.function . extractAttributes

{- | Does the 'TermLike' have a constructor-like top?

A pattern is 'ConstructorLikeTop' if it is one of the following:

- A 'StringLiteral'
- A 'DomainValue'
- A 'Builtin'
- An 'Application' whose head is a constructor symbol
-}
hasConstructorLikeTop :: TermLike variable -> Bool
hasConstructorLikeTop = \case
    App_ symbol _ -> isConstructor symbol
    DV_ _ _ -> True
    InternalBool_ _ -> True
    InternalInt_ _ -> True
    InternalList_ _ -> True
    InternalMap_ _ -> True
    InternalSet_ _ -> True
    InternalString_ _ -> True
    StringLiteral_ _ -> True
    _ -> False

-- | Is the 'TermLike' functional?
isFunctionalPattern :: TermLike variable -> Bool
isFunctionalPattern =
    Pattern.isFunctional . Attribute.functional . extractAttributes

<<<<<<< HEAD
-- | Is the 'TermLike' defined, i.e. known not to be 'Bottom'?
isDefinedPattern :: TermLike variable -> Bool
isDefinedPattern =
    Pattern.isDefined . Attribute.defined . extractAttributes

=======
>>>>>>> c35bfa56
{- | Throw an error if the variable occurs free in the pattern.

Otherwise, the argument is returned.
-}
withoutFreeVariable ::
    InternalVariable variable =>
    -- | variable
    SomeVariableName variable ->
    TermLike variable ->
    -- | result, if the variable does not occur free in the pattern
    a ->
    a
withoutFreeVariable variable termLike result
    | hasFreeVariable variable termLike =
        (error . show . Pretty.vsep)
            [ Pretty.hsep
                [ "Unexpected free variable"
                , unparse variable
                , "in pattern:"
                ]
            , Pretty.indent 4 (unparse termLike)
            ]
    | otherwise = result

{- | Construct a @'TermLike' 'Concrete'@ from any 'TermLike'.

A concrete pattern contains no variables, so @asConcreteStepPattern@ is
fully polymorphic on the variable type in the pure pattern. If the argument
contains any variables, the result is @Nothing@.

@asConcrete@ is strict, i.e. it traverses its argument entirely,
because the entire tree must be traversed to inspect for variables before
deciding if the result is @Nothing@ or @Just _@.
-}
asConcrete ::
    Ord variable =>
    TermLike variable ->
    Maybe (TermLike Concrete)
asConcrete = traverseVariables (pure toConcrete)

isConcrete :: Ord variable => TermLike variable -> Bool
isConcrete = isJust . asConcrete

{- | Construct any 'TermLike' from a @'TermLike' 'Concrete'@.

The concrete pattern contains no variables, so the result is fully
polymorphic in the variable type.

@fromConcrete@ unfolds the resulting syntax tree lazily, so it
composes with other tree transformations without allocating intermediates.
-}
fromConcrete ::
    FreshPartialOrd variable =>
    TermLike Concrete ->
    TermLike variable
fromConcrete = mapVariables (pure $ from @Concrete)

{- | Is the 'TermLike' fully simplified under the given side condition?

See also: 'isSimplifiedAnyCondition', 'isSimplifiedSomeCondition'.
-}
isSimplified :: SideCondition.Representation -> TermLike variable -> Bool
isSimplified sideCondition =
    Attribute.isSimplified sideCondition . extractAttributes

{- | Is the 'TermLike' fully simplified under any side condition?

See also: 'isSimplified', 'isSimplifiedSomeCondition'.
-}
isSimplifiedAnyCondition :: TermLike variable -> Bool
isSimplifiedAnyCondition =
    Attribute.isSimplifiedAnyCondition . extractAttributes

{- | Is the 'TermLike' fully simplified under some side condition?

See also: 'isSimplified', 'isSimplifiedAnyCondition'.
-}
isSimplifiedSomeCondition :: TermLike variable -> Bool
isSimplifiedSomeCondition =
    Attribute.isSimplifiedSomeCondition . extractAttributes

{- | Forget the 'simplifiedAttribute' associated with the 'TermLike'.

@
isSimplified (forgetSimplified _) == False
@
-}
forgetSimplified ::
    InternalVariable variable =>
    TermLike variable ->
    TermLike variable
forgetSimplified = resynthesize

simplifiedAttribute :: TermLike variable -> Pattern.Simplified
simplifiedAttribute = Attribute.simplifiedAttribute . extractAttributes

assertConstructorLikeKeys ::
    HasCallStack =>
    InternalVariable variable =>
    Foldable t =>
    t (TermLike variable) ->
    a ->
    a
assertConstructorLikeKeys keys a
    | any (not . Pattern.isConstructorLike) keys =
        let simplifiableKeys =
                filter (not . Pattern.isConstructorLike) $
                    Prelude.Kore.toList keys
         in (error . show . Pretty.vsep) $
                [ "Internal error: expected constructor-like patterns,\
                  \ an internal invariant has been violated.\
                  \ Please report this error."
                , Pretty.indent 2 "Non-constructor-like patterns:"
                ]
                    <> fmap (Pretty.indent 4 . unparse) simplifiableKeys
    | any (not . isSimplifiedAnyCondition) keys =
        let simplifiableKeys =
                filter (not . isSimplifiedAnyCondition) $ Prelude.Kore.toList keys
         in (error . show . Pretty.vsep) $
                [ "Internal error: expected fully simplified patterns,\
                  \ an internal invariant has been violated.\
                  \ Please report this error."
                , Pretty.indent 2 "Unsimplified patterns:"
                ]
                    <> fmap (Pretty.indent 4 . unparse) simplifiableKeys
    | otherwise = a

{- | Mark a 'TermLike' as fully simplified at the current level.

The pattern is fully simplified if we do not know how to simplify it any
further. The simplifier reserves the right to skip any pattern which is marked,
so do not mark any pattern unless you are certain it cannot be further
simplified.

Note that fully simplified at the current level may not mean that the pattern
is fully simplified (e.g. if a child is simplified conditionally).
-}
markSimplified ::
    (HasCallStack, InternalVariable variable) =>
    TermLike variable ->
    TermLike variable
markSimplified (Recursive.project -> attrs :< termLikeF) =
    Recursive.embed
        ( Attribute.setSimplified
            (checkedSimplifiedFromChildren termLikeF)
            attrs
            :< termLikeF
        )

markSimplifiedMaybeConditional ::
    (HasCallStack, InternalVariable variable) =>
    Maybe SideCondition.Representation ->
    TermLike variable ->
    TermLike variable
markSimplifiedMaybeConditional Nothing = markSimplified
markSimplifiedMaybeConditional (Just condition) =
    markSimplifiedConditional condition

cannotSimplifyNotSimplifiedError ::
    (HasCallStack, InternalVariable variable) =>
    TermLikeF variable (TermLike variable) ->
    a
cannotSimplifyNotSimplifiedError termLikeF =
    error
        ( "Unexpectedly marking term with NotSimplified children as \
          \simplified:\n"
            ++ show termLikeF
            ++ "\n"
            ++ Unparser.unparseToString termLikeF
        )

setSimplified ::
    (HasCallStack, InternalVariable variable) =>
    Pattern.Simplified ->
    TermLike variable ->
    TermLike variable
setSimplified
    simplified
    (Recursive.project -> attrs :< termLikeF) =
        Recursive.embed
            ( Attribute.setSimplified mergedSimplified attrs
                :< termLikeF
            )
      where
        childSimplified = simplifiedFromChildren termLikeF
        mergedSimplified = case (childSimplified, simplified) of
            (Pattern.NotSimplified, Pattern.NotSimplified) -> Pattern.NotSimplified
            (Pattern.NotSimplified, _) -> cannotSimplifyNotSimplifiedError termLikeF
            (_, Pattern.NotSimplified) -> Pattern.NotSimplified
            _ -> childSimplified <> simplified

{- |Marks a term as being simplified as long as the side condition stays
unchanged.
-}
markSimplifiedConditional ::
    (HasCallStack, InternalVariable variable) =>
    SideCondition.Representation ->
    TermLike variable ->
    TermLike variable
markSimplifiedConditional
    condition
    (Recursive.project -> attrs :< termLikeF) =
        Recursive.embed
            ( Attribute.setSimplified
                ( checkedSimplifiedFromChildren termLikeF
                    <> Pattern.simplifiedConditionally condition
                )
                attrs
                :< termLikeF
            )

simplifiedFromChildren ::
    HasCallStack =>
    TermLikeF variable (TermLike variable) ->
    Pattern.Simplified
simplifiedFromChildren termLikeF =
    case mergedSimplified of
        Pattern.NotSimplified -> Pattern.NotSimplified
        _ -> mergedSimplified `Pattern.simplifiedTo` Pattern.fullySimplified
  where
    mergedSimplified =
        foldMap (Attribute.simplifiedAttribute . extractAttributes) termLikeF

checkedSimplifiedFromChildren ::
    (HasCallStack, InternalVariable variable) =>
    TermLikeF variable (TermLike variable) ->
    Pattern.Simplified
checkedSimplifiedFromChildren termLikeF =
    case simplifiedFromChildren termLikeF of
        Pattern.NotSimplified -> cannotSimplifyNotSimplifiedError termLikeF
        simplified -> simplified

-- | Get the 'Sort' of a 'TermLike' from the 'Attribute.Pattern' annotation.
termLikeSort :: TermLike variable -> Sort
termLikeSort = Attribute.patternSort . extractAttributes

-- | Attempts to modify p to have sort s.
forceSort ::
    (InternalVariable variable, HasCallStack) =>
    Sort ->
    TermLike variable ->
    TermLike variable
forceSort forcedSort =
    if forcedSort == predicateSort
        then id
        else Recursive.apo forceSortWorker
  where
    forceSortWorker original@(Recursive.project -> attrs :< pattern') =
        (:<)
            (attrs{Attribute.patternSort = forcedSort})
            ( case attrs of
                Attribute.Pattern{patternSort = sort}
                    | sort == forcedSort -> Left <$> pattern'
                    | sort == predicateSort ->
                        forceSortPredicate forcedSort original
                    | otherwise -> illSorted forcedSort original
            )

{- | Attempts to modify the pattern to have the given sort, ignoring the
previous sort and without assuming that the pattern's sorts are consistent.
-}
fullyOverrideSort ::
    forall variable.
    (InternalVariable variable, HasCallStack) =>
    Sort ->
    TermLike variable ->
    TermLike variable
fullyOverrideSort forcedSort = Recursive.apo overrideSortWorker
  where
    overrideSortWorker ::
        TermLike variable ->
        Base
            (TermLike variable)
            (Either (TermLike variable) (TermLike variable))
    overrideSortWorker original@(Recursive.project -> attrs :< _) =
        (:<)
            (attrs{Attribute.patternSort = forcedSort})
            (forceSortPredicate forcedSort original)

illSorted ::
    (InternalVariable variable, HasCallStack) =>
    Sort ->
    TermLike variable ->
    a
illSorted forcedSort original =
    (error . show . Pretty.vsep)
        [ Pretty.cat
            [ "Could not force pattern to sort "
            , Pretty.squotes (unparse forcedSort)
            , ", instead it has sort "
            , Pretty.squotes (unparse (termLikeSort original))
            , ":"
            ]
        , Pretty.indent 4 (unparse original)
        ]

forceSortPredicate ::
    (InternalVariable variable, HasCallStack) =>
    Sort ->
    TermLike variable ->
    TermLikeF variable (Either (TermLike variable) (TermLike variable))
forceSortPredicate
    forcedSort
<<<<<<< HEAD
    original@(Recursive.project -> _ :< pattern') =
        case pattern' of
            -- Recurse
            EvaluatedF evaluated -> EvaluatedF (Right <$> evaluated)
            DefinedF defined -> DefinedF (Right <$> defined)
            -- Predicates: Force sort and stop.
            BottomF bottom' -> BottomF bottom'{bottomSort = forcedSort}
            TopF top' -> TopF top'{topSort = forcedSort}
            CeilF ceil' -> CeilF (Left <$> ceil'')
              where
                ceil'' = ceil'{ceilResultSort = forcedSort}
            FloorF floor' -> FloorF (Left <$> floor'')
              where
                floor'' = floor'{floorResultSort = forcedSort}
            EqualsF equals' -> EqualsF (Left <$> equals'')
              where
                equals'' = equals'{equalsResultSort = forcedSort}
            InF in' -> InF (Left <$> in'')
              where
                in'' = in'{inResultSort = forcedSort}
            -- Connectives: Force sort and recurse.
            AndF and' -> AndF (Right <$> and'')
              where
                and'' = and'{andSort = forcedSort}
            OrF or' -> OrF (Right <$> or'')
              where
                or'' = or'{orSort = forcedSort}
            IffF iff' -> IffF (Right <$> iff'')
              where
                iff'' = iff'{iffSort = forcedSort}
            ImpliesF implies' -> ImpliesF (Right <$> implies'')
              where
                implies'' = implies'{impliesSort = forcedSort}
            NotF not' -> NotF (Right <$> not'')
              where
                not'' = not'{notSort = forcedSort}
            NextF next' -> NextF (Right <$> next'')
              where
                next'' = next'{nextSort = forcedSort}
            RewritesF rewrites' -> RewritesF (Right <$> rewrites'')
              where
                rewrites'' = rewrites'{rewritesSort = forcedSort}
            ExistsF exists' -> ExistsF (Right <$> exists'')
              where
                exists'' = exists'{existsSort = forcedSort}
            ForallF forall' -> ForallF (Right <$> forall'')
              where
                forall'' = forall'{forallSort = forcedSort}
            -- Rigid: These patterns should never have sort _PREDICATE{}.
            MuF _ -> illSorted forcedSort original
            NuF _ -> illSorted forcedSort original
            ApplySymbolF _ -> illSorted forcedSort original
            ApplyAliasF _ -> illSorted forcedSort original
            InternalBoolF _ -> illSorted forcedSort original
            InternalBytesF _ -> illSorted forcedSort original
            InternalIntF _ -> illSorted forcedSort original
            InternalStringF _ -> illSorted forcedSort original
            InternalListF _ -> illSorted forcedSort original
            InternalMapF _ -> illSorted forcedSort original
            InternalSetF _ -> illSorted forcedSort original
            DomainValueF _ -> illSorted forcedSort original
            StringLiteralF _ -> illSorted forcedSort original
            VariableF _ -> illSorted forcedSort original
            InhabitantF _ -> illSorted forcedSort original
            EndiannessF _ -> illSorted forcedSort original
            SignednessF _ -> illSorted forcedSort original
            InjF _ -> illSorted forcedSort original
=======
    original@(Recursive.project -> _ :< pattern')
  =
    case pattern' of
        -- Recurse
        EvaluatedF evaluated -> EvaluatedF (Right <$> evaluated)
        -- Predicates: Force sort and stop.
        BottomF bottom' -> BottomF bottom' { bottomSort = forcedSort }
        TopF top' -> TopF top' { topSort = forcedSort }
        CeilF ceil' -> CeilF (Left <$> ceil'')
            where
            ceil'' = ceil' { ceilResultSort = forcedSort }
        FloorF floor' -> FloorF (Left <$> floor'')
            where
            floor'' = floor' { floorResultSort = forcedSort }
        EqualsF equals' -> EqualsF (Left <$> equals'')
            where
            equals'' = equals' { equalsResultSort = forcedSort }
        InF in' -> InF (Left <$> in'')
            where
            in'' = in' { inResultSort = forcedSort }
        -- Connectives: Force sort and recurse.
        AndF and' -> AndF (Right <$> and'')
            where
            and'' = and' { andSort = forcedSort }
        OrF or' -> OrF (Right <$> or'')
            where
            or'' = or' { orSort = forcedSort }
        IffF iff' -> IffF (Right <$> iff'')
            where
            iff'' = iff' { iffSort = forcedSort }
        ImpliesF implies' -> ImpliesF (Right <$> implies'')
            where
            implies'' = implies' { impliesSort = forcedSort }
        NotF not' -> NotF (Right <$> not'')
            where
            not'' = not' { notSort = forcedSort }
        NextF next' -> NextF (Right <$> next'')
            where
            next'' = next' { nextSort = forcedSort }
        RewritesF rewrites' -> RewritesF (Right <$> rewrites'')
            where
            rewrites'' = rewrites' { rewritesSort = forcedSort }
        ExistsF exists' -> ExistsF (Right <$> exists'')
            where
            exists'' = exists' { existsSort = forcedSort }
        ForallF forall' -> ForallF (Right <$> forall'')
            where
            forall'' = forall' { forallSort = forcedSort }
        -- Rigid: These patterns should never have sort _PREDICATE{}.
        MuF _ -> illSorted forcedSort original
        NuF _ -> illSorted forcedSort original
        ApplySymbolF _ -> illSorted forcedSort original
        ApplyAliasF _ -> illSorted forcedSort original
        InternalBoolF _ -> illSorted forcedSort original
        InternalBytesF _ -> illSorted forcedSort original
        InternalIntF _ -> illSorted forcedSort original
        InternalStringF _ -> illSorted forcedSort original
        InternalListF _ -> illSorted forcedSort original
        InternalMapF _ -> illSorted forcedSort original
        InternalSetF _ -> illSorted forcedSort original
        DomainValueF _ -> illSorted forcedSort original
        StringLiteralF _ -> illSorted forcedSort original
        VariableF _ -> illSorted forcedSort original
        InhabitantF _ -> illSorted forcedSort original
        EndiannessF _ -> illSorted forcedSort original
        SignednessF _ -> illSorted forcedSort original
        InjF _ -> illSorted forcedSort original
>>>>>>> c35bfa56

{- | Call the argument function with two patterns whose sorts agree.

If one pattern is flexibly sorted, the result is the rigid sort of the other
pattern. If both patterns are flexibly sorted, then the result is
'predicateSort'. If both patterns have the same rigid sort, that is the
result. It is an error if the patterns are rigidly sorted but do not have the
same sort.
-}
makeSortsAgree ::
    (InternalVariable variable, HasCallStack) =>
    (TermLike variable -> TermLike variable -> Sort -> a) ->
    TermLike variable ->
    TermLike variable ->
    a
makeSortsAgree withPatterns = \pattern1 pattern2 ->
    let sort1 = getRigidSort pattern1
        sort2 = getRigidSort pattern2
        sort = fromMaybe predicateSort (sort1 <|> sort2)
        !pattern1' = forceSort sort pattern1
        !pattern2' = forceSort sort pattern2
     in withPatterns pattern1' pattern2' sort
{-# INLINE makeSortsAgree #-}

getRigidSort :: TermLike variable -> Maybe Sort
getRigidSort pattern' =
    case termLikeSort pattern' of
        sort
            | sort == predicateSort -> Nothing
            | otherwise -> Just sort

-- | Construct an 'And' pattern.
mkAnd ::
    HasCallStack =>
    InternalVariable variable =>
    TermLike variable ->
    TermLike variable ->
    TermLike variable
mkAnd t1 t2 = updateCallStack $ makeSortsAgree mkAndWorker t1 t2
  where
    mkAndWorker andFirst andSecond andSort =
        synthesize (AndF And{andSort, andFirst, andSecond})

{- | Force the 'TermLike's to conform to their 'Sort's.

It is an error if the lists are not the same length, or if any 'TermLike' cannot
be coerced to its corresponding 'Sort'.

See also: 'forceSort'
-}
forceSorts ::
    HasCallStack =>
    InternalVariable variable =>
    [Sort] ->
    [TermLike variable] ->
    [TermLike variable]
forceSorts operandSorts children =
    alignWith forceTheseSorts operandSorts children
  where
    forceTheseSorts (This _) =
        (error . show . Pretty.vsep) ("Too few arguments:" : expected)
    forceTheseSorts (That _) =
        (error . show . Pretty.vsep) ("Too many arguments:" : expected)
    forceTheseSorts (These sort termLike) = forceSort sort termLike
    expected =
        [ "Expected:"
        , Pretty.indent 4 (Unparser.arguments operandSorts)
        , "but found:"
        , Pretty.indent 4 (Unparser.arguments children)
        ]

-- | Remove `Evaluated` if it appears on the top of the `TermLike`.
removeEvaluated :: TermLike variable -> TermLike variable
removeEvaluated termLike@(Recursive.project -> (_ :< termLikeF)) =
    case termLikeF of
        EvaluatedF (Evaluated e) -> removeEvaluated e
        _ -> termLike

{- | Construct an 'Application' pattern.

The result sort of the 'Alias' must be provided. The sorts of arguments
are not checked. Use 'applySymbol' or 'applyAlias' whenever possible to avoid
these shortcomings.

See also: 'applyAlias', 'applySymbol'
-}
mkApplyAlias ::
    HasCallStack =>
    InternalVariable variable =>
    -- | Application symbol or alias
    Alias (TermLike VariableName) ->
    -- | Application arguments
    [TermLike variable] ->
    TermLike variable
mkApplyAlias alias children =
    updateCallStack $ synthesize (ApplyAliasF application)
  where
    application =
        Application
            { applicationSymbolOrAlias = alias
            , applicationChildren = forceSorts operandSorts children
            }
    operandSorts = applicationSortsOperands (aliasSorts alias)

{- | Construct an 'Application' pattern.

The result sort of the 'SymbolOrAlias' must be provided. The sorts of arguments
are not checked. Use 'applySymbol' or 'applyAlias' whenever possible to avoid
these shortcomings.

See also: 'applyAlias', 'applySymbol'
-}
mkApplySymbol ::
    HasCallStack =>
    InternalVariable variable =>
    -- | Application symbol or alias
    Symbol ->
    -- | Application arguments
    [TermLike variable] ->
    TermLike variable
mkApplySymbol symbol children =
    updateCallStack $
        synthesize (ApplySymbolF (symbolApplication symbol children))

symbolApplication ::
    HasCallStack =>
    InternalVariable variable =>
    -- | Application symbol or alias
    Symbol ->
    -- | Application arguments
    [TermLike variable] ->
    Application Symbol (TermLike variable)
symbolApplication symbol children =
    Application
        { applicationSymbolOrAlias = symbol
        , applicationChildren = forceSorts operandSorts children
        }
  where
    operandSorts = applicationSortsOperands (symbolSorts symbol)

{- | Construct an 'Application' pattern from a 'Alias' declaration.

The provided sort parameters must match the declaration.

See also: 'mkApplyAlias', 'applyAlias_', 'applySymbol', 'mkAlias'
-}
applyAlias ::
    HasCallStack =>
    InternalVariable variable =>
    -- | 'Alias' declaration
    SentenceAlias (TermLike VariableName) ->
    -- | 'Alias' sort parameters
    [Sort] ->
    -- | 'Application' arguments
    [TermLike variable] ->
    TermLike variable
applyAlias sentence params children =
    updateCallStack $ mkApplyAlias internal children'
  where
    SentenceAlias{sentenceAliasAlias = external} = sentence
    Syntax.Alias{aliasConstructor} = external
    Syntax.Alias{aliasParams} = external
    internal =
        Alias
            { aliasConstructor
            , aliasParams = params
            , aliasSorts =
                symbolOrAliasSorts params sentence
                    & assertRight
            , aliasLeft =
                applicationChildren
                    . sentenceAliasLeftPattern
                    $ sentence
            , aliasRight = sentenceAliasRightPattern sentence
            }
    substitution = sortSubstitution aliasParams params
    childSorts = substituteSortVariables substitution <$> sentenceAliasSorts
      where
        SentenceAlias{sentenceAliasSorts} = sentence
    children' = alignWith forceChildSort childSorts children
      where
        forceChildSort =
            \case
                These sort pattern' -> forceSort sort pattern'
                This _ ->
                    (error . show . Pretty.vsep)
                        ("Too few parameters:" : expected)
                That _ ->
                    (error . show . Pretty.vsep)
                        ("Too many parameters:" : expected)
        expected =
            [ "Expected:"
            , Pretty.indent 4 (Unparser.arguments childSorts)
            , "but found:"
            , Pretty.indent 4 (Unparser.arguments children)
            ]

{- | Construct an 'Application' pattern from a 'Alias' declaration.

The 'Alias' must not be declared with sort parameters.

See also: 'mkApp', 'applyAlias'
-}
applyAlias_ ::
    HasCallStack =>
    InternalVariable variable =>
    SentenceAlias (TermLike VariableName) ->
    [TermLike variable] ->
    TermLike variable
applyAlias_ sentence = updateCallStack . applyAlias sentence []

{- | Construct an 'Application' pattern from a 'Symbol' declaration.

The provided sort parameters must match the declaration.

See also: 'mkApp', 'applySymbol_', 'mkSymbol'
-}
applySymbol ::
    HasCallStack =>
    InternalVariable variable =>
    -- | 'Symbol' declaration
    SentenceSymbol ->
    -- | 'Symbol' sort parameters
    [Sort] ->
    -- | 'Application' arguments
    [TermLike variable] ->
    TermLike variable
applySymbol sentence params children =
    updateCallStack $ mkApplySymbol internal children
  where
    SentenceSymbol{sentenceSymbolSymbol = external} = sentence
    Syntax.Symbol{symbolConstructor} = external
    internal =
        Symbol
            { symbolConstructor
            , symbolParams = params
            , symbolAttributes = Default.def
            , symbolSorts =
                symbolOrAliasSorts params sentence
                    & assertRight
            }

{- | Construct an 'Application' pattern from a 'Symbol' declaration.

The 'Symbol' must not be declared with sort parameters.

See also: 'mkApplySymbol', 'applySymbol'
-}
applySymbol_ ::
    HasCallStack =>
    InternalVariable variable =>
    SentenceSymbol ->
    [TermLike variable] ->
    TermLike variable
applySymbol_ sentence = updateCallStack . applySymbol sentence []

{- | Construct a 'Bottom' pattern in the given sort.

See also: 'mkBottom_'
-}
mkBottom ::
    HasCallStack =>
    InternalVariable variable =>
    Sort ->
    TermLike variable
mkBottom bottomSort =
    updateCallStack $ synthesize (BottomF Bottom{bottomSort})

{- | Construct a 'Bottom' pattern in 'predicateSort'.

This should not be used outside "Kore.Internal.Predicate"; please use
'mkBottom' instead.

See also: 'mkBottom'
-}
mkBottom_ ::
    HasCallStack =>
    InternalVariable variable =>
    TermLike variable
mkBottom_ = updateCallStack $ mkBottom predicateSort

{- | Construct a 'Ceil' pattern in the given sort.

See also: 'mkCeil_'
-}
mkCeil ::
    HasCallStack =>
    InternalVariable variable =>
    Sort ->
    TermLike variable ->
    TermLike variable
mkCeil ceilResultSort ceilChild =
    updateCallStack $
        synthesize (CeilF Ceil{ceilOperandSort, ceilResultSort, ceilChild})
  where
    ceilOperandSort = termLikeSort ceilChild

{- | Construct a 'Ceil' pattern in 'predicateSort'.

This should not be used outside "Kore.Internal.Predicate"; please use 'mkCeil'
instead.

See also: 'mkCeil'
-}
mkCeil_ ::
    HasCallStack =>
    InternalVariable variable =>
    TermLike variable ->
    TermLike variable
mkCeil_ = updateCallStack . mkCeil predicateSort

-- | Construct an internal bool pattern.
mkInternalBool ::
    HasCallStack =>
    InternalVariable variable =>
    InternalBool ->
    TermLike variable
mkInternalBool = updateCallStack . synthesize . InternalBoolF . Const

-- | Construct an internal integer pattern.
mkInternalInt ::
    HasCallStack =>
    InternalVariable variable =>
    InternalInt ->
    TermLike variable
mkInternalInt = updateCallStack . synthesize . InternalIntF . Const

-- | Construct an internal string pattern.
mkInternalString ::
    HasCallStack =>
    InternalVariable variable =>
    InternalString ->
    TermLike variable
mkInternalString = updateCallStack . synthesize . InternalStringF . Const

-- | Construct a builtin list pattern.
mkInternalList ::
    HasCallStack =>
    InternalVariable variable =>
    InternalList (TermLike variable) ->
    TermLike variable
mkInternalList = updateCallStack . synthesize . InternalListF

-- | Construct a builtin map pattern.
mkInternalMap ::
    HasCallStack =>
    InternalVariable variable =>
    InternalMap Key (TermLike variable) ->
    TermLike variable
mkInternalMap = updateCallStack . synthesize . InternalMapF

-- | Construct a builtin set pattern.
mkInternalSet ::
    HasCallStack =>
    InternalVariable variable =>
    InternalSet Key (TermLike variable) ->
    TermLike variable
mkInternalSet = updateCallStack . synthesize . InternalSetF

-- | Construct a 'DomainValue' pattern.
mkDomainValue ::
    HasCallStack =>
    InternalVariable variable =>
    DomainValue Sort (TermLike variable) ->
    TermLike variable
mkDomainValue = updateCallStack . synthesize . DomainValueF

{- | Construct an 'Equals' pattern in the given sort.

See also: 'mkEquals_'
-}
mkEquals ::
    HasCallStack =>
    InternalVariable variable =>
    Sort ->
    TermLike variable ->
    TermLike variable ->
    TermLike variable
mkEquals equalsResultSort t1 =
    updateCallStack . makeSortsAgree mkEqualsWorker t1
  where
    mkEqualsWorker equalsFirst equalsSecond equalsOperandSort =
        synthesize (EqualsF equals)
      where
        equals =
            Equals
                { equalsOperandSort
                , equalsResultSort
                , equalsFirst
                , equalsSecond
                }

{- | Construct a 'Equals' pattern in 'predicateSort'.

This should not be used outside "Kore.Internal.Predicate"; please use
'mkEquals' instead.

See also: 'mkEquals'
-}
mkEquals_ ::
    HasCallStack =>
    InternalVariable variable =>
    TermLike variable ->
    TermLike variable ->
    TermLike variable
mkEquals_ t1 t2 = updateCallStack $ mkEquals predicateSort t1 t2

-- | Construct an 'Exists' pattern.
mkExists ::
    HasCallStack =>
    InternalVariable variable =>
    ElementVariable variable ->
    TermLike variable ->
    TermLike variable
mkExists existsVariable existsChild =
    updateCallStack $
        synthesize (ExistsF Exists{existsSort, existsVariable, existsChild})
  where
    existsSort = termLikeSort existsChild

-- | Construct a sequence of 'Exists' patterns over several variables.
mkExistsN ::
    HasCallStack =>
    InternalVariable variable =>
    Foldable foldable =>
    foldable (ElementVariable variable) ->
    TermLike variable ->
    TermLike variable
mkExistsN = (updateCallStack .) . appEndo . foldMap (Endo . mkExists)

{- | Construct a 'Floor' pattern in the given sort.

See also: 'mkFloor_'
-}
mkFloor ::
    HasCallStack =>
    InternalVariable variable =>
    Sort ->
    TermLike variable ->
    TermLike variable
mkFloor floorResultSort floorChild =
    updateCallStack $
        synthesize (FloorF Floor{floorOperandSort, floorResultSort, floorChild})
  where
    floorOperandSort = termLikeSort floorChild

{- | Construct a 'Floor' pattern in 'predicateSort'.

This should not be used outside "Kore.Internal.Predicate"; please use 'mkFloor'
instead.

See also: 'mkFloor'
-}
mkFloor_ ::
    HasCallStack =>
    InternalVariable variable =>
    TermLike variable ->
    TermLike variable
mkFloor_ = updateCallStack . mkFloor predicateSort

-- | Construct a 'Forall' pattern.
mkForall ::
    HasCallStack =>
    InternalVariable variable =>
    ElementVariable variable ->
    TermLike variable ->
    TermLike variable
mkForall forallVariable forallChild =
    updateCallStack $
        synthesize (ForallF Forall{forallSort, forallVariable, forallChild})
  where
    forallSort = termLikeSort forallChild

-- | Construct a sequence of 'Forall' patterns over several variables.
mkForallN ::
    HasCallStack =>
    InternalVariable variable =>
    Foldable foldable =>
    foldable (ElementVariable variable) ->
    TermLike variable ->
    TermLike variable
mkForallN = (updateCallStack .) . appEndo . foldMap (Endo . mkForall)

-- | Construct an 'Iff' pattern.
mkIff ::
    HasCallStack =>
    InternalVariable variable =>
    TermLike variable ->
    TermLike variable ->
    TermLike variable
mkIff t1 t2 = updateCallStack $ makeSortsAgree mkIffWorker t1 t2
  where
    mkIffWorker iffFirst iffSecond iffSort =
        synthesize (IffF Iff{iffSort, iffFirst, iffSecond})

-- | Construct an 'Implies' pattern.
mkImplies ::
    HasCallStack =>
    InternalVariable variable =>
    TermLike variable ->
    TermLike variable ->
    TermLike variable
mkImplies t1 t2 = updateCallStack $ makeSortsAgree mkImpliesWorker t1 t2
  where
    mkImpliesWorker impliesFirst impliesSecond impliesSort =
        synthesize (ImpliesF implies')
      where
        implies' = Implies{impliesSort, impliesFirst, impliesSecond}

{- | Construct a 'In' pattern in the given sort.

See also: 'mkIn_'
-}
mkIn ::
    HasCallStack =>
    InternalVariable variable =>
    Sort ->
    TermLike variable ->
    TermLike variable ->
    TermLike variable
mkIn inResultSort t1 t2 = updateCallStack $ makeSortsAgree mkInWorker t1 t2
  where
    mkInWorker inContainedChild inContainingChild inOperandSort =
        synthesize (InF in')
      where
        in' =
            In
                { inOperandSort
                , inResultSort
                , inContainedChild
                , inContainingChild
                }

{- | Construct a 'In' pattern in 'predicateSort'.

This should not be used outside "Kore.Internal.Predicate"; please use 'mkIn'
instead.

See also: 'mkIn'
-}
mkIn_ ::
    HasCallStack =>
    InternalVariable variable =>
    TermLike variable ->
    TermLike variable ->
    TermLike variable
mkIn_ t1 t2 = updateCallStack $ mkIn predicateSort t1 t2

-- | Construct a 'Mu' pattern.
mkMu ::
    HasCallStack =>
    InternalVariable variable =>
    SetVariable variable ->
    TermLike variable ->
    TermLike variable
mkMu muVar = updateCallStack . makeSortsAgree mkMuWorker (mkSetVar muVar)
  where
    mkMuWorker (SetVar_ muVar') muChild _ =
        synthesize (MuF Mu{muVariable = muVar', muChild})
    mkMuWorker _ _ _ = error "Unreachable code"

-- | Construct a 'Next' pattern.
mkNext ::
    HasCallStack =>
    InternalVariable variable =>
    TermLike variable ->
    TermLike variable
mkNext nextChild =
    updateCallStack $ synthesize (NextF Next{nextSort, nextChild})
  where
    nextSort = termLikeSort nextChild

-- | Construct a 'Not' pattern.
mkNot ::
    HasCallStack =>
    InternalVariable variable =>
    TermLike variable ->
    TermLike variable
mkNot notChild =
    updateCallStack $ synthesize (NotF Not{notSort, notChild})
  where
    notSort = termLikeSort notChild

-- | Construct a 'Nu' pattern.
mkNu ::
    HasCallStack =>
    InternalVariable variable =>
    SetVariable variable ->
    TermLike variable ->
    TermLike variable
mkNu nuVar = updateCallStack . makeSortsAgree mkNuWorker (mkSetVar nuVar)
  where
    mkNuWorker (SetVar_ nuVar') nuChild _ =
        synthesize (NuF Nu{nuVariable = nuVar', nuChild})
    mkNuWorker _ _ _ = error "Unreachable code"

-- | Construct an 'Or' pattern.
mkOr ::
    HasCallStack =>
    InternalVariable variable =>
    TermLike variable ->
    TermLike variable ->
    TermLike variable
mkOr t1 t2 = updateCallStack $ makeSortsAgree mkOrWorker t1 t2
  where
    mkOrWorker orFirst orSecond orSort =
        synthesize (OrF Or{orSort, orFirst, orSecond})

-- | Construct a 'Rewrites' pattern.
mkRewrites ::
    HasCallStack =>
    InternalVariable variable =>
    TermLike variable ->
    TermLike variable ->
    TermLike variable
mkRewrites t1 t2 = updateCallStack $ makeSortsAgree mkRewritesWorker t1 t2
  where
    mkRewritesWorker rewritesFirst rewritesSecond rewritesSort =
        synthesize (RewritesF rewrites')
      where
        rewrites' = Rewrites{rewritesSort, rewritesFirst, rewritesSecond}

{- | Construct a 'Top' pattern in the given sort.

See also: 'mkTop_'
-}
mkTop ::
    HasCallStack =>
    Ord variable =>
    Sort ->
    TermLike variable
mkTop topSort =
    updateCallStack $ synthesize (TopF Top{topSort})

{- | Construct a 'Top' pattern in 'predicateSort'.

This should not be used outside "Kore.Internal.Predicate"; please use
'mkTop' instead.

See also: 'mkTop'
-}
mkTop_ ::
    HasCallStack =>
    InternalVariable variable =>
    TermLike variable
mkTop_ = updateCallStack $ mkTop predicateSort

-- | Construct an element variable pattern.
mkElemVar ::
    HasCallStack =>
    InternalVariable variable =>
    ElementVariable variable ->
    TermLike variable
mkElemVar = updateCallStack . mkVar . inject @(SomeVariable _)

-- | Construct a set variable pattern.
mkSetVar ::
    HasCallStack =>
    InternalVariable variable =>
    SetVariable variable ->
    TermLike variable
mkSetVar = updateCallStack . mkVar . inject @(SomeVariable _)

-- | Construct a 'StringLiteral' pattern.
mkStringLiteral ::
    HasCallStack =>
    InternalVariable variable =>
    Text ->
    TermLike variable
mkStringLiteral =
    updateCallStack . synthesize . StringLiteralF . Const . StringLiteral

mkInternalBytes ::
    HasCallStack =>
    InternalVariable variable =>
    Sort ->
    ByteString ->
    TermLike variable
mkInternalBytes sort value =
    updateCallStack . synthesize . InternalBytesF . Const $
        InternalBytes
            { internalBytesSort = sort
            , internalBytesValue = value
            }

mkInternalBytes' ::
    HasCallStack =>
    InternalVariable variable =>
    InternalBytes ->
    TermLike variable
mkInternalBytes' = updateCallStack . synthesize . InternalBytesF . Const

mkInhabitant ::
    HasCallStack =>
    InternalVariable variable =>
    Sort ->
    TermLike variable
mkInhabitant = updateCallStack . synthesize . InhabitantF . Inhabitant

mkEvaluated ::
    HasCallStack =>
    Ord variable =>
    TermLike variable ->
    TermLike variable
mkEvaluated = updateCallStack . synthesize . EvaluatedF . Evaluated

<<<<<<< HEAD
{- | 'mkDefined' will wrap the 'TermLike' in a 'Defined' node based on
 the available information about the term. When possible, it will recurse
 to distribute the 'Defined' wrapper.
-}
mkDefined ::
    forall variable.
    HasCallStack =>
    InternalVariable variable =>
    TermLike variable ->
    TermLike variable
mkDefined = worker
  where
    mkDefined1 term
        | isDefinedPattern term = term
        | otherwise = mkDefinedAtTop term

    syntheticDefined ::
        (Synthetic Attribute.Defined f) =>
        f (TermLike variable) ->
        Attribute.Defined
    syntheticDefined fTermLike =
        synthetic (Attribute.defined . Cofree.headF . getTermLike <$> fTermLike)

    worker ::
        TermLike variable ->
        TermLike variable
    worker term
        | isDefinedPattern term = term
        | otherwise =
            let (attrs :< termF) = Recursive.project term
                embed termF' =
                    Recursive.embed (attrs' :< termF')
                  where
                    attrs' = attrs{Attribute.defined = syntheticDefined termF'}
             in case termF of
                    AndF _ -> (mkDefined1 . embed) (worker <$> termF)
                    ApplySymbolF _ -> (mkDefined1 . embed) (worker <$> termF)
                    ApplyAliasF _ -> mkDefined1 term
                    BottomF _ ->
                        error
                            "Internal error: cannot mark\
                            \ a \\bottom pattern as defined."
                    CeilF _ -> term
                    DomainValueF _ -> term
                    InternalListF _ ->
                        -- mkDefinedAtTop is not needed because the list is always
                        -- defined if its elements are all defined.
                        embed (worker <$> termF)
                    InternalMapF internalMap ->
                        let map' = mkDefinedInternalAc internalMap
                         in (mkDefined1 . embed) (InternalMapF map')
                    InternalSetF internalSet ->
                        let set' = mkDefinedInternalAc internalSet
                         in (mkDefined1 . embed) (InternalSetF set')
                    EqualsF _ -> term
                    ExistsF _ -> mkDefinedAtTop term
                    FloorF _ -> term
                    ForallF _ -> (mkDefined1 . embed) (worker <$> termF)
                    IffF _ -> mkDefined1 term
                    ImpliesF _ -> mkDefined1 term
                    InF _ -> term
                    MuF _ -> mkDefined1 term
                    NextF _ -> mkDefined1 term
                    NotF _ -> mkDefined1 term
                    NuF _ -> mkDefined1 term
                    OrF _ -> mkDefined1 term
                    RewritesF _ -> mkDefined1 term
                    TopF _ -> term
                    VariableF (Const someVariable) ->
                        if isElementVariable someVariable
                            then term
                            else mkDefined1 term
                    StringLiteralF _ -> term
                    EvaluatedF (Evaluated child) -> worker child
                    DefinedF _ -> term
                    EndiannessF _ -> term
                    SignednessF _ -> term
                    InjF _ -> mkDefined1 term
                    InhabitantF _ -> mkDefined1 term
                    InternalBoolF _ -> term
                    InternalBytesF _ -> term
                    InternalIntF _ -> term
                    InternalStringF _ -> term

    mkDefinedInternalAc ::
        forall normalized.
        AcWrapper normalized =>
        Functor (Value normalized) =>
        Functor (Element normalized) =>
        InternalAc normalized Key (TermLike variable) ->
        InternalAc normalized Key (TermLike variable)
    mkDefinedInternalAc internalAc =
        Lens.over (field @"builtinAcChild") mkDefinedNormalized internalAc
      where
        mkDefinedNormalized ::
            normalized Key (TermLike variable) ->
            normalized Key (TermLike variable)
        mkDefinedNormalized =
            unwrapAc
                >>> Lens.over (field @"concreteElements") mkDefinedConcrete
                >>> Lens.over (field @"elementsWithVariables") mkDefinedAbstract
                >>> Lens.over (field @"opaque") mkDefinedOpaque
                >>> wrapAc
        mkDefinedConcrete ::
            Map Key (Value normalized (TermLike variable)) ->
            Map Key (Value normalized (TermLike variable))
        mkDefinedConcrete =
            (fmap . fmap) mkDefined
        mkDefinedAbstract = (fmap . fmap) mkDefined
        mkDefinedOpaque = map mkDefined

-- | Apply the 'Defined' wrapper to the top of any 'TermLike'.
mkDefinedAtTop :: Ord variable => TermLike variable -> TermLike variable
mkDefinedAtTop = synthesize . DefinedF . Defined

-- | Remove (recursively) the 'Defined' wrappers throughout a 'TermLike'.
unDefined :: TermLike variable -> TermLike variable
unDefined =
    Recursive.unfold $ \termLike ->
        let attrs :< termLikeF = Recursive.project termLike
         in case termLikeF of
                DefinedF defined -> Recursive.project (getDefined defined)
                _ -> attrs :< termLikeF

-- | Construct an 'Endianness' pattern.
mkEndianness ::
    HasCallStack =>
    Ord variable =>
    Endianness ->
    TermLike variable
=======
{- | Construct an 'Endianness' pattern.
 -}
mkEndianness
    :: HasCallStack
    => Ord variable
    => Endianness
    -> TermLike variable
>>>>>>> c35bfa56
mkEndianness = updateCallStack . synthesize . EndiannessF . Const

-- | Construct an 'Signedness' pattern.
mkSignedness ::
    HasCallStack =>
    Ord variable =>
    Signedness ->
    TermLike variable
mkSignedness = updateCallStack . synthesize . SignednessF . Const

mkSort :: Id -> Sort
mkSort name = SortActualSort $ SortActual name []

mkSortVariable :: Id -> Sort
mkSortVariable name = SortVariableSort $ SortVariable name

-- | Construct an axiom declaration with the given parameters and pattern.
mkAxiom ::
    [SortVariable] ->
    TermLike variable ->
    SentenceAxiom (TermLike variable)
mkAxiom sentenceAxiomParameters sentenceAxiomPattern =
    SentenceAxiom
        { sentenceAxiomParameters
        , sentenceAxiomPattern
        , sentenceAxiomAttributes = Attributes []
        }

{- | Construct an axiom declaration with no parameters.

See also: 'mkAxiom'
-}
mkAxiom_ :: TermLike variable -> SentenceAxiom (TermLike variable)
mkAxiom_ = mkAxiom []

-- | Construct a symbol declaration with the given parameters and sorts.
mkSymbol ::
    Id ->
    [SortVariable] ->
    [Sort] ->
    Sort ->
    SentenceSymbol
mkSymbol symbolConstructor symbolParams argumentSorts resultSort' =
    SentenceSymbol
        { sentenceSymbolSymbol =
            Syntax.Symbol
                { symbolConstructor
                , symbolParams
                }
        , sentenceSymbolSorts = argumentSorts
        , sentenceSymbolResultSort = resultSort'
        , sentenceSymbolAttributes = Attributes []
        }

{- | Construct a symbol declaration with no parameters.

See also: 'mkSymbol'
-}
mkSymbol_ ::
    Id ->
    [Sort] ->
    Sort ->
    SentenceSymbol
mkSymbol_ symbolConstructor = mkSymbol symbolConstructor []

-- | Construct an alias declaration with the given parameters and sorts.
mkAlias ::
    Id ->
    [SortVariable] ->
    Sort ->
    [SomeVariable VariableName] ->
    TermLike VariableName ->
    SentenceAlias (TermLike VariableName)
mkAlias aliasConstructor aliasParams resultSort' arguments right =
    SentenceAlias
        { sentenceAliasAlias =
            Syntax.Alias
                { aliasConstructor
                , aliasParams
                }
        , sentenceAliasSorts = argumentSorts
        , sentenceAliasResultSort = resultSort'
        , sentenceAliasLeftPattern =
            Application
                { applicationSymbolOrAlias =
                    SymbolOrAlias
                        { symbolOrAliasConstructor = aliasConstructor
                        , symbolOrAliasParams =
                            SortVariableSort <$> aliasParams
                        }
                , applicationChildren = arguments
                }
        , sentenceAliasRightPattern = right
        , sentenceAliasAttributes = Attributes []
        }
  where
    argumentSorts = variableSort <$> arguments

{- | Construct an alias declaration with no parameters.

See also: 'mkAlias'
-}
mkAlias_ ::
    Id ->
    Sort ->
    [SomeVariable VariableName] ->
    TermLike VariableName ->
    SentenceAlias (TermLike VariableName)
mkAlias_ aliasConstructor = mkAlias aliasConstructor []

pattern And_ ::
    Sort ->
    TermLike variable ->
    TermLike variable ->
    TermLike variable

pattern App_ ::
    Symbol ->
    [TermLike variable] ->
    TermLike variable

pattern ApplyAlias_ ::
    Alias (TermLike VariableName) ->
    [TermLike variable] ->
    TermLike variable

pattern Bottom_ ::
    Sort ->
    TermLike variable

pattern Ceil_ ::
    Sort ->
    Sort ->
    TermLike variable ->
    TermLike variable

pattern DV_ ::
    Sort ->
    TermLike variable ->
    TermLike variable

pattern InternalBool_ ::
    InternalBool ->
    TermLike variable

pattern InternalInt_ ::
    InternalInt ->
    TermLike variable

pattern InternalList_ ::
    InternalList (TermLike variable) ->
    TermLike variable

pattern InternalMap_ ::
    InternalMap Key (TermLike variable) ->
    TermLike variable

pattern InternalSet_ ::
    InternalSet Key (TermLike variable) ->
    TermLike variable

pattern InternalString_ :: InternalString -> TermLike variable

pattern Equals_ ::
    Sort ->
    Sort ->
    TermLike variable ->
    TermLike variable ->
    TermLike variable

pattern Exists_ ::
    Sort ->
    ElementVariable variable ->
    TermLike variable ->
    TermLike variable

pattern Floor_ ::
    Sort ->
    Sort ->
    TermLike variable ->
    TermLike variable

pattern Forall_ ::
    Sort ->
    ElementVariable variable ->
    TermLike variable ->
    TermLike variable

pattern Iff_ ::
    Sort ->
    TermLike variable ->
    TermLike variable ->
    TermLike variable

pattern Implies_ ::
    Sort ->
    TermLike variable ->
    TermLike variable ->
    TermLike variable

pattern In_ ::
    Sort ->
    Sort ->
    TermLike variable ->
    TermLike variable ->
    TermLike variable

pattern Mu_ ::
    SetVariable variable ->
    TermLike variable ->
    TermLike variable

pattern Next_ ::
    Sort ->
    TermLike variable ->
    TermLike variable

pattern Not_ ::
    Sort ->
    TermLike variable ->
    TermLike variable

pattern Nu_ ::
    SetVariable variable ->
    TermLike variable ->
    TermLike variable

pattern Or_ ::
    Sort ->
    TermLike variable ->
    TermLike variable ->
    TermLike variable

pattern Rewrites_ ::
    Sort ->
    TermLike variable ->
    TermLike variable ->
    TermLike variable

pattern Top_ :: Sort -> TermLike variable

pattern Var_ :: SomeVariable variable -> TermLike variable

pattern ElemVar_ :: ElementVariable variable -> TermLike variable

pattern SetVar_ :: SetVariable variable -> TermLike variable

pattern StringLiteral_ :: Text -> TermLike variable

pattern Evaluated_ :: TermLike variable -> TermLike variable

pattern And_ andSort andFirst andSecond <-
    (Recursive.project -> _ :< AndF And{andSort, andFirst, andSecond})

pattern ApplyAlias_ applicationSymbolOrAlias applicationChildren <-
    ( Recursive.project ->
            _
                :< ApplyAliasF
                    Application
                        { applicationSymbolOrAlias
                        , applicationChildren
                        }
        )

pattern App_ applicationSymbolOrAlias applicationChildren <-
    ( Recursive.project ->
            _
                :< ApplySymbolF
                    Application
                        { applicationSymbolOrAlias
                        , applicationChildren
                        }
        )

pattern Bottom_ bottomSort <-
    (Recursive.project -> _ :< BottomF Bottom{bottomSort})

pattern InternalBytes_ :: Sort -> ByteString -> TermLike variable
pattern InternalBytes_ internalBytesSort internalBytesValue <-
    ( Recursive.project ->
            _
                :< InternalBytesF
                    ( Const
                            InternalBytes
                                { internalBytesSort
                                , internalBytesValue
                                }
                        )
        )

pattern Ceil_ ceilOperandSort ceilResultSort ceilChild <-
    ( Recursive.project ->
            _ :< CeilF Ceil{ceilOperandSort, ceilResultSort, ceilChild}
        )

pattern DV_ domainValueSort domainValueChild <-
    ( Recursive.project ->
            _ :< DomainValueF DomainValue{domainValueSort, domainValueChild}
        )

pattern InternalBool_ internalBool <-
    (Recursive.project -> _ :< InternalBoolF (Const internalBool))

pattern InternalInt_ internalInt <-
    (Recursive.project -> _ :< InternalIntF (Const internalInt))

pattern InternalString_ internalString <-
    (Recursive.project -> _ :< InternalStringF (Const internalString))

pattern InternalList_ internalList <-
    (Recursive.project -> _ :< InternalListF internalList)

pattern InternalMap_ internalMap <-
    (Recursive.project -> _ :< InternalMapF internalMap)

pattern InternalSet_ internalSet <-
    (Recursive.project -> _ :< InternalSetF internalSet)

pattern Equals_ equalsOperandSort equalsResultSort equalsFirst equalsSecond <-
    ( Recursive.project ->
            _
                :< EqualsF
                    Equals
                        { equalsOperandSort
                        , equalsResultSort
                        , equalsFirst
                        , equalsSecond
                        }
        )

pattern Exists_ existsSort existsVariable existsChild <-
    ( Recursive.project ->
            _ :< ExistsF Exists{existsSort, existsVariable, existsChild}
        )

pattern Floor_ floorOperandSort floorResultSort floorChild <-
    ( Recursive.project ->
            _
                :< FloorF
                    Floor
                        { floorOperandSort
                        , floorResultSort
                        , floorChild
                        }
        )

pattern Forall_ forallSort forallVariable forallChild <-
    ( Recursive.project ->
            _ :< ForallF Forall{forallSort, forallVariable, forallChild}
        )

pattern Iff_ iffSort iffFirst iffSecond <-
    ( Recursive.project ->
            _ :< IffF Iff{iffSort, iffFirst, iffSecond}
        )

pattern Implies_ impliesSort impliesFirst impliesSecond <-
    ( Recursive.project ->
            _ :< ImpliesF Implies{impliesSort, impliesFirst, impliesSecond}
        )

pattern In_ inOperandSort inResultSort inFirst inSecond <-
    ( Recursive.project ->
            _
                :< InF
                    In
                        { inOperandSort
                        , inResultSort
                        , inContainedChild = inFirst
                        , inContainingChild = inSecond
                        }
        )

pattern Mu_ muVariable muChild <-
    ( Recursive.project ->
            _ :< MuF Mu{muVariable, muChild}
        )

pattern Next_ nextSort nextChild <-
    ( Recursive.project ->
            _ :< NextF Next{nextSort, nextChild}
        )

pattern Not_ notSort notChild <-
    ( Recursive.project ->
            _ :< NotF Not{notSort, notChild}
        )

pattern Nu_ nuVariable nuChild <-
    ( Recursive.project ->
            _ :< NuF Nu{nuVariable, nuChild}
        )

pattern Or_ orSort orFirst orSecond <-
    (Recursive.project -> _ :< OrF Or{orSort, orFirst, orSecond})

pattern Rewrites_ rewritesSort rewritesFirst rewritesSecond <-
    ( Recursive.project ->
            _
                :< RewritesF
                    Rewrites
                        { rewritesSort
                        , rewritesFirst
                        , rewritesSecond
                        }
        )

pattern Top_ topSort <-
    (Recursive.project -> _ :< TopF Top{topSort})

pattern Var_ variable <-
    (Recursive.project -> _ :< VariableF (Const variable))

pattern SetVar_ setVariable <- Var_ (retract -> Just setVariable)

pattern ElemVar_ elemVariable <- Var_ (retract -> Just elemVariable)

pattern StringLiteral_ str <-
    (Recursive.project -> _ :< StringLiteralF (Const (StringLiteral str)))

pattern Evaluated_ child <-
    (Recursive.project -> _ :< EvaluatedF (Evaluated child))

pattern Endianness_ :: Endianness -> TermLike child
pattern Endianness_ endianness <-
    (Recursive.project -> _ :< EndiannessF (Const endianness))

pattern Signedness_ :: Signedness -> TermLike child
pattern Signedness_ signedness <-
    (Recursive.project -> _ :< SignednessF (Const signedness))

pattern Inj_ :: Inj (TermLike child) -> TermLike child
pattern Inj_ inj <- (Recursive.project -> _ :< InjF inj)

refreshBinder ::
    forall bound variable.
    (InternalVariable variable, Injection (SomeVariableName variable) bound) =>
    (Set (SomeVariableName variable) -> Variable bound -> Maybe (Variable bound)) ->
    FreeVariables variable ->
    Binder (Variable bound) (TermLike variable) ->
    Binder (Variable bound) (TermLike variable)
refreshBinder refreshBound (FreeVariables.toNames -> avoiding) binder =
    do
        binderVariable' <- refreshBound avoiding binderVariable
        let renaming =
                Map.singleton
                    ( inject @(SomeVariableName variable)
                        (variableName binderVariable)
                    )
                    (mkVar $ inject @(SomeVariable _) binderVariable')
            binderChild' = Substitute.substitute renaming binderChild
        return
            Binder
                { binderVariable = binderVariable'
                , binderChild = binderChild'
                }
        & fromMaybe binder
  where
    Binder{binderVariable, binderChild} = binder

refreshElementBinder ::
    InternalVariable variable =>
    FreeVariables variable ->
    Binder (ElementVariable variable) (TermLike variable) ->
    Binder (ElementVariable variable) (TermLike variable)
refreshElementBinder = refreshBinder refreshElementVariable

refreshSetBinder ::
    InternalVariable variable =>
    FreeVariables variable ->
    Binder (SetVariable variable) (TermLike variable) ->
    Binder (SetVariable variable) (TermLike variable)
refreshSetBinder = refreshBinder refreshSetVariable

data Modality = WEF | WAF

-- | Weak exists finally modality symbol.
weakExistsFinally :: Text
weakExistsFinally = "weakExistsFinally"

-- | Weak always finally modality symbol.
weakAlwaysFinally :: Text
weakAlwaysFinally = "weakAlwaysFinally"

-- | 'Alias' construct for weak exist finally.
wEF :: Sort -> Alias (TermLike VariableName)
wEF sort =
    Alias
        { aliasConstructor =
            Id
                { getId = weakExistsFinally
                , idLocation = AstLocationNone
                }
        , aliasParams = [sort]
        , aliasSorts =
            ApplicationSorts
                { applicationSortsOperands = [sort]
                , applicationSortsResult = sort
                }
        , aliasLeft = []
        , aliasRight = mkTop sort
        }

-- | 'Alias' construct for weak always finally.
wAF :: Sort -> Alias (TermLike VariableName)
wAF sort =
    Alias
        { aliasConstructor =
            Id
                { getId = weakAlwaysFinally
                , idLocation = AstLocationNone
                }
        , aliasParams = [sort]
        , aliasSorts =
            ApplicationSorts
                { applicationSortsOperands = [sort]
                , applicationSortsResult = sort
                }
        , aliasLeft = []
        , aliasRight = mkTop sort
        }

{- | Apply one of the reachability modality aliases
 to a term.
-}
applyModality ::
    Modality ->
    TermLike VariableName ->
    TermLike VariableName
applyModality modality term =
    case modality of
        WEF ->
            mkApplyAlias (wEF sort) [term]
        WAF ->
            mkApplyAlias (wAF sort) [term]
  where
    sort = termLikeSort term

containsSymbolWithId :: String -> TermLike variable -> Bool
containsSymbolWithId symId term
    | App_ sym _ <- term
      , getId (symbolConstructor sym) == Text.pack symId =
        True
    | otherwise =
        any
            (containsSymbolWithId symId)
            (Cofree.tailF $ Recursive.project term)<|MERGE_RESOLUTION|>--- conflicted
+++ resolved
@@ -9,7 +9,6 @@
     TermLikeF (..),
     TermLike (..),
     Evaluated (..),
-    Defined (..),
     extractAttributes,
     isSimplified,
     isSimplifiedSomeCondition,
@@ -23,7 +22,6 @@
     simplifiedAttribute,
     isFunctionPattern,
     isFunctionalPattern,
-    isDefinedPattern,
     hasConstructorLikeTop,
     freeVariables,
     refreshVariables,
@@ -43,47 +41,6 @@
     depth,
     makeSortsAgree,
 
-<<<<<<< HEAD
-=======
-{-# LANGUAGE Strict               #-}
-{-# LANGUAGE UndecidableInstances #-}
-
-module Kore.Internal.TermLike
-    ( TermLikeF (..)
-    , TermLike (..)
-    , Evaluated (..)
-    , extractAttributes
-    , isSimplified
-    , isSimplifiedSomeCondition
-    , Pattern.isConstructorLike
-    , assertConstructorLikeKeys
-    , markSimplified
-    , markSimplifiedConditional
-    , markSimplifiedMaybeConditional
-    , setSimplified
-    , forgetSimplified
-    , simplifiedAttribute
-    , isFunctionPattern
-    , isFunctionalPattern
-    , hasConstructorLikeTop
-    , freeVariables
-    , refreshVariables
-    , removeEvaluated
-    , termLikeSort
-    , hasFreeVariable
-    , withoutFreeVariable
-    , mapVariables
-    , traverseVariables
-    , asConcrete
-    , isConcrete
-    , fromConcrete
-    , retractKey
-    , Substitute.substitute
-    , refreshElementBinder
-    , refreshSetBinder
-    , depth
-    , makeSortsAgree
->>>>>>> c35bfa56
     -- * Utility functions for dealing with sorts
     forceSort,
     fullyOverrideSort,
@@ -95,7 +52,6 @@
     applyModality,
 
     -- * Pure Kore pattern constructors
-<<<<<<< HEAD
     mkAnd,
     mkApplyAlias,
     mkApplySymbol,
@@ -137,52 +93,7 @@
     mkEvaluated,
     mkEndianness,
     mkSignedness,
-    mkDefined,
-    unDefined,
-
-=======
-    , mkAnd
-    , mkApplyAlias
-    , mkApplySymbol
-    , mkBottom
-    , mkInternalBytes
-    , mkInternalBytes'
-    , mkInternalBool
-    , mkInternalInt
-    , mkInternalString
-    , mkInternalList
-    , Key
-    , mkInternalMap
-    , mkInternalSet
-    , mkCeil
-    , mkDomainValue
-    , mkEquals
-    , mkExists
-    , mkExistsN
-    , mkFloor
-    , mkForall
-    , mkForallN
-    , mkIff
-    , mkImplies
-    , mkIn
-    , mkMu
-    , mkNext
-    , mkNot
-    , mkNu
-    , mkOr
-    , mkRewrites
-    , mkTop
-    , mkVar
-    , mkSetVar
-    , mkElemVar
-    , mkStringLiteral
-    , mkSort
-    , mkSortVariable
-    , mkInhabitant
-    , mkEvaluated
-    , mkEndianness
-    , mkSignedness
->>>>>>> c35bfa56
+
     -- * Predicate constructors
     mkBottom_,
     mkCeil_,
@@ -207,7 +118,6 @@
     symbolApplication,
 
     -- * Pattern synonyms
-<<<<<<< HEAD
     pattern And_,
     pattern ApplyAlias_,
     pattern App_,
@@ -240,48 +150,10 @@
     pattern SetVar_,
     pattern StringLiteral_,
     pattern Evaluated_,
-    pattern Defined_,
     pattern Endianness_,
     pattern Signedness_,
     pattern Inj_,
 
-=======
-    , pattern And_
-    , pattern ApplyAlias_
-    , pattern App_
-    , pattern Bottom_
-    , pattern InternalBytes_
-    , pattern InternalBool_
-    , pattern InternalInt_
-    , pattern InternalList_
-    , pattern InternalMap_
-    , pattern InternalSet_
-    , pattern InternalString_
-    , pattern Ceil_
-    , pattern DV_
-    , pattern Equals_
-    , pattern Exists_
-    , pattern Floor_
-    , pattern Forall_
-    , pattern Iff_
-    , pattern Implies_
-    , pattern In_
-    , pattern Mu_
-    , pattern Next_
-    , pattern Not_
-    , pattern Nu_
-    , pattern Or_
-    , pattern Rewrites_
-    , pattern Top_
-    , pattern Var_
-    , pattern ElemVar_
-    , pattern SetVar_
-    , pattern StringLiteral_
-    , pattern Evaluated_
-    , pattern Endianness_
-    , pattern Signedness_
-    , pattern Inj_
->>>>>>> c35bfa56
     -- * Re-exports
     module Kore.Internal.Variable,
     Symbol (..),
@@ -319,33 +191,16 @@
     module Variable,
 
     -- * For testing
-<<<<<<< HEAD
-    mkDefinedAtTop,
     containsSymbolWithId,
 ) where
 
-import Prelude.Kore
-
-import qualified Control.Lens as Lens
+import qualified Control.Comonad.Trans.Cofree as Cofree
 import Data.Align (
     alignWith,
  )
 import Data.ByteString (
     ByteString,
  )
-=======
-    , containsSymbolWithId
-    ) where
-
-import Prelude.Kore
-
-import Data.Align
-    ( alignWith
-    )
-import Data.ByteString
-    ( ByteString
-    )
->>>>>>> c35bfa56
 import qualified Data.Default as Default
 import Data.Functor.Const (
     Const (..),
@@ -354,15 +209,6 @@
     Base,
  )
 import qualified Data.Functor.Foldable as Recursive
-<<<<<<< HEAD
-import Data.Generics.Product (
-    field,
- )
-import Data.Map.Strict (
-    Map,
- )
-=======
->>>>>>> c35bfa56
 import qualified Data.Map.Strict as Map
 import Data.Monoid (
     Endo (..),
@@ -375,8 +221,6 @@
  )
 import qualified Data.Text as Text
 import Data.These
-
-import qualified Control.Comonad.Trans.Cofree as Cofree
 import qualified Kore.Attribute.Pattern as Attribute
 import qualified Kore.Attribute.Pattern.ConstructorLike as Pattern
 import Kore.Attribute.Pattern.FreeVariables
@@ -453,6 +297,7 @@
     refreshSetVariable,
  )
 import qualified Kore.Variables.Fresh as Fresh
+import Prelude.Kore
 import qualified Pretty
 
 hasFreeVariable ::
@@ -506,14 +351,6 @@
 isFunctionalPattern =
     Pattern.isFunctional . Attribute.functional . extractAttributes
 
-<<<<<<< HEAD
--- | Is the 'TermLike' defined, i.e. known not to be 'Bottom'?
-isDefinedPattern :: TermLike variable -> Bool
-isDefinedPattern =
-    Pattern.isDefined . Attribute.defined . extractAttributes
-
-=======
->>>>>>> c35bfa56
 {- | Throw an error if the variable occurs free in the pattern.
 
 Otherwise, the argument is returned.
@@ -817,12 +654,10 @@
     TermLikeF variable (Either (TermLike variable) (TermLike variable))
 forceSortPredicate
     forcedSort
-<<<<<<< HEAD
     original@(Recursive.project -> _ :< pattern') =
         case pattern' of
             -- Recurse
             EvaluatedF evaluated -> EvaluatedF (Right <$> evaluated)
-            DefinedF defined -> DefinedF (Right <$> defined)
             -- Predicates: Force sort and stop.
             BottomF bottom' -> BottomF bottom'{bottomSort = forcedSort}
             TopF top' -> TopF top'{topSort = forcedSort}
@@ -885,75 +720,6 @@
             EndiannessF _ -> illSorted forcedSort original
             SignednessF _ -> illSorted forcedSort original
             InjF _ -> illSorted forcedSort original
-=======
-    original@(Recursive.project -> _ :< pattern')
-  =
-    case pattern' of
-        -- Recurse
-        EvaluatedF evaluated -> EvaluatedF (Right <$> evaluated)
-        -- Predicates: Force sort and stop.
-        BottomF bottom' -> BottomF bottom' { bottomSort = forcedSort }
-        TopF top' -> TopF top' { topSort = forcedSort }
-        CeilF ceil' -> CeilF (Left <$> ceil'')
-            where
-            ceil'' = ceil' { ceilResultSort = forcedSort }
-        FloorF floor' -> FloorF (Left <$> floor'')
-            where
-            floor'' = floor' { floorResultSort = forcedSort }
-        EqualsF equals' -> EqualsF (Left <$> equals'')
-            where
-            equals'' = equals' { equalsResultSort = forcedSort }
-        InF in' -> InF (Left <$> in'')
-            where
-            in'' = in' { inResultSort = forcedSort }
-        -- Connectives: Force sort and recurse.
-        AndF and' -> AndF (Right <$> and'')
-            where
-            and'' = and' { andSort = forcedSort }
-        OrF or' -> OrF (Right <$> or'')
-            where
-            or'' = or' { orSort = forcedSort }
-        IffF iff' -> IffF (Right <$> iff'')
-            where
-            iff'' = iff' { iffSort = forcedSort }
-        ImpliesF implies' -> ImpliesF (Right <$> implies'')
-            where
-            implies'' = implies' { impliesSort = forcedSort }
-        NotF not' -> NotF (Right <$> not'')
-            where
-            not'' = not' { notSort = forcedSort }
-        NextF next' -> NextF (Right <$> next'')
-            where
-            next'' = next' { nextSort = forcedSort }
-        RewritesF rewrites' -> RewritesF (Right <$> rewrites'')
-            where
-            rewrites'' = rewrites' { rewritesSort = forcedSort }
-        ExistsF exists' -> ExistsF (Right <$> exists'')
-            where
-            exists'' = exists' { existsSort = forcedSort }
-        ForallF forall' -> ForallF (Right <$> forall'')
-            where
-            forall'' = forall' { forallSort = forcedSort }
-        -- Rigid: These patterns should never have sort _PREDICATE{}.
-        MuF _ -> illSorted forcedSort original
-        NuF _ -> illSorted forcedSort original
-        ApplySymbolF _ -> illSorted forcedSort original
-        ApplyAliasF _ -> illSorted forcedSort original
-        InternalBoolF _ -> illSorted forcedSort original
-        InternalBytesF _ -> illSorted forcedSort original
-        InternalIntF _ -> illSorted forcedSort original
-        InternalStringF _ -> illSorted forcedSort original
-        InternalListF _ -> illSorted forcedSort original
-        InternalMapF _ -> illSorted forcedSort original
-        InternalSetF _ -> illSorted forcedSort original
-        DomainValueF _ -> illSorted forcedSort original
-        StringLiteralF _ -> illSorted forcedSort original
-        VariableF _ -> illSorted forcedSort original
-        InhabitantF _ -> illSorted forcedSort original
-        EndiannessF _ -> illSorted forcedSort original
-        SignednessF _ -> illSorted forcedSort original
-        InjF _ -> illSorted forcedSort original
->>>>>>> c35bfa56
 
 {- | Call the argument function with two patterns whose sorts agree.
 
@@ -1660,146 +1426,12 @@
     TermLike variable
 mkEvaluated = updateCallStack . synthesize . EvaluatedF . Evaluated
 
-<<<<<<< HEAD
-{- | 'mkDefined' will wrap the 'TermLike' in a 'Defined' node based on
- the available information about the term. When possible, it will recurse
- to distribute the 'Defined' wrapper.
--}
-mkDefined ::
-    forall variable.
-    HasCallStack =>
-    InternalVariable variable =>
-    TermLike variable ->
-    TermLike variable
-mkDefined = worker
-  where
-    mkDefined1 term
-        | isDefinedPattern term = term
-        | otherwise = mkDefinedAtTop term
-
-    syntheticDefined ::
-        (Synthetic Attribute.Defined f) =>
-        f (TermLike variable) ->
-        Attribute.Defined
-    syntheticDefined fTermLike =
-        synthetic (Attribute.defined . Cofree.headF . getTermLike <$> fTermLike)
-
-    worker ::
-        TermLike variable ->
-        TermLike variable
-    worker term
-        | isDefinedPattern term = term
-        | otherwise =
-            let (attrs :< termF) = Recursive.project term
-                embed termF' =
-                    Recursive.embed (attrs' :< termF')
-                  where
-                    attrs' = attrs{Attribute.defined = syntheticDefined termF'}
-             in case termF of
-                    AndF _ -> (mkDefined1 . embed) (worker <$> termF)
-                    ApplySymbolF _ -> (mkDefined1 . embed) (worker <$> termF)
-                    ApplyAliasF _ -> mkDefined1 term
-                    BottomF _ ->
-                        error
-                            "Internal error: cannot mark\
-                            \ a \\bottom pattern as defined."
-                    CeilF _ -> term
-                    DomainValueF _ -> term
-                    InternalListF _ ->
-                        -- mkDefinedAtTop is not needed because the list is always
-                        -- defined if its elements are all defined.
-                        embed (worker <$> termF)
-                    InternalMapF internalMap ->
-                        let map' = mkDefinedInternalAc internalMap
-                         in (mkDefined1 . embed) (InternalMapF map')
-                    InternalSetF internalSet ->
-                        let set' = mkDefinedInternalAc internalSet
-                         in (mkDefined1 . embed) (InternalSetF set')
-                    EqualsF _ -> term
-                    ExistsF _ -> mkDefinedAtTop term
-                    FloorF _ -> term
-                    ForallF _ -> (mkDefined1 . embed) (worker <$> termF)
-                    IffF _ -> mkDefined1 term
-                    ImpliesF _ -> mkDefined1 term
-                    InF _ -> term
-                    MuF _ -> mkDefined1 term
-                    NextF _ -> mkDefined1 term
-                    NotF _ -> mkDefined1 term
-                    NuF _ -> mkDefined1 term
-                    OrF _ -> mkDefined1 term
-                    RewritesF _ -> mkDefined1 term
-                    TopF _ -> term
-                    VariableF (Const someVariable) ->
-                        if isElementVariable someVariable
-                            then term
-                            else mkDefined1 term
-                    StringLiteralF _ -> term
-                    EvaluatedF (Evaluated child) -> worker child
-                    DefinedF _ -> term
-                    EndiannessF _ -> term
-                    SignednessF _ -> term
-                    InjF _ -> mkDefined1 term
-                    InhabitantF _ -> mkDefined1 term
-                    InternalBoolF _ -> term
-                    InternalBytesF _ -> term
-                    InternalIntF _ -> term
-                    InternalStringF _ -> term
-
-    mkDefinedInternalAc ::
-        forall normalized.
-        AcWrapper normalized =>
-        Functor (Value normalized) =>
-        Functor (Element normalized) =>
-        InternalAc normalized Key (TermLike variable) ->
-        InternalAc normalized Key (TermLike variable)
-    mkDefinedInternalAc internalAc =
-        Lens.over (field @"builtinAcChild") mkDefinedNormalized internalAc
-      where
-        mkDefinedNormalized ::
-            normalized Key (TermLike variable) ->
-            normalized Key (TermLike variable)
-        mkDefinedNormalized =
-            unwrapAc
-                >>> Lens.over (field @"concreteElements") mkDefinedConcrete
-                >>> Lens.over (field @"elementsWithVariables") mkDefinedAbstract
-                >>> Lens.over (field @"opaque") mkDefinedOpaque
-                >>> wrapAc
-        mkDefinedConcrete ::
-            Map Key (Value normalized (TermLike variable)) ->
-            Map Key (Value normalized (TermLike variable))
-        mkDefinedConcrete =
-            (fmap . fmap) mkDefined
-        mkDefinedAbstract = (fmap . fmap) mkDefined
-        mkDefinedOpaque = map mkDefined
-
--- | Apply the 'Defined' wrapper to the top of any 'TermLike'.
-mkDefinedAtTop :: Ord variable => TermLike variable -> TermLike variable
-mkDefinedAtTop = synthesize . DefinedF . Defined
-
--- | Remove (recursively) the 'Defined' wrappers throughout a 'TermLike'.
-unDefined :: TermLike variable -> TermLike variable
-unDefined =
-    Recursive.unfold $ \termLike ->
-        let attrs :< termLikeF = Recursive.project termLike
-         in case termLikeF of
-                DefinedF defined -> Recursive.project (getDefined defined)
-                _ -> attrs :< termLikeF
-
 -- | Construct an 'Endianness' pattern.
 mkEndianness ::
     HasCallStack =>
     Ord variable =>
     Endianness ->
     TermLike variable
-=======
-{- | Construct an 'Endianness' pattern.
- -}
-mkEndianness
-    :: HasCallStack
-    => Ord variable
-    => Endianness
-    -> TermLike variable
->>>>>>> c35bfa56
 mkEndianness = updateCallStack . synthesize . EndiannessF . Const
 
 -- | Construct an 'Signedness' pattern.
