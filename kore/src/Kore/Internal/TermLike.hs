{-|
Copyright   : (c) Runtime Verification, 2018
License     : NCSA

-}

{-# LANGUAGE TemplateHaskell #-}

module Kore.Internal.TermLike
    ( TermLikeF (..)
    , TermLike (..)
    , Evaluated (..)
    , Builtin
    , extractAttributes
    , isFunctionPattern
    , isFunctionalPattern
    , isDefinedPattern
    , freeVariables
    , termLikeSort
    , hasFreeVariable
    , withoutFreeVariable
    , mapVariables
    , traverseVariables
    , asConcrete
    , isConcrete
    , fromConcrete
    , substitute
    , externalizeFreshVariables
    -- * Utility functions for dealing with sorts
    , forceSort
    -- * Pure Kore pattern constructors
    , mkAnd
    , mkApplyAlias
    , mkApplySymbol
    , mkBottom
    , mkBuiltin
    , mkCeil
    , mkDomainValue
    , mkEquals
    , mkExists
    , mkFloor
    , mkForall
    , mkIff
    , mkImplies
    , mkIn
    , mkMu
    , mkNext
    , mkNot
    , mkNu
    , mkOr
    , mkRewrites
    , mkTop
    , mkVar
    , mkSetVar
    , mkStringLiteral
    , mkCharLiteral
    , mkSort
    , mkSortVariable
    , mkInhabitant
    , mkEvaluated
    , varS
    -- * Predicate constructors
    , mkBottom_
    , mkCeil_
    , mkEquals_
    , mkFloor_
    , mkIn_
    , mkTop_
    -- * Sentence constructors
    , mkAlias
    , mkAlias_
    , mkAxiom
    , mkAxiom_
    , mkSymbol
    , mkSymbol_
    -- * Application constructors
    , applyAlias
    , applyAlias_
    , applySymbol
    , applySymbol_
    -- * Pattern synonyms
    , pattern And_
    , pattern ApplyAlias_
    , pattern App_
    , pattern Bottom_
    , pattern Builtin_
    , pattern Ceil_
    , pattern DV_
    , pattern Equals_
    , pattern Exists_
    , pattern Floor_
    , pattern Forall_
    , pattern Iff_
    , pattern Implies_
    , pattern In_
    , pattern Next_
    , pattern Not_
    , pattern Or_
    , pattern Rewrites_
    , pattern Top_
    , pattern Var_
    , pattern V
    , pattern StringLiteral_
    , pattern CharLiteral_
    , pattern Evaluated_
    -- * Re-exports
    , Symbol (..)
    , Alias (..)
    , SortedVariable (..)
    , module Kore.Syntax.Id
    , CofreeF (..), Comonad (..)
    , Sort (..), SortActual (..), SortVariable (..)
    , charMetaSort, stringMetaSort
    , module Kore.Syntax.And
    , module Kore.Syntax.Application
    , module Kore.Syntax.Bottom
    , module Kore.Syntax.Ceil
    , module Kore.Syntax.CharLiteral
    , module Kore.Syntax.DomainValue
    , module Kore.Syntax.Equals
    , module Kore.Syntax.Exists
    , module Kore.Syntax.Floor
    , module Kore.Syntax.Forall
    , module Kore.Syntax.Iff
    , module Kore.Syntax.Implies
    , module Kore.Syntax.In
    , module Kore.Syntax.Mu
    , module Kore.Syntax.Next
    , module Kore.Syntax.Not
    , module Kore.Syntax.Nu
    , module Kore.Syntax.Or
    , module Kore.Syntax.Rewrites
    , module Kore.Syntax.SetVariable
    , module Kore.Syntax.StringLiteral
    , module Kore.Syntax.Top
    , module Variable
    ) where


import           Control.Applicative
import           Control.Comonad
import           Control.Comonad.Trans.Cofree
import qualified Control.Comonad.Trans.Env as Env
import           Control.DeepSeq
                 ( NFData (..) )
import           Control.Monad.Reader
                 ( Reader )
import qualified Control.Monad.Reader as Reader
import           Data.Align
import qualified Data.Bifunctor as Bifunctor
import qualified Data.Default as Default
import qualified Data.Deriving as Deriving
import qualified Data.Foldable as Foldable
import           Data.Function
import           Data.Functor.Classes
import           Data.Functor.Compose
                 ( Compose (..) )
import           Data.Functor.Foldable
                 ( Base, Corecursive, Recursive )
import qualified Data.Functor.Foldable as Recursive
import           Data.Functor.Identity
                 ( Identity (..) )
import           Data.Hashable
import           Data.Map.Strict
                 ( Map )
import qualified Data.Map.Strict as Map
import           Data.Maybe
import qualified Data.Set as Set
import           Data.Text
                 ( Text )
import qualified Data.Text.Prettyprint.Doc as Pretty
import           Data.These
import qualified Generics.SOP as SOP
import qualified GHC.Generics as GHC
import qualified GHC.Stack as GHC

import qualified Kore.Attribute.Pattern as Attribute
import qualified Kore.Attribute.Pattern.Defined as Pattern
import           Kore.Attribute.Pattern.FreeVariables
import qualified Kore.Attribute.Pattern.Function as Pattern
import qualified Kore.Attribute.Pattern.Functional as Pattern
import           Kore.Attribute.Synthetic
import qualified Kore.Domain.Builtin as Domain
<<<<<<< HEAD
import           Kore.Domain.Class
=======
>>>>>>> a7ba9730
import           Kore.Error
import           Kore.Internal.Alias
import           Kore.Internal.Symbol
import           Kore.Sort
import qualified Kore.Substitute as Substitute
import           Kore.Syntax.And
import           Kore.Syntax.Application
import           Kore.Syntax.Bottom
import           Kore.Syntax.Ceil
import           Kore.Syntax.CharLiteral
import           Kore.Syntax.Definition hiding
                 ( Alias, Symbol )
import qualified Kore.Syntax.Definition as Syntax
import           Kore.Syntax.DomainValue
import           Kore.Syntax.Equals
import           Kore.Syntax.Exists
import           Kore.Syntax.Floor
import           Kore.Syntax.Forall
import           Kore.Syntax.Id
import           Kore.Syntax.Iff
import           Kore.Syntax.Implies
import           Kore.Syntax.In
import           Kore.Syntax.Mu
import           Kore.Syntax.Next
import           Kore.Syntax.Not
import           Kore.Syntax.Nu
import           Kore.Syntax.Or
import           Kore.Syntax.Rewrites
import           Kore.Syntax.SetVariable
import           Kore.Syntax.StringLiteral
import           Kore.Syntax.Top
import           Kore.Syntax.Variable as Variable
import           Kore.TopBottom
import           Kore.Unparser
                 ( Unparse (..) )
import qualified Kore.Unparser as Unparser
import           Kore.Variables.Binding
import           Kore.Variables.Fresh

{- | @Evaluated@ wraps patterns which are fully evaluated.

Fully-evaluated patterns will not be simplified further because no progress
could be made.

 -}
newtype Evaluated child = Evaluated { getEvaluated :: child }
    deriving (Eq, Foldable, Functor, GHC.Generic, Ord, Show, Traversable)

Deriving.deriveEq1 ''Evaluated
Deriving.deriveOrd1 ''Evaluated
Deriving.deriveShow1 ''Evaluated

instance SOP.Generic (Evaluated child)

instance SOP.HasDatatypeInfo (Evaluated child)

instance Hashable child => Hashable (Evaluated child)

instance NFData child => NFData (Evaluated child)

instance Unparse child => Unparse (Evaluated child) where
    unparse evaluated =
        Pretty.vsep ["/* evaluated: */", Unparser.unparseGeneric evaluated]
    unparse2 evaluated =
        Pretty.vsep ["/* evaluated: */", Unparser.unparse2Generic evaluated]

instance Synthetic Evaluated syn where
    synthetic = getEvaluated
    {-# INLINE synthetic #-}

-- | The type of internal domain values.
type Builtin = Domain.Builtin (TermLike Concrete)

{- | 'TermLikeF' is the 'Base' functor of internal term-like patterns.

-}
data TermLikeF variable child
    = AndF           !(And Sort child)
    | ApplySymbolF   !(Application Symbol child)
    | ApplyAliasF    !(Application Alias child)
    | BottomF        !(Bottom Sort child)
    | CeilF          !(Ceil Sort child)
    | DomainValueF   !(DomainValue Sort child)
    | EqualsF        !(Equals Sort child)
    | ExistsF        !(Exists Sort variable child)
    | FloorF         !(Floor Sort child)
    | ForallF        !(Forall Sort variable child)
    | IffF           !(Iff Sort child)
    | ImpliesF       !(Implies Sort child)
    | InF            !(In Sort child)
    | MuF            !(Mu variable child)
    | NextF          !(Next Sort child)
    | NotF           !(Not Sort child)
    | NuF            !(Nu variable child)
    | OrF            !(Or Sort child)
    | RewritesF      !(Rewrites Sort child)
    | StringLiteralF !StringLiteral
    | CharLiteralF   !CharLiteral
    | TopF           !(Top Sort child)
    | VariableF      !variable
    | InhabitantF    !Sort
    | SetVariableF   !(SetVariable variable)
    | BuiltinF       !(Builtin child)
    | EvaluatedF     !(Evaluated child)
    deriving (Foldable, Functor, GHC.Generic, Traversable)

instance (Eq variable, Eq child) => Eq (TermLikeF variable child) where
    (==) = eq1
    {-# INLINE (==) #-}

instance (Ord variable, Ord child) => Ord (TermLikeF variable child) where
    compare = compare1
    {-# INLINE compare #-}

instance (Show variable, Show child) => Show (TermLikeF variable child) where
    showsPrec = showsPrec1
    {-# INLINE showsPrec #-}

instance SOP.Generic (TermLikeF variable child)

instance SOP.HasDatatypeInfo (TermLikeF variable child)

instance
    (Hashable child, Hashable variable) =>
    Hashable (TermLikeF variable child)

instance (NFData child, NFData variable) => NFData (TermLikeF variable child)

instance
    ( SortedVariable variable, Unparse variable
    , Unparse child
    ) =>
    Unparse (TermLikeF variable child)
  where
    unparse = Unparser.unparseGeneric
    unparse2 = Unparser.unparse2Generic

instance
    Ord variable =>
    Synthetic (TermLikeF variable) (FreeVariables variable)
  where
    -- TODO (thomas.tuegel): Use SOP.Generic here, after making the children
    -- Functors.
    synthetic (ForallF forallF) = synthetic forallF
    synthetic (ExistsF existsF) = synthetic existsF
    synthetic (VariableF variable) = freeVariable variable

    synthetic (AndF andF) = synthetic andF
    synthetic (ApplySymbolF applySymbolF) = synthetic applySymbolF
    synthetic (ApplyAliasF applyAliasF) = synthetic applyAliasF
    synthetic (BottomF bottomF) = synthetic bottomF
    synthetic (CeilF ceilF) = synthetic ceilF
    synthetic (DomainValueF domainValueF) = synthetic domainValueF
    synthetic (EqualsF equalsF) = synthetic equalsF
    synthetic (FloorF floorF) = synthetic floorF
    synthetic (IffF iffF) = synthetic iffF
    synthetic (ImpliesF impliesF) = synthetic impliesF
    synthetic (InF inF) = synthetic inF
    synthetic (NextF nextF) = synthetic nextF
    synthetic (NotF notF) = synthetic notF
    synthetic (OrF orF) = synthetic orF
    synthetic (RewritesF rewritesF) = synthetic rewritesF
    synthetic (TopF topF) = synthetic topF
    synthetic (BuiltinF builtinF) = Foldable.fold builtinF
    synthetic (EvaluatedF evaluatedF) = synthetic evaluatedF

    synthetic (StringLiteralF stringLiteral) = synthetic (Const stringLiteral)
    synthetic (CharLiteralF charLiteral) = synthetic (Const charLiteral)
    synthetic (InhabitantF _) = mempty

    -- TODO (thomas.tuegel): Track free set variables.
    synthetic (MuF muF) = synthetic muF
    synthetic (NuF nuF) = synthetic nuF
    synthetic (SetVariableF _) = mempty
    {-# INLINE synthetic #-}

instance SortedVariable variable => Synthetic (TermLikeF variable) Sort where
    -- TODO (thomas.tuegel): Use SOP.Generic here, after making the children
    -- Functors.
    synthetic (ForallF forallF) = synthetic forallF
    synthetic (ExistsF existsF) = synthetic existsF
    synthetic (VariableF variable) = sortedVariableSort variable

    synthetic (AndF andF) = synthetic andF
    synthetic (ApplySymbolF applySymbolF) = synthetic applySymbolF
    synthetic (ApplyAliasF applyAliasF) = synthetic applyAliasF
    synthetic (BottomF bottomF) = synthetic bottomF
    synthetic (CeilF ceilF) = synthetic ceilF
    synthetic (DomainValueF domainValueF) = synthetic domainValueF
    synthetic (EqualsF equalsF) = synthetic equalsF
    synthetic (FloorF floorF) = synthetic floorF
    synthetic (IffF iffF) = synthetic iffF
    synthetic (ImpliesF impliesF) = synthetic impliesF
    synthetic (InF inF) = synthetic inF
    synthetic (NextF nextF) = synthetic nextF
    synthetic (NotF notF) = synthetic notF
    synthetic (OrF orF) = synthetic orF
    synthetic (RewritesF rewritesF) = synthetic rewritesF
    synthetic (TopF topF) = synthetic topF
    synthetic (BuiltinF builtinF) = synthetic builtinF
    synthetic (EvaluatedF evaluatedF) = synthetic evaluatedF

    synthetic (StringLiteralF stringLiteral) = synthetic (Const stringLiteral)
    synthetic (CharLiteralF charLiteral) = synthetic (Const charLiteral)
    synthetic (InhabitantF inhSort) = synthetic (Const inhSort)

    synthetic (MuF muF) = synthetic muF
    synthetic (NuF nuF) = synthetic nuF
    synthetic (SetVariableF setVariable) =
        sortedVariableSort (getVariable setVariable)
    {-# INLINE synthetic #-}

instance Synthetic (TermLikeF variable) Pattern.Functional where
    -- TODO (thomas.tuegel): Use SOP.Generic here, after making the children
    -- Functors.
    synthetic (ForallF forallF) = synthetic forallF
    synthetic (ExistsF existsF) = synthetic existsF
    synthetic (VariableF _) = Pattern.Functional True

    synthetic (AndF andF) = synthetic andF
    synthetic (ApplySymbolF applySymbolF) = synthetic applySymbolF
    synthetic (ApplyAliasF applyAliasF) = synthetic applyAliasF
    synthetic (BottomF bottomF) = synthetic bottomF
    synthetic (CeilF ceilF) = synthetic ceilF
    synthetic (DomainValueF domainValueF) = synthetic domainValueF
    synthetic (EqualsF equalsF) = synthetic equalsF
    synthetic (FloorF floorF) = synthetic floorF
    synthetic (IffF iffF) = synthetic iffF
    synthetic (ImpliesF impliesF) = synthetic impliesF
    synthetic (InF inF) = synthetic inF
    synthetic (NextF nextF) = synthetic nextF
    synthetic (NotF notF) = synthetic notF
    synthetic (OrF orF) = synthetic orF
    synthetic (RewritesF rewritesF) = synthetic rewritesF
    synthetic (TopF topF) = synthetic topF
    synthetic (BuiltinF builtinF) = synthetic builtinF
    synthetic (EvaluatedF evaluatedF) = synthetic evaluatedF

    synthetic (StringLiteralF stringLiteral) = synthetic (Const stringLiteral)
    synthetic (CharLiteralF charLiteral) = synthetic (Const charLiteral)
    synthetic (InhabitantF inhSort) = synthetic (Const inhSort)

    synthetic (MuF muF) = synthetic muF
    synthetic (NuF nuF) = synthetic nuF
    synthetic (SetVariableF _) = Pattern.Functional False
    {-# INLINE synthetic #-}

instance Synthetic (TermLikeF variable) Pattern.Function where
    -- TODO (thomas.tuegel): Use SOP.Generic here, after making the children
    -- Functors.
    synthetic (ForallF forallF) = synthetic forallF
    synthetic (ExistsF existsF) = synthetic existsF
    synthetic (VariableF _) = Pattern.Function True

    synthetic (AndF andF) = synthetic andF
    synthetic (ApplySymbolF applySymbolF) = synthetic applySymbolF
    synthetic (ApplyAliasF applyAliasF) = synthetic applyAliasF
    synthetic (BottomF bottomF) = synthetic bottomF
    synthetic (CeilF ceilF) = synthetic ceilF
    synthetic (DomainValueF domainValueF) = synthetic domainValueF
    synthetic (EqualsF equalsF) = synthetic equalsF
    synthetic (FloorF floorF) = synthetic floorF
    synthetic (IffF iffF) = synthetic iffF
    synthetic (ImpliesF impliesF) = synthetic impliesF
    synthetic (InF inF) = synthetic inF
    synthetic (NextF nextF) = synthetic nextF
    synthetic (NotF notF) = synthetic notF
    synthetic (OrF orF) = synthetic orF
    synthetic (RewritesF rewritesF) = synthetic rewritesF
    synthetic (TopF topF) = synthetic topF
    synthetic (BuiltinF builtinF) = synthetic builtinF
    synthetic (EvaluatedF evaluatedF) = synthetic evaluatedF

    synthetic (StringLiteralF _) = Pattern.Function True
    synthetic (CharLiteralF _) = Pattern.Function True
    synthetic (InhabitantF _) = Pattern.Function False

    synthetic (MuF muF) = synthetic muF
    synthetic (NuF nuF) = synthetic nuF
    synthetic (SetVariableF _) = Pattern.Function False
    {-# INLINE synthetic #-}

instance Synthetic (TermLikeF variable) Pattern.Defined where
    -- TODO (thomas.tuegel): Use SOP.Generic here, after making the children
    -- Functors.
    synthetic (ForallF forallF) = synthetic forallF
    synthetic (ExistsF existsF) = synthetic existsF
    synthetic (VariableF _) = Pattern.Defined True

    synthetic (AndF andF) = synthetic andF
    synthetic (ApplySymbolF applySymbolF) = synthetic applySymbolF
    synthetic (ApplyAliasF applyAliasF) = synthetic applyAliasF
    synthetic (BottomF bottomF) = synthetic bottomF
    synthetic (CeilF ceilF) = synthetic ceilF
    synthetic (DomainValueF domainValueF) = synthetic domainValueF
    synthetic (EqualsF equalsF) = synthetic equalsF
    synthetic (FloorF floorF) = synthetic floorF
    synthetic (IffF iffF) = synthetic iffF
    synthetic (ImpliesF impliesF) = synthetic impliesF
    synthetic (InF inF) = synthetic inF
    synthetic (NextF nextF) = synthetic nextF
    synthetic (NotF notF) = synthetic notF
    synthetic (OrF orF) = synthetic orF
    synthetic (RewritesF rewritesF) = synthetic rewritesF
    synthetic (TopF topF) = synthetic topF
    synthetic (BuiltinF builtinF) = synthetic builtinF
    synthetic (EvaluatedF evaluatedF) = synthetic evaluatedF

    synthetic (StringLiteralF _) = Pattern.Defined True
    synthetic (CharLiteralF _) = Pattern.Defined True
    synthetic (InhabitantF _) = Pattern.Defined True

    synthetic (MuF muF) = synthetic muF
    synthetic (NuF nuF) = synthetic nuF
    synthetic (SetVariableF _) = Pattern.Defined False
    {-# INLINE synthetic #-}

{- | Use the provided mapping to replace all variables in a 'TermLikeF' head.

__Warning__: @mapVariablesF@ will capture variables if the provided mapping is
not injective!

-}
mapVariablesF
    :: (variable1 -> variable2)
    -> TermLikeF variable1 child
    -> TermLikeF variable2 child
mapVariablesF mapping = runIdentity . traverseVariablesF (Identity . mapping)

{- | Use the provided traversal to replace all variables in a 'TermLikeF' head.

__Warning__: @traverseVariablesF@ will capture variables if the provided
traversal is not injective!

-}
traverseVariablesF
    :: Applicative f
    => (variable1 -> f variable2)
    ->    TermLikeF variable1 child
    -> f (TermLikeF variable2 child)
traverseVariablesF traversing =
    \case
        -- Non-trivial cases
        ExistsF any0 -> ExistsF <$> traverseVariablesExists any0
        ForallF all0 -> ForallF <$> traverseVariablesForall all0
        MuF any0 -> MuF <$> traverseVariablesMu any0
        NuF any0 -> NuF <$> traverseVariablesNu any0
        VariableF variable -> VariableF <$> traversing variable
        SetVariableF (SetVariable variable) ->
            SetVariableF . SetVariable <$> traversing variable
        -- Trivial cases
        AndF andP -> pure (AndF andP)
        ApplySymbolF applySymbolF -> pure (ApplySymbolF applySymbolF)
        ApplyAliasF applyAliasF -> pure (ApplyAliasF applyAliasF)
        BottomF botP -> pure (BottomF botP)
        BuiltinF builtinP -> pure (BuiltinF builtinP)
        CeilF ceilP -> pure (CeilF ceilP)
        DomainValueF dvP -> pure (DomainValueF dvP)
        EqualsF eqP -> pure (EqualsF eqP)
        FloorF flrP -> pure (FloorF flrP)
        IffF iffP -> pure (IffF iffP)
        ImpliesF impP -> pure (ImpliesF impP)
        InF inP -> pure (InF inP)
        NextF nxtP -> pure (NextF nxtP)
        NotF notP -> pure (NotF notP)
        OrF orP -> pure (OrF orP)
        RewritesF rewP -> pure (RewritesF rewP)
        StringLiteralF strP -> pure (StringLiteralF strP)
        CharLiteralF charP -> pure (CharLiteralF charP)
        TopF topP -> pure (TopF topP)
        InhabitantF s -> pure (InhabitantF s)
        EvaluatedF childP -> pure (EvaluatedF childP)
  where
    traverseVariablesExists Exists { existsSort, existsVariable, existsChild } =
        Exists existsSort <$> traversing existsVariable <*> pure existsChild
    traverseVariablesForall Forall { forallSort, forallVariable, forallChild } =
        Forall forallSort <$> traversing forallVariable <*> pure forallChild
    traverseVariablesMu Mu { muVariable = SetVariable v, muChild } =
        Mu <$> (SetVariable <$> traversing v) <*> pure muChild
    traverseVariablesNu Nu { nuVariable = SetVariable v, nuChild } =
        Nu <$> (SetVariable <$> traversing v) <*> pure nuChild

newtype TermLike variable =
    TermLike
        { getTermLike
            :: Cofree (TermLikeF variable) (Attribute.Pattern variable)
        }
    deriving (GHC.Generic, Show)

Deriving.deriveEq1 ''TermLikeF
Deriving.deriveOrd1 ''TermLikeF
Deriving.deriveShow1 ''TermLikeF

instance Eq variable => Eq (TermLike variable) where
    (==) = eqWorker
      where
        eqWorker
            (Recursive.project -> _ :< pat1)
            (Recursive.project -> _ :< pat2)
          =
            liftEq eqWorker pat1 pat2
    {-# INLINE (==) #-}

instance Ord variable => Ord (TermLike variable) where
    compare = compareWorker
      where
        compareWorker
            (Recursive.project -> _ :< pat1)
            (Recursive.project -> _ :< pat2)
          =
            liftCompare compareWorker pat1 pat2
    {-# INLINE compare #-}

instance Hashable variable => Hashable (TermLike variable) where
    hashWithSalt salt (Recursive.project -> _ :< pat) = hashWithSalt salt pat
    {-# INLINE hashWithSalt #-}

instance NFData variable => NFData (TermLike variable) where
    rnf (Recursive.project -> annotation :< pat) =
        rnf annotation `seq` rnf pat `seq` ()

instance
    (SortedVariable variable, Unparse variable) =>
    Unparse (TermLike variable)
  where
    unparse (Recursive.project -> _ :< pat) = unparse pat
    unparse2 (Recursive.project -> _ :< pat) = unparse2 pat

type instance Base (TermLike variable) =
    CofreeF (TermLikeF variable) (Attribute.Pattern variable)

-- This instance implements all class functions for the TermLike newtype
-- because the their implementations for the inner type may be specialized.
instance Recursive (TermLike variable) where
    project = \(TermLike embedded) ->
        case Recursive.project embedded of
            Compose (Identity projected) -> TermLike <$> projected
    {-# INLINE project #-}

    -- This specialization is particularly important: The default implementation
    -- of 'cata' in terms of 'project' would involve an extra call to 'fmap' at
    -- every level of the tree due to the implementation of 'project' above.
    cata alg = \(TermLike fixed) ->
        Recursive.cata
            (\(Compose (Identity base)) -> alg base)
            fixed
    {-# INLINE cata #-}

    para alg = \(TermLike fixed) ->
        Recursive.para
            (\(Compose (Identity base)) ->
                 alg (Bifunctor.first TermLike <$> base)
            )
            fixed
    {-# INLINE para #-}

    gpara dist alg = \(TermLike fixed) ->
        Recursive.gpara
            (\(Compose (Identity base)) -> Compose . Identity <$> dist base)
            (\(Compose (Identity base)) -> alg (Env.local TermLike <$> base))
            fixed
    {-# INLINE gpara #-}

    prepro pre alg = \(TermLike fixed) ->
        Recursive.prepro
            (\(Compose (Identity base)) -> (Compose . Identity) (pre base))
            (\(Compose (Identity base)) -> alg base)
            fixed
    {-# INLINE prepro #-}

    gprepro dist pre alg = \(TermLike fixed) ->
        Recursive.gprepro
            (\(Compose (Identity base)) -> Compose . Identity <$> dist base)
            (\(Compose (Identity base)) -> (Compose . Identity) (pre base))
            (\(Compose (Identity base)) -> alg base)
            fixed
    {-# INLINE gprepro #-}

-- This instance implements all class functions for the TermLike newtype
-- because the their implementations for the inner type may be specialized.
instance Corecursive (TermLike variable) where
    embed = \projected ->
        (TermLike . Recursive.embed . Compose . Identity)
            (getTermLike <$> projected)
    {-# INLINE embed #-}

    ana coalg = TermLike . ana0
      where
        ana0 =
            Recursive.ana (Compose . Identity . coalg)
    {-# INLINE ana #-}

    apo coalg = TermLike . apo0
      where
        apo0 =
            Recursive.apo
                (\a ->
                     (Compose . Identity)
                        (Bifunctor.first getTermLike <$> coalg a)
                )
    {-# INLINE apo #-}

    postpro post coalg = TermLike . postpro0
      where
        postpro0 =
            Recursive.postpro
                (\(Compose (Identity base)) -> (Compose . Identity) (post base))
                (Compose . Identity . coalg)
    {-# INLINE postpro #-}

    gpostpro dist post coalg = TermLike . gpostpro0
      where
        gpostpro0 =
            Recursive.gpostpro
                (Compose . Identity . dist . (<$>) (runIdentity . getCompose))
                (\(Compose (Identity base)) -> (Compose . Identity) (post base))
                (Compose . Identity . coalg)
    {-# INLINE gpostpro #-}

instance TopBottom (TermLike variable) where
    isTop (Recursive.project -> _ :< TopF Top {}) = True
    isTop _ = False
    isBottom (Recursive.project -> _ :< BottomF Bottom {}) = True
    isBottom _ = False

extractAttributes :: TermLike variable -> Attribute.Pattern variable
extractAttributes = extract . getTermLike

instance
    (Ord variable, SortedVariable variable) =>
    Binding (TermLike variable)
  where
    type VariableType (TermLike variable) = variable

    traverseVariable match termLike =
        case termLikeF of
            VariableF variable -> synthesize . VariableF <$> match variable
            _ -> pure termLike
      where
        _ :< termLikeF = Recursive.project termLike

    traverseBinder match termLike =
        case termLikeF of
            ExistsF exists -> synthesize . ExistsF <$> existsBinder match exists
            ForallF forall -> synthesize . ForallF <$> forallBinder match forall
            _ -> pure termLike
      where
        _ :< termLikeF = Recursive.project termLike

freeVariables :: TermLike variable -> FreeVariables variable
freeVariables = Attribute.freeVariables . extractAttributes

hasFreeVariable
    :: Ord variable
    => variable
    -> TermLike variable
    -> Bool
hasFreeVariable variable = isFreeVariable variable . freeVariables

{- | Is the 'TermLike' a function pattern?
 -}
isFunctionPattern :: TermLike variable -> Bool
isFunctionPattern =
    Pattern.isFunction . Attribute.function . extractAttributes

{- | Is the 'TermLike' functional?
 -}
isFunctionalPattern :: TermLike variable -> Bool
isFunctionalPattern =
    Pattern.isFunctional . Attribute.functional . extractAttributes

{- | Is the 'TermLike' defined, i.e. known not to be 'Bottom'?
 -}
isDefinedPattern :: TermLike variable -> Bool
isDefinedPattern =
    Pattern.isDefined . Attribute.defined . extractAttributes

{- | Throw an error if the variable occurs free in the pattern.

Otherwise, the argument is returned.

 -}
withoutFreeVariable
    :: (Ord variable, SortedVariable variable, Unparse variable)
    => variable  -- ^ variable
    -> TermLike variable
    -> a  -- ^ result, if the variable does not occur free in the pattern
    -> a
withoutFreeVariable variable termLike result
  | hasFreeVariable variable termLike =
    (error . show . Pretty.vsep)
        [ Pretty.hsep
            [ "Unexpected free variable"
            , unparse variable
            , "in pattern:"
            ]
        , Pretty.indent 4 (unparse termLike)
        ]
  | otherwise = result

{- | Use the provided mapping to replace all variables in a 'StepPattern'.

@mapVariables@ is lazy: it descends into its argument only as the result is
demanded. Intermediate allocation from composing multiple transformations with
@mapVariables@ is amortized; the intermediate trees are never fully resident.

__Warning__: @mapVariables@ will capture variables if the provided mapping is
not injective!

See also: 'traverseVariables'

 -}
mapVariables
    :: Ord variable2
    => (variable1 -> variable2)
    -> TermLike variable1
    -> TermLike variable2
mapVariables mapping =
    Recursive.unfold (mapVariablesWorker . Recursive.project)
  where
    mapVariablesWorker (attrs :< pat) =
        Attribute.mapVariables mapping attrs :< mapVariablesF mapping pat

{- | Use the provided traversal to replace all variables in a 'TermLike'.

@traverseVariables@ is strict, i.e. its argument is fully evaluated before it
returns. When composing multiple transformations with @traverseVariables@, the
intermediate trees will be fully allocated; @mapVariables@ is more composable in
this respect.

__Warning__: @traverseVariables@ will capture variables if the provided
traversal is not injective!

See also: 'mapVariables'

 -}
traverseVariables
    ::  forall m variable1 variable2.
        (Monad m, Ord variable2)
    => (variable1 -> m variable2)
    -> TermLike variable1
    -> m (TermLike variable2)
traverseVariables traversing =
    Recursive.fold traverseVariablesWorker
  where
    traverseVariablesWorker (attrs :< pat) =
        Recursive.embed <$> projected
      where
        projected =
            (:<)
                <$> Attribute.traverseVariables traversing attrs
                <*> (traverseVariablesF traversing =<< sequence pat)

{- | Construct a @'TermLike' 'Concrete'@ from any 'TermLike'.

A concrete pattern contains no variables, so @asConcreteStepPattern@ is
fully polymorphic on the variable type in the pure pattern. If the argument
contains any variables, the result is @Nothing@.

@asConcrete@ is strict, i.e. it traverses its argument entirely,
because the entire tree must be traversed to inspect for variables before
deciding if the result is @Nothing@ or @Just _@.

 -}
asConcrete
    :: TermLike variable
    -> Maybe (TermLike Concrete)
asConcrete = traverseVariables (\case { _ -> Nothing })

isConcrete :: TermLike variable -> Bool
isConcrete = isJust . asConcrete

{- | Construct any 'TermLike' from a @'TermLike' 'Concrete'@.

The concrete pattern contains no variables, so the result is fully
polymorphic in the variable type.

@fromConcrete@ unfolds the resulting syntax tree lazily, so it
composes with other tree transformations without allocating intermediates.

 -}
fromConcrete
    :: Ord variable
    => TermLike Concrete
    -> TermLike variable
fromConcrete = mapVariables (\case {})

{- | Traverse the pattern from the top down and apply substitutions.

The 'freeVariables' annotation is used to avoid traversing subterms that
contain none of the targeted variables.

The substitution must be normalized, i.e. no target (left-hand side) variable
may appear in the right-hand side of any substitution, but this is not checked.

 -}
substitute
    ::  ( FreshVariable variable
        , Ord variable
        , SortedVariable variable
        )
    =>  Map variable (TermLike variable)
    ->  TermLike variable
    ->  TermLike variable
substitute = Substitute.substitute freeVariables

{- | Reset the 'variableCounter' of all 'Variables'.

@externalizeFreshVariables@ resets the 'variableCounter' of all variables, while
ensuring that no 'Variable' in the result is accidentally captured.

 -}
externalizeFreshVariables :: TermLike Variable -> TermLike Variable
externalizeFreshVariables termLike =
    Reader.runReader
        (Recursive.fold externalizeFreshVariablesWorker termLike)
        renamedFreeVariables
  where
    -- | 'originalFreeVariables' are present in the original pattern; they do
    -- not have a generated counter. 'generatedFreeVariables' have a generated
    -- counter, usually because they were introduced by applying some axiom.
    (originalFreeVariables, generatedFreeVariables) =
        Set.partition Variable.isOriginalVariable
        $ getFreeVariables $ freeVariables termLike

    -- | The map of generated free variables, renamed to be unique from the
    -- original free variables.
    (renamedFreeVariables, _) =
        Foldable.foldl' rename initial generatedFreeVariables
      where
        initial = (Map.empty, FreeVariables originalFreeVariables)
        rename (renaming, avoiding) variable =
            let
                variable' = safeVariable avoiding variable
                renaming' = Map.insert variable variable' renaming
                avoiding' = freeVariable variable' <> avoiding
            in
                (renaming', avoiding')

    {- | Look up a variable renaming.

    The original (not generated) variables of the pattern are never renamed, so
    these variables are not present in the Map of renamed variables.

     -}
    lookupVariable variable =
        Reader.asks (Map.lookup variable) >>= \case
            Nothing -> return variable
            Just variable' -> return variable'

    {- | Externalize a variable safely.

    The variable's counter is incremented until its externalized form is unique
    among the set of avoided variables. The externalized form is returned.

     -}
    safeVariable avoiding variable =
        head  -- 'head' is safe because 'iterate' creates an infinite list
        $ dropWhile wouldCapture
        $ Variable.externalizeFreshVariable
        <$> iterate nextVariable variable
      where
        wouldCapture var = isFreeVariable var avoiding

    underBinder freeVariables' variable child = do
        let variable' = safeVariable freeVariables' variable
        child' <- Reader.local (Map.insert variable variable') child
        return (variable', child')

    externalizeFreshVariablesWorker
        ::  Base
                (TermLike Variable)
                (Reader
                    (Map Variable Variable)
                    (TermLike Variable)
                )
        ->  Reader
                (Map Variable Variable)
                (TermLike Variable)
    externalizeFreshVariablesWorker (attrs :< patt) = do
        attrs' <- Attribute.traverseVariables lookupVariable attrs
        let freeVariables' = Attribute.freeVariables attrs'
        patt' <-
            case patt of
                ExistsF exists -> do
                    let Exists { existsVariable, existsChild } = exists
                    (existsVariable', existsChild') <-
                        underBinder
                            freeVariables'
                            existsVariable
                            existsChild
                    let exists' =
                            exists
                                { existsVariable = existsVariable'
                                , existsChild = existsChild'
                                }
                    return (ExistsF exists')
                ForallF forall -> do
                    let Forall { forallVariable, forallChild } = forall
                    (forallVariable', forallChild') <-
                        underBinder
                            freeVariables'
                            forallVariable
                            forallChild
                    let forall' =
                            forall
                                { forallVariable = forallVariable'
                                , forallChild = forallChild'
                                }
                    return (ForallF forall')
                _ ->
                    traverseVariablesF lookupVariable patt >>= sequence
        (return . Recursive.embed) (attrs' :< patt')

-- | Get the 'Sort' of a 'TermLike' from the 'Attribute.Pattern' annotation.
termLikeSort :: TermLike variable -> Sort
termLikeSort = Attribute.patternSort . extractAttributes

-- | Attempts to modify p to have sort s.
forceSort
    :: (SortedVariable variable, Unparse variable, GHC.HasCallStack)
    => Sort
    -> TermLike variable
    -> TermLike variable
forceSort forcedSort = Recursive.apo forceSortWorker
  where
    forceSortWorker original@(Recursive.project -> attrs :< pattern') =
        (:<)
            (attrs { Attribute.patternSort = forcedSort })
            (case attrs of
                Attribute.Pattern { patternSort = sort }
                  | sort == forcedSort    -> Left <$> pattern'
                  | sort == predicateSort -> forceSortWorkerPredicate
                  | otherwise             -> illSorted
            )
      where
        illSorted =
            (error . show . Pretty.vsep)
            [ Pretty.cat
                [ "Could not force pattern to sort "
                , Pretty.squotes (unparse forcedSort)
                , ", instead it has sort "
                , Pretty.squotes (unparse (termLikeSort original))
                , ":"
                ]
            , Pretty.indent 4 (unparse original)
            ]
        forceSortWorkerPredicate =
            case pattern' of
                -- Recurse
                EvaluatedF evaluated -> EvaluatedF (Right <$> evaluated)
                -- Predicates: Force sort and stop.
                BottomF bottom' -> BottomF bottom' { bottomSort = forcedSort }
                TopF top' -> TopF top' { topSort = forcedSort }
                CeilF ceil' -> CeilF (Left <$> ceil'')
                  where
                    ceil'' = ceil' { ceilResultSort = forcedSort }
                FloorF floor' -> FloorF (Left <$> floor'')
                  where
                    floor'' = floor' { floorResultSort = forcedSort }
                EqualsF equals' -> EqualsF (Left <$> equals'')
                  where
                    equals'' = equals' { equalsResultSort = forcedSort }
                InF in' -> InF (Left <$> in'')
                  where
                    in'' = in' { inResultSort = forcedSort }
                -- Connectives: Force sort and recurse.
                AndF and' -> AndF (Right <$> and'')
                  where
                    and'' = and' { andSort = forcedSort }
                OrF or' -> OrF (Right <$> or'')
                  where
                    or'' = or' { orSort = forcedSort }
                IffF iff' -> IffF (Right <$> iff'')
                  where
                    iff'' = iff' { iffSort = forcedSort }
                ImpliesF implies' -> ImpliesF (Right <$> implies'')
                  where
                    implies'' = implies' { impliesSort = forcedSort }
                NotF not' -> NotF (Right <$> not'')
                  where
                    not'' = not' { notSort = forcedSort }
                NextF next' -> NextF (Right <$> next'')
                  where
                    next'' = next' { nextSort = forcedSort }
                RewritesF rewrites' -> RewritesF (Right <$> rewrites'')
                  where
                    rewrites'' = rewrites' { rewritesSort = forcedSort }
                ExistsF exists' -> ExistsF (Right <$> exists'')
                  where
                    exists'' = exists' { existsSort = forcedSort }
                ForallF forall' -> ForallF (Right <$> forall'')
                  where
                    forall'' = forall' { forallSort = forcedSort }
                -- Rigid: These patterns should never have sort _PREDICATE{}.
                MuF _ -> illSorted
                NuF _ -> illSorted
                ApplySymbolF _ -> illSorted
                ApplyAliasF _ -> illSorted
                BuiltinF _ -> illSorted
                DomainValueF _ -> illSorted
                CharLiteralF _ -> illSorted
                StringLiteralF _ -> illSorted
                VariableF _ -> illSorted
                InhabitantF _ -> illSorted
                SetVariableF _ -> illSorted

{- | Call the argument function with two patterns whose sorts agree.

If one pattern is flexibly sorted, the result is the rigid sort of the other
pattern. If both patterns are flexibly sorted, then the result is
'predicateSort'. If both patterns have the same rigid sort, that is the
result. It is an error if the patterns are rigidly sorted but do not have the
same sort.

 -}
makeSortsAgree
    :: (SortedVariable variable, Unparse variable, GHC.HasCallStack)
    => (TermLike variable -> TermLike variable -> Sort -> a)
    -> TermLike variable
    -> TermLike variable
    -> a
makeSortsAgree withPatterns = \pattern1 pattern2 ->
    let
        sort1 = getRigidSort pattern1
        sort2 = getRigidSort pattern2
        sort = fromMaybe predicateSort (sort1 <|> sort2)
        !pattern1' = forceSort sort pattern1
        !pattern2' = forceSort sort pattern2
    in
        withPatterns pattern1' pattern2' sort
{-# INLINE makeSortsAgree #-}

getRigidSort :: TermLike variable -> Maybe Sort
getRigidSort pattern' =
    case termLikeSort pattern' of
        sort
          | sort == predicateSort -> Nothing
          | otherwise -> Just sort

{- | Construct an 'And' pattern.
 -}
mkAnd
    ::  ( Ord variable
        , SortedVariable variable
        , Unparse variable
        , GHC.HasCallStack
        )
    => TermLike variable
    -> TermLike variable
    -> TermLike variable
mkAnd = makeSortsAgree mkAndWorker
  where
    mkAndWorker andFirst andSecond andSort =
        synthesize (AndF And { andSort, andFirst, andSecond })

{- | Force the 'TermLike's to conform to their 'Sort's.

It is an error if the lists are not the same length, or if any 'TermLike' cannot
be coerced to its corresponding 'Sort'.

See also: 'forceSort'

 -}
forceSorts
    :: (Ord variable, SortedVariable variable, Unparse variable)
    => GHC.HasCallStack
    => [Sort]
    -> [TermLike variable]
    -> [TermLike variable]
forceSorts operandSorts children =
    alignWith forceTheseSorts operandSorts children
  where
    forceTheseSorts (This _) =
        (error . show . Pretty.vsep) ("Too few arguments:" : expected)
    forceTheseSorts (That _) =
        (error . show . Pretty.vsep) ("Too many arguments:" : expected)
    forceTheseSorts (These sort termLike) = forceSort sort termLike
    expected =
        [ "Expected:"
        , Pretty.indent 4 (Unparser.arguments operandSorts)
        , "but found:"
        , Pretty.indent 4 (Unparser.arguments children)
        ]

{- | Force the 'TermLike's to conform to their 'Sort's.

It is an error if the lists are not the same length, or if any 'TermLike' cannot
be coerced to its corresponding 'Sort'.

See also: 'forceSort'

 -}
forceSorts
    :: (Ord variable, SortedVariable variable, Unparse variable)
    => GHC.HasCallStack
    => [Sort]
    -> [TermLike variable]
    -> [TermLike variable]
forceSorts operandSorts children =
    alignWith forceTheseSorts operandSorts children
  where
    forceTheseSorts (This _) =
        (error . show . Pretty.vsep) ("Too few arguments:" : expected)
    forceTheseSorts (That _) =
        (error . show . Pretty.vsep) ("Too many arguments:" : expected)
    forceTheseSorts (These sort termLike) = forceSort sort termLike
    expected =
        [ "Expected:"
        , Pretty.indent 4 (Unparser.arguments operandSorts)
        , "but found:"
        , Pretty.indent 4 (Unparser.arguments children)
        ]

{- | Construct an 'Application' pattern.

The result sort of the 'Alias' must be provided. The sorts of arguments
are not checked. Use 'applySymbol' or 'applyAlias' whenever possible to avoid
these shortcomings.

See also: 'applyAlias', 'applySymbol'

 -}
mkApplyAlias
    :: (Ord variable, SortedVariable variable, Unparse variable)
    => GHC.HasCallStack
    => Alias
    -- ^ Application symbol or alias
    -> [TermLike variable]
    -- ^ Application arguments
    -> TermLike variable
mkApplyAlias alias children =
<<<<<<< HEAD
    Recursive.embed (attrs :< ApplyAliasF application)
  where
    attrs =
        Attribute.Pattern
            { patternSort = resultSort
            , freeVariables = Set.unions (freeVariables <$> children)
            }
    application =
        Application
            { applicationSymbolOrAlias = alias
            , applicationChildren = forceSorts operandSorts children
            }
    Alias { aliasSorts } = alias
    operandSorts = applicationSortsOperands aliasSorts
    resultSort = applicationSortsResult aliasSorts
=======
    synthesize (ApplyAliasF application)
  where
    application =
        Application
            { applicationSymbolOrAlias = alias
            , applicationChildren = forceSorts operandSorts children
            }
    operandSorts = applicationSortsOperands (aliasSorts alias)
>>>>>>> a7ba9730

{- | Construct an 'Application' pattern.

The result sort of the 'SymbolOrAlias' must be provided. The sorts of arguments
are not checked. Use 'applySymbol' or 'applyAlias' whenever possible to avoid
these shortcomings.

See also: 'applyAlias', 'applySymbol'

 -}
mkApplySymbol
    :: (Ord variable, SortedVariable variable, Unparse variable)
    => GHC.HasCallStack
    => Symbol
    -- ^ Application symbol or alias
    -> [TermLike variable]
    -- ^ Application arguments
    -> TermLike variable
mkApplySymbol symbol children =
<<<<<<< HEAD
    Recursive.embed (attrs :< ApplySymbolF application)
  where
    attrs =
        Attribute.Pattern
            { patternSort = resultSort
            , freeVariables = Set.unions (freeVariables <$> children)
            }
=======
    synthesize (ApplySymbolF application)
  where
>>>>>>> a7ba9730
    application =
        Application
            { applicationSymbolOrAlias = symbol
            , applicationChildren = forceSorts operandSorts children
            }
<<<<<<< HEAD
    Symbol { symbolSorts } = symbol
    operandSorts = applicationSortsOperands symbolSorts
    resultSort = applicationSortsResult symbolSorts

{- | The 'Sort' substitution from applying the given sort parameters.
 -}
sortSubstitution
    :: [SortVariable]
    -> [Sort]
    -> Map.Map SortVariable Sort
sortSubstitution variables sorts =
    Foldable.foldl' insertSortVariable Map.empty (align variables sorts)
  where
    insertSortVariable map' =
        \case
            These var sort -> Map.insert var sort map'
            This _ ->
                (error . show . Pretty.vsep) ("Too few parameters:" : expected)
            That _ ->
                (error . show . Pretty.vsep) ("Too many parameters:" : expected)
    expected =
        [ "Expected:"
        , Pretty.indent 4 (Unparser.parameters variables)
        , "but found:"
        , Pretty.indent 4 (Unparser.parameters sorts)
        ]
=======
    operandSorts = applicationSortsOperands (symbolSorts symbol)
>>>>>>> a7ba9730

{- | Construct an 'Application' pattern from a 'Alias' declaration.

The provided sort parameters must match the declaration.

See also: 'mkApplyAlias', 'applyAlias_', 'applySymbol', 'mkAlias'

 -}
applyAlias
    :: (Ord variable, SortedVariable variable, Unparse variable)
    => GHC.HasCallStack
    => SentenceAlias (TermLike variable)
    -- ^ 'Alias' declaration
    -> [Sort]
    -- ^ 'Alias' sort parameters
    -> [TermLike variable]
    -- ^ 'Application' arguments
    -> TermLike variable
applyAlias sentence params children =
    mkApplyAlias internal children'
  where
    SentenceAlias { sentenceAliasAlias = external } = sentence
    Syntax.Alias { aliasConstructor } = external
    Syntax.Alias { aliasParams } = external
    internal =
        Alias
            { aliasConstructor
            , aliasParams = params
            , aliasSorts =
                symbolOrAliasSorts params sentence
                & assertRight
            }
    substitution = sortSubstitution aliasParams params
    childSorts = substituteSortVariables substitution <$> sentenceAliasSorts
      where
        SentenceAlias { sentenceAliasSorts } = sentence
    children' = alignWith forceChildSort childSorts children
      where
        forceChildSort =
            \case
                These sort pattern' -> forceSort sort pattern'
                This _ ->
                    (error . show . Pretty.vsep)
                        ("Too few parameters:" : expected)
                That _ ->
                    (error . show . Pretty.vsep)
                        ("Too many parameters:" : expected)
        expected =
            [ "Expected:"
            , Pretty.indent 4 (Unparser.arguments childSorts)
            , "but found:"
            , Pretty.indent 4 (Unparser.arguments children)
            ]

{- | Construct an 'Application' pattern from a 'Alias' declaration.

The 'Alias' must not be declared with sort parameters.

See also: 'mkApp', 'applyAlias'

 -}
applyAlias_
    ::  ( Ord variable
        , SortedVariable variable
        , Unparse variable
        , GHC.HasCallStack
        )
    => SentenceAlias (TermLike variable)
    -> [TermLike variable]
    -> TermLike variable
applyAlias_ sentence = applyAlias sentence []

{- | Construct an 'Application' pattern from a 'Symbol' declaration.

The provided sort parameters must match the declaration.

See also: 'mkApp', 'applySymbol_', 'mkSymbol'

 -}
applySymbol
    :: (Ord variable, SortedVariable variable, Unparse variable)
    => GHC.HasCallStack
    => SentenceSymbol pattern''
    -- ^ 'Symbol' declaration
    -> [Sort]
    -- ^ 'Symbol' sort parameters
    -> [TermLike variable]
    -- ^ 'Application' arguments
    -> TermLike variable
applySymbol sentence params children =
    mkApplySymbol internal children
  where
    SentenceSymbol { sentenceSymbolSymbol = external } = sentence
    Syntax.Symbol { symbolConstructor } = external
    internal =
        Symbol
            { symbolConstructor
            , symbolParams = params
            , symbolAttributes = Default.def
            , symbolSorts =
                symbolOrAliasSorts params sentence
                & assertRight
            }

{- | Construct an 'Application' pattern from a 'Symbol' declaration.

The 'Symbol' must not be declared with sort parameters.

See also: 'mkApplySymbol', 'applySymbol'

 -}
applySymbol_
    :: (Ord variable, SortedVariable variable, Unparse variable)
    => GHC.HasCallStack
    => SentenceSymbol pattern''
    -> [TermLike variable]
    -> TermLike variable
applySymbol_ sentence = applySymbol sentence []

{- | Construct a 'Bottom' pattern in the given sort.

See also: 'mkBottom_'

 -}
mkBottom :: (Ord variable, SortedVariable variable) => Sort -> TermLike variable
mkBottom bottomSort = synthesize (BottomF Bottom { bottomSort })

{- | Construct a 'Bottom' pattern in 'predicateSort'.

This should not be used outside "Kore.Predicate.Predicate"; please use
'mkBottom' instead.

See also: 'mkBottom'

 -}
mkBottom_ :: (Ord variable, SortedVariable variable) => TermLike variable
mkBottom_ = mkBottom predicateSort

{- | Construct a 'Ceil' pattern in the given sort.

See also: 'mkCeil_'

 -}
mkCeil
    :: (Ord variable, SortedVariable variable)
    => Sort
    -> TermLike variable
    -> TermLike variable
mkCeil ceilResultSort ceilChild =
    synthesize (CeilF Ceil { ceilOperandSort, ceilResultSort, ceilChild })
  where
    ceilOperandSort = termLikeSort ceilChild

{- | Construct a 'Ceil' pattern in 'predicateSort'.

This should not be used outside "Kore.Predicate.Predicate"; please use 'mkCeil'
instead.

See also: 'mkCeil'

 -}
mkCeil_
    :: (Ord variable, SortedVariable variable)
    => TermLike variable
    -> TermLike variable
mkCeil_ = mkCeil predicateSort

{- | Construct a builtin pattern.
 -}
mkBuiltin
    :: (Ord variable, SortedVariable variable)
    => Domain.Builtin (TermLike Concrete) (TermLike variable)
    -> TermLike variable
mkBuiltin = synthesize . BuiltinF

{- | Construct a 'DomainValue' pattern.
 -}
mkDomainValue
    :: (Ord variable, SortedVariable variable)
    => DomainValue Sort (TermLike variable)
    -> TermLike variable
mkDomainValue = synthesize . DomainValueF

{- | Construct an 'Equals' pattern in the given sort.

See also: 'mkEquals_'

 -}
mkEquals
    :: (Ord variable, SortedVariable variable, Unparse variable)
    => GHC.HasCallStack
    => Sort
    -> TermLike variable
    -> TermLike variable
    -> TermLike variable
mkEquals equalsResultSort =
    makeSortsAgree mkEqualsWorker
  where
    mkEqualsWorker equalsFirst equalsSecond equalsOperandSort =
        synthesize (EqualsF equals)
      where
        equals =
            Equals
                { equalsOperandSort
                , equalsResultSort
                , equalsFirst
                , equalsSecond
                }

{- | Construct a 'Equals' pattern in 'predicateSort'.

This should not be used outside "Kore.Predicate.Predicate"; please use
'mkEquals' instead.

See also: 'mkEquals'

 -}
mkEquals_
    ::  ( Ord variable
        , SortedVariable variable
        , Unparse variable
        , GHC.HasCallStack
        )
    => TermLike variable
    -> TermLike variable
    -> TermLike variable
mkEquals_ = mkEquals predicateSort

{- | Construct an 'Exists' pattern.
 -}
mkExists
    :: (Ord variable, SortedVariable variable)
    => variable
    -> TermLike variable
    -> TermLike variable
mkExists existsVariable existsChild =
    synthesize (ExistsF Exists { existsSort, existsVariable, existsChild })
  where
    existsSort = termLikeSort existsChild

{- | Construct a 'Floor' pattern in the given sort.

See also: 'mkFloor_'

 -}
mkFloor
    :: (Ord variable, SortedVariable variable)
    => Sort
    -> TermLike variable
    -> TermLike variable
mkFloor floorResultSort floorChild =
    synthesize (FloorF Floor { floorOperandSort, floorResultSort, floorChild })
  where
    floorOperandSort = termLikeSort floorChild

{- | Construct a 'Floor' pattern in 'predicateSort'.

This should not be used outside "Kore.Predicate.Predicate"; please use 'mkFloor'
instead.

See also: 'mkFloor'

 -}
mkFloor_
    :: (Ord variable, SortedVariable variable)
    => TermLike variable -> TermLike variable
mkFloor_ = mkFloor predicateSort

{- | Construct a 'Forall' pattern.
 -}
mkForall
    :: (Ord variable, SortedVariable variable)
    => variable
    -> TermLike variable
    -> TermLike variable
mkForall forallVariable forallChild =
    synthesize (ForallF Forall { forallSort, forallVariable, forallChild })
  where
    forallSort = termLikeSort forallChild

{- | Construct an 'Iff' pattern.
 -}
mkIff
    :: (Ord variable, SortedVariable variable, Unparse variable)
    => GHC.HasCallStack
    => TermLike variable
    -> TermLike variable
    -> TermLike variable
mkIff = makeSortsAgree mkIffWorker
  where
    mkIffWorker iffFirst iffSecond iffSort =
        synthesize (IffF Iff { iffSort, iffFirst, iffSecond })

{- | Construct an 'Implies' pattern.
 -}
mkImplies
    :: (Ord variable, SortedVariable variable, Unparse variable)
    => GHC.HasCallStack
    => TermLike variable
    -> TermLike variable
    -> TermLike variable
mkImplies = makeSortsAgree mkImpliesWorker
  where
    mkImpliesWorker impliesFirst impliesSecond impliesSort =
        synthesize (ImpliesF implies')
      where
        implies' = Implies { impliesSort, impliesFirst, impliesSecond }

{- | Construct a 'In' pattern in the given sort.

See also: 'mkIn_'

 -}
mkIn
    :: (Ord variable, SortedVariable variable, Unparse variable)
    => GHC.HasCallStack
    => Sort
    -> TermLike variable
    -> TermLike variable
    -> TermLike variable
mkIn inResultSort = makeSortsAgree mkInWorker
  where
    mkInWorker inContainedChild inContainingChild inOperandSort =
        synthesize (InF in')
      where
        in' =
            In
                { inOperandSort
                , inResultSort
                , inContainedChild
                , inContainingChild
                }

{- | Construct a 'In' pattern in 'predicateSort'.

This should not be used outside "Kore.Predicate.Predicate"; please use 'mkIn'
instead.

See also: 'mkIn'

 -}
mkIn_
    :: (Ord variable, SortedVariable variable, Unparse variable)
    => GHC.HasCallStack
    => TermLike variable
    -> TermLike variable
    -> TermLike variable
mkIn_ = mkIn predicateSort

{- | Construct a 'Mu' pattern.
 -}
mkMu
    :: Ord variable
    => SortedVariable variable
    => Unparse variable
    => SetVariable variable
    -> TermLike variable
    -> TermLike variable
mkMu muVar = makeSortsAgree mkMuWorker (mkSetVar muVar)
  where
    mkMuWorker (SetVar_ muVariable) muChild _ =
        synthesize (MuF Mu { muVariable, muChild })
    mkMuWorker _ _ _ = error "Unreachable code"

{- | Construct a 'Next' pattern.
 -}
mkNext
    :: (Ord variable, SortedVariable variable)
    => TermLike variable
    -> TermLike variable
mkNext nextChild =
    synthesize (NextF Next { nextSort, nextChild })
  where
    nextSort = termLikeSort nextChild

{- | Construct a 'Not' pattern.
 -}
mkNot
    :: (Ord variable, SortedVariable variable)
    => TermLike variable
    -> TermLike variable
mkNot notChild =
    synthesize (NotF Not { notSort, notChild })
  where
    notSort = termLikeSort notChild

{- | Construct a 'Nu' pattern.
 -}
mkNu
    :: Ord variable
    => SortedVariable variable
    => Unparse variable
    => SetVariable variable
    -> TermLike variable
    -> TermLike variable
mkNu nuVar = makeSortsAgree mkNuWorker (mkSetVar nuVar)
  where
    mkNuWorker (SetVar_ nuVariable) nuChild _ =
        synthesize (NuF Nu { nuVariable, nuChild })
    mkNuWorker _ _ _ = error "Unreachable code"

{- | Construct an 'Or' pattern.
 -}
mkOr
    :: (Ord variable, SortedVariable variable, Unparse variable)
    => GHC.HasCallStack
    => TermLike variable
    -> TermLike variable
    -> TermLike variable
mkOr = makeSortsAgree mkOrWorker
  where
    mkOrWorker orFirst orSecond orSort =
        synthesize (OrF Or { orSort, orFirst, orSecond })

{- | Construct a 'Rewrites' pattern.
 -}
mkRewrites
    :: (Ord variable, SortedVariable variable, Unparse variable)
    => GHC.HasCallStack
    => TermLike variable
    -> TermLike variable
    -> TermLike variable
mkRewrites = makeSortsAgree mkRewritesWorker
  where
    mkRewritesWorker rewritesFirst rewritesSecond rewritesSort =
        synthesize (RewritesF rewrites')
      where
        rewrites' = Rewrites { rewritesSort, rewritesFirst, rewritesSecond }

{- | Construct a 'Top' pattern in the given sort.

See also: 'mkTop_'

 -}
mkTop :: (Ord variable, SortedVariable variable) => Sort -> TermLike variable
mkTop topSort = synthesize (TopF Top { topSort })

{- | Construct a 'Top' pattern in 'predicateSort'.

This should not be used outside "Kore.Predicate.Predicate"; please use
'mkTop' instead.

See also: 'mkTop'

 -}
mkTop_ :: (Ord variable, SortedVariable variable) => TermLike variable
mkTop_ = mkTop predicateSort

{- | Construct a variable pattern.
 -}
mkVar
    :: (Ord variable, SortedVariable variable)
    => variable
    -> TermLike variable
mkVar = synthesize . VariableF

{- | Construct a set variable pattern.
 -}
mkSetVar
    :: (Ord variable, SortedVariable variable)
    => SetVariable variable
    -> TermLike variable
mkSetVar = synthesize . SetVariableF

{- | Construct a 'StringLiteral' pattern.
 -}
mkStringLiteral
    :: (Ord variable, SortedVariable variable)
    => Text
    -> TermLike variable
mkStringLiteral = synthesize . StringLiteralF . StringLiteral

{- | Construct a 'CharLiteral' pattern.
 -}
mkCharLiteral
    :: (Ord variable, SortedVariable variable)
    => Char
    -> TermLike variable
mkCharLiteral = synthesize . CharLiteralF . CharLiteral

mkInhabitant
    :: (Ord variable, SortedVariable variable)
    => Sort
    -> TermLike variable
mkInhabitant = synthesize . InhabitantF

mkEvaluated
    :: (Ord variable, SortedVariable variable)
    => TermLike variable
    -> TermLike variable
mkEvaluated = synthesize . EvaluatedF . Evaluated

mkSort :: Id -> Sort
mkSort name = SortActualSort $ SortActual name []

mkSortVariable :: Id -> Sort
mkSortVariable name = SortVariableSort $ SortVariable name

-- | Construct a variable with a given name and sort
-- "x" `varS` s
varS :: Text -> Sort -> Variable
varS x variableSort =
    Variable
        { variableName = noLocationId x
        , variableSort
        , variableCounter = mempty
        }

{- | Construct an axiom declaration with the given parameters and pattern.
 -}
mkAxiom
    :: [SortVariable]
    -> TermLike variable
    -> SentenceAxiom (TermLike variable)
mkAxiom sentenceAxiomParameters sentenceAxiomPattern =
    SentenceAxiom
        { sentenceAxiomParameters
        , sentenceAxiomPattern
        , sentenceAxiomAttributes = Attributes []
        }

{- | Construct an axiom declaration with no parameters.

See also: 'mkAxiom'

 -}
mkAxiom_ :: TermLike variable -> SentenceAxiom (TermLike variable)
mkAxiom_ = mkAxiom []

{- | Construct a symbol declaration with the given parameters and sorts.
 -}
mkSymbol
    :: Id
    -> [SortVariable]
    -> [Sort]
    -> Sort
    -> SentenceSymbol (TermLike variable)
mkSymbol symbolConstructor symbolParams argumentSorts resultSort' =
    SentenceSymbol
        { sentenceSymbolSymbol =
            Syntax.Symbol
                { symbolConstructor
                , symbolParams
                }
        , sentenceSymbolSorts = argumentSorts
        , sentenceSymbolResultSort = resultSort'
        , sentenceSymbolAttributes = Attributes []
        }

{- | Construct a symbol declaration with no parameters.

See also: 'mkSymbol'

 -}
mkSymbol_
    :: Id
    -> [Sort]
    -> Sort
    -> SentenceSymbol (TermLike variable)
mkSymbol_ symbolConstructor = mkSymbol symbolConstructor []

{- | Construct an alias declaration with the given parameters and sorts.
 -}
mkAlias
    :: Id
    -> [SortVariable]
    -> Sort
    -> [Variable]
    -> TermLike Variable
    -> SentenceAlias (TermLike Variable)
mkAlias aliasConstructor aliasParams resultSort' arguments right =
    SentenceAlias
        { sentenceAliasAlias =
            Syntax.Alias
                { aliasConstructor
                , aliasParams
                }
        , sentenceAliasSorts = argumentSorts
        , sentenceAliasResultSort = resultSort'
        , sentenceAliasLeftPattern =
            Application
                { applicationSymbolOrAlias =
                    SymbolOrAlias
                        { symbolOrAliasConstructor = aliasConstructor
                        , symbolOrAliasParams =
                            SortVariableSort <$> aliasParams
                        }
                , applicationChildren = arguments
                }
        , sentenceAliasRightPattern = right
        , sentenceAliasAttributes = Attributes []
        }
  where
    argumentSorts = variableSort <$> arguments

{- | Construct an alias declaration with no parameters.

See also: 'mkAlias'

 -}
mkAlias_
    :: Id
    -> Sort
    -> [Variable]
    -> (TermLike Variable)
    -> SentenceAlias (TermLike Variable)
mkAlias_ aliasConstructor = mkAlias aliasConstructor []

pattern And_
    :: Sort
    -> TermLike variable
    -> TermLike variable
    -> TermLike variable

pattern App_
    :: Symbol
    -> [TermLike variable]
    -> TermLike variable

pattern ApplyAlias_
    :: Alias
    -> [TermLike variable]
    -> TermLike variable

pattern Bottom_
    :: Sort
    -> TermLike variable

pattern Ceil_
    :: Sort
    -> Sort
    -> TermLike variable
    -> TermLike variable

pattern DV_
    :: Sort
    -> TermLike variable
    -> TermLike variable

pattern Builtin_
    :: Domain.Builtin (TermLike Concrete) (TermLike variable)
    -> TermLike variable

pattern Equals_
    :: Sort
    -> Sort
    -> TermLike variable
    -> TermLike variable
    -> TermLike variable

pattern Exists_
    :: Sort
    -> variable
    -> TermLike variable
    -> TermLike variable

pattern Floor_
    :: Sort
    -> Sort
    -> TermLike variable
    -> TermLike variable

pattern Forall_
    :: Sort
    -> variable
    -> TermLike variable
    -> TermLike variable

pattern Iff_
    :: Sort
    -> TermLike variable
    -> TermLike variable
    -> TermLike variable

pattern Implies_
    :: Sort
    -> TermLike variable
    -> TermLike variable
    -> TermLike variable

pattern In_
    :: Sort
    -> Sort
    -> TermLike variable
    -> TermLike variable
    -> TermLike variable

pattern Next_
    :: Sort
    -> TermLike variable
    -> TermLike variable

pattern Not_
    :: Sort
    -> TermLike variable
    -> TermLike variable

pattern Or_
    :: Sort
    -> TermLike variable
    -> TermLike variable
    -> TermLike variable

pattern Rewrites_
  :: Sort
  -> TermLike variable
  -> TermLike variable
  -> TermLike variable

pattern Top_ :: Sort -> TermLike variable

pattern Var_ :: variable -> TermLike variable

pattern SetVar_ :: SetVariable variable -> TermLike variable

pattern StringLiteral_ :: Text -> TermLike variable

pattern CharLiteral_ :: Char -> TermLike variable

pattern Evaluated_ :: TermLike variable -> TermLike variable

pattern And_ andSort andFirst andSecond <-
    (Recursive.project -> _ :< AndF And { andSort, andFirst, andSecond })

pattern ApplyAlias_ applicationSymbolOrAlias applicationChildren <-
    (Recursive.project ->
        _ :< ApplyAliasF Application
            { applicationSymbolOrAlias
            , applicationChildren
            }
    )

pattern App_ applicationSymbolOrAlias applicationChildren <-
    (Recursive.project ->
        _ :< ApplySymbolF Application
            { applicationSymbolOrAlias
            , applicationChildren
            }
    )

pattern Bottom_ bottomSort <-
    (Recursive.project -> _ :< BottomF Bottom { bottomSort })

pattern Ceil_ ceilOperandSort ceilResultSort ceilChild <-
    (Recursive.project ->
        _ :< CeilF Ceil { ceilOperandSort, ceilResultSort, ceilChild }
    )

pattern DV_ domainValueSort domainValueChild <-
    (Recursive.project ->
        _ :< DomainValueF DomainValue { domainValueSort, domainValueChild }
    )

pattern Builtin_ builtin <- (Recursive.project -> _ :< BuiltinF builtin)

pattern Equals_ equalsOperandSort equalsResultSort equalsFirst equalsSecond <-
    (Recursive.project ->
        _ :< EqualsF Equals
            { equalsOperandSort
            , equalsResultSort
            , equalsFirst
            , equalsSecond
            }
    )

pattern Exists_ existsSort existsVariable existsChild <-
    (Recursive.project ->
        _ :< ExistsF Exists { existsSort, existsVariable, existsChild }
    )

pattern Floor_ floorOperandSort floorResultSort floorChild <-
    (Recursive.project ->
        _ :< FloorF Floor
            { floorOperandSort
            , floorResultSort
            , floorChild
            }
    )

pattern Forall_ forallSort forallVariable forallChild <-
    (Recursive.project ->
        _ :< ForallF Forall { forallSort, forallVariable, forallChild }
    )

pattern Iff_ iffSort iffFirst iffSecond <-
    (Recursive.project ->
        _ :< IffF Iff { iffSort, iffFirst, iffSecond }
    )

pattern Implies_ impliesSort impliesFirst impliesSecond <-
    (Recursive.project ->
        _ :< ImpliesF Implies { impliesSort, impliesFirst, impliesSecond }
    )

pattern In_ inOperandSort inResultSort inFirst inSecond <-
    (Recursive.project ->
        _ :< InF In
            { inOperandSort
            , inResultSort
            , inContainedChild = inFirst
            , inContainingChild = inSecond
            }
    )

pattern Next_ nextSort nextChild <-
    (Recursive.project ->
        _ :< NextF Next { nextSort, nextChild })

pattern Not_ notSort notChild <-
    (Recursive.project ->
        _ :< NotF Not { notSort, notChild })

pattern Or_ orSort orFirst orSecond <-
    (Recursive.project -> _ :< OrF Or { orSort, orFirst, orSecond })

pattern Rewrites_ rewritesSort rewritesFirst rewritesSecond <-
    (Recursive.project ->
        _ :< RewritesF Rewrites
            { rewritesSort
            , rewritesFirst
            , rewritesSecond
            }
    )

pattern Top_ topSort <-
    (Recursive.project -> _ :< TopF Top { topSort })

pattern Var_ variable <-
    (Recursive.project -> _ :< VariableF variable)

pattern SetVar_ setVariable <-
    (Recursive.project -> _ :< SetVariableF setVariable)

pattern V :: variable -> TermLike variable
pattern V x <- Var_ x

pattern StringLiteral_ str <-
    (Recursive.project -> _ :< StringLiteralF (StringLiteral str))

pattern CharLiteral_ char <-
    (Recursive.project -> _ :< CharLiteralF (CharLiteral char))

pattern Evaluated_ child <-
    (Recursive.project -> _ :< EvaluatedF (Evaluated child))<|MERGE_RESOLUTION|>--- conflicted
+++ resolved
@@ -181,10 +181,6 @@
 import qualified Kore.Attribute.Pattern.Functional as Pattern
 import           Kore.Attribute.Synthetic
 import qualified Kore.Domain.Builtin as Domain
-<<<<<<< HEAD
-import           Kore.Domain.Class
-=======
->>>>>>> a7ba9730
 import           Kore.Error
 import           Kore.Internal.Alias
 import           Kore.Internal.Symbol
@@ -1170,35 +1166,6 @@
         , Pretty.indent 4 (Unparser.arguments children)
         ]
 
-{- | Force the 'TermLike's to conform to their 'Sort's.
-
-It is an error if the lists are not the same length, or if any 'TermLike' cannot
-be coerced to its corresponding 'Sort'.
-
-See also: 'forceSort'
-
- -}
-forceSorts
-    :: (Ord variable, SortedVariable variable, Unparse variable)
-    => GHC.HasCallStack
-    => [Sort]
-    -> [TermLike variable]
-    -> [TermLike variable]
-forceSorts operandSorts children =
-    alignWith forceTheseSorts operandSorts children
-  where
-    forceTheseSorts (This _) =
-        (error . show . Pretty.vsep) ("Too few arguments:" : expected)
-    forceTheseSorts (That _) =
-        (error . show . Pretty.vsep) ("Too many arguments:" : expected)
-    forceTheseSorts (These sort termLike) = forceSort sort termLike
-    expected =
-        [ "Expected:"
-        , Pretty.indent 4 (Unparser.arguments operandSorts)
-        , "but found:"
-        , Pretty.indent 4 (Unparser.arguments children)
-        ]
-
 {- | Construct an 'Application' pattern.
 
 The result sort of the 'Alias' must be provided. The sorts of arguments
@@ -1217,23 +1184,6 @@
     -- ^ Application arguments
     -> TermLike variable
 mkApplyAlias alias children =
-<<<<<<< HEAD
-    Recursive.embed (attrs :< ApplyAliasF application)
-  where
-    attrs =
-        Attribute.Pattern
-            { patternSort = resultSort
-            , freeVariables = Set.unions (freeVariables <$> children)
-            }
-    application =
-        Application
-            { applicationSymbolOrAlias = alias
-            , applicationChildren = forceSorts operandSorts children
-            }
-    Alias { aliasSorts } = alias
-    operandSorts = applicationSortsOperands aliasSorts
-    resultSort = applicationSortsResult aliasSorts
-=======
     synthesize (ApplyAliasF application)
   where
     application =
@@ -1242,7 +1192,6 @@
             , applicationChildren = forceSorts operandSorts children
             }
     operandSorts = applicationSortsOperands (aliasSorts alias)
->>>>>>> a7ba9730
 
 {- | Construct an 'Application' pattern.
 
@@ -1262,53 +1211,14 @@
     -- ^ Application arguments
     -> TermLike variable
 mkApplySymbol symbol children =
-<<<<<<< HEAD
-    Recursive.embed (attrs :< ApplySymbolF application)
-  where
-    attrs =
-        Attribute.Pattern
-            { patternSort = resultSort
-            , freeVariables = Set.unions (freeVariables <$> children)
-            }
-=======
     synthesize (ApplySymbolF application)
   where
->>>>>>> a7ba9730
     application =
         Application
             { applicationSymbolOrAlias = symbol
             , applicationChildren = forceSorts operandSorts children
             }
-<<<<<<< HEAD
-    Symbol { symbolSorts } = symbol
-    operandSorts = applicationSortsOperands symbolSorts
-    resultSort = applicationSortsResult symbolSorts
-
-{- | The 'Sort' substitution from applying the given sort parameters.
- -}
-sortSubstitution
-    :: [SortVariable]
-    -> [Sort]
-    -> Map.Map SortVariable Sort
-sortSubstitution variables sorts =
-    Foldable.foldl' insertSortVariable Map.empty (align variables sorts)
-  where
-    insertSortVariable map' =
-        \case
-            These var sort -> Map.insert var sort map'
-            This _ ->
-                (error . show . Pretty.vsep) ("Too few parameters:" : expected)
-            That _ ->
-                (error . show . Pretty.vsep) ("Too many parameters:" : expected)
-    expected =
-        [ "Expected:"
-        , Pretty.indent 4 (Unparser.parameters variables)
-        , "but found:"
-        , Pretty.indent 4 (Unparser.parameters sorts)
-        ]
-=======
     operandSorts = applicationSortsOperands (symbolSorts symbol)
->>>>>>> a7ba9730
 
 {- | Construct an 'Application' pattern from a 'Alias' declaration.
 
