--- conflicted
+++ resolved
@@ -345,49 +345,7 @@
 
     synthetic (MuF muF) = synthetic muF
     synthetic (NuF nuF) = synthetic nuF
-<<<<<<< HEAD
     synthetic (SetVariableF (SetVariable setVariable)) = freeVariable (SetVar setVariable)
-=======
-    synthetic (SetVariableF _) = mempty
-    {-# INLINE synthetic #-}
-
-instance
-    Ord variable =>
-    Synthetic (TermLikeF variable) (FreeSetVariables variable)
-  where
-    -- TODO (thomas.tuegel): Use SOP.Generic here, after making the children
-    -- Functors.
-    synthetic (ForallF forallF) = synthetic forallF
-    synthetic (ExistsF existsF) = synthetic existsF
-    synthetic (VariableF _) = mempty
-
-    synthetic (AndF andF) = synthetic andF
-    synthetic (ApplySymbolF applySymbolF) = synthetic applySymbolF
-    synthetic (ApplyAliasF applyAliasF) = synthetic applyAliasF
-    synthetic (BottomF bottomF) = synthetic bottomF
-    synthetic (CeilF ceilF) = synthetic ceilF
-    synthetic (DomainValueF domainValueF) = synthetic domainValueF
-    synthetic (EqualsF equalsF) = synthetic equalsF
-    synthetic (FloorF floorF) = synthetic floorF
-    synthetic (IffF iffF) = synthetic iffF
-    synthetic (ImpliesF impliesF) = synthetic impliesF
-    synthetic (InF inF) = synthetic inF
-    synthetic (NextF nextF) = synthetic nextF
-    synthetic (NotF notF) = synthetic notF
-    synthetic (OrF orF) = synthetic orF
-    synthetic (RewritesF rewritesF) = synthetic rewritesF
-    synthetic (TopF topF) = synthetic topF
-    synthetic (BuiltinF builtinF) = synthetic builtinF
-    synthetic (EvaluatedF evaluatedF) = synthetic evaluatedF
-
-    synthetic (StringLiteralF stringLiteralF) = synthetic stringLiteralF
-    synthetic (CharLiteralF charLiteralF) = synthetic charLiteralF
-    synthetic (InhabitantF inhabitantF) = synthetic inhabitantF
-
-    synthetic (MuF muF) = synthetic muF
-    synthetic (NuF nuF) = synthetic nuF
-    synthetic (SetVariableF (SetVariable variable)) = freeSetVariable variable
->>>>>>> a0824a85
     {-# INLINE synthetic #-}
 
 instance SortedVariable variable => Synthetic (TermLikeF variable) Sort where
