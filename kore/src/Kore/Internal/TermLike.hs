{-|
Copyright   : (c) Runtime Verification, 2018
License     : NCSA

-}

{-# LANGUAGE Strict               #-}
{-# LANGUAGE UndecidableInstances #-}

module Kore.Internal.TermLike
    ( TermLikeF (..)
    , TermLike (..)
    , Evaluated (..)
    , Defined (..)
    , extractAttributes
    , isSimplified
    , Pattern.isConstructorLike
    , assertConstructorLikeKeys
    , markSimplified
    , markSimplifiedConditional
    , markSimplifiedMaybeConditional
    , setSimplified
    , forgetSimplified
    , simplifiedAttribute
    , isFunctionPattern
    , isFunctionalPattern
    , hasConstructorLikeTop
    , freeVariables
    , refreshVariables
    , freshSymbolInstance
    , removeEvaluated
    , termLikeSort
    , hasFreeVariable
    , withoutFreeVariable
    , mapVariables
    , traverseVariables
    , asConcrete
    , isConcrete
    , fromConcrete
    , retractKey
    , Substitute.substitute
    , refreshElementBinder
    , refreshSetBinder
    , depth
    , makeSortsAgree
    -- * Utility functions for dealing with sorts
    , forceSort
    , fullyOverrideSort
    -- * Reachability modalities and application
    , Modality (..)
    , weakExistsFinally
    , weakAlwaysFinally
    , applyModality
    -- * Pure Kore pattern constructors
    , mkAnd
    , mkApplyAlias
    , mkApplySymbol
    , mkBottom
    , mkInternalBytes
    , mkInternalBytes'
    , mkInternalBool
    , mkInternalInt
    , mkInternalString
    , mkInternalList
    , Key
    , mkInternalMap
    , mkInternalSet
    , mkCeil
    , mkDomainValue
    , mkEquals
    , mkExists
    , mkExistsN
    , mkFloor
    , mkForall
    , mkForallN
    , mkIff
    , mkImplies
    , mkIn
    , mkMu
    , mkNext
    , mkNot
    , mkNu
    , mkOr
    , mkRewrites
    , mkTop
    , mkVar
    , mkSetVar
    , mkElemVar
    , mkStringLiteral
    , mkSort
    , mkSortVariable
    , mkInhabitant
    , mkEvaluated
    , mkEndianness
    , mkSignedness
    -- * Predicate constructors
    , mkBottom_
    , mkCeil_
    , mkEquals_
    , mkFloor_
    , mkIn_
    , mkTop_
    -- * Sentence constructors
    , mkAlias
    , mkAlias_
    , mkAxiom
    , mkAxiom_
    , mkSymbol
    , mkSymbol_
    -- * Application constructors
    , applyAlias
    , applyAlias_
    , applySymbol
    , applySymbol_
    , symbolApplication
    -- * Pattern synonyms
    , pattern And_
    , pattern ApplyAlias_
    , pattern App_
    , pattern Bottom_
    , pattern InternalBytes_
    , pattern InternalBool_
    , pattern InternalInt_
    , pattern InternalList_
    , pattern InternalMap_
    , pattern InternalSet_
    , pattern InternalString_
    , pattern Ceil_
    , pattern DV_
    , pattern Equals_
    , pattern Exists_
    , pattern Floor_
    , pattern Forall_
    , pattern Iff_
    , pattern Implies_
    , pattern In_
    , pattern Mu_
    , pattern Next_
    , pattern Not_
    , pattern Nu_
    , pattern Or_
    , pattern Rewrites_
    , pattern Top_
    , pattern Var_
    , pattern ElemVar_
    , pattern SetVar_
    , pattern StringLiteral_
    , pattern Evaluated_
    , pattern Endianness_
    , pattern Signedness_
    , pattern Inj_
    -- * Re-exports
    , module Kore.Internal.Variable
    , Symbol (..)
    , Alias (..)
    , module Kore.Syntax.Id
    , CofreeF (..), Comonad (..)
    , Sort (..), SortActual (..), SortVariable (..)
    , stringMetaSort
    , module Kore.Internal.Inj
    , module Kore.Internal.InternalBytes
    , module Kore.Syntax.And
    , module Kore.Syntax.Application
    , module Kore.Syntax.Bottom
    , module Kore.Syntax.Ceil
    , module Kore.Syntax.DomainValue
    , module Kore.Syntax.Equals
    , module Kore.Syntax.Exists
    , module Kore.Syntax.Floor
    , module Kore.Syntax.Forall
    , module Kore.Syntax.Iff
    , module Kore.Syntax.Implies
    , module Kore.Syntax.In
    , module Kore.Syntax.Inhabitant
    , module Kore.Syntax.Mu
    , module Kore.Syntax.Next
    , module Kore.Syntax.Not
    , module Kore.Syntax.Nu
    , module Kore.Syntax.Or
    , module Kore.Syntax.Rewrites
    , module Kore.Syntax.StringLiteral
    , module Kore.Syntax.Top
    , module Variable
    -- * For testing
    , containsSymbolWithId
    ) where

import Prelude.Kore

import Data.Align
    ( alignWith
    )
import Data.ByteString
    ( ByteString
    )
import qualified Data.Default as Default
import Data.Functor.Const
    ( Const (..)
    )
import Data.Functor.Foldable
    ( Base
    )
import qualified Data.Functor.Foldable as Recursive
<<<<<<< HEAD
=======
import Data.Generics.Product
    ( field
    )
import Data.Map.Strict
    ( Map
    )
>>>>>>> deaf0af1
import qualified Data.Map.Strict as Map
import Data.Monoid
    ( Endo (..)
    )
import Data.Set
    ( Set
    )
import Data.Text
    ( Text
    )
import qualified Data.Text as Text
import Data.These

import qualified Control.Comonad.Trans.Cofree as Cofree
import qualified Kore.Attribute.Pattern as Attribute
import qualified Kore.Attribute.Pattern.ConstructorLike as Pattern
import Kore.Attribute.Pattern.FreeVariables
import qualified Kore.Attribute.Pattern.FreeVariables as FreeVariables
import qualified Kore.Attribute.Pattern.Function as Pattern
import qualified Kore.Attribute.Pattern.Functional as Pattern
import qualified Kore.Attribute.Pattern.Simplified as Pattern
import Kore.Attribute.Synthetic
import Kore.Builtin.Endianness.Endianness
    ( Endianness
    )
import Kore.Builtin.Signedness.Signedness
    ( Signedness
    )
import Kore.Error
import Kore.Internal.Alias
import Kore.Internal.Inj
import Kore.Internal.InternalBool
import Kore.Internal.InternalBytes
import Kore.Internal.InternalInt
import Kore.Internal.InternalList
import Kore.Internal.InternalMap
import Kore.Internal.InternalSet
import Kore.Internal.InternalString
import Kore.Internal.Key
    ( Key
    )
import qualified Kore.Internal.SideCondition.SideCondition as SideCondition
    ( Representation
    )
import Kore.Internal.Symbol hiding
    ( isConstructorLike
    )
import Kore.Internal.TermLike.TermLike
import Kore.Internal.Variable
import Kore.Sort
import qualified Kore.Substitute as Substitute
import Kore.Syntax.And
import Kore.Syntax.Application
import Kore.Syntax.Bottom
import Kore.Syntax.Ceil
import Kore.Syntax.Definition hiding
    ( Alias
    , Symbol
    , symbolConstructor
    )
import qualified Kore.Syntax.Definition as Syntax
import Kore.Syntax.DomainValue
import Kore.Syntax.Equals
import Kore.Syntax.Exists
import Kore.Syntax.Floor
import Kore.Syntax.Forall
import Kore.Syntax.Id
import Kore.Syntax.Iff
import Kore.Syntax.Implies
import Kore.Syntax.In
import Kore.Syntax.Inhabitant
import Kore.Syntax.Mu
import Kore.Syntax.Next
import Kore.Syntax.Not
import Kore.Syntax.Nu
import Kore.Syntax.Or
import Kore.Syntax.Rewrites
import Kore.Syntax.StringLiteral
import Kore.Syntax.Top
import Kore.Syntax.Variable as Variable
import Kore.Unparser
    ( Unparse (..)
    )
import qualified Kore.Unparser as Unparser
import Kore.Variables.Binding
import Kore.Variables.Fresh
    ( refreshElementVariable
    , refreshSetVariable
    )
import qualified Kore.Variables.Fresh as Fresh
import qualified Pretty

hasFreeVariable
    :: Ord variable
    => SomeVariableName variable
    -> TermLike variable
    -> Bool
hasFreeVariable variable = isFreeVariable variable . freeVariables

refreshVariables
    :: InternalVariable variable
    => FreeVariables variable
    -> TermLike variable
    -> TermLike variable
refreshVariables (FreeVariables.toNames -> avoid) term =
    Substitute.substitute subst term
  where
    rename = Fresh.refreshVariables avoid originalFreeVariables
    originalFreeVariables = FreeVariables.toSet (freeVariables term)
    subst = mkVar <$> rename

-- | Generates fresh variables as arguments for a symbol to create a pattern.
freshSymbolInstance
    :: forall variable
     . InternalVariable variable
    => FreeVariables variable
    -> Symbol
    -> Text
    -> TermLike variable
freshSymbolInstance freeVars sym base =
    mkApplySymbol sym varTerms
    & refreshVariables freeVars
  where
    sorts = applicationSortsOperands $ symbolSorts sym
    varTerms = mkElemVar <$> zipWith mkVariable [1..] sorts

    mkVariable :: Integer -> Sort -> ElementVariable variable
    mkVariable vIdx vSort =
        mkElementVariable
            (generatedId $ base <> (Text.pack . show) vIdx)
            vSort
        & (fmap . fmap) fromVariableName

{- | Is the 'TermLike' a function pattern?
 -}
isFunctionPattern :: TermLike variable -> Bool
isFunctionPattern =
    Pattern.isFunction . Attribute.function . extractAttributes

{- | Does the 'TermLike' have a constructor-like top?

A pattern is 'ConstructorLikeTop' if it is one of the following:

- A 'StringLiteral'
- A 'DomainValue'
- A 'Builtin'
- An 'Application' whose head is a constructor symbol
 -}
hasConstructorLikeTop :: TermLike variable -> Bool
hasConstructorLikeTop = \case
    App_ symbol _ -> isConstructor symbol
    DV_ _ _ -> True
    InternalBool_ _ -> True
    InternalInt_ _ -> True
    InternalList_ _ -> True
    InternalMap_ _ -> True
    InternalSet_ _ -> True
    InternalString_ _ -> True
    StringLiteral_ _ -> True
    _ -> False

{- | Is the 'TermLike' functional?
 -}
isFunctionalPattern :: TermLike variable -> Bool
isFunctionalPattern =
    Pattern.isFunctional . Attribute.functional . extractAttributes

{- | Throw an error if the variable occurs free in the pattern.

Otherwise, the argument is returned.

 -}
withoutFreeVariable
    :: InternalVariable variable
    => SomeVariableName variable  -- ^ variable
    -> TermLike variable
    -> a  -- ^ result, if the variable does not occur free in the pattern
    -> a
withoutFreeVariable variable termLike result
  | hasFreeVariable variable termLike =
    (error . show . Pretty.vsep)
        [ Pretty.hsep
            [ "Unexpected free variable"
            , unparse variable
            , "in pattern:"
            ]
        , Pretty.indent 4 (unparse termLike)
        ]
  | otherwise = result

{- | Construct a @'TermLike' 'Concrete'@ from any 'TermLike'.

A concrete pattern contains no variables, so @asConcreteStepPattern@ is
fully polymorphic on the variable type in the pure pattern. If the argument
contains any variables, the result is @Nothing@.

@asConcrete@ is strict, i.e. it traverses its argument entirely,
because the entire tree must be traversed to inspect for variables before
deciding if the result is @Nothing@ or @Just _@.

 -}
asConcrete
    :: Ord variable
    => TermLike variable
    -> Maybe (TermLike Concrete)
asConcrete = traverseVariables (pure toConcrete)

isConcrete :: Ord variable => TermLike variable -> Bool
isConcrete = isJust . asConcrete

{- | Construct any 'TermLike' from a @'TermLike' 'Concrete'@.

The concrete pattern contains no variables, so the result is fully
polymorphic in the variable type.

@fromConcrete@ unfolds the resulting syntax tree lazily, so it
composes with other tree transformations without allocating intermediates.

 -}
fromConcrete
    :: FreshPartialOrd variable
    => TermLike Concrete
    -> TermLike variable
fromConcrete = mapVariables (pure $ from @Concrete)

isSimplified :: SideCondition.Representation -> TermLike variable -> Bool
isSimplified sideCondition =
    Attribute.isSimplified sideCondition . extractAttributes

{- | Forget the 'simplifiedAttribute' associated with the 'TermLike'.

@
isSimplified (forgetSimplified _) == False
@

 -}
forgetSimplified
    :: InternalVariable variable
    => TermLike variable
    -> TermLike variable
forgetSimplified = resynthesize

isFullySimplified :: TermLike variable -> Bool
isFullySimplified = Attribute.isFullySimplified . extractAttributes

simplifiedAttribute :: TermLike variable -> Pattern.Simplified
simplifiedAttribute = Attribute.simplifiedAttribute . extractAttributes

assertConstructorLikeKeys
    :: HasCallStack
    => InternalVariable variable
    => Foldable t
    => t (TermLike variable)
    -> a
    -> a
assertConstructorLikeKeys keys a
    | any (not . Pattern.isConstructorLike) keys =
        let simplifiableKeys =
                filter (not . Pattern.isConstructorLike)
                $ Prelude.Kore.toList keys
        in
            (error . show . Pretty.vsep) $
                [ "Internal error: expected constructor-like patterns,\
                  \ an internal invariant has been violated.\
                  \ Please report this error."
                , Pretty.indent 2 "Non-constructor-like patterns:"
                ]
                <> fmap (Pretty.indent 4 . unparse) simplifiableKeys
    | any (not . isFullySimplified) keys =
        let simplifiableKeys =
                filter (not . isFullySimplified) $ Prelude.Kore.toList keys
        in
            (error . show . Pretty.vsep) $
                [ "Internal error: expected fully simplified patterns,\
                  \ an internal invariant has been violated.\
                  \ Please report this error."
                , Pretty.indent 2 "Unsimplified patterns:"
                ]
                <> fmap (Pretty.indent 4 . unparse) simplifiableKeys
    | otherwise = a

{- | Mark a 'TermLike' as fully simplified at the current level.

The pattern is fully simplified if we do not know how to simplify it any
further. The simplifier reserves the right to skip any pattern which is marked,
so do not mark any pattern unless you are certain it cannot be further
simplified.

Note that fully simplified at the current level may not mean that the pattern
is fully simplified (e.g. if a child is simplified conditionally).

-}
markSimplified
    :: (HasCallStack, InternalVariable variable)
    => TermLike variable -> TermLike variable
markSimplified (Recursive.project -> attrs :< termLikeF) =
    Recursive.embed
        (  Attribute.setSimplified
            (checkedSimplifiedFromChildren termLikeF)
            attrs
        :< termLikeF
        )

markSimplifiedMaybeConditional
    :: (HasCallStack, InternalVariable variable)
    => Maybe SideCondition.Representation
    -> TermLike variable
    -> TermLike variable
markSimplifiedMaybeConditional Nothing = markSimplified
markSimplifiedMaybeConditional (Just condition) =
    markSimplifiedConditional condition

cannotSimplifyNotSimplifiedError
    :: (HasCallStack, InternalVariable variable)
    => TermLikeF variable (TermLike variable) -> a
cannotSimplifyNotSimplifiedError termLikeF =
    error
        (  "Unexpectedly marking term with NotSimplified children as \
            \simplified:\n"
        ++ show termLikeF
        ++ "\n"
        ++ Unparser.unparseToString termLikeF
        )

setSimplified
    :: (HasCallStack, InternalVariable variable)
    => Pattern.Simplified -> TermLike variable -> TermLike variable
setSimplified
    simplified
    (Recursive.project -> attrs :< termLikeF)
  =
    Recursive.embed
        (  Attribute.setSimplified mergedSimplified attrs
        :< termLikeF
        )
  where
    childSimplified = simplifiedFromChildren termLikeF
    mergedSimplified = case (childSimplified, simplified) of
        (Pattern.NotSimplified, Pattern.NotSimplified) -> Pattern.NotSimplified
        (Pattern.NotSimplified, _) -> cannotSimplifyNotSimplifiedError termLikeF
        (_, Pattern.NotSimplified) -> Pattern.NotSimplified
        _ -> childSimplified <> simplified

{-|Marks a term as being simplified as long as the side condition stays
unchanged.
-}
markSimplifiedConditional
    :: (HasCallStack, InternalVariable variable)
    => SideCondition.Representation -> TermLike variable -> TermLike variable
markSimplifiedConditional
    condition
    (Recursive.project -> attrs :< termLikeF)
  =
    Recursive.embed
        (  Attribute.setSimplified
                (  checkedSimplifiedFromChildren termLikeF
                <> Pattern.simplifiedConditionally condition
                )
                attrs
        :< termLikeF
        )

simplifiedFromChildren
    :: HasCallStack
    => TermLikeF variable (TermLike variable) -> Pattern.Simplified
simplifiedFromChildren termLikeF =
    case mergedSimplified of
        Pattern.NotSimplified -> Pattern.NotSimplified
        _ -> mergedSimplified `Pattern.simplifiedTo` Pattern.fullySimplified
  where
    mergedSimplified =
        foldMap (Attribute.simplifiedAttribute . extractAttributes) termLikeF

checkedSimplifiedFromChildren
    :: (HasCallStack, InternalVariable variable)
    => TermLikeF variable (TermLike variable) -> Pattern.Simplified
checkedSimplifiedFromChildren termLikeF =
    case simplifiedFromChildren termLikeF of
        Pattern.NotSimplified -> cannotSimplifyNotSimplifiedError termLikeF
        simplified -> simplified

-- | Get the 'Sort' of a 'TermLike' from the 'Attribute.Pattern' annotation.
termLikeSort :: TermLike variable -> Sort
termLikeSort = Attribute.patternSort . extractAttributes

-- | Attempts to modify p to have sort s.
forceSort
    :: (InternalVariable variable, HasCallStack)
    => Sort
    -> TermLike variable
    -> TermLike variable
forceSort forcedSort =
    if forcedSort == predicateSort
        then id
        else Recursive.apo forceSortWorker
  where
    forceSortWorker original@(Recursive.project -> attrs :< pattern') =
        (:<)
            (attrs { Attribute.patternSort = forcedSort })
            (case attrs of
                Attribute.Pattern { patternSort = sort }
                  | sort == forcedSort    -> Left <$> pattern'
                  | sort == predicateSort ->
                    forceSortPredicate forcedSort original
                  | otherwise             -> illSorted forcedSort original
            )

{-| Attempts to modify the pattern to have the given sort, ignoring the
previous sort and without assuming that the pattern's sorts are consistent.
-}
fullyOverrideSort
    :: forall variable
    .  (InternalVariable variable, HasCallStack)
    => Sort
    -> TermLike variable
    -> TermLike variable
fullyOverrideSort forcedSort = Recursive.apo overrideSortWorker
  where
    overrideSortWorker
        :: TermLike variable
        -> Base
            (TermLike variable)
            (Either (TermLike variable) (TermLike variable))
    overrideSortWorker original@(Recursive.project -> attrs :< _) =
        (:<)
            (attrs { Attribute.patternSort = forcedSort })
            (forceSortPredicate forcedSort original)

illSorted
    :: (InternalVariable variable, HasCallStack)
    => Sort -> TermLike variable -> a
illSorted forcedSort original =
    (error . show . Pretty.vsep)
    [ Pretty.cat
        [ "Could not force pattern to sort "
        , Pretty.squotes (unparse forcedSort)
        , ", instead it has sort "
        , Pretty.squotes (unparse (termLikeSort original))
        , ":"
        ]
    , Pretty.indent 4 (unparse original)
    ]

forceSortPredicate
    :: (InternalVariable variable, HasCallStack)
    => Sort
    -> TermLike variable
    -> TermLikeF variable (Either (TermLike variable) (TermLike variable))
forceSortPredicate
    forcedSort
    original@(Recursive.project -> _ :< pattern')
  =
    case pattern' of
        -- Recurse
        EvaluatedF evaluated -> EvaluatedF (Right <$> evaluated)
        -- Predicates: Force sort and stop.
        BottomF bottom' -> BottomF bottom' { bottomSort = forcedSort }
        TopF top' -> TopF top' { topSort = forcedSort }
        CeilF ceil' -> CeilF (Left <$> ceil'')
            where
            ceil'' = ceil' { ceilResultSort = forcedSort }
        FloorF floor' -> FloorF (Left <$> floor'')
            where
            floor'' = floor' { floorResultSort = forcedSort }
        EqualsF equals' -> EqualsF (Left <$> equals'')
            where
            equals'' = equals' { equalsResultSort = forcedSort }
        InF in' -> InF (Left <$> in'')
            where
            in'' = in' { inResultSort = forcedSort }
        -- Connectives: Force sort and recurse.
        AndF and' -> AndF (Right <$> and'')
            where
            and'' = and' { andSort = forcedSort }
        OrF or' -> OrF (Right <$> or'')
            where
            or'' = or' { orSort = forcedSort }
        IffF iff' -> IffF (Right <$> iff'')
            where
            iff'' = iff' { iffSort = forcedSort }
        ImpliesF implies' -> ImpliesF (Right <$> implies'')
            where
            implies'' = implies' { impliesSort = forcedSort }
        NotF not' -> NotF (Right <$> not'')
            where
            not'' = not' { notSort = forcedSort }
        NextF next' -> NextF (Right <$> next'')
            where
            next'' = next' { nextSort = forcedSort }
        RewritesF rewrites' -> RewritesF (Right <$> rewrites'')
            where
            rewrites'' = rewrites' { rewritesSort = forcedSort }
        ExistsF exists' -> ExistsF (Right <$> exists'')
            where
            exists'' = exists' { existsSort = forcedSort }
        ForallF forall' -> ForallF (Right <$> forall'')
            where
            forall'' = forall' { forallSort = forcedSort }
        -- Rigid: These patterns should never have sort _PREDICATE{}.
        MuF _ -> illSorted forcedSort original
        NuF _ -> illSorted forcedSort original
        ApplySymbolF _ -> illSorted forcedSort original
        ApplyAliasF _ -> illSorted forcedSort original
        InternalBoolF _ -> illSorted forcedSort original
        InternalBytesF _ -> illSorted forcedSort original
        InternalIntF _ -> illSorted forcedSort original
        InternalStringF _ -> illSorted forcedSort original
        InternalListF _ -> illSorted forcedSort original
        InternalMapF _ -> illSorted forcedSort original
        InternalSetF _ -> illSorted forcedSort original
        DomainValueF _ -> illSorted forcedSort original
        StringLiteralF _ -> illSorted forcedSort original
        VariableF _ -> illSorted forcedSort original
        InhabitantF _ -> illSorted forcedSort original
        EndiannessF _ -> illSorted forcedSort original
        SignednessF _ -> illSorted forcedSort original
        InjF _ -> illSorted forcedSort original

{- | Call the argument function with two patterns whose sorts agree.

If one pattern is flexibly sorted, the result is the rigid sort of the other
pattern. If both patterns are flexibly sorted, then the result is
'predicateSort'. If both patterns have the same rigid sort, that is the
result. It is an error if the patterns are rigidly sorted but do not have the
same sort.

 -}
makeSortsAgree
    :: (InternalVariable variable, HasCallStack)
    => (TermLike variable -> TermLike variable -> Sort -> a)
    -> TermLike variable
    -> TermLike variable
    -> a
makeSortsAgree withPatterns = \pattern1 pattern2 ->
    let
        sort1 = getRigidSort pattern1
        sort2 = getRigidSort pattern2
        sort = fromMaybe predicateSort (sort1 <|> sort2)
        !pattern1' = forceSort sort pattern1
        !pattern2' = forceSort sort pattern2
    in
        withPatterns pattern1' pattern2' sort
{-# INLINE makeSortsAgree #-}

getRigidSort :: TermLike variable -> Maybe Sort
getRigidSort pattern' =
    case termLikeSort pattern' of
        sort
          | sort == predicateSort -> Nothing
          | otherwise -> Just sort

{- | Construct an 'And' pattern.
 -}
mkAnd
    :: HasCallStack
    => InternalVariable variable
    => TermLike variable
    -> TermLike variable
    -> TermLike variable
mkAnd t1 t2 = updateCallStack $ makeSortsAgree mkAndWorker t1 t2
  where
    mkAndWorker andFirst andSecond andSort =
        synthesize (AndF And { andSort, andFirst, andSecond })

{- | Force the 'TermLike's to conform to their 'Sort's.

It is an error if the lists are not the same length, or if any 'TermLike' cannot
be coerced to its corresponding 'Sort'.

See also: 'forceSort'

 -}
forceSorts
    :: HasCallStack
    => InternalVariable variable
    => [Sort]
    -> [TermLike variable]
    -> [TermLike variable]
forceSorts operandSorts children =
    alignWith forceTheseSorts operandSorts children
  where
    forceTheseSorts (This _) =
        (error . show . Pretty.vsep) ("Too few arguments:" : expected)
    forceTheseSorts (That _) =
        (error . show . Pretty.vsep) ("Too many arguments:" : expected)
    forceTheseSorts (These sort termLike) = forceSort sort termLike
    expected =
        [ "Expected:"
        , Pretty.indent 4 (Unparser.arguments operandSorts)
        , "but found:"
        , Pretty.indent 4 (Unparser.arguments children)
        ]

{- | Remove `Evaluated` if it appears on the top of the `TermLike`.
-}
removeEvaluated :: TermLike variable -> TermLike variable
removeEvaluated termLike@(Recursive.project -> (_ :< termLikeF)) =
    case termLikeF of
        EvaluatedF (Evaluated e) -> removeEvaluated e
        _                        -> termLike

{- | Construct an 'Application' pattern.

The result sort of the 'Alias' must be provided. The sorts of arguments
are not checked. Use 'applySymbol' or 'applyAlias' whenever possible to avoid
these shortcomings.

See also: 'applyAlias', 'applySymbol'

 -}
mkApplyAlias
    :: HasCallStack
    => InternalVariable variable
    => Alias (TermLike VariableName)
    -- ^ Application symbol or alias
    -> [TermLike variable]
    -- ^ Application arguments
    -> TermLike variable
mkApplyAlias alias children =
    updateCallStack $ synthesize (ApplyAliasF application)
  where
    application =
        Application
            { applicationSymbolOrAlias = alias
            , applicationChildren = forceSorts operandSorts children
            }
    operandSorts = applicationSortsOperands (aliasSorts alias)

{- | Construct an 'Application' pattern.

The result sort of the 'SymbolOrAlias' must be provided. The sorts of arguments
are not checked. Use 'applySymbol' or 'applyAlias' whenever possible to avoid
these shortcomings.

See also: 'applyAlias', 'applySymbol'

 -}
mkApplySymbol
    :: HasCallStack
    => InternalVariable variable
    => Symbol
    -- ^ Application symbol or alias
    -> [TermLike variable]
    -- ^ Application arguments
    -> TermLike variable
mkApplySymbol symbol children =
    updateCallStack
    $ synthesize (ApplySymbolF (symbolApplication symbol children))

symbolApplication
    :: HasCallStack
    => InternalVariable variable
    => Symbol
    -- ^ Application symbol or alias
    -> [TermLike variable]
    -- ^ Application arguments
    -> Application Symbol (TermLike variable)
symbolApplication symbol children =
    Application
        { applicationSymbolOrAlias = symbol
        , applicationChildren = forceSorts operandSorts children
        }
  where
    operandSorts = applicationSortsOperands (symbolSorts symbol)

{- | Construct an 'Application' pattern from a 'Alias' declaration.

The provided sort parameters must match the declaration.

See also: 'mkApplyAlias', 'applyAlias_', 'applySymbol', 'mkAlias'

 -}
applyAlias
    :: HasCallStack
    => InternalVariable variable
    => SentenceAlias (TermLike VariableName)
    -- ^ 'Alias' declaration
    -> [Sort]
    -- ^ 'Alias' sort parameters
    -> [TermLike variable]
    -- ^ 'Application' arguments
    -> TermLike variable
applyAlias sentence params children =
    updateCallStack $ mkApplyAlias internal children'
  where
    SentenceAlias { sentenceAliasAlias = external } = sentence
    Syntax.Alias { aliasConstructor } = external
    Syntax.Alias { aliasParams } = external
    internal =
        Alias
            { aliasConstructor
            , aliasParams = params
            , aliasSorts =
                symbolOrAliasSorts params sentence
                & assertRight
            , aliasLeft =
                applicationChildren
                . sentenceAliasLeftPattern
                $ sentence
            , aliasRight = sentenceAliasRightPattern sentence
            }
    substitution = sortSubstitution aliasParams params
    childSorts = substituteSortVariables substitution <$> sentenceAliasSorts
      where
        SentenceAlias { sentenceAliasSorts } = sentence
    children' = alignWith forceChildSort childSorts children
      where
        forceChildSort =
            \case
                These sort pattern' -> forceSort sort pattern'
                This _ ->
                    (error . show . Pretty.vsep)
                        ("Too few parameters:" : expected)
                That _ ->
                    (error . show . Pretty.vsep)
                        ("Too many parameters:" : expected)
        expected =
            [ "Expected:"
            , Pretty.indent 4 (Unparser.arguments childSorts)
            , "but found:"
            , Pretty.indent 4 (Unparser.arguments children)
            ]

{- | Construct an 'Application' pattern from a 'Alias' declaration.

The 'Alias' must not be declared with sort parameters.

See also: 'mkApp', 'applyAlias'

 -}
applyAlias_
    :: HasCallStack
    => InternalVariable variable
    => SentenceAlias (TermLike VariableName)
    -> [TermLike variable]
    -> TermLike variable
applyAlias_ sentence = updateCallStack . applyAlias sentence []

{- | Construct an 'Application' pattern from a 'Symbol' declaration.

The provided sort parameters must match the declaration.

See also: 'mkApp', 'applySymbol_', 'mkSymbol'

 -}
applySymbol
    :: HasCallStack
    => InternalVariable variable
    => SentenceSymbol
    -- ^ 'Symbol' declaration
    -> [Sort]
    -- ^ 'Symbol' sort parameters
    -> [TermLike variable]
    -- ^ 'Application' arguments
    -> TermLike variable
applySymbol sentence params children =
    updateCallStack $ mkApplySymbol internal children
  where
    SentenceSymbol { sentenceSymbolSymbol = external } = sentence
    Syntax.Symbol { symbolConstructor } = external
    internal =
        Symbol
            { symbolConstructor
            , symbolParams = params
            , symbolAttributes = Default.def
            , symbolSorts =
                symbolOrAliasSorts params sentence
                & assertRight
            }

{- | Construct an 'Application' pattern from a 'Symbol' declaration.

The 'Symbol' must not be declared with sort parameters.

See also: 'mkApplySymbol', 'applySymbol'

 -}
applySymbol_
    :: HasCallStack
    => InternalVariable variable
    => SentenceSymbol
    -> [TermLike variable]
    -> TermLike variable
applySymbol_ sentence = updateCallStack . applySymbol sentence []

{- | Construct a 'Bottom' pattern in the given sort.

See also: 'mkBottom_'

 -}
mkBottom
    :: HasCallStack
    => InternalVariable variable
    => Sort
    -> TermLike variable
mkBottom bottomSort =
    updateCallStack $ synthesize (BottomF Bottom { bottomSort })

{- | Construct a 'Bottom' pattern in 'predicateSort'.

This should not be used outside "Kore.Internal.Predicate"; please use
'mkBottom' instead.

See also: 'mkBottom'

 -}
mkBottom_
    :: HasCallStack
    => InternalVariable variable
    => TermLike variable
mkBottom_ = updateCallStack $ mkBottom predicateSort

{- | Construct a 'Ceil' pattern in the given sort.

See also: 'mkCeil_'

 -}
mkCeil
    :: HasCallStack
    => InternalVariable variable
    => Sort
    -> TermLike variable
    -> TermLike variable
mkCeil ceilResultSort ceilChild =
    updateCallStack
        $ synthesize (CeilF Ceil { ceilOperandSort, ceilResultSort, ceilChild })
  where
    ceilOperandSort = termLikeSort ceilChild

{- | Construct a 'Ceil' pattern in 'predicateSort'.

This should not be used outside "Kore.Internal.Predicate"; please use 'mkCeil'
instead.

See also: 'mkCeil'

 -}
mkCeil_
    :: HasCallStack
    => InternalVariable variable
    => TermLike variable
    -> TermLike variable
mkCeil_ = updateCallStack . mkCeil predicateSort

{- | Construct an internal bool pattern.
 -}
mkInternalBool
    :: HasCallStack
    => InternalVariable variable
    => InternalBool
    -> TermLike variable
mkInternalBool = updateCallStack . synthesize . InternalBoolF . Const

{- | Construct an internal integer pattern.
 -}
mkInternalInt
    :: HasCallStack
    => InternalVariable variable
    => InternalInt
    -> TermLike variable
mkInternalInt = updateCallStack . synthesize . InternalIntF . Const

{- | Construct an internal string pattern.
 -}
mkInternalString
    :: HasCallStack
    => InternalVariable variable
    => InternalString
    -> TermLike variable
mkInternalString = updateCallStack . synthesize . InternalStringF . Const

{- | Construct a builtin list pattern.
 -}
mkInternalList
    :: HasCallStack
    => InternalVariable variable
    => InternalList (TermLike variable)
    -> TermLike variable
mkInternalList = updateCallStack . synthesize . InternalListF

{- | Construct a builtin map pattern.
 -}
mkInternalMap
    :: HasCallStack
    => InternalVariable variable
    => InternalMap Key (TermLike variable)
    -> TermLike variable
mkInternalMap = updateCallStack . synthesize . InternalMapF

{- | Construct a builtin set pattern.
 -}
mkInternalSet
    :: HasCallStack
    => InternalVariable variable
    => InternalSet Key (TermLike variable)
    -> TermLike variable
mkInternalSet = updateCallStack . synthesize . InternalSetF

{- | Construct a 'DomainValue' pattern.
 -}
mkDomainValue
    :: HasCallStack
    => InternalVariable variable
    => DomainValue Sort (TermLike variable)
    -> TermLike variable
mkDomainValue = updateCallStack . synthesize . DomainValueF

{- | Construct an 'Equals' pattern in the given sort.

See also: 'mkEquals_'

 -}
mkEquals
    :: HasCallStack
    => InternalVariable variable
    => Sort
    -> TermLike variable
    -> TermLike variable
    -> TermLike variable
mkEquals equalsResultSort t1 =
    updateCallStack . makeSortsAgree mkEqualsWorker t1
  where
    mkEqualsWorker equalsFirst equalsSecond equalsOperandSort =
        synthesize (EqualsF equals)
      where
        equals =
            Equals
                { equalsOperandSort
                , equalsResultSort
                , equalsFirst
                , equalsSecond
                }

{- | Construct a 'Equals' pattern in 'predicateSort'.

This should not be used outside "Kore.Internal.Predicate"; please use
'mkEquals' instead.

See also: 'mkEquals'

 -}
mkEquals_
    :: HasCallStack
    => InternalVariable variable
    => TermLike variable
    -> TermLike variable
    -> TermLike variable
mkEquals_ t1 t2 = updateCallStack $ mkEquals predicateSort t1 t2

{- | Construct an 'Exists' pattern.
 -}
mkExists
    :: HasCallStack
    => InternalVariable variable
    => ElementVariable variable
    -> TermLike variable
    -> TermLike variable
mkExists existsVariable existsChild =
    updateCallStack
        $ synthesize (ExistsF Exists { existsSort, existsVariable, existsChild })
  where
    existsSort = termLikeSort existsChild

{- | Construct a sequence of 'Exists' patterns over several variables.
 -}
mkExistsN
    :: HasCallStack
    => InternalVariable variable
    => Foldable foldable
    => foldable (ElementVariable variable)
    -> TermLike variable
    -> TermLike variable
mkExistsN = (updateCallStack .) . appEndo . foldMap (Endo . mkExists)

{- | Construct a 'Floor' pattern in the given sort.

See also: 'mkFloor_'

 -}
mkFloor
    :: HasCallStack
    => InternalVariable variable
    => Sort
    -> TermLike variable
    -> TermLike variable
mkFloor floorResultSort floorChild =
    updateCallStack
        $ synthesize (FloorF Floor { floorOperandSort, floorResultSort, floorChild })
  where
    floorOperandSort = termLikeSort floorChild

{- | Construct a 'Floor' pattern in 'predicateSort'.

This should not be used outside "Kore.Internal.Predicate"; please use 'mkFloor'
instead.

See also: 'mkFloor'

 -}
mkFloor_
    :: HasCallStack
    => InternalVariable variable
    => TermLike variable
    -> TermLike variable
mkFloor_ = updateCallStack . mkFloor predicateSort

{- | Construct a 'Forall' pattern.
 -}
mkForall
    :: HasCallStack
    => InternalVariable variable
    => ElementVariable variable
    -> TermLike variable
    -> TermLike variable
mkForall forallVariable forallChild =
    updateCallStack
        $ synthesize (ForallF Forall { forallSort, forallVariable, forallChild })
  where
    forallSort = termLikeSort forallChild

{- | Construct a sequence of 'Forall' patterns over several variables.
 -}
mkForallN
    :: HasCallStack
    => InternalVariable variable
    => Foldable foldable
    => foldable (ElementVariable variable)
    -> TermLike variable
    -> TermLike variable
mkForallN = (updateCallStack .) . appEndo . foldMap (Endo . mkForall)

{- | Construct an 'Iff' pattern.
 -}
mkIff
    :: HasCallStack
    => InternalVariable variable
    => TermLike variable
    -> TermLike variable
    -> TermLike variable
mkIff t1 t2 = updateCallStack $ makeSortsAgree mkIffWorker t1 t2
  where
    mkIffWorker iffFirst iffSecond iffSort =
        synthesize (IffF Iff { iffSort, iffFirst, iffSecond })

{- | Construct an 'Implies' pattern.
 -}
mkImplies
    :: HasCallStack
    => InternalVariable variable
    => TermLike variable
    -> TermLike variable
    -> TermLike variable
mkImplies t1 t2 = updateCallStack $ makeSortsAgree mkImpliesWorker t1 t2
  where
    mkImpliesWorker impliesFirst impliesSecond impliesSort =
        synthesize (ImpliesF implies')
      where
        implies' = Implies { impliesSort, impliesFirst, impliesSecond }

{- | Construct a 'In' pattern in the given sort.

See also: 'mkIn_'

 -}
mkIn
    :: HasCallStack
    => InternalVariable variable
    => Sort
    -> TermLike variable
    -> TermLike variable
    -> TermLike variable
mkIn inResultSort t1 t2 = updateCallStack $ makeSortsAgree mkInWorker t1 t2
  where
    mkInWorker inContainedChild inContainingChild inOperandSort =
        synthesize (InF in')
      where
        in' =
            In
                { inOperandSort
                , inResultSort
                , inContainedChild
                , inContainingChild
                }

{- | Construct a 'In' pattern in 'predicateSort'.

This should not be used outside "Kore.Internal.Predicate"; please use 'mkIn'
instead.

See also: 'mkIn'

 -}
mkIn_
    :: HasCallStack
    => InternalVariable variable
    => TermLike variable
    -> TermLike variable
    -> TermLike variable
mkIn_ t1 t2 = updateCallStack $ mkIn predicateSort t1 t2

{- | Construct a 'Mu' pattern.
 -}
mkMu
    :: HasCallStack
    => InternalVariable variable
    => SetVariable variable
    -> TermLike variable
    -> TermLike variable
mkMu muVar = updateCallStack . makeSortsAgree mkMuWorker (mkSetVar muVar)
  where
    mkMuWorker (SetVar_ muVar') muChild _ =
        synthesize (MuF Mu { muVariable = muVar', muChild })
    mkMuWorker _ _ _ = error "Unreachable code"

{- | Construct a 'Next' pattern.
 -}
mkNext
    :: HasCallStack
    => InternalVariable variable
    => TermLike variable
    -> TermLike variable
mkNext nextChild =
    updateCallStack $ synthesize (NextF Next { nextSort, nextChild })
  where
    nextSort = termLikeSort nextChild

{- | Construct a 'Not' pattern.
 -}
mkNot
    :: HasCallStack
    => InternalVariable variable
    => TermLike variable
    -> TermLike variable
mkNot notChild =
    updateCallStack $ synthesize (NotF Not { notSort, notChild })
  where
    notSort = termLikeSort notChild

{- | Construct a 'Nu' pattern.
 -}
mkNu
    :: HasCallStack
    => InternalVariable variable
    => SetVariable variable
    -> TermLike variable
    -> TermLike variable
mkNu nuVar = updateCallStack . makeSortsAgree mkNuWorker (mkSetVar nuVar)
  where
    mkNuWorker (SetVar_ nuVar') nuChild _ =
        synthesize (NuF Nu { nuVariable = nuVar', nuChild })
    mkNuWorker _ _ _ = error "Unreachable code"

{- | Construct an 'Or' pattern.
 -}
mkOr
    :: HasCallStack
    => InternalVariable variable
    => TermLike variable
    -> TermLike variable
    -> TermLike variable
mkOr t1 t2 = updateCallStack $ makeSortsAgree mkOrWorker t1 t2
  where
    mkOrWorker orFirst orSecond orSort =
        synthesize (OrF Or { orSort, orFirst, orSecond })

{- | Construct a 'Rewrites' pattern.
 -}
mkRewrites
    :: HasCallStack
    => InternalVariable variable
    => TermLike variable
    -> TermLike variable
    -> TermLike variable
mkRewrites t1 t2 = updateCallStack $ makeSortsAgree mkRewritesWorker t1 t2
  where
    mkRewritesWorker rewritesFirst rewritesSecond rewritesSort =
        synthesize (RewritesF rewrites')
      where
        rewrites' = Rewrites { rewritesSort, rewritesFirst, rewritesSecond }

{- | Construct a 'Top' pattern in the given sort.

See also: 'mkTop_'

 -}
mkTop
    :: HasCallStack
    => Ord variable
    => Sort
    -> TermLike variable
mkTop topSort =
    updateCallStack $ synthesize (TopF Top { topSort })

{- | Construct a 'Top' pattern in 'predicateSort'.

This should not be used outside "Kore.Internal.Predicate"; please use
'mkTop' instead.

See also: 'mkTop'

 -}
mkTop_
    :: HasCallStack
    => InternalVariable variable
    => TermLike variable
mkTop_ = updateCallStack $ mkTop predicateSort

{- | Construct an element variable pattern.
 -}
mkElemVar
    :: HasCallStack
    => InternalVariable variable
    => ElementVariable variable
    -> TermLike variable
mkElemVar = updateCallStack . mkVar . inject @(SomeVariable _)

{- | Construct a set variable pattern.
 -}
mkSetVar
    :: HasCallStack
    => InternalVariable variable
    => SetVariable variable
    -> TermLike variable
mkSetVar = updateCallStack . mkVar . inject @(SomeVariable _)

{- | Construct a 'StringLiteral' pattern.
 -}
mkStringLiteral
    :: HasCallStack
    => InternalVariable variable
    => Text
    -> TermLike variable
mkStringLiteral =
    updateCallStack . synthesize . StringLiteralF . Const . StringLiteral

mkInternalBytes
    :: HasCallStack
    => InternalVariable variable
    => Sort
    -> ByteString
    -> TermLike variable
mkInternalBytes sort value =
    updateCallStack . synthesize . InternalBytesF . Const
        $ InternalBytes
            { internalBytesSort = sort
            , internalBytesValue = value
            }

mkInternalBytes'
    :: HasCallStack
    => InternalVariable variable
    => InternalBytes
    -> TermLike variable
mkInternalBytes' = updateCallStack . synthesize . InternalBytesF . Const

mkInhabitant
    :: HasCallStack
    => InternalVariable variable
    => Sort
    -> TermLike variable
mkInhabitant = updateCallStack . synthesize . InhabitantF . Inhabitant

mkEvaluated
    :: HasCallStack
    => Ord variable
    => TermLike variable
    -> TermLike variable
mkEvaluated = updateCallStack . synthesize . EvaluatedF . Evaluated

<<<<<<< HEAD
=======
-- | 'mkDefined' will wrap the 'TermLike' in a 'Defined' node based on
-- the available information about the term. When possible, it will recurse
-- to distribute the 'Defined' wrapper.
mkDefined
    :: forall variable
    .  HasCallStack
    => InternalVariable variable
    => TermLike variable
    -> TermLike variable
mkDefined = worker
  where
    mkDefined1 term
      | isDefinedPattern term = term
      | otherwise = mkDefinedAtTop term

    syntheticDefined
        :: (Synthetic Attribute.Defined f)
        => f (TermLike variable) -> Attribute.Defined
    syntheticDefined fTermLike =
        synthetic (Attribute.defined . Cofree.headF . getTermLike <$> fTermLike)

    worker
        :: TermLike variable
        -> TermLike variable
    worker term
      | isDefinedPattern term = term
      | otherwise =
        let (attrs :< termF) = Recursive.project term
            embed termF' =
                Recursive.embed (attrs' :< termF')
              where
                attrs' = attrs { Attribute.defined = syntheticDefined termF' }
        in case termF of
            AndF _ -> (mkDefined1 . embed) (worker <$> termF)
            ApplySymbolF _ -> (mkDefined1 . embed) (worker <$> termF)
            ApplyAliasF _ -> mkDefined1 term
            BottomF _ ->
                error
                    "Internal error: cannot mark\
                    \ a \\bottom pattern as defined."
            CeilF _ -> term
            DomainValueF _  -> term
            InternalListF _ ->
                -- mkDefinedAtTop is not needed because the list is always
                -- defined if its elements are all defined.
                embed (worker <$> termF)
            InternalMapF internalMap ->
                let map' = mkDefinedInternalAc internalMap
                in (mkDefined1 . embed) (InternalMapF map')
            InternalSetF internalSet ->
                let set' = mkDefinedInternalAc internalSet
                in (mkDefined1 . embed) (InternalSetF set')
            EqualsF _ -> term
            ExistsF _ -> mkDefinedAtTop term
            FloorF _ -> term
            ForallF _ -> (mkDefined1 . embed) (worker <$> termF)
            IffF _ -> mkDefined1 term
            ImpliesF _ -> mkDefined1 term
            InF _ -> term
            MuF _ -> mkDefined1 term
            NextF _ -> mkDefined1 term
            NotF _ -> mkDefined1 term
            NuF _ -> mkDefined1 term
            OrF _ -> mkDefined1 term
            RewritesF _ -> mkDefined1 term
            TopF _ -> term
            VariableF (Const someVariable) ->
                if isElementVariable someVariable
                    then term
                    else mkDefined1 term
            StringLiteralF _ -> term
            EvaluatedF (Evaluated child) -> worker child
            DefinedF _ -> term
            EndiannessF _ -> term
            SignednessF _ -> term
            InjF _ -> mkDefined1 term
            InhabitantF _ -> mkDefined1 term
            InternalBoolF _ -> term
            InternalBytesF _ -> term
            InternalIntF _ -> term
            InternalStringF _ -> term

    mkDefinedInternalAc
        :: forall normalized
        .  AcWrapper normalized
        => Functor (Value normalized)
        => Functor (Element normalized)
        => InternalAc Key normalized (TermLike variable)
        -> InternalAc Key normalized (TermLike variable)
    mkDefinedInternalAc internalAc =
        Lens.over (field @"builtinAcChild") mkDefinedNormalized internalAc
      where
        mkDefinedNormalized
            :: normalized Key (TermLike variable)
            -> normalized Key (TermLike variable)
        mkDefinedNormalized =
            unwrapAc
            >>> Lens.over (field @"concreteElements") mkDefinedConcrete
            >>> Lens.over (field @"elementsWithVariables") mkDefinedAbstract
            >>> Lens.over (field @"opaque") mkDefinedOpaque
            >>> wrapAc
        mkDefinedConcrete
            :: Map Key (Value normalized (TermLike variable))
            -> Map Key (Value normalized (TermLike variable))
        mkDefinedConcrete =
            (fmap . fmap) mkDefined
        mkDefinedAbstract = (fmap . fmap) mkDefined
        mkDefinedOpaque = map mkDefined

-- | Apply the 'Defined' wrapper to the top of any 'TermLike'.
mkDefinedAtTop :: Ord variable => TermLike variable -> TermLike variable
mkDefinedAtTop = synthesize . DefinedF . Defined

{- | Remove (recursively) the 'Defined' wrappers throughout a 'TermLike'.
 -}
unDefined :: TermLike variable -> TermLike variable
unDefined =
    Recursive.unfold $ \termLike ->
        let attrs :< termLikeF = Recursive.project termLike in
        case termLikeF of
            DefinedF defined -> Recursive.project (getDefined defined)
            _ -> attrs :< termLikeF

>>>>>>> deaf0af1
{- | Construct an 'Endianness' pattern.
 -}
mkEndianness
    :: HasCallStack
    => Ord variable
    => Endianness
    -> TermLike variable
mkEndianness = updateCallStack . synthesize . EndiannessF . Const

{- | Construct an 'Signedness' pattern.
 -}
mkSignedness
    :: HasCallStack
    => Ord variable
    => Signedness
    -> TermLike variable
mkSignedness = updateCallStack . synthesize . SignednessF . Const

mkSort :: Id -> Sort
mkSort name = SortActualSort $ SortActual name []

mkSortVariable :: Id -> Sort
mkSortVariable name = SortVariableSort $ SortVariable name

{- | Construct an axiom declaration with the given parameters and pattern.
 -}
mkAxiom
    :: [SortVariable]
    -> TermLike variable
    -> SentenceAxiom (TermLike variable)
mkAxiom sentenceAxiomParameters sentenceAxiomPattern =
    SentenceAxiom
        { sentenceAxiomParameters
        , sentenceAxiomPattern
        , sentenceAxiomAttributes = Attributes []
        }

{- | Construct an axiom declaration with no parameters.

See also: 'mkAxiom'

 -}
mkAxiom_ :: TermLike variable -> SentenceAxiom (TermLike variable)
mkAxiom_ = mkAxiom []

{- | Construct a symbol declaration with the given parameters and sorts.
 -}
mkSymbol
    :: Id
    -> [SortVariable]
    -> [Sort]
    -> Sort
    -> SentenceSymbol
mkSymbol symbolConstructor symbolParams argumentSorts resultSort' =
    SentenceSymbol
        { sentenceSymbolSymbol =
            Syntax.Symbol
                { symbolConstructor
                , symbolParams
                }
        , sentenceSymbolSorts = argumentSorts
        , sentenceSymbolResultSort = resultSort'
        , sentenceSymbolAttributes = Attributes []
        }

{- | Construct a symbol declaration with no parameters.

See also: 'mkSymbol'

 -}
mkSymbol_
    :: Id
    -> [Sort]
    -> Sort
    -> SentenceSymbol
mkSymbol_ symbolConstructor = mkSymbol symbolConstructor []

{- | Construct an alias declaration with the given parameters and sorts.
 -}
mkAlias
    :: Id
    -> [SortVariable]
    -> Sort
    -> [SomeVariable VariableName]
    -> TermLike VariableName
    -> SentenceAlias (TermLike VariableName)
mkAlias aliasConstructor aliasParams resultSort' arguments right =
    SentenceAlias
        { sentenceAliasAlias =
            Syntax.Alias
                { aliasConstructor
                , aliasParams
                }
        , sentenceAliasSorts = argumentSorts
        , sentenceAliasResultSort = resultSort'
        , sentenceAliasLeftPattern =
            Application
                { applicationSymbolOrAlias =
                    SymbolOrAlias
                        { symbolOrAliasConstructor = aliasConstructor
                        , symbolOrAliasParams =
                            SortVariableSort <$> aliasParams
                        }
                , applicationChildren = arguments
                }
        , sentenceAliasRightPattern = right
        , sentenceAliasAttributes = Attributes []
        }
  where
    argumentSorts = variableSort <$> arguments

{- | Construct an alias declaration with no parameters.

See also: 'mkAlias'

 -}
mkAlias_
    :: Id
    -> Sort
    -> [SomeVariable VariableName]
    -> TermLike VariableName
    -> SentenceAlias (TermLike VariableName)
mkAlias_ aliasConstructor = mkAlias aliasConstructor []

pattern And_
    :: Sort
    -> TermLike variable
    -> TermLike variable
    -> TermLike variable

pattern App_
    :: Symbol
    -> [TermLike variable]
    -> TermLike variable

pattern ApplyAlias_
    :: Alias (TermLike VariableName)
    -> [TermLike variable]
    -> TermLike variable

pattern Bottom_
    :: Sort
    -> TermLike variable

pattern Ceil_
    :: Sort
    -> Sort
    -> TermLike variable
    -> TermLike variable

pattern DV_
    :: Sort
    -> TermLike variable
    -> TermLike variable

pattern InternalBool_
    :: InternalBool
    -> TermLike variable

pattern InternalInt_
    :: InternalInt
    -> TermLike variable

pattern InternalList_
    :: InternalList (TermLike variable)
    -> TermLike variable

pattern InternalMap_
    :: InternalMap Key (TermLike variable)
    -> TermLike variable

pattern InternalSet_
    :: InternalSet Key (TermLike variable)
    -> TermLike variable

pattern InternalString_ :: InternalString -> TermLike variable

pattern Equals_
    :: Sort
    -> Sort
    -> TermLike variable
    -> TermLike variable
    -> TermLike variable

pattern Exists_
    :: Sort
    -> ElementVariable variable
    -> TermLike variable
    -> TermLike variable

pattern Floor_
    :: Sort
    -> Sort
    -> TermLike variable
    -> TermLike variable

pattern Forall_
    :: Sort
    -> ElementVariable variable
    -> TermLike variable
    -> TermLike variable

pattern Iff_
    :: Sort
    -> TermLike variable
    -> TermLike variable
    -> TermLike variable

pattern Implies_
    :: Sort
    -> TermLike variable
    -> TermLike variable
    -> TermLike variable

pattern In_
    :: Sort
    -> Sort
    -> TermLike variable
    -> TermLike variable
    -> TermLike variable

pattern Mu_
    :: SetVariable variable
    -> TermLike variable
    -> TermLike variable

pattern Next_
    :: Sort
    -> TermLike variable
    -> TermLike variable

pattern Not_
    :: Sort
    -> TermLike variable
    -> TermLike variable

pattern Nu_
    :: SetVariable variable
    -> TermLike variable
    -> TermLike variable

pattern Or_
    :: Sort
    -> TermLike variable
    -> TermLike variable
    -> TermLike variable

pattern Rewrites_
  :: Sort
  -> TermLike variable
  -> TermLike variable
  -> TermLike variable

pattern Top_ :: Sort -> TermLike variable

pattern Var_ :: SomeVariable variable -> TermLike variable

pattern ElemVar_ :: ElementVariable variable -> TermLike variable

pattern SetVar_ :: SetVariable variable -> TermLike variable

pattern StringLiteral_ :: Text -> TermLike variable

pattern Evaluated_ :: TermLike variable -> TermLike variable

pattern And_ andSort andFirst andSecond <-
    (Recursive.project -> _ :< AndF And { andSort, andFirst, andSecond })

pattern ApplyAlias_ applicationSymbolOrAlias applicationChildren <-
    (Recursive.project ->
        _ :< ApplyAliasF Application
            { applicationSymbolOrAlias
            , applicationChildren
            }
    )

pattern App_ applicationSymbolOrAlias applicationChildren <-
    (Recursive.project ->
        _ :< ApplySymbolF Application
            { applicationSymbolOrAlias
            , applicationChildren
            }
    )

pattern Bottom_ bottomSort <-
    (Recursive.project -> _ :< BottomF Bottom { bottomSort })

pattern InternalBytes_ :: Sort -> ByteString -> TermLike variable
pattern InternalBytes_ internalBytesSort internalBytesValue <-
    (Recursive.project -> _ :< InternalBytesF (Const InternalBytes
        { internalBytesSort, internalBytesValue }
    ))

pattern Ceil_ ceilOperandSort ceilResultSort ceilChild <-
    (Recursive.project ->
        _ :< CeilF Ceil { ceilOperandSort, ceilResultSort, ceilChild }
    )

pattern DV_ domainValueSort domainValueChild <-
    (Recursive.project ->
        _ :< DomainValueF DomainValue { domainValueSort, domainValueChild }
    )

pattern InternalBool_ internalBool <-
    (Recursive.project -> _ :< InternalBoolF (Const internalBool))

pattern InternalInt_ internalInt <-
    (Recursive.project -> _ :< InternalIntF (Const internalInt))

pattern InternalString_ internalString <-
    (Recursive.project -> _ :< InternalStringF (Const internalString))

pattern InternalList_ internalList <-
    (Recursive.project -> _ :< InternalListF internalList)

pattern InternalMap_ internalMap <-
    (Recursive.project -> _ :< InternalMapF internalMap)

pattern InternalSet_ internalSet <-
    (Recursive.project -> _ :< InternalSetF internalSet)

pattern Equals_ equalsOperandSort equalsResultSort equalsFirst equalsSecond <-
    (Recursive.project ->
        _ :< EqualsF Equals
            { equalsOperandSort
            , equalsResultSort
            , equalsFirst
            , equalsSecond
            }
    )

pattern Exists_ existsSort existsVariable existsChild <-
    (Recursive.project ->
        _ :< ExistsF Exists { existsSort, existsVariable, existsChild }
    )

pattern Floor_ floorOperandSort floorResultSort floorChild <-
    (Recursive.project ->
        _ :< FloorF Floor
            { floorOperandSort
            , floorResultSort
            , floorChild
            }
    )

pattern Forall_ forallSort forallVariable forallChild <-
    (Recursive.project ->
        _ :< ForallF Forall { forallSort, forallVariable, forallChild }
    )

pattern Iff_ iffSort iffFirst iffSecond <-
    (Recursive.project ->
        _ :< IffF Iff { iffSort, iffFirst, iffSecond }
    )

pattern Implies_ impliesSort impliesFirst impliesSecond <-
    (Recursive.project ->
        _ :< ImpliesF Implies { impliesSort, impliesFirst, impliesSecond }
    )

pattern In_ inOperandSort inResultSort inFirst inSecond <-
    (Recursive.project ->
        _ :< InF In
            { inOperandSort
            , inResultSort
            , inContainedChild = inFirst
            , inContainingChild = inSecond
            }
    )

pattern Mu_ muVariable muChild <-
    (Recursive.project ->
        _ :< MuF Mu { muVariable, muChild }
    )

pattern Next_ nextSort nextChild <-
    (Recursive.project ->
        _ :< NextF Next { nextSort, nextChild })

pattern Not_ notSort notChild <-
    (Recursive.project ->
        _ :< NotF Not { notSort, notChild })

pattern Nu_ nuVariable nuChild <-
    (Recursive.project ->
        _ :< NuF Nu { nuVariable, nuChild }
    )

pattern Or_ orSort orFirst orSecond <-
    (Recursive.project -> _ :< OrF Or { orSort, orFirst, orSecond })

pattern Rewrites_ rewritesSort rewritesFirst rewritesSecond <-
    (Recursive.project ->
        _ :< RewritesF Rewrites
            { rewritesSort
            , rewritesFirst
            , rewritesSecond
            }
    )

pattern Top_ topSort <-
    (Recursive.project -> _ :< TopF Top { topSort })

pattern Var_ variable <-
    (Recursive.project -> _ :< VariableF (Const variable))

pattern SetVar_ setVariable <- Var_ (retract -> Just setVariable)

pattern ElemVar_ elemVariable <- Var_ (retract -> Just elemVariable)

pattern StringLiteral_ str <-
    (Recursive.project -> _ :< StringLiteralF (Const (StringLiteral str)))

pattern Evaluated_ child <-
    (Recursive.project -> _ :< EvaluatedF (Evaluated child))

pattern Endianness_ :: Endianness -> TermLike child
pattern Endianness_ endianness <-
    (Recursive.project -> _ :< EndiannessF (Const endianness))

pattern Signedness_ :: Signedness -> TermLike child
pattern Signedness_ signedness <-
    (Recursive.project -> _ :< SignednessF (Const signedness))

pattern Inj_ :: Inj (TermLike child) -> TermLike child
pattern Inj_ inj <- (Recursive.project -> _ :< InjF inj)

refreshBinder
    :: forall bound variable
    .  (InternalVariable variable, Injection (SomeVariableName variable) bound)
    => (Set (SomeVariableName variable) -> Variable bound -> Maybe (Variable bound))
    -> FreeVariables variable
    -> Binder (Variable bound) (TermLike variable)
    -> Binder (Variable bound) (TermLike variable)
refreshBinder refreshBound (FreeVariables.toNames -> avoiding) binder =
    do
        binderVariable' <- refreshBound avoiding binderVariable
        let renaming =
                Map.singleton
                    (inject @(SomeVariableName variable)
                        (variableName binderVariable)
                    )
                    (mkVar $ inject @(SomeVariable _) binderVariable')
            binderChild' = Substitute.substitute renaming binderChild
        return Binder
            { binderVariable = binderVariable'
            , binderChild = binderChild'
            }
    & fromMaybe binder
  where
    Binder { binderVariable, binderChild } = binder

refreshElementBinder
    :: InternalVariable variable
    => FreeVariables variable
    -> Binder (ElementVariable variable) (TermLike variable)
    -> Binder (ElementVariable variable) (TermLike variable)
refreshElementBinder = refreshBinder refreshElementVariable

refreshSetBinder
    :: InternalVariable variable
    => FreeVariables variable
    -> Binder (SetVariable variable) (TermLike variable)
    -> Binder (SetVariable variable) (TermLike variable)
refreshSetBinder = refreshBinder refreshSetVariable

data Modality = WEF | WAF

-- | Weak exists finally modality symbol.
weakExistsFinally :: Text
weakExistsFinally = "weakExistsFinally"

-- | Weak always finally modality symbol.
weakAlwaysFinally :: Text
weakAlwaysFinally = "weakAlwaysFinally"

-- | 'Alias' construct for weak exist finally.
wEF :: Sort -> Alias (TermLike VariableName)
wEF sort = Alias
    { aliasConstructor = Id
        { getId = weakExistsFinally
        , idLocation = AstLocationNone
        }
    , aliasParams = [sort]
    , aliasSorts = ApplicationSorts
        { applicationSortsOperands = [sort]
        , applicationSortsResult = sort
        }
    , aliasLeft = []
    , aliasRight = mkTop sort
    }

-- | 'Alias' construct for weak always finally.
wAF :: Sort -> Alias (TermLike VariableName)
wAF sort = Alias
    { aliasConstructor = Id
        { getId = weakAlwaysFinally
        , idLocation = AstLocationNone
        }
    , aliasParams = [sort]
    , aliasSorts = ApplicationSorts
        { applicationSortsOperands = [sort]
        , applicationSortsResult = sort
        }
    , aliasLeft = []
    , aliasRight = mkTop sort
    }

-- | Apply one of the reachability modality aliases
-- to a term.
applyModality
    :: Modality
    -> TermLike VariableName
    -> TermLike VariableName
applyModality modality term =
    case modality of
        WEF ->
            mkApplyAlias (wEF sort) [term]
        WAF ->
            mkApplyAlias (wAF sort) [term]
  where
    sort = termLikeSort term

containsSymbolWithId :: String -> TermLike variable -> Bool
containsSymbolWithId symId term
    | App_ sym _ <- term
    , getId (symbolConstructor sym) == Text.pack symId = True
    | otherwise = any
        (containsSymbolWithId symId)
        (Cofree.tailF $ Recursive.project term)<|MERGE_RESOLUTION|>--- conflicted
+++ resolved
@@ -201,15 +201,6 @@
     ( Base
     )
 import qualified Data.Functor.Foldable as Recursive
-<<<<<<< HEAD
-=======
-import Data.Generics.Product
-    ( field
-    )
-import Data.Map.Strict
-    ( Map
-    )
->>>>>>> deaf0af1
 import qualified Data.Map.Strict as Map
 import Data.Monoid
     ( Endo (..)
@@ -1479,132 +1470,6 @@
     -> TermLike variable
 mkEvaluated = updateCallStack . synthesize . EvaluatedF . Evaluated
 
-<<<<<<< HEAD
-=======
--- | 'mkDefined' will wrap the 'TermLike' in a 'Defined' node based on
--- the available information about the term. When possible, it will recurse
--- to distribute the 'Defined' wrapper.
-mkDefined
-    :: forall variable
-    .  HasCallStack
-    => InternalVariable variable
-    => TermLike variable
-    -> TermLike variable
-mkDefined = worker
-  where
-    mkDefined1 term
-      | isDefinedPattern term = term
-      | otherwise = mkDefinedAtTop term
-
-    syntheticDefined
-        :: (Synthetic Attribute.Defined f)
-        => f (TermLike variable) -> Attribute.Defined
-    syntheticDefined fTermLike =
-        synthetic (Attribute.defined . Cofree.headF . getTermLike <$> fTermLike)
-
-    worker
-        :: TermLike variable
-        -> TermLike variable
-    worker term
-      | isDefinedPattern term = term
-      | otherwise =
-        let (attrs :< termF) = Recursive.project term
-            embed termF' =
-                Recursive.embed (attrs' :< termF')
-              where
-                attrs' = attrs { Attribute.defined = syntheticDefined termF' }
-        in case termF of
-            AndF _ -> (mkDefined1 . embed) (worker <$> termF)
-            ApplySymbolF _ -> (mkDefined1 . embed) (worker <$> termF)
-            ApplyAliasF _ -> mkDefined1 term
-            BottomF _ ->
-                error
-                    "Internal error: cannot mark\
-                    \ a \\bottom pattern as defined."
-            CeilF _ -> term
-            DomainValueF _  -> term
-            InternalListF _ ->
-                -- mkDefinedAtTop is not needed because the list is always
-                -- defined if its elements are all defined.
-                embed (worker <$> termF)
-            InternalMapF internalMap ->
-                let map' = mkDefinedInternalAc internalMap
-                in (mkDefined1 . embed) (InternalMapF map')
-            InternalSetF internalSet ->
-                let set' = mkDefinedInternalAc internalSet
-                in (mkDefined1 . embed) (InternalSetF set')
-            EqualsF _ -> term
-            ExistsF _ -> mkDefinedAtTop term
-            FloorF _ -> term
-            ForallF _ -> (mkDefined1 . embed) (worker <$> termF)
-            IffF _ -> mkDefined1 term
-            ImpliesF _ -> mkDefined1 term
-            InF _ -> term
-            MuF _ -> mkDefined1 term
-            NextF _ -> mkDefined1 term
-            NotF _ -> mkDefined1 term
-            NuF _ -> mkDefined1 term
-            OrF _ -> mkDefined1 term
-            RewritesF _ -> mkDefined1 term
-            TopF _ -> term
-            VariableF (Const someVariable) ->
-                if isElementVariable someVariable
-                    then term
-                    else mkDefined1 term
-            StringLiteralF _ -> term
-            EvaluatedF (Evaluated child) -> worker child
-            DefinedF _ -> term
-            EndiannessF _ -> term
-            SignednessF _ -> term
-            InjF _ -> mkDefined1 term
-            InhabitantF _ -> mkDefined1 term
-            InternalBoolF _ -> term
-            InternalBytesF _ -> term
-            InternalIntF _ -> term
-            InternalStringF _ -> term
-
-    mkDefinedInternalAc
-        :: forall normalized
-        .  AcWrapper normalized
-        => Functor (Value normalized)
-        => Functor (Element normalized)
-        => InternalAc Key normalized (TermLike variable)
-        -> InternalAc Key normalized (TermLike variable)
-    mkDefinedInternalAc internalAc =
-        Lens.over (field @"builtinAcChild") mkDefinedNormalized internalAc
-      where
-        mkDefinedNormalized
-            :: normalized Key (TermLike variable)
-            -> normalized Key (TermLike variable)
-        mkDefinedNormalized =
-            unwrapAc
-            >>> Lens.over (field @"concreteElements") mkDefinedConcrete
-            >>> Lens.over (field @"elementsWithVariables") mkDefinedAbstract
-            >>> Lens.over (field @"opaque") mkDefinedOpaque
-            >>> wrapAc
-        mkDefinedConcrete
-            :: Map Key (Value normalized (TermLike variable))
-            -> Map Key (Value normalized (TermLike variable))
-        mkDefinedConcrete =
-            (fmap . fmap) mkDefined
-        mkDefinedAbstract = (fmap . fmap) mkDefined
-        mkDefinedOpaque = map mkDefined
-
--- | Apply the 'Defined' wrapper to the top of any 'TermLike'.
-mkDefinedAtTop :: Ord variable => TermLike variable -> TermLike variable
-mkDefinedAtTop = synthesize . DefinedF . Defined
-
-{- | Remove (recursively) the 'Defined' wrappers throughout a 'TermLike'.
- -}
-unDefined :: TermLike variable -> TermLike variable
-unDefined =
-    Recursive.unfold $ \termLike ->
-        let attrs :< termLikeF = Recursive.project termLike in
-        case termLikeF of
-            DefinedF defined -> Recursive.project (getDefined defined)
-            _ -> attrs :< termLikeF
-
->>>>>>> deaf0af1
 {- | Construct an 'Endianness' pattern.
  -}
 mkEndianness
