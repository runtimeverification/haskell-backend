--- conflicted
+++ resolved
@@ -22,11 +22,7 @@
     , hasConstructorLikeTop
     , freeVariables
     , refreshVariables
-<<<<<<< HEAD
-    , freeTopExists
-=======
     , topExistsToImplicitForall
->>>>>>> 15128890
     , termLikeSort
     , hasFreeVariable
     , withoutFreeVariable
@@ -690,41 +686,27 @@
     originalFreeVariables = FreeVariables.getFreeVariables (freeVariables term)
     subst = mkVar <$> rename
 
-<<<<<<< HEAD
-freeTopExists
-=======
 {-| Given a collection of 'FreeVariables' and a term, it removes
 all existential quantifications at the top of the term,
 renaming them (if needed) to avoid clashing with the given free variables.
 -}
 topExistsToImplicitForall
->>>>>>> 15128890
     :: forall variable
     .  Substitute.SubstitutionVariable variable
     => FreeVariables variable
     -> TermLike variable
     -> TermLike variable
-<<<<<<< HEAD
-freeTopExists
-=======
 topExistsToImplicitForall
->>>>>>> 15128890
     (FreeVariables.getFreeVariables -> avoid)
     term
   =
     substitute subst termWithoutExists
   where
-<<<<<<< HEAD
-    (termWithoutExists, exists) = removeTopExists term Set.empty
-    originalFreeVariables = FreeVariables.getFreeVariables (freeVariables term)
-    rename = Fresh.refreshVariables (avoid <> originalFreeVariables) exists
-=======
     (termWithoutExists, quantifiedVars) = removeTopExists term Set.empty
     originalFreeVariables = FreeVariables.getFreeVariables (freeVariables term)
     rename :: Map (UnifiedVariable variable) (UnifiedVariable variable)
     rename =
         Fresh.refreshVariables (avoid <> originalFreeVariables) quantifiedVars
->>>>>>> 15128890
     subst = mkVar <$> rename
     removeTopExists
         :: TermLike variable -> Set.Set (UnifiedVariable variable)
