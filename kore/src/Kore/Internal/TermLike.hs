{-|
Copyright   : (c) Runtime Verification, 2018
License     : NCSA

-}

{-# LANGUAGE Strict               #-}
{-# LANGUAGE UndecidableInstances #-}

module Kore.Internal.TermLike
    ( TermLikeF (..)
    , TermLike (..)
    , Evaluated (..)
    , Defined (..)
    , extractAttributes
    , isSimplified
    , Pattern.isConstructorLike
    , assertConstructorLikeKeys
    , markSimplified
    , markSimplifiedConditional
    , markSimplifiedMaybeConditional
    , setSimplified
    , forgetSimplified
    , simplifiedAttribute
    , isFunctionPattern
    , isFunctionalPattern
    , isDefinedPattern
    , hasConstructorLikeTop
    , freeVariables
    , refreshVariables
    , freshSymbolInstance
    , removeEvaluated
    , termLikeSort
    , hasFreeVariable
    , withoutFreeVariable
    , mapVariables
    , traverseVariables
    , asConcrete
    , isConcrete
    , fromConcrete
    , retractKey
    , Substitute.substitute
    , refreshElementBinder
    , refreshSetBinder
    , depth
    , makeSortsAgree
    -- * Utility functions for dealing with sorts
    , forceSort
    , fullyOverrideSort
    -- * Reachability modalities and application
    , Modality (..)
    , weakExistsFinally
    , weakAlwaysFinally
    , applyModality
    -- * Pure Kore pattern constructors
    , mkAnd
    , mkApplyAlias
    , mkApplySymbol
    , mkBottom
    , mkInternalBytes
    , mkInternalBytes'
    , mkInternalBool
    , mkInternalInt
    , mkInternalString
    , mkInternalList
    , Key
    , mkInternalMap
    , mkInternalSet
    , mkCeil
    , mkDomainValue
    , mkEquals
    , mkExists
    , mkExistsN
    , mkFloor
    , mkForall
    , mkForallN
    , mkIff
    , mkImplies
    , mkIn
    , mkMu
    , mkNext
    , mkNot
    , mkNu
    , mkOr
    , mkRewrites
    , mkTop
    , mkVar
    , mkSetVar
    , mkElemVar
    , mkStringLiteral
    , mkSort
    , mkSortVariable
    , mkInhabitant
    , mkEvaluated
    , mkEndianness
    , mkSignedness
    , mkDefined
    , unDefined
    -- * Predicate constructors
    , mkBottom_
    , mkCeil_
    , mkEquals_
    , mkFloor_
    , mkIn_
    , mkTop_
    -- * Sentence constructors
    , mkAlias
    , mkAlias_
    , mkAxiom
    , mkAxiom_
    , mkSymbol
    , mkSymbol_
    -- * Application constructors
    , applyAlias
    , applyAlias_
    , applySymbol
    , applySymbol_
    , symbolApplication
    -- * Pattern synonyms
    , pattern And_
    , pattern ApplyAlias_
    , pattern App_
    , pattern Bottom_
    , pattern InternalBytes_
    , pattern InternalBool_
    , pattern InternalInt_
    , pattern InternalList_
    , pattern InternalMap_
    , pattern InternalSet_
    , pattern InternalString_
    , pattern Ceil_
    , pattern DV_
    , pattern Equals_
    , pattern Exists_
    , pattern Floor_
    , pattern Forall_
    , pattern Iff_
    , pattern Implies_
    , pattern In_
    , pattern Mu_
    , pattern Next_
    , pattern Not_
    , pattern Nu_
    , pattern Or_
    , pattern Rewrites_
    , pattern Top_
    , pattern Var_
    , pattern ElemVar_
    , pattern SetVar_
    , pattern StringLiteral_
    , pattern Evaluated_
    , pattern Defined_
    , pattern Endianness_
    , pattern Signedness_
    , pattern Inj_
    -- * Re-exports
    , module Kore.Internal.Variable
    , Symbol (..)
    , Alias (..)
    , module Kore.Syntax.Id
    , CofreeF (..), Comonad (..)
    , Sort (..), SortActual (..), SortVariable (..)
    , stringMetaSort
    , module Kore.Internal.Inj
    , module Kore.Internal.InternalBytes
    , module Kore.Syntax.And
    , module Kore.Syntax.Application
    , module Kore.Syntax.Bottom
    , module Kore.Syntax.Ceil
    , module Kore.Syntax.DomainValue
    , module Kore.Syntax.Equals
    , module Kore.Syntax.Exists
    , module Kore.Syntax.Floor
    , module Kore.Syntax.Forall
    , module Kore.Syntax.Iff
    , module Kore.Syntax.Implies
    , module Kore.Syntax.In
    , module Kore.Syntax.Inhabitant
    , module Kore.Syntax.Mu
    , module Kore.Syntax.Next
    , module Kore.Syntax.Not
    , module Kore.Syntax.Nu
    , module Kore.Syntax.Or
    , module Kore.Syntax.Rewrites
    , module Kore.Syntax.StringLiteral
    , module Kore.Syntax.Top
    , module Variable
    -- * For testing
    , mkDefinedAtTop
    , containsSymbolWithId
    ) where

import Prelude.Kore

import qualified Control.Lens as Lens
import Data.Align
    ( alignWith
    )
import Data.ByteString
    ( ByteString
    )
import qualified Data.Default as Default
import Data.Functor.Const
    ( Const (..)
    )
import Data.Functor.Foldable
    ( Base
    )
import qualified Data.Functor.Foldable as Recursive
import Data.Generics.Product
    ( field
    )
import Data.Map.Strict
    ( Map
    )
import qualified Data.Map.Strict as Map
import Data.Monoid
    ( Endo (..)
    )
import Data.Set
    ( Set
    )
import Data.Text
    ( Text
    )
import qualified Data.Text as Text
import Data.These

import qualified Control.Comonad.Trans.Cofree as Cofree
import qualified Kore.Attribute.Pattern as Attribute
import qualified Kore.Attribute.Pattern.ConstructorLike as Pattern
import qualified Kore.Attribute.Pattern.Defined as Pattern
import Kore.Attribute.Pattern.FreeVariables
import qualified Kore.Attribute.Pattern.FreeVariables as FreeVariables
import qualified Kore.Attribute.Pattern.Function as Pattern
import qualified Kore.Attribute.Pattern.Functional as Pattern
import qualified Kore.Attribute.Pattern.Simplified as Pattern
import Kore.Attribute.Synthetic
import Kore.Builtin.Endianness.Endianness
    ( Endianness
    )
import Kore.Builtin.Signedness.Signedness
    ( Signedness
    )
import Kore.Error
import Kore.Internal.Alias
import Kore.Internal.Inj
import Kore.Internal.InternalBool
import Kore.Internal.InternalBytes
import Kore.Internal.InternalInt
import Kore.Internal.InternalList
import Kore.Internal.InternalMap
import Kore.Internal.InternalSet
import Kore.Internal.InternalString
import Kore.Internal.Key
    ( Key
    )
import qualified Kore.Internal.SideCondition.SideCondition as SideCondition
    ( Representation
    )
import Kore.Internal.Symbol hiding
    ( isConstructorLike
    )
import Kore.Internal.TermLike.TermLike
import Kore.Internal.Variable
import Kore.Sort
import qualified Kore.Substitute as Substitute
import Kore.Syntax.And
import Kore.Syntax.Application
import Kore.Syntax.Bottom
import Kore.Syntax.Ceil
import Kore.Syntax.Definition hiding
    ( Alias
    , Symbol
    , symbolConstructor
    )
import qualified Kore.Syntax.Definition as Syntax
import Kore.Syntax.DomainValue
import Kore.Syntax.Equals
import Kore.Syntax.Exists
import Kore.Syntax.Floor
import Kore.Syntax.Forall
import Kore.Syntax.Id
import Kore.Syntax.Iff
import Kore.Syntax.Implies
import Kore.Syntax.In
import Kore.Syntax.Inhabitant
import Kore.Syntax.Mu
import Kore.Syntax.Next
import Kore.Syntax.Not
import Kore.Syntax.Nu
import Kore.Syntax.Or
import Kore.Syntax.Rewrites
import Kore.Syntax.StringLiteral
import Kore.Syntax.Top
import Kore.Syntax.Variable as Variable
import Kore.Unparser
    ( Unparse (..)
    )
import qualified Kore.Unparser as Unparser
import Kore.Variables.Binding
import Kore.Variables.Fresh
    ( refreshElementVariable
    , refreshSetVariable
    )
import qualified Kore.Variables.Fresh as Fresh
import qualified Pretty

hasFreeVariable
    :: Ord variable
    => SomeVariableName variable
    -> TermLike variable
    -> Bool
hasFreeVariable variable = isFreeVariable variable . freeVariables

refreshVariables
    :: InternalVariable variable
    => FreeVariables variable
    -> TermLike variable
    -> TermLike variable
refreshVariables (FreeVariables.toNames -> avoid) term =
    Substitute.substitute subst term
  where
    rename = Fresh.refreshVariables avoid originalFreeVariables
    originalFreeVariables = FreeVariables.toSet (freeVariables term)
    subst = mkVar <$> rename

-- | Generates fresh variables as arguments for a symbol to create a pattern.
freshSymbolInstance
    :: forall variable
     . InternalVariable variable
    => FreeVariables variable
    -> Symbol
    -> Text
    -> TermLike variable
freshSymbolInstance freeVars sym base =
    mkApplySymbol sym varTerms
    & refreshVariables freeVars
  where
    sorts = applicationSortsOperands $ symbolSorts sym
    varTerms = mkElemVar <$> zipWith mkVariable [1..] sorts

    mkVariable :: Integer -> Sort -> ElementVariable variable
    mkVariable vIdx vSort =
        mkElementVariable
            (generatedId $ base <> (Text.pack . show) vIdx)
            vSort
        & (fmap . fmap) fromVariableName

{- | Is the 'TermLike' a function pattern?
 -}
isFunctionPattern :: TermLike variable -> Bool
isFunctionPattern =
    Pattern.isFunction . Attribute.function . extractAttributes

{- | Does the 'TermLike' have a constructor-like top?

A pattern is 'ConstructorLikeTop' if it is one of the following:

- A 'StringLiteral'
- A 'DomainValue'
- A 'Builtin'
- An 'Application' whose head is a constructor symbol
 -}
hasConstructorLikeTop :: TermLike variable -> Bool
hasConstructorLikeTop = \case
    App_ symbol _ -> isConstructor symbol
    DV_ _ _ -> True
    InternalBool_ _ -> True
    InternalInt_ _ -> True
    InternalList_ _ -> True
    InternalMap_ _ -> True
    InternalSet_ _ -> True
    InternalString_ _ -> True
    StringLiteral_ _ -> True
    _ -> False

{- | Is the 'TermLike' functional?
 -}
isFunctionalPattern :: TermLike variable -> Bool
isFunctionalPattern =
    Pattern.isFunctional . Attribute.functional . extractAttributes

{- | Is the 'TermLike' defined, i.e. known not to be 'Bottom'?
 -}
isDefinedPattern :: TermLike variable -> Bool
isDefinedPattern =
    Pattern.isDefined . Attribute.defined . extractAttributes

{- | Throw an error if the variable occurs free in the pattern.

Otherwise, the argument is returned.

 -}
withoutFreeVariable
    :: InternalVariable variable
    => SomeVariableName variable  -- ^ variable
    -> TermLike variable
    -> a  -- ^ result, if the variable does not occur free in the pattern
    -> a
withoutFreeVariable variable termLike result
  | hasFreeVariable variable termLike =
    (error . show . Pretty.vsep)
        [ Pretty.hsep
            [ "Unexpected free variable"
            , unparse variable
            , "in pattern:"
            ]
        , Pretty.indent 4 (unparse termLike)
        ]
  | otherwise = result

{- | Construct a @'TermLike' 'Concrete'@ from any 'TermLike'.

A concrete pattern contains no variables, so @asConcreteStepPattern@ is
fully polymorphic on the variable type in the pure pattern. If the argument
contains any variables, the result is @Nothing@.

@asConcrete@ is strict, i.e. it traverses its argument entirely,
because the entire tree must be traversed to inspect for variables before
deciding if the result is @Nothing@ or @Just _@.

 -}
asConcrete
    :: Ord variable
    => TermLike variable
    -> Maybe (TermLike Concrete)
asConcrete = traverseVariables (pure toConcrete)

isConcrete :: Ord variable => TermLike variable -> Bool
isConcrete = isJust . asConcrete

{- | Construct any 'TermLike' from a @'TermLike' 'Concrete'@.

The concrete pattern contains no variables, so the result is fully
polymorphic in the variable type.

@fromConcrete@ unfolds the resulting syntax tree lazily, so it
composes with other tree transformations without allocating intermediates.

 -}
fromConcrete
    :: FreshPartialOrd variable
    => TermLike Concrete
    -> TermLike variable
fromConcrete = mapVariables (pure $ from @Concrete)

isSimplified :: SideCondition.Representation -> TermLike variable -> Bool
isSimplified sideCondition =
    Attribute.isSimplified sideCondition . extractAttributes

{- | Forget the 'simplifiedAttribute' associated with the 'TermLike'.

@
isSimplified (forgetSimplified _) == False
@

 -}
forgetSimplified
    :: InternalVariable variable
    => TermLike variable
    -> TermLike variable
forgetSimplified = resynthesize

isFullySimplified :: TermLike variable -> Bool
isFullySimplified = Attribute.isFullySimplified . extractAttributes

simplifiedAttribute :: TermLike variable -> Pattern.Simplified
simplifiedAttribute = Attribute.simplifiedAttribute . extractAttributes

assertConstructorLikeKeys
    :: HasCallStack
    => InternalVariable variable
    => Foldable t
    => t (TermLike variable)
    -> a
    -> a
assertConstructorLikeKeys keys a
    | any (not . Pattern.isConstructorLike) keys =
        let simplifiableKeys =
                filter (not . Pattern.isConstructorLike)
                $ Prelude.Kore.toList keys
        in
            (error . show . Pretty.vsep) $
                [ "Internal error: expected constructor-like patterns,\
                  \ an internal invariant has been violated.\
                  \ Please report this error."
                , Pretty.indent 2 "Non-constructor-like patterns:"
                ]
                <> fmap (Pretty.indent 4 . unparse) simplifiableKeys
    | any (not . isFullySimplified) keys =
        let simplifiableKeys =
                filter (not . isFullySimplified) $ Prelude.Kore.toList keys
        in
            (error . show . Pretty.vsep) $
                [ "Internal error: expected fully simplified patterns,\
                  \ an internal invariant has been violated.\
                  \ Please report this error."
                , Pretty.indent 2 "Unsimplified patterns:"
                ]
                <> fmap (Pretty.indent 4 . unparse) simplifiableKeys
    | otherwise = a

{- | Mark a 'TermLike' as fully simplified at the current level.

The pattern is fully simplified if we do not know how to simplify it any
further. The simplifier reserves the right to skip any pattern which is marked,
so do not mark any pattern unless you are certain it cannot be further
simplified.

Note that fully simplified at the current level may not mean that the pattern
is fully simplified (e.g. if a child is simplified conditionally).

-}
markSimplified
    :: (HasCallStack, InternalVariable variable)
    => TermLike variable -> TermLike variable
markSimplified (Recursive.project -> attrs :< termLikeF) =
    Recursive.embed
        (  Attribute.setSimplified
            (checkedSimplifiedFromChildren termLikeF)
            attrs
        :< termLikeF
        )

markSimplifiedMaybeConditional
    :: (HasCallStack, InternalVariable variable)
    => Maybe SideCondition.Representation
    -> TermLike variable
    -> TermLike variable
markSimplifiedMaybeConditional Nothing = markSimplified
markSimplifiedMaybeConditional (Just condition) =
    markSimplifiedConditional condition

cannotSimplifyNotSimplifiedError
    :: (HasCallStack, InternalVariable variable)
    => TermLikeF variable (TermLike variable) -> a
cannotSimplifyNotSimplifiedError termLikeF =
    error
        (  "Unexpectedly marking term with NotSimplified children as \
            \simplified:\n"
        ++ show termLikeF
        ++ "\n"
        ++ Unparser.unparseToString termLikeF
        )

setSimplified
    :: (HasCallStack, InternalVariable variable)
    => Pattern.Simplified -> TermLike variable -> TermLike variable
setSimplified
    simplified
    (Recursive.project -> attrs :< termLikeF)
  =
    Recursive.embed
        (  Attribute.setSimplified mergedSimplified attrs
        :< termLikeF
        )
  where
    childSimplified = simplifiedFromChildren termLikeF
    mergedSimplified = case (childSimplified, simplified) of
        (Pattern.NotSimplified, Pattern.NotSimplified) -> Pattern.NotSimplified
        (Pattern.NotSimplified, _) -> cannotSimplifyNotSimplifiedError termLikeF
        (_, Pattern.NotSimplified) -> Pattern.NotSimplified
        _ -> childSimplified <> simplified

{-|Marks a term as being simplified as long as the side condition stays
unchanged.
-}
markSimplifiedConditional
    :: (HasCallStack, InternalVariable variable)
    => SideCondition.Representation -> TermLike variable -> TermLike variable
markSimplifiedConditional
    condition
    (Recursive.project -> attrs :< termLikeF)
  =
    Recursive.embed
        (  Attribute.setSimplified
                (  checkedSimplifiedFromChildren termLikeF
                <> Pattern.simplifiedConditionally condition
                )
                attrs
        :< termLikeF
        )

simplifiedFromChildren
    :: HasCallStack
    => TermLikeF variable (TermLike variable) -> Pattern.Simplified
simplifiedFromChildren termLikeF =
    case mergedSimplified of
        Pattern.NotSimplified -> Pattern.NotSimplified
        _ -> mergedSimplified `Pattern.simplifiedTo` Pattern.fullySimplified
  where
    mergedSimplified =
        foldMap (Attribute.simplifiedAttribute . extractAttributes) termLikeF

checkedSimplifiedFromChildren
    :: (HasCallStack, InternalVariable variable)
    => TermLikeF variable (TermLike variable) -> Pattern.Simplified
checkedSimplifiedFromChildren termLikeF =
    case simplifiedFromChildren termLikeF of
        Pattern.NotSimplified -> cannotSimplifyNotSimplifiedError termLikeF
        simplified -> simplified

-- | Get the 'Sort' of a 'TermLike' from the 'Attribute.Pattern' annotation.
termLikeSort :: TermLike variable -> Sort
termLikeSort = Attribute.patternSort . extractAttributes

-- | Attempts to modify p to have sort s.
forceSort
    :: (InternalVariable variable, HasCallStack)
    => Sort
    -> TermLike variable
    -> TermLike variable
forceSort forcedSort =
    if forcedSort == predicateSort
        then id
        else Recursive.apo forceSortWorker
  where
    forceSortWorker original@(Recursive.project -> attrs :< pattern') =
        (:<)
            (attrs { Attribute.patternSort = forcedSort })
            (case attrs of
                Attribute.Pattern { patternSort = sort }
                  | sort == forcedSort    -> Left <$> pattern'
                  | sort == predicateSort ->
                    forceSortPredicate forcedSort original
                  | otherwise             -> illSorted forcedSort original
            )

{-| Attempts to modify the pattern to have the given sort, ignoring the
previous sort and without assuming that the pattern's sorts are consistent.
-}
fullyOverrideSort
    :: forall variable
    .  (InternalVariable variable, HasCallStack)
    => Sort
    -> TermLike variable
    -> TermLike variable
fullyOverrideSort forcedSort = Recursive.apo overrideSortWorker
  where
    overrideSortWorker
        :: TermLike variable
        -> Base
            (TermLike variable)
            (Either (TermLike variable) (TermLike variable))
    overrideSortWorker original@(Recursive.project -> attrs :< _) =
        (:<)
            (attrs { Attribute.patternSort = forcedSort })
            (forceSortPredicate forcedSort original)

illSorted
    :: (InternalVariable variable, HasCallStack)
    => Sort -> TermLike variable -> a
illSorted forcedSort original =
    (error . show . Pretty.vsep)
    [ Pretty.cat
        [ "Could not force pattern to sort "
        , Pretty.squotes (unparse forcedSort)
        , ", instead it has sort "
        , Pretty.squotes (unparse (termLikeSort original))
        , ":"
        ]
    , Pretty.indent 4 (unparse original)
    ]

forceSortPredicate
    :: (InternalVariable variable, HasCallStack)
    => Sort
    -> TermLike variable
    -> TermLikeF variable (Either (TermLike variable) (TermLike variable))
forceSortPredicate
    forcedSort
    original@(Recursive.project -> _ :< pattern')
  =
    case pattern' of
        -- Recurse
        EvaluatedF evaluated -> EvaluatedF (Right <$> evaluated)
        DefinedF defined -> DefinedF (Right <$> defined)
        -- Predicates: Force sort and stop.
        BottomF bottom' -> BottomF bottom' { bottomSort = forcedSort }
        TopF top' -> TopF top' { topSort = forcedSort }
        CeilF ceil' -> CeilF (Left <$> ceil'')
            where
            ceil'' = ceil' { ceilResultSort = forcedSort }
        FloorF floor' -> FloorF (Left <$> floor'')
            where
            floor'' = floor' { floorResultSort = forcedSort }
        EqualsF equals' -> EqualsF (Left <$> equals'')
            where
            equals'' = equals' { equalsResultSort = forcedSort }
        InF in' -> InF (Left <$> in'')
            where
            in'' = in' { inResultSort = forcedSort }
        -- Connectives: Force sort and recurse.
        AndF and' -> AndF (Right <$> and'')
            where
            and'' = and' { andSort = forcedSort }
        OrF or' -> OrF (Right <$> or'')
            where
            or'' = or' { orSort = forcedSort }
        IffF iff' -> IffF (Right <$> iff'')
            where
            iff'' = iff' { iffSort = forcedSort }
        ImpliesF implies' -> ImpliesF (Right <$> implies'')
            where
            implies'' = implies' { impliesSort = forcedSort }
        NotF not' -> NotF (Right <$> not'')
            where
            not'' = not' { notSort = forcedSort }
        NextF next' -> NextF (Right <$> next'')
            where
            next'' = next' { nextSort = forcedSort }
        RewritesF rewrites' -> RewritesF (Right <$> rewrites'')
            where
            rewrites'' = rewrites' { rewritesSort = forcedSort }
        ExistsF exists' -> ExistsF (Right <$> exists'')
            where
            exists'' = exists' { existsSort = forcedSort }
        ForallF forall' -> ForallF (Right <$> forall'')
            where
            forall'' = forall' { forallSort = forcedSort }
        -- Rigid: These patterns should never have sort _PREDICATE{}.
        MuF _ -> illSorted forcedSort original
        NuF _ -> illSorted forcedSort original
        ApplySymbolF _ -> illSorted forcedSort original
        ApplyAliasF _ -> illSorted forcedSort original
        InternalBoolF _ -> illSorted forcedSort original
        InternalBytesF _ -> illSorted forcedSort original
        InternalIntF _ -> illSorted forcedSort original
        InternalStringF _ -> illSorted forcedSort original
        InternalListF _ -> illSorted forcedSort original
        InternalMapF _ -> illSorted forcedSort original
        InternalSetF _ -> illSorted forcedSort original
        DomainValueF _ -> illSorted forcedSort original
        StringLiteralF _ -> illSorted forcedSort original
        VariableF _ -> illSorted forcedSort original
        InhabitantF _ -> illSorted forcedSort original
        EndiannessF _ -> illSorted forcedSort original
        SignednessF _ -> illSorted forcedSort original
        InjF _ -> illSorted forcedSort original

{- | Call the argument function with two patterns whose sorts agree.

If one pattern is flexibly sorted, the result is the rigid sort of the other
pattern. If both patterns are flexibly sorted, then the result is
'predicateSort'. If both patterns have the same rigid sort, that is the
result. It is an error if the patterns are rigidly sorted but do not have the
same sort.

 -}
makeSortsAgree
    :: (InternalVariable variable, HasCallStack)
    => (TermLike variable -> TermLike variable -> Sort -> a)
    -> TermLike variable
    -> TermLike variable
    -> a
makeSortsAgree withPatterns = \pattern1 pattern2 ->
    let
        sort1 = getRigidSort pattern1
        sort2 = getRigidSort pattern2
        sort = fromMaybe predicateSort (sort1 <|> sort2)
        !pattern1' = forceSort sort pattern1
        !pattern2' = forceSort sort pattern2
    in
        withPatterns pattern1' pattern2' sort
{-# INLINE makeSortsAgree #-}

getRigidSort :: TermLike variable -> Maybe Sort
getRigidSort pattern' =
    case termLikeSort pattern' of
        sort
          | sort == predicateSort -> Nothing
          | otherwise -> Just sort

{- | Construct an 'And' pattern.
 -}
mkAnd
    :: HasCallStack
    => InternalVariable variable
    => TermLike variable
    -> TermLike variable
    -> TermLike variable
mkAnd t1 t2 = updateCallStack $ makeSortsAgree mkAndWorker t1 t2
  where
    mkAndWorker andFirst andSecond andSort =
        synthesize (AndF And { andSort, andFirst, andSecond })

{- | Force the 'TermLike's to conform to their 'Sort's.

It is an error if the lists are not the same length, or if any 'TermLike' cannot
be coerced to its corresponding 'Sort'.

See also: 'forceSort'

 -}
forceSorts
    :: HasCallStack
    => InternalVariable variable
    => [Sort]
    -> [TermLike variable]
    -> [TermLike variable]
forceSorts operandSorts children =
    alignWith forceTheseSorts operandSorts children
  where
    forceTheseSorts (This _) =
        (error . show . Pretty.vsep) ("Too few arguments:" : expected)
    forceTheseSorts (That _) =
        (error . show . Pretty.vsep) ("Too many arguments:" : expected)
    forceTheseSorts (These sort termLike) = forceSort sort termLike
    expected =
        [ "Expected:"
        , Pretty.indent 4 (Unparser.arguments operandSorts)
        , "but found:"
        , Pretty.indent 4 (Unparser.arguments children)
        ]

{- | Remove `Evaluated` if it appears on the top of the `TermLike`.
-}
removeEvaluated :: TermLike variable -> TermLike variable
removeEvaluated termLike@(Recursive.project -> (_ :< termLikeF)) =
    case termLikeF of
        EvaluatedF (Evaluated e) -> removeEvaluated e
        _                        -> termLike

{- | Construct an 'Application' pattern.

The result sort of the 'Alias' must be provided. The sorts of arguments
are not checked. Use 'applySymbol' or 'applyAlias' whenever possible to avoid
these shortcomings.

See also: 'applyAlias', 'applySymbol'

 -}
mkApplyAlias
    :: HasCallStack
    => InternalVariable variable
    => Alias (TermLike VariableName)
    -- ^ Application symbol or alias
    -> [TermLike variable]
    -- ^ Application arguments
    -> TermLike variable
mkApplyAlias alias children =
    updateCallStack $ synthesize (ApplyAliasF application)
  where
    application =
        Application
            { applicationSymbolOrAlias = alias
            , applicationChildren = forceSorts operandSorts children
            }
    operandSorts = applicationSortsOperands (aliasSorts alias)

{- | Construct an 'Application' pattern.

The result sort of the 'SymbolOrAlias' must be provided. The sorts of arguments
are not checked. Use 'applySymbol' or 'applyAlias' whenever possible to avoid
these shortcomings.

See also: 'applyAlias', 'applySymbol'

 -}
mkApplySymbol
    :: HasCallStack
    => InternalVariable variable
    => Symbol
    -- ^ Application symbol or alias
    -> [TermLike variable]
    -- ^ Application arguments
    -> TermLike variable
mkApplySymbol symbol children =
    updateCallStack
    $ synthesize (ApplySymbolF (symbolApplication symbol children))

symbolApplication
    :: HasCallStack
    => InternalVariable variable
    => Symbol
    -- ^ Application symbol or alias
    -> [TermLike variable]
    -- ^ Application arguments
    -> Application Symbol (TermLike variable)
symbolApplication symbol children =
    Application
        { applicationSymbolOrAlias = symbol
        , applicationChildren = forceSorts operandSorts children
        }
  where
    operandSorts = applicationSortsOperands (symbolSorts symbol)

{- | Construct an 'Application' pattern from a 'Alias' declaration.

The provided sort parameters must match the declaration.

See also: 'mkApplyAlias', 'applyAlias_', 'applySymbol', 'mkAlias'

 -}
applyAlias
    :: HasCallStack
    => InternalVariable variable
    => SentenceAlias (TermLike VariableName)
    -- ^ 'Alias' declaration
    -> [Sort]
    -- ^ 'Alias' sort parameters
    -> [TermLike variable]
    -- ^ 'Application' arguments
    -> TermLike variable
applyAlias sentence params children =
    updateCallStack $ mkApplyAlias internal children'
  where
    SentenceAlias { sentenceAliasAlias = external } = sentence
    Syntax.Alias { aliasConstructor } = external
    Syntax.Alias { aliasParams } = external
    internal =
        Alias
            { aliasConstructor
            , aliasParams = params
            , aliasSorts =
                symbolOrAliasSorts params sentence
                & assertRight
            , aliasLeft =
                applicationChildren
                . sentenceAliasLeftPattern
                $ sentence
            , aliasRight = sentenceAliasRightPattern sentence
            }
    substitution = sortSubstitution aliasParams params
    childSorts = substituteSortVariables substitution <$> sentenceAliasSorts
      where
        SentenceAlias { sentenceAliasSorts } = sentence
    children' = alignWith forceChildSort childSorts children
      where
        forceChildSort =
            \case
                These sort pattern' -> forceSort sort pattern'
                This _ ->
                    (error . show . Pretty.vsep)
                        ("Too few parameters:" : expected)
                That _ ->
                    (error . show . Pretty.vsep)
                        ("Too many parameters:" : expected)
        expected =
            [ "Expected:"
            , Pretty.indent 4 (Unparser.arguments childSorts)
            , "but found:"
            , Pretty.indent 4 (Unparser.arguments children)
            ]

{- | Construct an 'Application' pattern from a 'Alias' declaration.

The 'Alias' must not be declared with sort parameters.

See also: 'mkApp', 'applyAlias'

 -}
applyAlias_
    :: HasCallStack
    => InternalVariable variable
    => SentenceAlias (TermLike VariableName)
    -> [TermLike variable]
    -> TermLike variable
applyAlias_ sentence = updateCallStack . applyAlias sentence []

{- | Construct an 'Application' pattern from a 'Symbol' declaration.

The provided sort parameters must match the declaration.

See also: 'mkApp', 'applySymbol_', 'mkSymbol'

 -}
applySymbol
    :: HasCallStack
    => InternalVariable variable
    => SentenceSymbol
    -- ^ 'Symbol' declaration
    -> [Sort]
    -- ^ 'Symbol' sort parameters
    -> [TermLike variable]
    -- ^ 'Application' arguments
    -> TermLike variable
applySymbol sentence params children =
    updateCallStack $ mkApplySymbol internal children
  where
    SentenceSymbol { sentenceSymbolSymbol = external } = sentence
    Syntax.Symbol { symbolConstructor } = external
    internal =
        Symbol
            { symbolConstructor
            , symbolParams = params
            , symbolAttributes = Default.def
            , symbolSorts =
                symbolOrAliasSorts params sentence
                & assertRight
            }

{- | Construct an 'Application' pattern from a 'Symbol' declaration.

The 'Symbol' must not be declared with sort parameters.

See also: 'mkApplySymbol', 'applySymbol'

 -}
applySymbol_
    :: HasCallStack
    => InternalVariable variable
    => SentenceSymbol
    -> [TermLike variable]
    -> TermLike variable
applySymbol_ sentence = updateCallStack . applySymbol sentence []

{- | Construct a 'Bottom' pattern in the given sort.

See also: 'mkBottom_'

 -}
mkBottom
    :: HasCallStack
    => InternalVariable variable
    => Sort
    -> TermLike variable
mkBottom bottomSort =
    updateCallStack $ synthesize (BottomF Bottom { bottomSort })

{- | Construct a 'Bottom' pattern in 'predicateSort'.

This should not be used outside "Kore.Internal.Predicate"; please use
'mkBottom' instead.

See also: 'mkBottom'

 -}
mkBottom_
    :: HasCallStack
    => InternalVariable variable
    => TermLike variable
mkBottom_ = updateCallStack $ mkBottom predicateSort

{- | Construct a 'Ceil' pattern in the given sort.

See also: 'mkCeil_'

 -}
mkCeil
    :: HasCallStack
    => InternalVariable variable
    => Sort
    -> TermLike variable
    -> TermLike variable
mkCeil ceilResultSort ceilChild =
    updateCallStack
        $ synthesize (CeilF Ceil { ceilOperandSort, ceilResultSort, ceilChild })
  where
    ceilOperandSort = termLikeSort ceilChild

{- | Construct a 'Ceil' pattern in 'predicateSort'.

This should not be used outside "Kore.Internal.Predicate"; please use 'mkCeil'
instead.

See also: 'mkCeil'

 -}
mkCeil_
    :: HasCallStack
    => InternalVariable variable
    => TermLike variable
    -> TermLike variable
mkCeil_ = updateCallStack . mkCeil predicateSort

{- | Construct an internal bool pattern.
 -}
mkInternalBool
    :: HasCallStack
    => InternalVariable variable
    => InternalBool
    -> TermLike variable
mkInternalBool = updateCallStack . synthesize . InternalBoolF . Const

{- | Construct an internal integer pattern.
 -}
mkInternalInt
    :: HasCallStack
    => InternalVariable variable
    => InternalInt
    -> TermLike variable
mkInternalInt = updateCallStack . synthesize . InternalIntF . Const

{- | Construct an internal string pattern.
 -}
mkInternalString
    :: HasCallStack
    => InternalVariable variable
    => InternalString
    -> TermLike variable
mkInternalString = updateCallStack . synthesize . InternalStringF . Const

{- | Construct a builtin list pattern.
 -}
mkInternalList
    :: HasCallStack
    => InternalVariable variable
    => InternalList (TermLike variable)
    -> TermLike variable
mkInternalList = updateCallStack . synthesize . InternalListF

{- | Construct a builtin map pattern.
 -}
mkInternalMap
    :: HasCallStack
    => InternalVariable variable
    => InternalMap Key (TermLike variable)
    -> TermLike variable
mkInternalMap = updateCallStack . synthesize . InternalMapF

{- | Construct a builtin set pattern.
 -}
mkInternalSet
    :: HasCallStack
    => InternalVariable variable
    => InternalSet Key (TermLike variable)
    -> TermLike variable
mkInternalSet = updateCallStack . synthesize . InternalSetF

{- | Construct a 'DomainValue' pattern.
 -}
mkDomainValue
    :: HasCallStack
    => InternalVariable variable
    => DomainValue Sort (TermLike variable)
    -> TermLike variable
mkDomainValue = updateCallStack . synthesize . DomainValueF

{- | Construct an 'Equals' pattern in the given sort.

See also: 'mkEquals_'

 -}
mkEquals
    :: HasCallStack
    => InternalVariable variable
    => Sort
    -> TermLike variable
    -> TermLike variable
    -> TermLike variable
mkEquals equalsResultSort t1 =
    updateCallStack . makeSortsAgree mkEqualsWorker t1
  where
    mkEqualsWorker equalsFirst equalsSecond equalsOperandSort =
        synthesize (EqualsF equals)
      where
        equals =
            Equals
                { equalsOperandSort
                , equalsResultSort
                , equalsFirst
                , equalsSecond
                }

{- | Construct a 'Equals' pattern in 'predicateSort'.

This should not be used outside "Kore.Internal.Predicate"; please use
'mkEquals' instead.

See also: 'mkEquals'

 -}
mkEquals_
    :: HasCallStack
    => InternalVariable variable
    => TermLike variable
    -> TermLike variable
    -> TermLike variable
mkEquals_ t1 t2 = updateCallStack $ mkEquals predicateSort t1 t2

{- | Construct an 'Exists' pattern.
 -}
mkExists
    :: HasCallStack
    => InternalVariable variable
    => ElementVariable variable
    -> TermLike variable
    -> TermLike variable
mkExists existsVariable existsChild =
    updateCallStack
        $ synthesize (ExistsF Exists { existsSort, existsVariable, existsChild })
  where
    existsSort = termLikeSort existsChild

{- | Construct a sequence of 'Exists' patterns over several variables.
 -}
mkExistsN
    :: HasCallStack
    => InternalVariable variable
    => Foldable foldable
    => foldable (ElementVariable variable)
    -> TermLike variable
    -> TermLike variable
mkExistsN = (updateCallStack .) . appEndo . foldMap (Endo . mkExists)

{- | Construct a 'Floor' pattern in the given sort.

See also: 'mkFloor_'

 -}
mkFloor
    :: HasCallStack
    => InternalVariable variable
    => Sort
    -> TermLike variable
    -> TermLike variable
mkFloor floorResultSort floorChild =
    updateCallStack
        $ synthesize (FloorF Floor { floorOperandSort, floorResultSort, floorChild })
  where
    floorOperandSort = termLikeSort floorChild

{- | Construct a 'Floor' pattern in 'predicateSort'.

This should not be used outside "Kore.Internal.Predicate"; please use 'mkFloor'
instead.

See also: 'mkFloor'

 -}
mkFloor_
    :: HasCallStack
    => InternalVariable variable
    => TermLike variable
    -> TermLike variable
mkFloor_ = updateCallStack . mkFloor predicateSort

{- | Construct a 'Forall' pattern.
 -}
mkForall
    :: HasCallStack
    => InternalVariable variable
    => ElementVariable variable
    -> TermLike variable
    -> TermLike variable
mkForall forallVariable forallChild =
    updateCallStack
        $ synthesize (ForallF Forall { forallSort, forallVariable, forallChild })
  where
    forallSort = termLikeSort forallChild

{- | Construct a sequence of 'Forall' patterns over several variables.
 -}
mkForallN
    :: HasCallStack
    => InternalVariable variable
    => Foldable foldable
    => foldable (ElementVariable variable)
    -> TermLike variable
    -> TermLike variable
mkForallN = (updateCallStack .) . appEndo . foldMap (Endo . mkForall)

{- | Construct an 'Iff' pattern.
 -}
mkIff
    :: HasCallStack
    => InternalVariable variable
    => TermLike variable
    -> TermLike variable
    -> TermLike variable
mkIff t1 t2 = updateCallStack $ makeSortsAgree mkIffWorker t1 t2
  where
    mkIffWorker iffFirst iffSecond iffSort =
        synthesize (IffF Iff { iffSort, iffFirst, iffSecond })

{- | Construct an 'Implies' pattern.
 -}
mkImplies
    :: HasCallStack
    => InternalVariable variable
    => TermLike variable
    -> TermLike variable
    -> TermLike variable
mkImplies t1 t2 = updateCallStack $ makeSortsAgree mkImpliesWorker t1 t2
  where
    mkImpliesWorker impliesFirst impliesSecond impliesSort =
        synthesize (ImpliesF implies')
      where
        implies' = Implies { impliesSort, impliesFirst, impliesSecond }

{- | Construct a 'In' pattern in the given sort.

See also: 'mkIn_'

 -}
mkIn
    :: HasCallStack
    => InternalVariable variable
    => Sort
    -> TermLike variable
    -> TermLike variable
    -> TermLike variable
mkIn inResultSort t1 t2 = updateCallStack $ makeSortsAgree mkInWorker t1 t2
  where
    mkInWorker inContainedChild inContainingChild inOperandSort =
        synthesize (InF in')
      where
        in' =
            In
                { inOperandSort
                , inResultSort
                , inContainedChild
                , inContainingChild
                }

{- | Construct a 'In' pattern in 'predicateSort'.

This should not be used outside "Kore.Internal.Predicate"; please use 'mkIn'
instead.

See also: 'mkIn'

 -}
mkIn_
    :: HasCallStack
    => InternalVariable variable
    => TermLike variable
    -> TermLike variable
    -> TermLike variable
mkIn_ t1 t2 = updateCallStack $ mkIn predicateSort t1 t2

{- | Construct a 'Mu' pattern.
 -}
mkMu
    :: HasCallStack
    => InternalVariable variable
    => SetVariable variable
    -> TermLike variable
    -> TermLike variable
mkMu muVar = updateCallStack . makeSortsAgree mkMuWorker (mkSetVar muVar)
  where
    mkMuWorker (SetVar_ muVar') muChild _ =
        synthesize (MuF Mu { muVariable = muVar', muChild })
    mkMuWorker _ _ _ = error "Unreachable code"

{- | Construct a 'Next' pattern.
 -}
mkNext
    :: HasCallStack
    => InternalVariable variable
    => TermLike variable
    -> TermLike variable
mkNext nextChild =
    updateCallStack $ synthesize (NextF Next { nextSort, nextChild })
  where
    nextSort = termLikeSort nextChild

{- | Construct a 'Not' pattern.
 -}
mkNot
    :: HasCallStack
    => InternalVariable variable
    => TermLike variable
    -> TermLike variable
mkNot notChild =
    updateCallStack $ synthesize (NotF Not { notSort, notChild })
  where
    notSort = termLikeSort notChild

{- | Construct a 'Nu' pattern.
 -}
mkNu
    :: HasCallStack
    => InternalVariable variable
    => SetVariable variable
    -> TermLike variable
    -> TermLike variable
mkNu nuVar = updateCallStack . makeSortsAgree mkNuWorker (mkSetVar nuVar)
  where
    mkNuWorker (SetVar_ nuVar') nuChild _ =
        synthesize (NuF Nu { nuVariable = nuVar', nuChild })
    mkNuWorker _ _ _ = error "Unreachable code"

{- | Construct an 'Or' pattern.
 -}
mkOr
    :: HasCallStack
    => InternalVariable variable
    => TermLike variable
    -> TermLike variable
    -> TermLike variable
mkOr t1 t2 = updateCallStack $ makeSortsAgree mkOrWorker t1 t2
  where
    mkOrWorker orFirst orSecond orSort =
        synthesize (OrF Or { orSort, orFirst, orSecond })

{- | Construct a 'Rewrites' pattern.
 -}
mkRewrites
    :: HasCallStack
    => InternalVariable variable
    => TermLike variable
    -> TermLike variable
    -> TermLike variable
mkRewrites t1 t2 = updateCallStack $ makeSortsAgree mkRewritesWorker t1 t2
  where
    mkRewritesWorker rewritesFirst rewritesSecond rewritesSort =
        synthesize (RewritesF rewrites')
      where
        rewrites' = Rewrites { rewritesSort, rewritesFirst, rewritesSecond }

{- | Construct a 'Top' pattern in the given sort.

See also: 'mkTop_'

 -}
mkTop
    :: HasCallStack
    => Ord variable
    => Sort
    -> TermLike variable
mkTop topSort =
    updateCallStack $ synthesize (TopF Top { topSort })

{- | Construct a 'Top' pattern in 'predicateSort'.

This should not be used outside "Kore.Internal.Predicate"; please use
'mkTop' instead.

See also: 'mkTop'

 -}
mkTop_
    :: HasCallStack
    => InternalVariable variable
    => TermLike variable
mkTop_ = updateCallStack $ mkTop predicateSort

{- | Construct an element variable pattern.
 -}
mkElemVar
    :: HasCallStack
    => InternalVariable variable
    => ElementVariable variable
    -> TermLike variable
mkElemVar = updateCallStack . mkVar . inject @(SomeVariable _)

{- | Construct a set variable pattern.
 -}
mkSetVar
    :: HasCallStack
    => InternalVariable variable
    => SetVariable variable
    -> TermLike variable
mkSetVar = updateCallStack . mkVar . inject @(SomeVariable _)

{- | Construct a 'StringLiteral' pattern.
 -}
mkStringLiteral
    :: HasCallStack
    => InternalVariable variable
    => Text
    -> TermLike variable
mkStringLiteral =
    updateCallStack . synthesize . StringLiteralF . Const . StringLiteral

mkInternalBytes
    :: HasCallStack
    => InternalVariable variable
    => Sort
    -> ByteString
    -> TermLike variable
mkInternalBytes sort value =
    updateCallStack . synthesize . InternalBytesF . Const
        $ InternalBytes
            { internalBytesSort = sort
            , internalBytesValue = value
            }

mkInternalBytes'
    :: HasCallStack
    => InternalVariable variable
    => InternalBytes
    -> TermLike variable
mkInternalBytes' = updateCallStack . synthesize . InternalBytesF . Const

mkInhabitant
    :: HasCallStack
    => InternalVariable variable
    => Sort
    -> TermLike variable
mkInhabitant = updateCallStack . synthesize . InhabitantF . Inhabitant

mkEvaluated
    :: HasCallStack
    => Ord variable
    => TermLike variable
    -> TermLike variable
mkEvaluated = updateCallStack . synthesize . EvaluatedF . Evaluated

-- | 'mkDefined' will wrap the 'TermLike' in a 'Defined' node based on
-- the available information about the term. When possible, it will recurse
-- to distribute the 'Defined' wrapper.
mkDefined
    :: forall variable
    .  HasCallStack
    => InternalVariable variable
    => TermLike variable
    -> TermLike variable
mkDefined = worker
  where
    mkDefined1 term
      | isDefinedPattern term = term
      | otherwise = mkDefinedAtTop term

    syntheticDefined
        :: (Synthetic Attribute.Defined f)
        => f (TermLike variable) -> Attribute.Defined
    syntheticDefined fTermLike =
        synthetic (Attribute.defined . Cofree.headF . getTermLike <$> fTermLike)

    worker
        :: TermLike variable
        -> TermLike variable
    worker term
      | isDefinedPattern term = term
      | otherwise =
        let (attrs :< termF) = Recursive.project term
            embed termF' =
                Recursive.embed (attrs' :< termF')
              where
                attrs' = attrs { Attribute.defined = syntheticDefined termF' }
        in case termF of
            AndF _ -> (mkDefined1 . embed) (worker <$> termF)
            ApplySymbolF _ -> (mkDefined1 . embed) (worker <$> termF)
            ApplyAliasF _ -> mkDefined1 term
            BottomF _ ->
                error
                    "Internal error: cannot mark\
                    \ a \\bottom pattern as defined."
            CeilF _ -> term
            DomainValueF _  -> term
            InternalListF _ ->
                -- mkDefinedAtTop is not needed because the list is always
                -- defined if its elements are all defined.
                embed (worker <$> termF)
            InternalMapF internalMap ->
                let map' = mkDefinedInternalAc internalMap
                in (mkDefined1 . embed) (InternalMapF map')
            InternalSetF internalSet ->
                let set' = mkDefinedInternalAc internalSet
                in (mkDefined1 . embed) (InternalSetF set')
            EqualsF _ -> term
            ExistsF _ -> mkDefinedAtTop term
            FloorF _ -> term
            ForallF _ -> (mkDefined1 . embed) (worker <$> termF)
            IffF _ -> mkDefined1 term
            ImpliesF _ -> mkDefined1 term
            InF _ -> term
            MuF _ -> mkDefined1 term
            NextF _ -> mkDefined1 term
            NotF _ -> mkDefined1 term
            NuF _ -> mkDefined1 term
            OrF _ -> mkDefined1 term
            RewritesF _ -> mkDefined1 term
            TopF _ -> term
            VariableF (Const someVariable) ->
                if isElementVariable someVariable
                    then term
                    else mkDefined1 term
            StringLiteralF _ -> term
            EvaluatedF (Evaluated child) -> worker child
            DefinedF _ -> term
            EndiannessF _ -> term
            SignednessF _ -> term
            InjF _ -> mkDefined1 term
            InhabitantF _ -> mkDefined1 term
            InternalBoolF _ -> term
            InternalBytesF _ -> term
            InternalIntF _ -> term
            InternalStringF _ -> term

    mkDefinedInternalAc
        :: forall normalized
        .  AcWrapper normalized
        => Functor (Value normalized)
        => Functor (Element normalized)
<<<<<<< HEAD
        => InternalAc normalized (TermLike Concrete) (TermLike variable)
        -> InternalAc normalized (TermLike Concrete) (TermLike variable)
=======
        => InternalAc Key normalized (TermLike variable)
        -> InternalAc Key normalized (TermLike variable)
>>>>>>> e87dac75
    mkDefinedInternalAc internalAc =
        Lens.over (field @"builtinAcChild") mkDefinedNormalized internalAc
      where
        mkDefinedNormalized
            :: normalized Key (TermLike variable)
            -> normalized Key (TermLike variable)
        mkDefinedNormalized =
            unwrapAc
            >>> Lens.over (field @"concreteElements") mkDefinedConcrete
            >>> Lens.over (field @"elementsWithVariables") mkDefinedAbstract
            >>> Lens.over (field @"opaque") mkDefinedOpaque
            >>> wrapAc
        mkDefinedConcrete
            :: Map Key (Value normalized (TermLike variable))
            -> Map Key (Value normalized (TermLike variable))
        mkDefinedConcrete =
            (fmap . fmap) mkDefined
        mkDefinedAbstract = (fmap . fmap) mkDefined
        mkDefinedOpaque = map mkDefined

-- | Apply the 'Defined' wrapper to the top of any 'TermLike'.
mkDefinedAtTop :: Ord variable => TermLike variable -> TermLike variable
mkDefinedAtTop = synthesize . DefinedF . Defined

{- | Remove (recursively) the 'Defined' wrappers throughout a 'TermLike'.
 -}
unDefined :: TermLike variable -> TermLike variable
unDefined =
    Recursive.unfold $ \termLike ->
        let attrs :< termLikeF = Recursive.project termLike in
        case termLikeF of
            DefinedF defined -> Recursive.project (getDefined defined)
            _ -> attrs :< termLikeF

{- | Construct an 'Endianness' pattern.
 -}
mkEndianness
    :: HasCallStack
    => Ord variable
    => Endianness
    -> TermLike variable
mkEndianness = updateCallStack . synthesize . EndiannessF . Const

{- | Construct an 'Signedness' pattern.
 -}
mkSignedness
    :: HasCallStack
    => Ord variable
    => Signedness
    -> TermLike variable
mkSignedness = updateCallStack . synthesize . SignednessF . Const

mkSort :: Id -> Sort
mkSort name = SortActualSort $ SortActual name []

mkSortVariable :: Id -> Sort
mkSortVariable name = SortVariableSort $ SortVariable name

{- | Construct an axiom declaration with the given parameters and pattern.
 -}
mkAxiom
    :: [SortVariable]
    -> TermLike variable
    -> SentenceAxiom (TermLike variable)
mkAxiom sentenceAxiomParameters sentenceAxiomPattern =
    SentenceAxiom
        { sentenceAxiomParameters
        , sentenceAxiomPattern
        , sentenceAxiomAttributes = Attributes []
        }

{- | Construct an axiom declaration with no parameters.

See also: 'mkAxiom'

 -}
mkAxiom_ :: TermLike variable -> SentenceAxiom (TermLike variable)
mkAxiom_ = mkAxiom []

{- | Construct a symbol declaration with the given parameters and sorts.
 -}
mkSymbol
    :: Id
    -> [SortVariable]
    -> [Sort]
    -> Sort
    -> SentenceSymbol
mkSymbol symbolConstructor symbolParams argumentSorts resultSort' =
    SentenceSymbol
        { sentenceSymbolSymbol =
            Syntax.Symbol
                { symbolConstructor
                , symbolParams
                }
        , sentenceSymbolSorts = argumentSorts
        , sentenceSymbolResultSort = resultSort'
        , sentenceSymbolAttributes = Attributes []
        }

{- | Construct a symbol declaration with no parameters.

See also: 'mkSymbol'

 -}
mkSymbol_
    :: Id
    -> [Sort]
    -> Sort
    -> SentenceSymbol
mkSymbol_ symbolConstructor = mkSymbol symbolConstructor []

{- | Construct an alias declaration with the given parameters and sorts.
 -}
mkAlias
    :: Id
    -> [SortVariable]
    -> Sort
    -> [SomeVariable VariableName]
    -> TermLike VariableName
    -> SentenceAlias (TermLike VariableName)
mkAlias aliasConstructor aliasParams resultSort' arguments right =
    SentenceAlias
        { sentenceAliasAlias =
            Syntax.Alias
                { aliasConstructor
                , aliasParams
                }
        , sentenceAliasSorts = argumentSorts
        , sentenceAliasResultSort = resultSort'
        , sentenceAliasLeftPattern =
            Application
                { applicationSymbolOrAlias =
                    SymbolOrAlias
                        { symbolOrAliasConstructor = aliasConstructor
                        , symbolOrAliasParams =
                            SortVariableSort <$> aliasParams
                        }
                , applicationChildren = arguments
                }
        , sentenceAliasRightPattern = right
        , sentenceAliasAttributes = Attributes []
        }
  where
    argumentSorts = variableSort <$> arguments

{- | Construct an alias declaration with no parameters.

See also: 'mkAlias'

 -}
mkAlias_
    :: Id
    -> Sort
    -> [SomeVariable VariableName]
    -> TermLike VariableName
    -> SentenceAlias (TermLike VariableName)
mkAlias_ aliasConstructor = mkAlias aliasConstructor []

pattern And_
    :: Sort
    -> TermLike variable
    -> TermLike variable
    -> TermLike variable

pattern App_
    :: Symbol
    -> [TermLike variable]
    -> TermLike variable

pattern ApplyAlias_
    :: Alias (TermLike VariableName)
    -> [TermLike variable]
    -> TermLike variable

pattern Bottom_
    :: Sort
    -> TermLike variable

pattern Ceil_
    :: Sort
    -> Sort
    -> TermLike variable
    -> TermLike variable

pattern DV_
    :: Sort
    -> TermLike variable
    -> TermLike variable

pattern InternalBool_
    :: InternalBool
    -> TermLike variable

pattern InternalInt_
    :: InternalInt
    -> TermLike variable

pattern InternalList_
    :: InternalList (TermLike variable)
    -> TermLike variable

pattern InternalMap_
    :: InternalMap Key (TermLike variable)
    -> TermLike variable

pattern InternalSet_
    :: InternalSet Key (TermLike variable)
    -> TermLike variable

pattern InternalString_ :: InternalString -> TermLike variable

pattern Equals_
    :: Sort
    -> Sort
    -> TermLike variable
    -> TermLike variable
    -> TermLike variable

pattern Exists_
    :: Sort
    -> ElementVariable variable
    -> TermLike variable
    -> TermLike variable

pattern Floor_
    :: Sort
    -> Sort
    -> TermLike variable
    -> TermLike variable

pattern Forall_
    :: Sort
    -> ElementVariable variable
    -> TermLike variable
    -> TermLike variable

pattern Iff_
    :: Sort
    -> TermLike variable
    -> TermLike variable
    -> TermLike variable

pattern Implies_
    :: Sort
    -> TermLike variable
    -> TermLike variable
    -> TermLike variable

pattern In_
    :: Sort
    -> Sort
    -> TermLike variable
    -> TermLike variable
    -> TermLike variable

pattern Mu_
    :: SetVariable variable
    -> TermLike variable
    -> TermLike variable

pattern Next_
    :: Sort
    -> TermLike variable
    -> TermLike variable

pattern Not_
    :: Sort
    -> TermLike variable
    -> TermLike variable

pattern Nu_
    :: SetVariable variable
    -> TermLike variable
    -> TermLike variable

pattern Or_
    :: Sort
    -> TermLike variable
    -> TermLike variable
    -> TermLike variable

pattern Rewrites_
  :: Sort
  -> TermLike variable
  -> TermLike variable
  -> TermLike variable

pattern Top_ :: Sort -> TermLike variable

pattern Var_ :: SomeVariable variable -> TermLike variable

pattern ElemVar_ :: ElementVariable variable -> TermLike variable

pattern SetVar_ :: SetVariable variable -> TermLike variable

pattern StringLiteral_ :: Text -> TermLike variable

pattern Evaluated_ :: TermLike variable -> TermLike variable

pattern Defined_ :: TermLike variable -> TermLike variable

pattern And_ andSort andFirst andSecond <-
    (Recursive.project -> _ :< AndF And { andSort, andFirst, andSecond })

pattern ApplyAlias_ applicationSymbolOrAlias applicationChildren <-
    (Recursive.project ->
        _ :< ApplyAliasF Application
            { applicationSymbolOrAlias
            , applicationChildren
            }
    )

pattern App_ applicationSymbolOrAlias applicationChildren <-
    (Recursive.project ->
        _ :< ApplySymbolF Application
            { applicationSymbolOrAlias
            , applicationChildren
            }
    )

pattern Bottom_ bottomSort <-
    (Recursive.project -> _ :< BottomF Bottom { bottomSort })

pattern InternalBytes_ :: Sort -> ByteString -> TermLike variable
pattern InternalBytes_ internalBytesSort internalBytesValue <-
    (Recursive.project -> _ :< InternalBytesF (Const InternalBytes
        { internalBytesSort, internalBytesValue }
    ))

pattern Ceil_ ceilOperandSort ceilResultSort ceilChild <-
    (Recursive.project ->
        _ :< CeilF Ceil { ceilOperandSort, ceilResultSort, ceilChild }
    )

pattern DV_ domainValueSort domainValueChild <-
    (Recursive.project ->
        _ :< DomainValueF DomainValue { domainValueSort, domainValueChild }
    )

pattern InternalBool_ internalBool <-
    (Recursive.project -> _ :< InternalBoolF (Const internalBool))

pattern InternalInt_ internalInt <-
    (Recursive.project -> _ :< InternalIntF (Const internalInt))

pattern InternalString_ internalString <-
    (Recursive.project -> _ :< InternalStringF (Const internalString))

pattern InternalList_ internalList <-
    (Recursive.project -> _ :< InternalListF internalList)

pattern InternalMap_ internalMap <-
    (Recursive.project -> _ :< InternalMapF internalMap)

pattern InternalSet_ internalSet <-
    (Recursive.project -> _ :< InternalSetF internalSet)

pattern Equals_ equalsOperandSort equalsResultSort equalsFirst equalsSecond <-
    (Recursive.project ->
        _ :< EqualsF Equals
            { equalsOperandSort
            , equalsResultSort
            , equalsFirst
            , equalsSecond
            }
    )

pattern Exists_ existsSort existsVariable existsChild <-
    (Recursive.project ->
        _ :< ExistsF Exists { existsSort, existsVariable, existsChild }
    )

pattern Floor_ floorOperandSort floorResultSort floorChild <-
    (Recursive.project ->
        _ :< FloorF Floor
            { floorOperandSort
            , floorResultSort
            , floorChild
            }
    )

pattern Forall_ forallSort forallVariable forallChild <-
    (Recursive.project ->
        _ :< ForallF Forall { forallSort, forallVariable, forallChild }
    )

pattern Iff_ iffSort iffFirst iffSecond <-
    (Recursive.project ->
        _ :< IffF Iff { iffSort, iffFirst, iffSecond }
    )

pattern Implies_ impliesSort impliesFirst impliesSecond <-
    (Recursive.project ->
        _ :< ImpliesF Implies { impliesSort, impliesFirst, impliesSecond }
    )

pattern In_ inOperandSort inResultSort inFirst inSecond <-
    (Recursive.project ->
        _ :< InF In
            { inOperandSort
            , inResultSort
            , inContainedChild = inFirst
            , inContainingChild = inSecond
            }
    )

pattern Mu_ muVariable muChild <-
    (Recursive.project ->
        _ :< MuF Mu { muVariable, muChild }
    )

pattern Next_ nextSort nextChild <-
    (Recursive.project ->
        _ :< NextF Next { nextSort, nextChild })

pattern Not_ notSort notChild <-
    (Recursive.project ->
        _ :< NotF Not { notSort, notChild })

pattern Nu_ nuVariable nuChild <-
    (Recursive.project ->
        _ :< NuF Nu { nuVariable, nuChild }
    )

pattern Or_ orSort orFirst orSecond <-
    (Recursive.project -> _ :< OrF Or { orSort, orFirst, orSecond })

pattern Rewrites_ rewritesSort rewritesFirst rewritesSecond <-
    (Recursive.project ->
        _ :< RewritesF Rewrites
            { rewritesSort
            , rewritesFirst
            , rewritesSecond
            }
    )

pattern Top_ topSort <-
    (Recursive.project -> _ :< TopF Top { topSort })

pattern Var_ variable <-
    (Recursive.project -> _ :< VariableF (Const variable))

pattern SetVar_ setVariable <- Var_ (retract -> Just setVariable)

pattern ElemVar_ elemVariable <- Var_ (retract -> Just elemVariable)

pattern StringLiteral_ str <-
    (Recursive.project -> _ :< StringLiteralF (Const (StringLiteral str)))

pattern Evaluated_ child <-
    (Recursive.project -> _ :< EvaluatedF (Evaluated child))

pattern Defined_ child <-
    (Recursive.project -> _ :< DefinedF (Defined child))

pattern Endianness_ :: Endianness -> TermLike child
pattern Endianness_ endianness <-
    (Recursive.project -> _ :< EndiannessF (Const endianness))

pattern Signedness_ :: Signedness -> TermLike child
pattern Signedness_ signedness <-
    (Recursive.project -> _ :< SignednessF (Const signedness))

pattern Inj_ :: Inj (TermLike child) -> TermLike child
pattern Inj_ inj <- (Recursive.project -> _ :< InjF inj)

refreshBinder
    :: forall bound variable
    .  (InternalVariable variable, Injection (SomeVariableName variable) bound)
    => (Set (SomeVariableName variable) -> Variable bound -> Maybe (Variable bound))
    -> FreeVariables variable
    -> Binder (Variable bound) (TermLike variable)
    -> Binder (Variable bound) (TermLike variable)
refreshBinder refreshBound (FreeVariables.toNames -> avoiding) binder =
    do
        binderVariable' <- refreshBound avoiding binderVariable
        let renaming =
                Map.singleton
                    (inject @(SomeVariableName variable)
                        (variableName binderVariable)
                    )
                    (mkVar $ inject @(SomeVariable _) binderVariable')
            binderChild' = Substitute.substitute renaming binderChild
        return Binder
            { binderVariable = binderVariable'
            , binderChild = binderChild'
            }
    & fromMaybe binder
  where
    Binder { binderVariable, binderChild } = binder

refreshElementBinder
    :: InternalVariable variable
    => FreeVariables variable
    -> Binder (ElementVariable variable) (TermLike variable)
    -> Binder (ElementVariable variable) (TermLike variable)
refreshElementBinder = refreshBinder refreshElementVariable

refreshSetBinder
    :: InternalVariable variable
    => FreeVariables variable
    -> Binder (SetVariable variable) (TermLike variable)
    -> Binder (SetVariable variable) (TermLike variable)
refreshSetBinder = refreshBinder refreshSetVariable

data Modality = WEF | WAF

-- | Weak exists finally modality symbol.
weakExistsFinally :: Text
weakExistsFinally = "weakExistsFinally"

-- | Weak always finally modality symbol.
weakAlwaysFinally :: Text
weakAlwaysFinally = "weakAlwaysFinally"

-- | 'Alias' construct for weak exist finally.
wEF :: Sort -> Alias (TermLike VariableName)
wEF sort = Alias
    { aliasConstructor = Id
        { getId = weakExistsFinally
        , idLocation = AstLocationNone
        }
    , aliasParams = [sort]
    , aliasSorts = ApplicationSorts
        { applicationSortsOperands = [sort]
        , applicationSortsResult = sort
        }
    , aliasLeft = []
    , aliasRight = mkTop sort
    }

-- | 'Alias' construct for weak always finally.
wAF :: Sort -> Alias (TermLike VariableName)
wAF sort = Alias
    { aliasConstructor = Id
        { getId = weakAlwaysFinally
        , idLocation = AstLocationNone
        }
    , aliasParams = [sort]
    , aliasSorts = ApplicationSorts
        { applicationSortsOperands = [sort]
        , applicationSortsResult = sort
        }
    , aliasLeft = []
    , aliasRight = mkTop sort
    }

-- | Apply one of the reachability modality aliases
-- to a term.
applyModality
    :: Modality
    -> TermLike VariableName
    -> TermLike VariableName
applyModality modality term =
    case modality of
        WEF ->
            mkApplyAlias (wEF sort) [term]
        WAF ->
            mkApplyAlias (wAF sort) [term]
  where
    sort = termLikeSort term

containsSymbolWithId :: String -> TermLike variable -> Bool
containsSymbolWithId symId term
    | App_ sym _ <- term
    , getId (symbolConstructor sym) == Text.pack symId = True
    | otherwise = any
        (containsSymbolWithId symId)
        (Cofree.tailF $ Recursive.project term)<|MERGE_RESOLUTION|>--- conflicted
+++ resolved
@@ -1577,13 +1577,8 @@
         .  AcWrapper normalized
         => Functor (Value normalized)
         => Functor (Element normalized)
-<<<<<<< HEAD
-        => InternalAc normalized (TermLike Concrete) (TermLike variable)
-        -> InternalAc normalized (TermLike Concrete) (TermLike variable)
-=======
-        => InternalAc Key normalized (TermLike variable)
-        -> InternalAc Key normalized (TermLike variable)
->>>>>>> e87dac75
+        => InternalAc normalized Key (TermLike variable)
+        -> InternalAc normalized Key (TermLike variable)
     mkDefinedInternalAc internalAc =
         Lens.over (field @"builtinAcChild") mkDefinedNormalized internalAc
       where
