{-|
Copyright   : (c) Runtime Verification, 2018
License     : NCSA

-}

{-# LANGUAGE UndecidableInstances #-}

module Kore.Internal.TermLike
    ( TermLikeF (..)
    , TermLike (..)
    , Evaluated (..)
    , Builtin
    , extractAttributes
    , isSimplified
    , isNonSimplifiable
    , markSimplified
    , isFunctionPattern
    , isFunctionalPattern
    , isDefinedPattern
    , hasConstructorLikeTop
    , freeVariables
    , refreshVariables
    , termLikeSort
    , hasFreeVariable
    , withoutFreeVariable
    , mapVariables
    , traverseVariables
    , asConcrete
    , isConcrete
    , fromConcrete
    , substitute
    , externalizeFreshVariables
    -- * Utility functions for dealing with sorts
    , forceSort
    , fullyOverrideSort
    -- * Pure Kore pattern constructors
    , mkAnd
    , mkApplyAlias
    , mkApplySymbol
    , mkBottom
    , mkInternalBytes
    , mkInternalBytes'
    , mkBuiltin
    , mkBuiltinList
    , mkBuiltinMap
    , mkBuiltinSet
    , mkCeil
    , mkDomainValue
    , mkEquals
    , mkExists
    , mkExistsN
    , mkFloor
    , mkForall
    , mkForallN
    , mkIff
    , mkImplies
    , mkIn
    , mkMu
    , mkNext
    , mkNot
    , mkNu
    , mkOr
    , mkRewrites
    , mkTop
    , mkVar
    , mkSetVar
    , mkElemVar
    , mkStringLiteral
    , mkSort
    , mkSortVariable
    , mkInhabitant
    , mkEvaluated
    , elemVarS
    , setVarS
    -- * Predicate constructors
    , mkBottom_
    , mkCeil_
    , mkEquals_
    , mkFloor_
    , mkIn_
    , mkTop_
    -- * Sentence constructors
    , mkAlias
    , mkAlias_
    , mkAxiom
    , mkAxiom_
    , mkSymbol
    , mkSymbol_
    -- * Application constructors
    , applyAlias
    , applyAlias_
    , applySymbol
    , applySymbol_
    , symbolApplication
    -- * Pattern synonyms
    , pattern And_
    , pattern ApplyAlias_
    , pattern App_
    , pattern Bottom_
    , pattern Bytes_
    , pattern Builtin_
    , pattern BuiltinBool_
    , pattern BuiltinInt_
    , pattern BuiltinList_
    , pattern BuiltinMap_
    , pattern BuiltinSet_
    , pattern BuiltinString_
    , pattern Ceil_
    , pattern DV_
    , pattern Equals_
    , pattern Exists_
    , pattern Floor_
    , pattern Forall_
    , pattern Iff_
    , pattern Implies_
    , pattern In_
    , pattern Mu_
    , pattern Next_
    , pattern Not_
    , pattern Nu_
    , pattern Or_
    , pattern Rewrites_
    , pattern Top_
    , pattern Var_
    , pattern ElemVar_
    , pattern SetVar_
    , pattern StringLiteral_
    , pattern Evaluated_
    -- * Re-exports
    , module Kore.Internal.Variable
    , Substitute.SubstitutionVariable
    , Symbol (..)
    , Alias (..)
    , SortedVariable (..)
    , module Kore.Syntax.Id
    , CofreeF (..), Comonad (..)
    , Sort (..), SortActual (..), SortVariable (..)
    , stringMetaSort
    , module Kore.Internal.InternalBytes
    , module Kore.Syntax.And
    , module Kore.Syntax.Application
    , module Kore.Syntax.Bottom
    , module Kore.Syntax.Ceil
    , module Kore.Syntax.DomainValue
    , module Kore.Syntax.Equals
    , module Kore.Syntax.Exists
    , module Kore.Syntax.Floor
    , module Kore.Syntax.Forall
    , module Kore.Syntax.Iff
    , module Kore.Syntax.Implies
    , module Kore.Syntax.In
    , module Kore.Syntax.Inhabitant
    , module Kore.Syntax.Mu
    , module Kore.Syntax.Next
    , module Kore.Syntax.Not
    , module Kore.Syntax.Nu
    , module Kore.Syntax.Or
    , module Kore.Syntax.Rewrites
    , module Kore.Syntax.StringLiteral
    , module Kore.Syntax.Top
    , module Variable
    ) where


import Control.Applicative
import Control.Comonad
import Control.Comonad.Trans.Cofree
import qualified Control.Comonad.Trans.Env as Env
import Control.DeepSeq
    ( NFData (..)
    )
import qualified Control.Lens as Lens
import qualified Control.Lens.Combinators as Lens.Combinators
import Control.Monad.Reader
    ( Reader
    )
import qualified Control.Monad.Reader as Reader
import Data.Align
import qualified Data.Bifunctor as Bifunctor
import Data.ByteString
    ( ByteString
    )
import qualified Data.Default as Default
import qualified Data.Foldable as Foldable
import Data.Function
import Data.Functor.Compose
    ( Compose (..)
    )
import Data.Functor.Foldable
    ( Base
    , Corecursive
    , Recursive
    )
import qualified Data.Functor.Foldable as Recursive
import Data.Functor.Identity
    ( Identity (..)
    )
import qualified Data.Generics.Product as Lens.Product
import Data.Hashable
import Data.Map.Strict
    ( Map
    )
import qualified Data.Map.Strict as Map
import Data.Maybe
import Data.Monoid
    ( Endo (..)
    )
import qualified Data.Set as Set
import Data.Text
    ( Text
    )
import qualified Data.Text.Prettyprint.Doc as Pretty
import Data.These
import qualified Generics.SOP as SOP
import qualified GHC.Generics as GHC
import qualified GHC.Stack as GHC

import Generically
import qualified Kore.Attribute.Pattern as Attribute
import Kore.Attribute.Pattern.Created
import qualified Kore.Attribute.Pattern.Defined as Pattern
import Kore.Attribute.Pattern.FreeVariables
import qualified Kore.Attribute.Pattern.FreeVariables as FreeVariables
import qualified Kore.Attribute.Pattern.Function as Pattern
import qualified Kore.Attribute.Pattern.Functional as Pattern
import qualified Kore.Attribute.Pattern.NonSimplifiable as Pattern
import qualified Kore.Attribute.Pattern.Simplified as Pattern
import Kore.Attribute.Synthetic
import Kore.Debug
import qualified Kore.Domain.Builtin as Domain
import Kore.Error
import Kore.Internal.Alias
import Kore.Internal.InternalBytes
import Kore.Internal.Symbol hiding
    ( isNonSimplifiable
    )
import Kore.Internal.Variable
import Kore.Sort
import qualified Kore.Substitute as Substitute
import Kore.Syntax.And
import Kore.Syntax.Application
import Kore.Syntax.Bottom
import Kore.Syntax.Ceil
import Kore.Syntax.Definition hiding
    ( Alias
    , Symbol
    )
import qualified Kore.Syntax.Definition as Syntax
import Kore.Syntax.DomainValue
import Kore.Syntax.Equals
import Kore.Syntax.Exists
import Kore.Syntax.Floor
import Kore.Syntax.Forall
import Kore.Syntax.Id
import Kore.Syntax.Iff
import Kore.Syntax.Implies
import Kore.Syntax.In
import Kore.Syntax.Inhabitant
import Kore.Syntax.Mu
import Kore.Syntax.Next
import Kore.Syntax.Not
import Kore.Syntax.Nu
import Kore.Syntax.Or
import Kore.Syntax.Rewrites
import Kore.Syntax.StringLiteral
import Kore.Syntax.Top
import Kore.Syntax.Variable as Variable
import Kore.TopBottom
import Kore.Unparser
    ( Unparse (..)
    )
import qualified Kore.Unparser as Unparser
import Kore.Variables.Binding
import qualified Kore.Variables.Fresh as Fresh
    ( nextVariable
    , refreshVariables
    )
import Kore.Variables.UnifiedVariable

{- | @Evaluated@ wraps patterns which are fully evaluated.

Fully-evaluated patterns will not be simplified further because no progress
could be made.

 -}
newtype Evaluated child = Evaluated { getEvaluated :: child }
    deriving (Eq, Foldable, Functor, GHC.Generic, Ord, Show, Traversable)

instance SOP.Generic (Evaluated child)

instance SOP.HasDatatypeInfo (Evaluated child)

instance Debug child => Debug (Evaluated child)

instance (Debug child, Diff child) => Diff (Evaluated child)

instance Hashable child => Hashable (Evaluated child)

instance NFData child => NFData (Evaluated child)

instance Unparse child => Unparse (Evaluated child) where
    unparse evaluated =
        Pretty.vsep ["/* evaluated: */", Unparser.unparseGeneric evaluated]
    unparse2 evaluated =
        Pretty.vsep ["/* evaluated: */", Unparser.unparse2Generic evaluated]

instance Synthetic syn Evaluated where
    synthetic = getEvaluated
    {-# INLINE synthetic #-}

instance {-# OVERLAPS #-} Synthetic Pattern.Simplified Evaluated where
    synthetic = const (Pattern.Simplified True)
    {-# INLINE synthetic #-}

-- | The type of internal domain values.
type Builtin = Domain.Builtin (TermLike Concrete)

{- | 'TermLikeF' is the 'Base' functor of internal term-like patterns.

-}
data TermLikeF variable child
    = AndF           !(And Sort child)
    | ApplySymbolF   !(Application Symbol child)
    | ApplyAliasF    !(Application (Alias (TermLike Variable)) child)
    | BottomF        !(Bottom Sort child)
    | CeilF          !(Ceil Sort child)
    | DomainValueF   !(DomainValue Sort child)
    | EqualsF        !(Equals Sort child)
    | ExistsF        !(Exists Sort variable child)
    | FloorF         !(Floor Sort child)
    | ForallF        !(Forall Sort variable child)
    | IffF           !(Iff Sort child)
    | ImpliesF       !(Implies Sort child)
    | InF            !(In Sort child)
    | MuF            !(Mu variable child)
    | NextF          !(Next Sort child)
    | NotF           !(Not Sort child)
    | NuF            !(Nu variable child)
    | OrF            !(Or Sort child)
    | RewritesF      !(Rewrites Sort child)
    | TopF           !(Top Sort child)
    | InhabitantF    !(Inhabitant child)
    | BuiltinF       !(Builtin child)
    | EvaluatedF     !(Evaluated child)
    | StringLiteralF !(Const StringLiteral child)
    | InternalBytesF !(Const InternalBytes child)
    | VariableF      !(Const (UnifiedVariable variable) child)
    deriving (Eq, Ord, Show)
    deriving (Functor, Foldable, Traversable)
    deriving (GHC.Generic, GHC.Generic1)
    deriving
        ( Synthetic (FreeVariables variable)
        , Synthetic Sort
        , Synthetic Pattern.Functional
        , Synthetic Pattern.Function
        , Synthetic Pattern.Defined
        , Synthetic Pattern.Simplified
        , Synthetic Pattern.NonSimplifiable
        ) via (Generically1 (TermLikeF variable))

instance SOP.Generic (TermLikeF variable child)

instance SOP.HasDatatypeInfo (TermLikeF variable child)

instance (Debug child, Debug variable) => Debug (TermLikeF variable child)

instance
    ( Debug child, Debug variable, Diff child, Diff variable )
    => Diff (TermLikeF variable child)

instance
    (Hashable child, Hashable variable)
    => Hashable (TermLikeF variable child)

instance (NFData child, NFData variable) => NFData (TermLikeF variable child)

instance
    ( SortedVariable variable, Unparse variable, Unparse child )
    => Unparse (TermLikeF variable child)
  where
    unparse = Unparser.unparseGeneric
    unparse2 = Unparser.unparse2Generic

{- | Use the provided mapping to replace all variables in a 'TermLikeF' head.

__Warning__: @mapVariablesF@ will capture variables if the provided mapping is
not injective!

-}
mapVariablesF
    :: (variable1 -> variable2)
    -> TermLikeF variable1 child
    -> TermLikeF variable2 child
mapVariablesF mapping = runIdentity . traverseVariablesF (Identity . mapping)

{- | Use the provided traversal to replace all variables in a 'TermLikeF' head.

__Warning__: @traverseVariablesF@ will capture variables if the provided
traversal is not injective!

-}
traverseVariablesF
    :: Applicative f
    => (variable1 -> f variable2)
    ->    TermLikeF variable1 child
    -> f (TermLikeF variable2 child)
traverseVariablesF traversing =
    \case
        -- Non-trivial cases
        ExistsF any0 -> ExistsF <$> traverseVariablesExists any0
        ForallF all0 -> ForallF <$> traverseVariablesForall all0
        MuF any0 -> MuF <$> traverseVariablesMu any0
        NuF any0 -> NuF <$> traverseVariablesNu any0
        VariableF variable -> VariableF <$> traverseConstVariable variable
        -- Trivial cases
        AndF andP -> pure (AndF andP)
        ApplySymbolF applySymbolF -> pure (ApplySymbolF applySymbolF)
        ApplyAliasF applyAliasF -> pure (ApplyAliasF applyAliasF)
        BottomF botP -> pure (BottomF botP)
        BuiltinF builtinP -> pure (BuiltinF builtinP)
        CeilF ceilP -> pure (CeilF ceilP)
        DomainValueF dvP -> pure (DomainValueF dvP)
        EqualsF eqP -> pure (EqualsF eqP)
        FloorF flrP -> pure (FloorF flrP)
        IffF iffP -> pure (IffF iffP)
        ImpliesF impP -> pure (ImpliesF impP)
        InF inP -> pure (InF inP)
        NextF nxtP -> pure (NextF nxtP)
        NotF notP -> pure (NotF notP)
        OrF orP -> pure (OrF orP)
        RewritesF rewP -> pure (RewritesF rewP)
        StringLiteralF strP -> pure (StringLiteralF strP)
        InternalBytesF bytesP -> pure (InternalBytesF bytesP)
        TopF topP -> pure (TopF topP)
        InhabitantF s -> pure (InhabitantF s)
        EvaluatedF childP -> pure (EvaluatedF childP)
  where
    traverseConstVariable (Const variable) =
        Const <$> traverse traversing variable
    traverseVariablesExists Exists { existsSort, existsVariable, existsChild } =
        Exists existsSort
        <$> traverse traversing existsVariable
        <*> pure existsChild
    traverseVariablesForall Forall { forallSort, forallVariable, forallChild } =
        Forall forallSort
        <$> traverse traversing forallVariable
        <*> pure forallChild
    traverseVariablesMu Mu { muVariable, muChild } =
        Mu <$> traverse traversing muVariable <*> pure muChild
    traverseVariablesNu Nu { nuVariable, nuChild } =
        Nu <$> traverse traversing nuVariable <*> pure nuChild

newtype TermLike variable =
    TermLike
        { getTermLike
            :: Cofree (TermLikeF variable) (Attribute.Pattern variable)
        }
    deriving (GHC.Generic, Show)

instance SOP.Generic (TermLike variable)

instance SOP.HasDatatypeInfo (TermLike variable)

instance Debug variable => Debug (TermLike variable)

instance (Debug variable, Diff variable) => Diff (TermLike variable) where
    diffPrec
        termLike1@(Recursive.project -> attrs1 :< termLikeF1)
        termLike2@(Recursive.project -> _      :< termLikeF2)
      =
        -- If the patterns differ, do not display the difference in the
        -- attributes, which would overload the user with redundant information.
        diffPrecGeneric
            (Recursive.embed (attrs1 :< termLikeF1))
            (Recursive.embed (attrs1 :< termLikeF2))
        <|> diffPrecGeneric termLike1 termLike2

instance
    (Eq variable, Eq (TermLikeF variable (TermLike variable)))
    => Eq (TermLike variable)
  where
    (==)
        (Recursive.project -> _ :< pat1)
        (Recursive.project -> _ :< pat2)
      = pat1 == pat2

instance
    (Ord variable, Ord (TermLikeF variable (TermLike variable)))
    => Ord (TermLike variable)
  where
    compare
        (Recursive.project -> _ :< pat1)
        (Recursive.project -> _ :< pat2)
      = compare pat1 pat2

instance Hashable variable => Hashable (TermLike variable) where
    hashWithSalt salt (Recursive.project -> _ :< pat) = hashWithSalt salt pat
    {-# INLINE hashWithSalt #-}

instance NFData variable => NFData (TermLike variable) where
    rnf (Recursive.project -> annotation :< pat) =
        rnf annotation `seq` rnf pat

instance SortedVariable variable => Unparse (TermLike variable) where
    unparse term =
        case Recursive.project freshVarTerm of
            (attrs :< termLikeF)
              | hasKnownCreator created ->
                Pretty.sep [Pretty.pretty created, unparse termLikeF]
              | otherwise ->
                unparse termLikeF
              where
                Attribute.Pattern { created } = attrs
      where
        freshVarTerm =
            externalizeFreshVariables
            $ mapVariables toVariable term

    unparse2 term =
        case Recursive.project freshVarTerm of
          (_ :< pat) -> unparse2 pat
      where
        freshVarTerm =
            externalizeFreshVariables
            $ mapVariables toVariable term

type instance Base (TermLike variable) =
    CofreeF (TermLikeF variable) (Attribute.Pattern variable)

-- This instance implements all class functions for the TermLike newtype
-- because the their implementations for the inner type may be specialized.
instance Recursive (TermLike variable) where
    project = \(TermLike embedded) ->
        case Recursive.project embedded of
            Compose (Identity projected) -> TermLike <$> projected
    {-# INLINE project #-}

    -- This specialization is particularly important: The default implementation
    -- of 'cata' in terms of 'project' would involve an extra call to 'fmap' at
    -- every level of the tree due to the implementation of 'project' above.
    cata alg = \(TermLike fixed) ->
        Recursive.cata
            (\(Compose (Identity base)) -> alg base)
            fixed
    {-# INLINE cata #-}

    para alg = \(TermLike fixed) ->
        Recursive.para
            (\(Compose (Identity base)) ->
                 alg (Bifunctor.first TermLike <$> base)
            )
            fixed
    {-# INLINE para #-}

    gpara dist alg = \(TermLike fixed) ->
        Recursive.gpara
            (\(Compose (Identity base)) -> Compose . Identity <$> dist base)
            (\(Compose (Identity base)) -> alg (Env.local TermLike <$> base))
            fixed
    {-# INLINE gpara #-}

    prepro pre alg = \(TermLike fixed) ->
        Recursive.prepro
            (\(Compose (Identity base)) -> (Compose . Identity) (pre base))
            (\(Compose (Identity base)) -> alg base)
            fixed
    {-# INLINE prepro #-}

    gprepro dist pre alg = \(TermLike fixed) ->
        Recursive.gprepro
            (\(Compose (Identity base)) -> Compose . Identity <$> dist base)
            (\(Compose (Identity base)) -> (Compose . Identity) (pre base))
            (\(Compose (Identity base)) -> alg base)
            fixed
    {-# INLINE gprepro #-}

-- This instance implements all class functions for the TermLike newtype
-- because the their implementations for the inner type may be specialized.
instance Corecursive (TermLike variable) where
    embed = \projected ->
        (TermLike . Recursive.embed . Compose . Identity)
            (getTermLike <$> projected)
    {-# INLINE embed #-}

    ana coalg = TermLike . ana0
      where
        ana0 =
            Recursive.ana (Compose . Identity . coalg)
    {-# INLINE ana #-}

    apo coalg = TermLike . apo0
      where
        apo0 =
            Recursive.apo
                (\a ->
                     (Compose . Identity)
                        (Bifunctor.first getTermLike <$> coalg a)
                )
    {-# INLINE apo #-}

    postpro post coalg = TermLike . postpro0
      where
        postpro0 =
            Recursive.postpro
                (\(Compose (Identity base)) -> (Compose . Identity) (post base))
                (Compose . Identity . coalg)
    {-# INLINE postpro #-}

    gpostpro dist post coalg = TermLike . gpostpro0
      where
        gpostpro0 =
            Recursive.gpostpro
                (Compose . Identity . dist . (<$>) (runIdentity . getCompose))
                (\(Compose (Identity base)) -> (Compose . Identity) (post base))
                (Compose . Identity . coalg)
    {-# INLINE gpostpro #-}

instance TopBottom (TermLike variable) where
    isTop (Recursive.project -> _ :< TopF Top {}) = True
    isTop _ = False
    isBottom (Recursive.project -> _ :< BottomF Bottom {}) = True
    isBottom _ = False

extractAttributes :: TermLike variable -> Attribute.Pattern variable
extractAttributes = extract . getTermLike

instance
    (Ord variable, SortedVariable variable, Show variable)
    => Binding (TermLike variable)
  where
    type VariableType (TermLike variable) = UnifiedVariable variable

    traverseVariable match termLike =
        case termLikeF of
            VariableF (Const variable) -> mkVar <$> match variable
            _ -> pure termLike
      where
        _ :< termLikeF = Recursive.project termLike

    traverseBinder match termLike =
        case termLikeF of
            ExistsF exists -> synthesize . ExistsF <$> existsBinder match exists
            ForallF forall -> synthesize . ForallF <$> forallBinder match forall
            MuF mu -> synthesize . MuF <$> muBinder match mu
            NuF nu -> synthesize . NuF <$> nuBinder match nu
            _ -> pure termLike
      where
        _ :< termLikeF = Recursive.project termLike

freeVariables :: TermLike variable -> FreeVariables variable
freeVariables = Attribute.freeVariables . extractAttributes

hasFreeVariable
    :: Ord variable
    => UnifiedVariable variable
    -> TermLike variable
    -> Bool
hasFreeVariable variable = isFreeVariable variable . freeVariables

refreshVariables
    :: Substitute.SubstitutionVariable variable
    => FreeVariables variable
    -> TermLike variable
    -> TermLike variable
refreshVariables
    (FreeVariables.getFreeVariables -> avoid)
    term
  =
    substitute subst term
  where
    rename = Fresh.refreshVariables avoid originalFreeVariables
    originalFreeVariables = FreeVariables.getFreeVariables (freeVariables term)
    subst = mkVar <$> rename

{- | Is the 'TermLike' a function pattern?
 -}
isFunctionPattern :: TermLike variable -> Bool
isFunctionPattern =
    Pattern.isFunction . Attribute.function . extractAttributes

{- | Does the 'TermLike' have a constructor-like top?

A pattern is 'ConstructorLikeTop' if it is one of the following:

- A 'StringLiteral'
- A 'DomainValue'
- A 'Builtin'
- An 'Application' whose head is a constructor symbol
 -}
hasConstructorLikeTop :: TermLike variable -> Bool
hasConstructorLikeTop = \case
    App_ symbol _ -> isConstructor symbol
    DV_ _ _ -> True
    BuiltinBool_ _ -> True
    BuiltinInt_ _ -> True
    BuiltinList_ _ -> True
    BuiltinMap_ _ -> True
    BuiltinSet_ _ -> True
    BuiltinString_ _ -> True
    StringLiteral_ _ -> True
    _ -> False

{- | Is the 'TermLike' functional?
 -}
isFunctionalPattern :: TermLike variable -> Bool
isFunctionalPattern =
    Pattern.isFunctional . Attribute.functional . extractAttributes

{- | Is the 'TermLike' defined, i.e. known not to be 'Bottom'?
 -}
isDefinedPattern :: TermLike variable -> Bool
isDefinedPattern =
    Pattern.isDefined . Attribute.defined . extractAttributes

{- | Throw an error if the variable occurs free in the pattern.

Otherwise, the argument is returned.

 -}
withoutFreeVariable
    :: (Ord variable, SortedVariable variable, Unparse variable)
    => UnifiedVariable variable  -- ^ variable
    -> TermLike variable
    -> a  -- ^ result, if the variable does not occur free in the pattern
    -> a
withoutFreeVariable variable termLike result
  | hasFreeVariable variable termLike =
    (error . show . Pretty.vsep)
        [ Pretty.hsep
            [ "Unexpected free variable"
            , unparse variable
            , "in pattern:"
            ]
        , Pretty.indent 4 (unparse termLike)
        ]
  | otherwise = result

{- | Use the provided mapping to replace all variables in a 'StepPattern'.

@mapVariables@ is lazy: it descends into its argument only as the result is
demanded. Intermediate allocation from composing multiple transformations with
@mapVariables@ is amortized; the intermediate trees are never fully resident.

__Warning__: @mapVariables@ will capture variables if the provided mapping is
not injective!

See also: 'traverseVariables'

 -}
mapVariables
    :: Ord variable2
    => (variable1 -> variable2)
    -> TermLike variable1
    -> TermLike variable2
mapVariables mapping =
    Recursive.unfold (mapVariablesWorker . Recursive.project)
  where
    mapVariablesWorker (attrs :< pat) =
        Attribute.mapVariables mapping attrs :< mapVariablesF mapping pat

{- | Use the provided traversal to replace all variables in a 'TermLike'.

@traverseVariables@ is strict, i.e. its argument is fully evaluated before it
returns. When composing multiple transformations with @traverseVariables@, the
intermediate trees will be fully allocated; @mapVariables@ is more composable in
this respect.

__Warning__: @traverseVariables@ will capture variables if the provided
traversal is not injective!

See also: 'mapVariables'

 -}
traverseVariables
    ::  forall m variable1 variable2.
        (Monad m, Ord variable2)
    => (variable1 -> m variable2)
    -> TermLike variable1
    -> m (TermLike variable2)
traverseVariables traversing =
    Recursive.fold traverseVariablesWorker
  where
    traverseVariablesWorker (attrs :< pat) =
        Recursive.embed <$> projected
      where
        projected =
            (:<)
                <$> Attribute.traverseVariables traversing attrs
                <*> (traverseVariablesF traversing =<< sequence pat)

{- | Construct a @'TermLike' 'Concrete'@ from any 'TermLike'.

A concrete pattern contains no variables, so @asConcreteStepPattern@ is
fully polymorphic on the variable type in the pure pattern. If the argument
contains any variables, the result is @Nothing@.

@asConcrete@ is strict, i.e. it traverses its argument entirely,
because the entire tree must be traversed to inspect for variables before
deciding if the result is @Nothing@ or @Just _@.

 -}
asConcrete
    :: TermLike variable
    -> Maybe (TermLike Concrete)
asConcrete = traverseVariables (\case { _ -> Nothing })

isConcrete :: TermLike variable -> Bool
isConcrete = isJust . asConcrete

{- | Construct any 'TermLike' from a @'TermLike' 'Concrete'@.

The concrete pattern contains no variables, so the result is fully
polymorphic in the variable type.

@fromConcrete@ unfolds the resulting syntax tree lazily, so it
composes with other tree transformations without allocating intermediates.

 -}
fromConcrete
    :: Ord variable
    => TermLike Concrete
    -> TermLike variable
fromConcrete = mapVariables (\case {})

{- | Traverse the pattern from the top down and apply substitutions.

The 'freeVariables' annotation is used to avoid traversing subterms that
contain none of the targeted variables.

The substitution must be normalized, i.e. no target (left-hand side) variable
may appear in the right-hand side of any substitution, but this is not checked.

 -}
-- TODO (thomas.tuegel): This should normalize internal representations.
substitute
    ::  Substitute.SubstitutionVariable variable
    =>  Map (UnifiedVariable variable) (TermLike variable)
    ->  TermLike variable
    ->  TermLike variable
substitute = Substitute.substitute freeVariables

{- | Reset the 'variableCounter' of all 'Variables'.

@externalizeFreshVariables@ resets the 'variableCounter' of all variables, while
ensuring that no 'Variable' in the result is accidentally captured.

 -}
externalizeFreshVariables :: TermLike Variable -> TermLike Variable
externalizeFreshVariables termLike =
    Reader.runReader
        (Recursive.fold externalizeFreshVariablesWorker termLike)
        renamedFreeVariables
  where
    -- | 'originalFreeVariables' are present in the original pattern; they do
    -- not have a generated counter. 'generatedFreeVariables' have a generated
    -- counter, usually because they were introduced by applying some axiom.
    originalFreeVariables, generatedFreeVariables
        :: Set.Set (UnifiedVariable Variable)
    (originalFreeVariables, generatedFreeVariables) =
        Set.partition (foldMapVariable Variable.isOriginalVariable)
        $ getFreeVariables $ freeVariables termLike

    -- | The map of generated free variables, renamed to be unique from the
    -- original free variables.
    renamedFreeVariables :: Map Variable Variable
    (renamedFreeVariables, _) =
        Foldable.foldl' rename initial generatedFreeVariables
      where
        initial = (Map.empty, FreeVariables originalFreeVariables)
        rename (renaming, avoiding) variable =
            let
                variable' = safeVariable avoiding variable
                renaming' =
                    Map.insert
                        (asVariable variable)
                        (asVariable variable')
                        renaming
                avoiding' = freeVariable variable' <> avoiding
            in
                (renaming', avoiding')

    {- | Look up a variable renaming.

    The original (not generated) variables of the pattern are never renamed, so
    these variables are not present in the Map of renamed variables.

     -}
    lookupVariable :: Variable ->  Reader (Map Variable Variable) Variable
    lookupVariable variable =
        Reader.asks (Map.lookup variable) >>= \case
            Nothing -> return variable
            Just variable' -> return variable'

    {- | Externalize a variable safely.

    The variable's counter is incremented until its externalized form is unique
    among the set of avoided variables. The externalized form is returned.

     -}
    safeVariable
        :: FreeVariables Variable
        -> UnifiedVariable Variable
        -> UnifiedVariable Variable
    safeVariable avoiding variable =
        head  -- 'head' is safe because 'iterate' creates an infinite list
        $ dropWhile wouldCapture
        $ fmap Variable.externalizeFreshVariable
        <$> iterate (fmap Fresh.nextVariable) variable
      where
        wouldCapture var = isFreeVariable var avoiding

    underBinder freeVariables' variable child = do
        let variable' = safeVariable freeVariables' variable
        child' <- Reader.local
            (Map.insert (asVariable variable) (asVariable variable'))
            child
        return (variable', child')

    externalizeFreshVariablesWorker
        ::  Base
                (TermLike Variable)
                (Reader
                    (Map Variable Variable)
                    (TermLike Variable)
                )
        ->  Reader
                (Map Variable Variable)
                (TermLike Variable)
    externalizeFreshVariablesWorker (attrs :< patt) = do
        attrs' <- Attribute.traverseVariables lookupVariable attrs
        let freeVariables' = Attribute.freeVariables attrs'
        patt' <-
            case patt of
                ExistsF exists -> do
                    let Exists { existsVariable, existsChild } = exists
                    (existsVariable', existsChild') <-
                        underBinder
                            freeVariables'
                            (ElemVar existsVariable)
                            existsChild
                    let exists' =
                            exists
                                { existsVariable = ElementVariable
                                    (asVariable existsVariable')
                                , existsChild = existsChild'
                                }
                    return (ExistsF exists')
                ForallF forall -> do
                    let Forall { forallVariable, forallChild } = forall
                    (forallVariable', forallChild') <-
                        underBinder
                            freeVariables'
                            (ElemVar forallVariable)
                            forallChild
                    let forall' =
                            forall
                                { forallVariable = ElementVariable
                                    (asVariable forallVariable')
                                , forallChild = forallChild'
                                }
                    return (ForallF forall')
                MuF mu -> do
                    let Mu { muVariable, muChild } = mu
                    (muVariable', muChild') <-
                        underBinder
                            freeVariables'
                            (SetVar muVariable)
                            muChild
                    let mu' =
                            mu
                                { muVariable = SetVariable
                                    (asVariable muVariable')
                                , muChild = muChild'
                                }
                    return (MuF mu')
                NuF nu -> do
                    let Nu { nuVariable, nuChild } = nu
                    (nuVariable', nuChild') <-
                        underBinder
                            freeVariables'
                            (SetVar nuVariable)
                            nuChild
                    let nu' =
                            nu
                                { nuVariable = SetVariable
                                    (asVariable nuVariable')
                                , nuChild = nuChild'
                                }
                    return (NuF nu')
                _ ->
                    traverseVariablesF lookupVariable patt >>= sequence
        (return . Recursive.embed) (attrs' :< patt')
    --TODO(traiansf): consider removing this usage of asVariable
    asVariable :: UnifiedVariable variable -> variable
    asVariable = foldMapVariable id

isSimplified :: TermLike variable -> Bool
isSimplified = Pattern.isSimplified . Attribute.simplified . extractAttributes

isNonSimplifiable :: TermLike variable -> Bool
isNonSimplifiable =
    isJust
    . Pattern.isNonSimplifiable
    . Attribute.nonSimplifiable
    . extractAttributes

{- | Mark a 'TermLike' as fully simplified.

The pattern is fully simplified if we do not know how to simplify it any
further. The simplifier reserves the right to skip any pattern which is marked,
so do not mark any pattern unless you are certain it cannot be further
simplified.

 -}
markSimplified :: TermLike variable -> TermLike variable
markSimplified (Recursive.project -> attrs :< termLikeF) =
    Recursive.embed
        (attrs { Attribute.simplified = Pattern.Simplified True } :< termLikeF)

-- | Get the 'Sort' of a 'TermLike' from the 'Attribute.Pattern' annotation.
termLikeSort :: TermLike variable -> Sort
termLikeSort = Attribute.patternSort . extractAttributes

-- | Attempts to modify p to have sort s.
forceSort
    :: (SortedVariable variable, Unparse variable, GHC.HasCallStack)
    => Sort
    -> TermLike variable
    -> TermLike variable
forceSort forcedSort = Recursive.apo forceSortWorker
  where
    forceSortWorker original@(Recursive.project -> attrs :< pattern') =
        (:<)
            (attrs { Attribute.patternSort = forcedSort })
            (case attrs of
                Attribute.Pattern { patternSort = sort }
                  | sort == forcedSort    -> Left <$> pattern'
                  | sort == predicateSort ->
                    forceSortPredicate forcedSort original
                  | otherwise             -> illSorted forcedSort original
            )
<<<<<<< HEAD
      where
        illSorted =
            (error . show . Pretty.vsep)
            [ Pretty.cat
                [ "Could not force pattern to sort "
                , Pretty.squotes (unparse forcedSort)
                , ", instead it has sort "
                , Pretty.squotes (unparse (termLikeSort original))
                , ":"
                ]
            , Pretty.indent 4 (unparse original)
            ]
        forceSortWorkerPredicate =
            case pattern' of
                -- Recurse
                EvaluatedF evaluated -> EvaluatedF (Right <$> evaluated)
                -- Predicates: Force sort and stop.
                BottomF bottom' -> BottomF bottom' { bottomSort = forcedSort }
                TopF top' -> TopF top' { topSort = forcedSort }
                CeilF ceil' -> CeilF (Left <$> ceil'')
                  where
                    ceil'' = ceil' { ceilResultSort = forcedSort }
                FloorF floor' -> FloorF (Left <$> floor'')
                  where
                    floor'' = floor' { floorResultSort = forcedSort }
                EqualsF equals' -> EqualsF (Left <$> equals'')
                  where
                    equals'' = equals' { equalsResultSort = forcedSort }
                InF in' -> InF (Left <$> in'')
                  where
                    in'' = in' { inResultSort = forcedSort }
                -- Connectives: Force sort and recurse.
                AndF and' -> AndF (Right <$> and'')
                  where
                    and'' = and' { andSort = forcedSort }
                OrF or' -> OrF (Right <$> or'')
                  where
                    or'' = or' { orSort = forcedSort }
                IffF iff' -> IffF (Right <$> iff'')
                  where
                    iff'' = iff' { iffSort = forcedSort }
                ImpliesF implies' -> ImpliesF (Right <$> implies'')
                  where
                    implies'' = implies' { impliesSort = forcedSort }
                NotF not' -> NotF (Right <$> not'')
                  where
                    not'' = not' { notSort = forcedSort }
                NextF next' -> NextF (Right <$> next'')
                  where
                    next'' = next' { nextSort = forcedSort }
                RewritesF rewrites' -> RewritesF (Right <$> rewrites'')
                  where
                    rewrites'' = rewrites' { rewritesSort = forcedSort }
                ExistsF exists' -> ExistsF (Right <$> exists'')
                  where
                    exists'' = exists' { existsSort = forcedSort }
                ForallF forall' -> ForallF (Right <$> forall'')
                  where
                    forall'' = forall' { forallSort = forcedSort }
                -- Rigid: These patterns should never have sort _PREDICATE{}.
                MuF _ -> illSorted
                NuF _ -> illSorted
                ApplySymbolF _ -> illSorted
                ApplyAliasF _ -> illSorted
                BuiltinF _ -> illSorted
                DomainValueF _ -> illSorted
                StringLiteralF _ -> illSorted
                InternalBytesF _ -> illSorted
                VariableF _ -> illSorted
                InhabitantF _ -> illSorted
=======

{-| Attempts to modify the pattern to have the given sort, ignoring the
previous sort and without assuming that the pattern's sorts are consistent.
-}
fullyOverrideSort
    :: forall variable
    .  (SortedVariable variable, Unparse variable, GHC.HasCallStack)
    => Sort
    -> TermLike variable
    -> TermLike variable
fullyOverrideSort forcedSort = Recursive.apo overrideSortWorker
  where
    overrideSortWorker
        :: TermLike variable
        -> Base
            (TermLike variable)
            (Either (TermLike variable) (TermLike variable))
    overrideSortWorker original@(Recursive.project -> attrs :< _) =
        (:<)
            (attrs { Attribute.patternSort = forcedSort })
            (forceSortPredicate forcedSort original)

illSorted
    :: (SortedVariable variable, Unparse variable, GHC.HasCallStack)
    => Sort -> TermLike variable -> a
illSorted forcedSort original =
    (error . show . Pretty.vsep)
    [ Pretty.cat
        [ "Could not force pattern to sort "
        , Pretty.squotes (unparse forcedSort)
        , ", instead it has sort "
        , Pretty.squotes (unparse (termLikeSort original))
        , ":"
        ]
    , Pretty.indent 4 (unparse original)
    ]

forceSortPredicate
    :: (SortedVariable variable, Unparse variable, GHC.HasCallStack)
    => Sort
    -> TermLike variable
    -> TermLikeF variable (Either (TermLike variable) (TermLike variable))
forceSortPredicate
    forcedSort
    original@(Recursive.project -> _ :< pattern')
  =
    case pattern' of
        -- Recurse
        EvaluatedF evaluated -> EvaluatedF (Right <$> evaluated)
        -- Predicates: Force sort and stop.
        BottomF bottom' -> BottomF bottom' { bottomSort = forcedSort }
        TopF top' -> TopF top' { topSort = forcedSort }
        CeilF ceil' -> CeilF (Left <$> ceil'')
            where
            ceil'' = ceil' { ceilResultSort = forcedSort }
        FloorF floor' -> FloorF (Left <$> floor'')
            where
            floor'' = floor' { floorResultSort = forcedSort }
        EqualsF equals' -> EqualsF (Left <$> equals'')
            where
            equals'' = equals' { equalsResultSort = forcedSort }
        InF in' -> InF (Left <$> in'')
            where
            in'' = in' { inResultSort = forcedSort }
        -- Connectives: Force sort and recurse.
        AndF and' -> AndF (Right <$> and'')
            where
            and'' = and' { andSort = forcedSort }
        OrF or' -> OrF (Right <$> or'')
            where
            or'' = or' { orSort = forcedSort }
        IffF iff' -> IffF (Right <$> iff'')
            where
            iff'' = iff' { iffSort = forcedSort }
        ImpliesF implies' -> ImpliesF (Right <$> implies'')
            where
            implies'' = implies' { impliesSort = forcedSort }
        NotF not' -> NotF (Right <$> not'')
            where
            not'' = not' { notSort = forcedSort }
        NextF next' -> NextF (Right <$> next'')
            where
            next'' = next' { nextSort = forcedSort }
        RewritesF rewrites' -> RewritesF (Right <$> rewrites'')
            where
            rewrites'' = rewrites' { rewritesSort = forcedSort }
        ExistsF exists' -> ExistsF (Right <$> exists'')
            where
            exists'' = exists' { existsSort = forcedSort }
        ForallF forall' -> ForallF (Right <$> forall'')
            where
            forall'' = forall' { forallSort = forcedSort }
        -- Rigid: These patterns should never have sort _PREDICATE{}.
        MuF _ -> illSorted forcedSort original
        NuF _ -> illSorted forcedSort original
        ApplySymbolF _ -> illSorted forcedSort original
        ApplyAliasF _ -> illSorted forcedSort original
        BuiltinF _ -> illSorted forcedSort original
        DomainValueF _ -> illSorted forcedSort original
        StringLiteralF _ -> illSorted forcedSort original
        VariableF _ -> illSorted forcedSort original
        InhabitantF _ -> illSorted forcedSort original
>>>>>>> 3df38883

{- | Call the argument function with two patterns whose sorts agree.

If one pattern is flexibly sorted, the result is the rigid sort of the other
pattern. If both patterns are flexibly sorted, then the result is
'predicateSort'. If both patterns have the same rigid sort, that is the
result. It is an error if the patterns are rigidly sorted but do not have the
same sort.

 -}
makeSortsAgree
    :: (SortedVariable variable, Unparse variable, GHC.HasCallStack)
    => (TermLike variable -> TermLike variable -> Sort -> a)
    -> TermLike variable
    -> TermLike variable
    -> a
makeSortsAgree withPatterns = \pattern1 pattern2 ->
    let
        sort1 = getRigidSort pattern1
        sort2 = getRigidSort pattern2
        sort = fromMaybe predicateSort (sort1 <|> sort2)
        !pattern1' = forceSort sort pattern1
        !pattern2' = forceSort sort pattern2
    in
        withPatterns pattern1' pattern2' sort
{-# INLINE makeSortsAgree #-}

getRigidSort :: TermLike variable -> Maybe Sort
getRigidSort pattern' =
    case termLikeSort pattern' of
        sort
          | sort == predicateSort -> Nothing
          | otherwise -> Just sort

updateCallStack
    :: forall variable
    .  GHC.HasCallStack
    => TermLike variable
    -> TermLike variable
updateCallStack = Lens.set created callstack
  where
    created = Lens.Combinators.coerced . _extract . Lens.Product.field @"created"
    callstack =
        Created . Just . GHC.popCallStack . GHC.popCallStack $ GHC.callStack

    _extract
        :: Functor f
        => (a -> f a)
        -> Cofree g a
        -> f (Cofree g a)
    _extract f (CofreeT (Identity (a :< as)))
        = CofreeT . Identity . (:< as) <$> f a

{- | Construct an 'And' pattern.
 -}
mkAnd
    :: GHC.HasCallStack
    => Ord variable
    => SortedVariable variable
    => Unparse variable
    => TermLike variable
    -> TermLike variable
    -> TermLike variable
mkAnd t1 t2 = updateCallStack $ makeSortsAgree mkAndWorker t1 t2
  where
    mkAndWorker andFirst andSecond andSort =
        synthesize (AndF And { andSort, andFirst, andSecond })

{- | Force the 'TermLike's to conform to their 'Sort's.

It is an error if the lists are not the same length, or if any 'TermLike' cannot
be coerced to its corresponding 'Sort'.

See also: 'forceSort'

 -}
forceSorts
    :: GHC.HasCallStack
    => Ord variable
    => SortedVariable variable
    => Unparse variable
    => [Sort]
    -> [TermLike variable]
    -> [TermLike variable]
forceSorts operandSorts children =
    alignWith forceTheseSorts operandSorts children
  where
    forceTheseSorts (This _) =
        (error . show . Pretty.vsep) ("Too few arguments:" : expected)
    forceTheseSorts (That _) =
        (error . show . Pretty.vsep) ("Too many arguments:" : expected)
    forceTheseSorts (These sort termLike) = forceSort sort termLike
    expected =
        [ "Expected:"
        , Pretty.indent 4 (Unparser.arguments operandSorts)
        , "but found:"
        , Pretty.indent 4 (Unparser.arguments children)
        ]

{- | Construct an 'Application' pattern.

The result sort of the 'Alias' must be provided. The sorts of arguments
are not checked. Use 'applySymbol' or 'applyAlias' whenever possible to avoid
these shortcomings.

See also: 'applyAlias', 'applySymbol'

 -}
mkApplyAlias
    :: GHC.HasCallStack
    => Ord variable
    => SortedVariable variable
    => Unparse variable
    => Alias (TermLike Variable)
    -- ^ Application symbol or alias
    -> [TermLike variable]
    -- ^ Application arguments
    -> TermLike variable
mkApplyAlias alias children =
    updateCallStack $ synthesize (ApplyAliasF application)
  where
    application =
        Application
            { applicationSymbolOrAlias = alias
            , applicationChildren = forceSorts operandSorts children
            }
    operandSorts = applicationSortsOperands (aliasSorts alias)

{- | Construct an 'Application' pattern.

The result sort of the 'SymbolOrAlias' must be provided. The sorts of arguments
are not checked. Use 'applySymbol' or 'applyAlias' whenever possible to avoid
these shortcomings.

See also: 'applyAlias', 'applySymbol'

 -}
mkApplySymbol
    :: GHC.HasCallStack
    => Ord variable
    => SortedVariable variable
    => Unparse variable
    => Symbol
    -- ^ Application symbol or alias
    -> [TermLike variable]
    -- ^ Application arguments
    -> TermLike variable
mkApplySymbol symbol children =
    updateCallStack
    $ synthesize (ApplySymbolF (symbolApplication symbol children))

symbolApplication
    :: GHC.HasCallStack
    => Ord variable
    => SortedVariable variable
    => Unparse variable
    => Symbol
    -- ^ Application symbol or alias
    -> [TermLike variable]
    -- ^ Application arguments
    -> Application Symbol (TermLike variable)
symbolApplication symbol children =
    Application
        { applicationSymbolOrAlias = symbol
        , applicationChildren = forceSorts operandSorts children
        }
  where
    operandSorts = applicationSortsOperands (symbolSorts symbol)

{- | Construct an 'Application' pattern from a 'Alias' declaration.

The provided sort parameters must match the declaration.

See also: 'mkApplyAlias', 'applyAlias_', 'applySymbol', 'mkAlias'

 -}
applyAlias
    :: GHC.HasCallStack
    => Ord variable
    => SortedVariable variable
    => Unparse variable
    => SentenceAlias (TermLike Variable)
    -- ^ 'Alias' declaration
    -> [Sort]
    -- ^ 'Alias' sort parameters
    -> [TermLike variable]
    -- ^ 'Application' arguments
    -> TermLike variable
applyAlias sentence params children =
    updateCallStack $ mkApplyAlias internal children'
  where
    SentenceAlias { sentenceAliasAlias = external } = sentence
    Syntax.Alias { aliasConstructor } = external
    Syntax.Alias { aliasParams } = external
    internal =
        Alias
            { aliasConstructor
            , aliasParams = params
            , aliasSorts =
                symbolOrAliasSorts params sentence
                & assertRight
            , aliasLeft =
                applicationChildren
                . sentenceAliasLeftPattern
                $ sentence
            , aliasRight = sentenceAliasRightPattern sentence
            }
    substitution = sortSubstitution aliasParams params
    childSorts = substituteSortVariables substitution <$> sentenceAliasSorts
      where
        SentenceAlias { sentenceAliasSorts } = sentence
    children' = alignWith forceChildSort childSorts children
      where
        forceChildSort =
            \case
                These sort pattern' -> forceSort sort pattern'
                This _ ->
                    (error . show . Pretty.vsep)
                        ("Too few parameters:" : expected)
                That _ ->
                    (error . show . Pretty.vsep)
                        ("Too many parameters:" : expected)
        expected =
            [ "Expected:"
            , Pretty.indent 4 (Unparser.arguments childSorts)
            , "but found:"
            , Pretty.indent 4 (Unparser.arguments children)
            ]

{- | Construct an 'Application' pattern from a 'Alias' declaration.

The 'Alias' must not be declared with sort parameters.

See also: 'mkApp', 'applyAlias'

 -}
applyAlias_
    :: GHC.HasCallStack
    => Ord variable
    => SortedVariable variable
    => Unparse variable
    => SentenceAlias (TermLike Variable)
    -> [TermLike variable]
    -> TermLike variable
applyAlias_ sentence = updateCallStack . applyAlias sentence []

{- | Construct an 'Application' pattern from a 'Symbol' declaration.

The provided sort parameters must match the declaration.

See also: 'mkApp', 'applySymbol_', 'mkSymbol'

 -}
applySymbol
    :: GHC.HasCallStack
    => Ord variable
    => SortedVariable variable
    => Unparse variable
    => SentenceSymbol pattern''
    -- ^ 'Symbol' declaration
    -> [Sort]
    -- ^ 'Symbol' sort parameters
    -> [TermLike variable]
    -- ^ 'Application' arguments
    -> TermLike variable
applySymbol sentence params children =
    updateCallStack $ mkApplySymbol internal children
  where
    SentenceSymbol { sentenceSymbolSymbol = external } = sentence
    Syntax.Symbol { symbolConstructor } = external
    internal =
        Symbol
            { symbolConstructor
            , symbolParams = params
            , symbolAttributes = Default.def
            , symbolSorts =
                symbolOrAliasSorts params sentence
                & assertRight
            }

{- | Construct an 'Application' pattern from a 'Symbol' declaration.

The 'Symbol' must not be declared with sort parameters.

See also: 'mkApplySymbol', 'applySymbol'

 -}
applySymbol_
    :: GHC.HasCallStack
    => Ord variable
    => SortedVariable variable
    => Unparse variable
    => SentenceSymbol pattern''
    -> [TermLike variable]
    -> TermLike variable
applySymbol_ sentence = updateCallStack . applySymbol sentence []

{- | Construct a 'Bottom' pattern in the given sort.

See also: 'mkBottom_'

 -}
mkBottom
    :: GHC.HasCallStack
    => Ord variable
    => SortedVariable variable
    => Sort
    -> TermLike variable
mkBottom bottomSort =
    updateCallStack $ synthesize (BottomF Bottom { bottomSort })

{- | Construct a 'Bottom' pattern in 'predicateSort'.

This should not be used outside "Kore.Predicate.Predicate"; please use
'mkBottom' instead.

See also: 'mkBottom'

 -}
mkBottom_
    :: GHC.HasCallStack
    => Ord variable
    => SortedVariable variable
    => TermLike variable
mkBottom_ = updateCallStack $ mkBottom predicateSort

{- | Construct a 'Ceil' pattern in the given sort.

See also: 'mkCeil_'

 -}
mkCeil
    :: GHC.HasCallStack
    => Ord variable
    => SortedVariable variable
    => Sort
    -> TermLike variable
    -> TermLike variable
mkCeil ceilResultSort ceilChild =
    updateCallStack
        $ synthesize (CeilF Ceil { ceilOperandSort, ceilResultSort, ceilChild })
  where
    ceilOperandSort = termLikeSort ceilChild

{- | Construct a 'Ceil' pattern in 'predicateSort'.

This should not be used outside "Kore.Predicate.Predicate"; please use 'mkCeil'
instead.

See also: 'mkCeil'

 -}
mkCeil_
    :: GHC.HasCallStack
    => Ord variable
    => SortedVariable variable
    => TermLike variable
    -> TermLike variable
mkCeil_ = updateCallStack . mkCeil predicateSort

{- | Construct a builtin pattern.
 -}
mkBuiltin
    :: GHC.HasCallStack
    => Ord variable
    => SortedVariable variable
    => Domain.Builtin (TermLike Concrete) (TermLike variable)
    -> TermLike variable
mkBuiltin = updateCallStack . synthesize . BuiltinF

{- | Construct a builtin list pattern.
 -}
mkBuiltinList
    :: GHC.HasCallStack
    => Ord variable
    => SortedVariable variable
    => Domain.InternalList (TermLike variable)
    -> TermLike variable
mkBuiltinList = updateCallStack . synthesize . BuiltinF . Domain.BuiltinList

{- | Construct a builtin map pattern.
 -}
mkBuiltinMap
    :: GHC.HasCallStack
    => Ord variable
    => SortedVariable variable
    => Domain.InternalMap (TermLike Concrete) (TermLike variable)
    -> TermLike variable
mkBuiltinMap = updateCallStack . synthesize . BuiltinF . Domain.BuiltinMap

{- | Construct a builtin set pattern.
 -}
mkBuiltinSet
    :: GHC.HasCallStack
    => Ord variable
    => SortedVariable variable
    => Domain.InternalSet (TermLike Concrete) (TermLike variable)
    -> TermLike variable
mkBuiltinSet = updateCallStack . synthesize . BuiltinF . Domain.BuiltinSet

{- | Construct a 'DomainValue' pattern.
 -}
mkDomainValue
    :: GHC.HasCallStack
    => Ord variable
    => SortedVariable variable
    => DomainValue Sort (TermLike variable)
    -> TermLike variable
mkDomainValue = updateCallStack . synthesize . DomainValueF

{- | Construct an 'Equals' pattern in the given sort.

See also: 'mkEquals_'

 -}
mkEquals
    :: GHC.HasCallStack
    => Ord variable
    => SortedVariable variable
    => Unparse variable
    => Sort
    -> TermLike variable
    -> TermLike variable
    -> TermLike variable
mkEquals equalsResultSort t1 =
    updateCallStack . makeSortsAgree mkEqualsWorker t1
  where
    mkEqualsWorker equalsFirst equalsSecond equalsOperandSort =
        synthesize (EqualsF equals)
      where
        equals =
            Equals
                { equalsOperandSort
                , equalsResultSort
                , equalsFirst
                , equalsSecond
                }

{- | Construct a 'Equals' pattern in 'predicateSort'.

This should not be used outside "Kore.Predicate.Predicate"; please use
'mkEquals' instead.

See also: 'mkEquals'

 -}
mkEquals_
    :: GHC.HasCallStack
    => Ord variable
    => SortedVariable variable
    => Unparse variable
    => TermLike variable
    -> TermLike variable
    -> TermLike variable
mkEquals_ t1 t2 = updateCallStack $ mkEquals predicateSort t1 t2

{- | Construct an 'Exists' pattern.
 -}
mkExists
    :: GHC.HasCallStack
    => Ord variable
    => SortedVariable variable
    => ElementVariable variable
    -> TermLike variable
    -> TermLike variable
mkExists existsVariable existsChild =
    updateCallStack
        $ synthesize (ExistsF Exists { existsSort, existsVariable, existsChild })
  where
    existsSort = termLikeSort existsChild

{- | Construct a sequence of 'Exists' patterns over several variables.
 -}
mkExistsN
    :: GHC.HasCallStack
    => Ord variable
    => SortedVariable variable
    => Foldable foldable
    => foldable (ElementVariable variable)
    -> TermLike variable
    -> TermLike variable
mkExistsN = (updateCallStack .) . appEndo . foldMap (Endo . mkExists)

{- | Construct a 'Floor' pattern in the given sort.

See also: 'mkFloor_'

 -}
mkFloor
    :: GHC.HasCallStack
    => Ord variable
    => SortedVariable variable
    => Sort
    -> TermLike variable
    -> TermLike variable
mkFloor floorResultSort floorChild =
    updateCallStack
        $ synthesize (FloorF Floor { floorOperandSort, floorResultSort, floorChild })
  where
    floorOperandSort = termLikeSort floorChild

{- | Construct a 'Floor' pattern in 'predicateSort'.

This should not be used outside "Kore.Predicate.Predicate"; please use 'mkFloor'
instead.

See also: 'mkFloor'

 -}
mkFloor_
    :: GHC.HasCallStack
    => Ord variable
    => SortedVariable variable
    => TermLike variable
    -> TermLike variable
mkFloor_ = updateCallStack . mkFloor predicateSort

{- | Construct a 'Forall' pattern.
 -}
mkForall
    :: GHC.HasCallStack
    => Ord variable
    => SortedVariable variable
    => ElementVariable variable
    -> TermLike variable
    -> TermLike variable
mkForall forallVariable forallChild =
    updateCallStack
        $ synthesize (ForallF Forall { forallSort, forallVariable, forallChild })
  where
    forallSort = termLikeSort forallChild

{- | Construct a sequence of 'Forall' patterns over several variables.
 -}
mkForallN
    :: GHC.HasCallStack
    => Ord variable
    => SortedVariable variable
    => Foldable foldable
    => foldable (ElementVariable variable)
    -> TermLike variable
    -> TermLike variable
mkForallN = (updateCallStack .) . appEndo . foldMap (Endo . mkForall)

{- | Construct an 'Iff' pattern.
 -}
mkIff
    :: GHC.HasCallStack
    => Ord variable
    => SortedVariable variable
    => Unparse variable
    => GHC.HasCallStack
    => TermLike variable
    -> TermLike variable
    -> TermLike variable
mkIff t1 t2 = updateCallStack $ makeSortsAgree mkIffWorker t1 t2
  where
    mkIffWorker iffFirst iffSecond iffSort =
        synthesize (IffF Iff { iffSort, iffFirst, iffSecond })

{- | Construct an 'Implies' pattern.
 -}
mkImplies
    :: GHC.HasCallStack
    => Ord variable
    => SortedVariable variable
    => Unparse variable
    => GHC.HasCallStack
    => TermLike variable
    -> TermLike variable
    -> TermLike variable
mkImplies t1 t2 = updateCallStack $ makeSortsAgree mkImpliesWorker t1 t2
  where
    mkImpliesWorker impliesFirst impliesSecond impliesSort =
        synthesize (ImpliesF implies')
      where
        implies' = Implies { impliesSort, impliesFirst, impliesSecond }

{- | Construct a 'In' pattern in the given sort.

See also: 'mkIn_'

 -}
mkIn
    :: GHC.HasCallStack
    => Ord variable
    => SortedVariable variable
    => Unparse variable
    => Sort
    -> TermLike variable
    -> TermLike variable
    -> TermLike variable
mkIn inResultSort t1 t2 = updateCallStack $ makeSortsAgree mkInWorker t1 t2
  where
    mkInWorker inContainedChild inContainingChild inOperandSort =
        synthesize (InF in')
      where
        in' =
            In
                { inOperandSort
                , inResultSort
                , inContainedChild
                , inContainingChild
                }

{- | Construct a 'In' pattern in 'predicateSort'.

This should not be used outside "Kore.Predicate.Predicate"; please use 'mkIn'
instead.

See also: 'mkIn'

 -}
mkIn_
    :: GHC.HasCallStack
    => Ord variable
    => SortedVariable variable
    => Unparse variable
    => TermLike variable
    -> TermLike variable
    -> TermLike variable
mkIn_ t1 t2 = updateCallStack $ mkIn predicateSort t1 t2

{- | Construct a 'Mu' pattern.
 -}
mkMu
    :: GHC.HasCallStack
    => Ord variable
    => SortedVariable variable
    => Unparse variable
    => SetVariable variable
    -> TermLike variable
    -> TermLike variable
mkMu muVar = updateCallStack . makeSortsAgree mkMuWorker (mkSetVar muVar)
  where
    mkMuWorker (SetVar_ muVar') muChild _ =
        synthesize (MuF Mu { muVariable = muVar', muChild })
    mkMuWorker _ _ _ = error "Unreachable code"

{- | Construct a 'Next' pattern.
 -}
mkNext
    :: GHC.HasCallStack
    => Ord variable
    => SortedVariable variable
    => TermLike variable
    -> TermLike variable
mkNext nextChild =
    updateCallStack $ synthesize (NextF Next { nextSort, nextChild })
  where
    nextSort = termLikeSort nextChild

{- | Construct a 'Not' pattern.
 -}
mkNot
    :: GHC.HasCallStack
    => Ord variable
    => SortedVariable variable
    => TermLike variable
    -> TermLike variable
mkNot notChild =
    updateCallStack $ synthesize (NotF Not { notSort, notChild })
  where
    notSort = termLikeSort notChild

{- | Construct a 'Nu' pattern.
 -}
mkNu
    :: GHC.HasCallStack
    => Ord variable
    => SortedVariable variable
    => Unparse variable
    => SetVariable variable
    -> TermLike variable
    -> TermLike variable
mkNu nuVar = updateCallStack . makeSortsAgree mkNuWorker (mkSetVar nuVar)
  where
    mkNuWorker (SetVar_ nuVar') nuChild _ =
        synthesize (NuF Nu { nuVariable = nuVar', nuChild })
    mkNuWorker _ _ _ = error "Unreachable code"

{- | Construct an 'Or' pattern.
 -}
mkOr
    :: GHC.HasCallStack
    => Ord variable
    => SortedVariable variable
    => Unparse variable
    => TermLike variable
    -> TermLike variable
    -> TermLike variable
mkOr t1 t2 = updateCallStack $ makeSortsAgree mkOrWorker t1 t2
  where
    mkOrWorker orFirst orSecond orSort =
        synthesize (OrF Or { orSort, orFirst, orSecond })

{- | Construct a 'Rewrites' pattern.
 -}
mkRewrites
    :: GHC.HasCallStack
    => Ord variable
    => SortedVariable variable
    => Unparse variable
    => TermLike variable
    -> TermLike variable
    -> TermLike variable
mkRewrites t1 t2 = updateCallStack $ makeSortsAgree mkRewritesWorker t1 t2
  where
    mkRewritesWorker rewritesFirst rewritesSecond rewritesSort =
        synthesize (RewritesF rewrites')
      where
        rewrites' = Rewrites { rewritesSort, rewritesFirst, rewritesSecond }

{- | Construct a 'Top' pattern in the given sort.

See also: 'mkTop_'

 -}
mkTop
    :: GHC.HasCallStack
    => Ord variable
    => SortedVariable variable
    => Sort
    -> TermLike variable
mkTop topSort =
    updateCallStack $ synthesize (TopF Top { topSort })

{- | Construct a 'Top' pattern in 'predicateSort'.

This should not be used outside "Kore.Predicate.Predicate"; please use
'mkTop' instead.

See also: 'mkTop'

 -}
mkTop_
    :: GHC.HasCallStack
    => Ord variable
    => SortedVariable variable
    => TermLike variable
mkTop_ = updateCallStack $ mkTop predicateSort

{- | Construct a variable pattern.
 -}
mkVar
    :: GHC.HasCallStack
    => Ord variable
    => SortedVariable variable
    => UnifiedVariable variable
    -> TermLike variable
mkVar = updateCallStack . synthesize . VariableF . Const

{- | Construct an element variable pattern.
 -}
mkElemVar
    :: GHC.HasCallStack
    => Ord variable
    => SortedVariable variable
    => ElementVariable variable
    -> TermLike variable
mkElemVar = updateCallStack . mkVar . ElemVar

{- | Construct a set variable pattern.
 -}
mkSetVar
    :: GHC.HasCallStack
    => Ord variable
    => SortedVariable variable
    => SetVariable variable
    -> TermLike variable
mkSetVar = updateCallStack . mkVar . SetVar

{- | Construct a 'StringLiteral' pattern.
 -}
mkStringLiteral
    :: GHC.HasCallStack
    => Ord variable
    => SortedVariable variable
    => Text
    -> TermLike variable
mkStringLiteral =
    updateCallStack . synthesize . StringLiteralF . Const . StringLiteral

mkInternalBytes
    :: GHC.HasCallStack
    => Ord variable
    => SortedVariable variable
    => Sort
    -> Symbol
    -> ByteString
    -> TermLike variable
mkInternalBytes sort symbol value =
    updateCallStack . synthesize . InternalBytesF . Const
        $ InternalBytes
            { bytesSort = sort
            , bytesValue = value
            , string2BytesSymbol = symbol
            }

mkInternalBytes'
    :: GHC.HasCallStack
    => Ord variable
    => SortedVariable variable
    => InternalBytes
    -> TermLike variable
mkInternalBytes' = updateCallStack . synthesize . InternalBytesF . Const

mkInhabitant
    :: GHC.HasCallStack
    => Ord variable
    => SortedVariable variable
    => Sort
    -> TermLike variable
mkInhabitant = updateCallStack . synthesize . InhabitantF . Inhabitant

mkEvaluated
    :: GHC.HasCallStack
    => Ord variable
    => SortedVariable variable
    => TermLike variable
    -> TermLike variable
mkEvaluated = updateCallStack . synthesize . EvaluatedF . Evaluated

mkSort :: Id -> Sort
mkSort name = SortActualSort $ SortActual name []

mkSortVariable :: Id -> Sort
mkSortVariable name = SortVariableSort $ SortVariable name

{- | Construct a variable with a given name and sort.

@
"name" `varS` sort
@
 -}
varS :: Id -> Sort -> Variable
varS variableName variableSort =
    Variable
        { variableName
        , variableSort
        , variableCounter = mempty
        }

{- | Construct an element variable with a given name and sort.

@variableName@ should *not* start with the @at@ symbol

@
"name" `elemVarS` sort
@
 -}
elemVarS :: Id -> Sort -> ElementVariable Variable
elemVarS variableName variableSort =
    ElementVariable (varS variableName variableSort)

{- | Construct a set variable with a given name and sort.

@variableName@ should start with the @at@ symbol

@
"name" `setVarS` sort
@
 -}
setVarS :: Id -> Sort -> SetVariable Variable
setVarS variableName variableSort =
    SetVariable (varS variableName variableSort)

{- | Construct an axiom declaration with the given parameters and pattern.
 -}
mkAxiom
    :: [SortVariable]
    -> TermLike variable
    -> SentenceAxiom (TermLike variable)
mkAxiom sentenceAxiomParameters sentenceAxiomPattern =
    SentenceAxiom
        { sentenceAxiomParameters
        , sentenceAxiomPattern
        , sentenceAxiomAttributes = Attributes []
        }

{- | Construct an axiom declaration with no parameters.

See also: 'mkAxiom'

 -}
mkAxiom_ :: TermLike variable -> SentenceAxiom (TermLike variable)
mkAxiom_ = mkAxiom []

{- | Construct a symbol declaration with the given parameters and sorts.
 -}
mkSymbol
    :: Id
    -> [SortVariable]
    -> [Sort]
    -> Sort
    -> SentenceSymbol (TermLike variable)
mkSymbol symbolConstructor symbolParams argumentSorts resultSort' =
    SentenceSymbol
        { sentenceSymbolSymbol =
            Syntax.Symbol
                { symbolConstructor
                , symbolParams
                }
        , sentenceSymbolSorts = argumentSorts
        , sentenceSymbolResultSort = resultSort'
        , sentenceSymbolAttributes = Attributes []
        }

{- | Construct a symbol declaration with no parameters.

See also: 'mkSymbol'

 -}
mkSymbol_
    :: Id
    -> [Sort]
    -> Sort
    -> SentenceSymbol (TermLike variable)
mkSymbol_ symbolConstructor = mkSymbol symbolConstructor []

{- | Construct an alias declaration with the given parameters and sorts.
 -}
mkAlias
    :: Id
    -> [SortVariable]
    -> Sort
    -> [UnifiedVariable Variable]
    -> TermLike Variable
    -> SentenceAlias (TermLike Variable)
mkAlias aliasConstructor aliasParams resultSort' arguments right =
    SentenceAlias
        { sentenceAliasAlias =
            Syntax.Alias
                { aliasConstructor
                , aliasParams
                }
        , sentenceAliasSorts = argumentSorts
        , sentenceAliasResultSort = resultSort'
        , sentenceAliasLeftPattern =
            Application
                { applicationSymbolOrAlias =
                    SymbolOrAlias
                        { symbolOrAliasConstructor = aliasConstructor
                        , symbolOrAliasParams =
                            SortVariableSort <$> aliasParams
                        }
                , applicationChildren = arguments
                }
        , sentenceAliasRightPattern = right
        , sentenceAliasAttributes = Attributes []
        }
  where
    argumentSorts = foldMapVariable variableSort <$> arguments

{- | Construct an alias declaration with no parameters.

See also: 'mkAlias'

 -}
mkAlias_
    :: Id
    -> Sort
    -> [UnifiedVariable Variable]
    -> TermLike Variable
    -> SentenceAlias (TermLike Variable)
mkAlias_ aliasConstructor = mkAlias aliasConstructor []

pattern And_
    :: Sort
    -> TermLike variable
    -> TermLike variable
    -> TermLike variable

pattern App_
    :: Symbol
    -> [TermLike variable]
    -> TermLike variable

pattern ApplyAlias_
    :: Alias (TermLike Variable)
    -> [TermLike variable]
    -> TermLike variable

pattern Bottom_
    :: Sort
    -> TermLike variable

pattern Bytes_
    :: Sort
    -> Symbol
    -> ByteString
    -> TermLike variable

pattern Ceil_
    :: Sort
    -> Sort
    -> TermLike variable
    -> TermLike variable

pattern DV_
    :: Sort
    -> TermLike variable
    -> TermLike variable

pattern Builtin_
    :: Domain.Builtin (TermLike Concrete) (TermLike variable)
    -> TermLike variable

pattern BuiltinBool_
    :: Domain.InternalBool
    -> TermLike variable

pattern BuiltinInt_
    :: Domain.InternalInt
    -> TermLike variable

pattern BuiltinList_
    :: Domain.InternalList (TermLike variable)
    -> TermLike variable

pattern BuiltinMap_
    :: Domain.InternalMap (TermLike Concrete) (TermLike variable)
    -> TermLike variable

pattern BuiltinSet_
    :: Domain.InternalSet (TermLike Concrete) (TermLike variable)
    -> TermLike variable

pattern BuiltinString_
    :: Domain.InternalString
    -> TermLike variable

pattern Equals_
    :: Sort
    -> Sort
    -> TermLike variable
    -> TermLike variable
    -> TermLike variable

pattern Exists_
    :: Sort
    -> ElementVariable variable
    -> TermLike variable
    -> TermLike variable

pattern Floor_
    :: Sort
    -> Sort
    -> TermLike variable
    -> TermLike variable

pattern Forall_
    :: Sort
    -> ElementVariable variable
    -> TermLike variable
    -> TermLike variable

pattern Iff_
    :: Sort
    -> TermLike variable
    -> TermLike variable
    -> TermLike variable

pattern Implies_
    :: Sort
    -> TermLike variable
    -> TermLike variable
    -> TermLike variable

pattern In_
    :: Sort
    -> Sort
    -> TermLike variable
    -> TermLike variable
    -> TermLike variable

pattern Mu_
    :: SetVariable variable
    -> TermLike variable
    -> TermLike variable

pattern Next_
    :: Sort
    -> TermLike variable
    -> TermLike variable

pattern Not_
    :: Sort
    -> TermLike variable
    -> TermLike variable

pattern Nu_
    :: SetVariable variable
    -> TermLike variable
    -> TermLike variable

pattern Or_
    :: Sort
    -> TermLike variable
    -> TermLike variable
    -> TermLike variable

pattern Rewrites_
  :: Sort
  -> TermLike variable
  -> TermLike variable
  -> TermLike variable

pattern Top_ :: Sort -> TermLike variable

pattern Var_ :: UnifiedVariable variable -> TermLike variable

pattern ElemVar_ :: ElementVariable variable -> TermLike variable

pattern SetVar_ :: SetVariable variable -> TermLike variable

pattern StringLiteral_ :: Text -> TermLike variable

pattern Evaluated_ :: TermLike variable -> TermLike variable

pattern And_ andSort andFirst andSecond <-
    (Recursive.project -> _ :< AndF And { andSort, andFirst, andSecond })

pattern ApplyAlias_ applicationSymbolOrAlias applicationChildren <-
    (Recursive.project ->
        _ :< ApplyAliasF Application
            { applicationSymbolOrAlias
            , applicationChildren
            }
    )

pattern App_ applicationSymbolOrAlias applicationChildren <-
    (Recursive.project ->
        _ :< ApplySymbolF Application
            { applicationSymbolOrAlias
            , applicationChildren
            }
    )

pattern Bottom_ bottomSort <-
    (Recursive.project -> _ :< BottomF Bottom { bottomSort })

pattern Bytes_ bytesSort string2BytesSymbol bytesValue <-
    (Recursive.project -> _ :< InternalBytesF (Const InternalBytes
        { bytesSort, string2BytesSymbol, bytesValue }
    ))

pattern Ceil_ ceilOperandSort ceilResultSort ceilChild <-
    (Recursive.project ->
        _ :< CeilF Ceil { ceilOperandSort, ceilResultSort, ceilChild }
    )

pattern DV_ domainValueSort domainValueChild <-
    (Recursive.project ->
        _ :< DomainValueF DomainValue { domainValueSort, domainValueChild }
    )

pattern Builtin_ builtin <- (Recursive.project -> _ :< BuiltinF builtin)

pattern BuiltinBool_ internalBool <- Builtin_ (Domain.BuiltinBool internalBool)

pattern BuiltinInt_ internalInt <- Builtin_ (Domain.BuiltinInt internalInt)

pattern BuiltinList_ internalList <- Builtin_ (Domain.BuiltinList internalList)

pattern BuiltinMap_ internalMap <- Builtin_ (Domain.BuiltinMap internalMap)

pattern BuiltinSet_ internalSet <- Builtin_ (Domain.BuiltinSet internalSet)

pattern BuiltinString_ internalString
    <- Builtin_ (Domain.BuiltinString internalString)

pattern Equals_ equalsOperandSort equalsResultSort equalsFirst equalsSecond <-
    (Recursive.project ->
        _ :< EqualsF Equals
            { equalsOperandSort
            , equalsResultSort
            , equalsFirst
            , equalsSecond
            }
    )

pattern Exists_ existsSort existsVariable existsChild <-
    (Recursive.project ->
        _ :< ExistsF Exists { existsSort, existsVariable, existsChild }
    )

pattern Floor_ floorOperandSort floorResultSort floorChild <-
    (Recursive.project ->
        _ :< FloorF Floor
            { floorOperandSort
            , floorResultSort
            , floorChild
            }
    )

pattern Forall_ forallSort forallVariable forallChild <-
    (Recursive.project ->
        _ :< ForallF Forall { forallSort, forallVariable, forallChild }
    )

pattern Iff_ iffSort iffFirst iffSecond <-
    (Recursive.project ->
        _ :< IffF Iff { iffSort, iffFirst, iffSecond }
    )

pattern Implies_ impliesSort impliesFirst impliesSecond <-
    (Recursive.project ->
        _ :< ImpliesF Implies { impliesSort, impliesFirst, impliesSecond }
    )

pattern In_ inOperandSort inResultSort inFirst inSecond <-
    (Recursive.project ->
        _ :< InF In
            { inOperandSort
            , inResultSort
            , inContainedChild = inFirst
            , inContainingChild = inSecond
            }
    )

pattern Mu_ muVariable muChild <-
    (Recursive.project ->
        _ :< MuF Mu { muVariable, muChild }
    )

pattern Next_ nextSort nextChild <-
    (Recursive.project ->
        _ :< NextF Next { nextSort, nextChild })

pattern Not_ notSort notChild <-
    (Recursive.project ->
        _ :< NotF Not { notSort, notChild })

pattern Nu_ nuVariable nuChild <-
    (Recursive.project ->
        _ :< NuF Nu { nuVariable, nuChild }
    )

pattern Or_ orSort orFirst orSecond <-
    (Recursive.project -> _ :< OrF Or { orSort, orFirst, orSecond })

pattern Rewrites_ rewritesSort rewritesFirst rewritesSecond <-
    (Recursive.project ->
        _ :< RewritesF Rewrites
            { rewritesSort
            , rewritesFirst
            , rewritesSecond
            }
    )

pattern Top_ topSort <-
    (Recursive.project -> _ :< TopF Top { topSort })

pattern Var_ variable <-
    (Recursive.project -> _ :< VariableF (Const variable))

pattern SetVar_ setVariable <- Var_ (SetVar setVariable)

pattern ElemVar_ elemVariable <- Var_ (ElemVar elemVariable)

pattern StringLiteral_ str <-
    (Recursive.project -> _ :< StringLiteralF (Const (StringLiteral str)))

pattern Evaluated_ child <-
    (Recursive.project -> _ :< EvaluatedF (Evaluated child))<|MERGE_RESOLUTION|>--- conflicted
+++ resolved
@@ -1040,78 +1040,6 @@
                     forceSortPredicate forcedSort original
                   | otherwise             -> illSorted forcedSort original
             )
-<<<<<<< HEAD
-      where
-        illSorted =
-            (error . show . Pretty.vsep)
-            [ Pretty.cat
-                [ "Could not force pattern to sort "
-                , Pretty.squotes (unparse forcedSort)
-                , ", instead it has sort "
-                , Pretty.squotes (unparse (termLikeSort original))
-                , ":"
-                ]
-            , Pretty.indent 4 (unparse original)
-            ]
-        forceSortWorkerPredicate =
-            case pattern' of
-                -- Recurse
-                EvaluatedF evaluated -> EvaluatedF (Right <$> evaluated)
-                -- Predicates: Force sort and stop.
-                BottomF bottom' -> BottomF bottom' { bottomSort = forcedSort }
-                TopF top' -> TopF top' { topSort = forcedSort }
-                CeilF ceil' -> CeilF (Left <$> ceil'')
-                  where
-                    ceil'' = ceil' { ceilResultSort = forcedSort }
-                FloorF floor' -> FloorF (Left <$> floor'')
-                  where
-                    floor'' = floor' { floorResultSort = forcedSort }
-                EqualsF equals' -> EqualsF (Left <$> equals'')
-                  where
-                    equals'' = equals' { equalsResultSort = forcedSort }
-                InF in' -> InF (Left <$> in'')
-                  where
-                    in'' = in' { inResultSort = forcedSort }
-                -- Connectives: Force sort and recurse.
-                AndF and' -> AndF (Right <$> and'')
-                  where
-                    and'' = and' { andSort = forcedSort }
-                OrF or' -> OrF (Right <$> or'')
-                  where
-                    or'' = or' { orSort = forcedSort }
-                IffF iff' -> IffF (Right <$> iff'')
-                  where
-                    iff'' = iff' { iffSort = forcedSort }
-                ImpliesF implies' -> ImpliesF (Right <$> implies'')
-                  where
-                    implies'' = implies' { impliesSort = forcedSort }
-                NotF not' -> NotF (Right <$> not'')
-                  where
-                    not'' = not' { notSort = forcedSort }
-                NextF next' -> NextF (Right <$> next'')
-                  where
-                    next'' = next' { nextSort = forcedSort }
-                RewritesF rewrites' -> RewritesF (Right <$> rewrites'')
-                  where
-                    rewrites'' = rewrites' { rewritesSort = forcedSort }
-                ExistsF exists' -> ExistsF (Right <$> exists'')
-                  where
-                    exists'' = exists' { existsSort = forcedSort }
-                ForallF forall' -> ForallF (Right <$> forall'')
-                  where
-                    forall'' = forall' { forallSort = forcedSort }
-                -- Rigid: These patterns should never have sort _PREDICATE{}.
-                MuF _ -> illSorted
-                NuF _ -> illSorted
-                ApplySymbolF _ -> illSorted
-                ApplyAliasF _ -> illSorted
-                BuiltinF _ -> illSorted
-                DomainValueF _ -> illSorted
-                StringLiteralF _ -> illSorted
-                InternalBytesF _ -> illSorted
-                VariableF _ -> illSorted
-                InhabitantF _ -> illSorted
-=======
 
 {-| Attempts to modify the pattern to have the given sort, ignoring the
 previous sort and without assuming that the pattern's sorts are consistent.
@@ -1213,8 +1141,8 @@
         DomainValueF _ -> illSorted forcedSort original
         StringLiteralF _ -> illSorted forcedSort original
         VariableF _ -> illSorted forcedSort original
+        InternalBytesF _ -> illSorted forcedSort original
         InhabitantF _ -> illSorted forcedSort original
->>>>>>> 3df38883
 
 {- | Call the argument function with two patterns whose sorts agree.
 
