--- conflicted
+++ resolved
@@ -649,11 +649,6 @@
 variables (Substitution subst) =
     foldMap (Set.singleton . assignedVariable) subst
 
-<<<<<<< HEAD
-{- | Finds all the X = Y pairs and, whenever the provided function returns True
-for Y and False for X, it swaps the order to Y = X, but making sure the
-substitution is still normalized.
-=======
 {- | Apply an orientation to all variable-renaming substitutions.
 
 A variable-renaming substitution is a pair of the form
@@ -671,38 +666,23 @@
 @
 
 returning `True` when the named variable is preferred on the left-hand side of a variable-renaming substitution pair. Each variable-renaming pair is oriented so that the variable on the left-hand side is a preferred variable, if possible. @orientSubstitution@ does not alter substitution pairs where both or neither variable is preferred for the left-hand side.
->>>>>>> faf45333
 -}
 orientSubstitution
     :: forall variable
     .  InternalVariable variable
     => (SomeVariableName variable -> Bool)
-<<<<<<< HEAD
-    -> Map (SomeVariableName variable) (TermLike variable)
-    -> Map (SomeVariableName variable) (TermLike variable)
-orientSubstitution
-    toLeft
-    substitution
-  =
-=======
     -- ^ Orientation: Is the named variable preferred on the left-hand side of variable-renaming substitution pairs?
     -> Map (SomeVariableName variable) (TermLike variable)
     -- ^ Normalized substitution
     -> Map (SomeVariableName variable) (TermLike variable)
 orientSubstitution toLeft substitution =
->>>>>>> faf45333
     let listSubstitution = Map.toList substitution
     in
         foldl' go substitution listSubstitution
   where
     go substitutionInProgress initialPair@(initialKey, _)
       | ordered initialPair = substitutionInProgress
-<<<<<<< HEAD
-      | otherwise
-      =
-=======
       | otherwise =
->>>>>>> faf45333
         let (newKey, newValue) = swapVars initialPair
         in
             case Map.lookup newKey substitutionInProgress of
