{- |
Copyright   : (c) Runtime Verification, 2018
License     : NCSA

-}

module Kore.Internal.Substitution
    ( Substitution
    -- Constructor for Assignment not exported
    -- on purpose
    , Assignment
    , assign
    , pattern Assignment
    , assignmentToPair
    , assignedVariable
    , assignedTerm
    , mapAssignedTerm
    , singleSubstitutionToPredicate
    , UnwrappedSubstitution
    , mkUnwrappedSubstitution
    , unwrap
    , toMap
    , toMultiMap
    , normalOrder
    , fromMap
    , singleton
    , wrap
    , modify
    , Kore.Internal.Substitution.mapVariables
    , mapTerms
    , mapAssignmentVariables
    , isNormalized
    , isSimplified
    , forgetSimplified
    , markSimplified
    , simplifiedAttribute
    , null
    , variables
    , unsafeWrap
    , unsafeWrapFromAssignments
    , Kore.Internal.Substitution.filter
    , partition
    , orderRenameAndRenormalizeTODO
    , toPredicate
    , Normalization (..)
    , wrapNormalization
    , mkNormalization
    , applyNormalized
    , substitute
    , orientSubstitution
    ) where

import Prelude.Kore hiding
    ( null
    )

import Control.DeepSeq
    ( NFData
    )
import qualified Data.List as List
import Data.Map.Strict
    ( Map
    )
import qualified Data.Map.Strict as Map
import Data.Set
    ( Set
    )
import qualified Data.Set as Set
import qualified Generics.SOP as SOP
import qualified GHC.Generics as GHC

import ErrorContext
import Kore.Attribute.Pattern.FreeVariables as FreeVariables
import qualified Kore.Attribute.Pattern.Simplified as Attribute
    ( Simplified (..)
    )
import Kore.Debug
import Kore.Internal.Predicate
    ( Predicate
    )
import qualified Kore.Internal.Predicate as Predicate
import qualified Kore.Internal.SideCondition.SideCondition as SideCondition
    ( Representation
    )
import Kore.Internal.TermLike
    ( TermLike
    , pattern Var_
    , mkVar
    )
import qualified Kore.Internal.TermLike as TermLike
import Kore.Internal.Variable
import Kore.TopBottom
    ( TopBottom (..)
    )
import Kore.Unparser
    ( Unparse
    , unparse
    , unparseToString
    )
import Pretty
    ( Pretty
    )
import qualified Pretty
import qualified SQL

data Assignment variable =
    Assignment_
        { assignedVariable :: !(SomeVariable variable)
        , assignedTerm :: !(TermLike variable)
        }
    deriving (Eq, Ord, Show)
    deriving (GHC.Generic)
    deriving anyclass (Hashable, NFData)
    deriving anyclass (SOP.Generic, SOP.HasDatatypeInfo)
    deriving anyclass (Debug, Diff)

instance (Ord variable, Unparse variable) => Pretty (Assignment variable) where
    pretty Assignment_ { assignedVariable, assignedTerm } =
        Pretty.vsep
        [ Pretty.hsep ["assigned variable:", unparse assignedVariable]
        , "assigned term:"
        , Pretty.indent 4 (unparse assignedTerm)
        ]

-- | Smart constructor for 'Assignment'. It enforces the invariant
-- that for variable renaming, the smaller variable will be on the
-- left of the substitution.
assign
    :: (Ord variable, SubstitutionOrd variable)
    => SomeVariable variable
    -> TermLike variable
    -> Assignment variable
assign variable term =
    uncurry Assignment_ $ curry normalOrder variable term

pattern Assignment
    :: SomeVariable variable
    -> TermLike variable
    -> Assignment variable
pattern Assignment assignedVariable assignedTerm <-
    Assignment_ { assignedVariable, assignedTerm }
{-# COMPLETE Assignment #-}

assignmentToPair
    :: Assignment variable
    -> (SomeVariable variable, TermLike variable)
assignmentToPair (Assignment variable term) =
    (variable, term)

mapAssignedTerm
    :: InternalVariable variable
    => (TermLike variable -> TermLike variable)
    -> Assignment variable
    -> Assignment variable
mapAssignedTerm f (Assignment variable term) =
    assign variable (f term)

mkUnwrappedSubstitution
    :: (Ord variable, SubstitutionOrd variable)
    => [(SomeVariable variable, TermLike variable)]
    -> [Assignment variable]
mkUnwrappedSubstitution = fmap (uncurry assign)

{- | @Substitution@ represents a collection @[xᵢ=φᵢ]@ of substitutions.

Individual substitutions are a pair of type

@
(SomeVariable variable, TermLike variable)
@

A collection of substitutions @[xᵢ=φᵢ]@ is /normalized/ if, for all @xⱼ=φⱼ@ in
the collection, @xⱼ@ is unique among all @xᵢ@ and none of the @xᵢ@ (including
@xⱼ@) occur free in @φⱼ@.

 -}
data Substitution variable
    -- TODO (thomas.tuegel): Instead of a sum type, use a product containing the
    -- normalized and denormalized parts of the substitution together. That
    -- would enable us to keep more substitutions normalized in the Semigroup
    -- instance below.
    = Substitution ![Assignment variable]
    | NormalizedSubstitution
        !(Map (SomeVariable variable) (TermLike variable))
    deriving (Show)
    deriving (GHC.Generic)
    deriving anyclass (NFData)
    deriving anyclass (SOP.Generic, SOP.HasDatatypeInfo)
    deriving anyclass (Debug)

-- | 'Eq' does not differentiate normalized and denormalized 'Substitution's.
instance
    (Ord variable, SubstitutionOrd variable) => Eq (Substitution variable)
  where
    (==) = on (==) unwrap

-- | 'Ord' does not differentiate normalized and denormalized 'Substitution's.
instance
    (Ord variable, SubstitutionOrd variable) => Ord (Substitution variable)
  where
    compare = on compare unwrap

instance
    (Debug variable, Diff variable, Ord variable, SubstitutionOrd variable)
    => Diff (Substitution variable)
  where
    diffPrec a b =
        wrapDiffPrec <$> on diffPrec unwrap a b
      where
        wrapDiffPrec diff' = \precOut ->
            (if precOut >= 10 then Pretty.parens else id)
            ("Kore.Internal.Substitution.wrap" Pretty.<+> diff' 10)

instance Hashable variable => Hashable (Substitution variable) where
    hashWithSalt salt (Substitution denorm) =
        salt `hashWithSalt` (0::Int) `hashWithSalt` denorm
    hashWithSalt salt (NormalizedSubstitution norm) =
        salt `hashWithSalt` (1::Int) `hashWithSalt` Map.toList norm

instance TopBottom (Substitution variable) where
    isTop = null
    isBottom _ = False

instance InternalVariable variable => Semigroup (Substitution variable) where
    a <> b
      | null a, null b = mempty
      | null a         = b
      | null b         = a
      | otherwise      = Substitution (unwrap a <> unwrap b)

instance InternalVariable variable => Monoid (Substitution variable) where
    mempty = NormalizedSubstitution mempty

instance InternalVariable variable => SQL.Column (Substitution variable) where
    defineColumn tableName _ =
        SQL.defineColumn tableName (SQL.Proxy @(Predicate variable))
    toColumn = SQL.toColumn . toPredicate

instance
    InternalVariable variable =>
    From
        (Map (SomeVariable variable) (TermLike variable))
        (Substitution variable)
  where
    from = wrap . mkUnwrappedSubstitution . Map.toList

instance
    InternalVariable variable
    => From (SomeVariable variable, TermLike variable) (Substitution variable)
  where
    from = uncurry singleton

instance From (UnwrappedSubstitution variable) (Substitution variable) where
    from = wrap

instance
    InternalVariable variable
    => From (Substitution variable) (UnwrappedSubstitution variable)
  where
    from = unwrap

instance From (Assignment variable) (Substitution variable)
  where
    from assignment = wrap [assignment]

instance
    InternalVariable variable
    => From (Assignment variable) (Predicate variable)
  where
    from (Assignment var patt) =
        -- Never mark this as simplified since we want to be able to rebuild the
        -- substitution sometimes (e.g. not(not(subst)) and when simplifying
        -- claims).
        Predicate.makeEqualsPredicate (TermLike.mkVar var) patt

instance
    InternalVariable variable
    => From (Substitution variable) (Predicate variable)
  where
    from =
        Predicate.makeMultipleAndPredicate
        . fmap singleSubstitutionToPredicate
        . unwrap

instance
    InternalVariable variable =>
    From
        (Map (SomeVariableName variable) (TermLike variable))
        (Substitution variable)
  where
    from =
        fromMap . Map.fromAscList . fmap toVariable . Map.toAscList
      where
        toVariable (variableName, term) =
            let variableSort = TermLike.termLikeSort term
             in (Variable { variableName, variableSort }, term)

type UnwrappedSubstitution variable = [Assignment variable]

-- | Unwrap the 'Substitution' to its inner list of substitutions.
unwrap
    :: (Ord variable, SubstitutionOrd variable)
    => Substitution variable
    -> [Assignment variable]
unwrap (Substitution xs) =
    List.sortBy (on compare assignedVariable) xs
unwrap (NormalizedSubstitution xs) =
    mkUnwrappedSubstitution $ Map.toList xs

{- | Convert a normalized substitution to a 'Map'.

@toMap@ throws an error if the substitution is not normalized because the
conversion to a @Map@ would be unsound.

See also: 'fromMap'

 -}
toMap
    :: HasCallStack
    => Ord variable
    => Substitution variable
    -> Map (SomeVariableName variable) (TermLike variable)
toMap (Substitution _) =
    error "Cannot convert a denormalized substitution to a map!"
toMap (NormalizedSubstitution norm) =
    Map.mapKeys variableName norm

toMultiMap
    :: InternalVariable variable
    => Substitution variable
    -> Map (SomeVariable variable) (NonEmpty (TermLike variable))
toMultiMap =
    foldl' insertSubstitution Map.empty
    . fmap assignmentToPair
    . unwrap
  where
    insertSubstitution
        :: forall variable1 term
        .  Ord variable1
        => Map variable1 (NonEmpty term)
        -> (variable1, term)
        -> Map variable1 (NonEmpty term)
    insertSubstitution multiMap (variable, termLike) =
        let push = (termLike :|) . maybe [] Prelude.Kore.toList
        in Map.alter (Just . push) variable multiMap

{- | Apply a normal order to a single substitution.

In practice, this means sorting variable-renaming substitutions.
A variable-renaming substitution is one of the forms,

@
x:S{} = y:S{}
\@X:S{} = \@Y:S{}
@

These are __not__ variable-renaming substitutions because they change variable
types:

@
x:S{} = \@Y:S{}
\@X:S{} = y:S{}
@

Variable-renaming substitutions are sorted so that the greater variable is
substituted in place of the lesser. Consistent ordering prevents variable-only
cycles.

 -}
normalOrder
    :: forall variable
    .  (Ord variable, SubstitutionOrd variable)
    => (SomeVariable variable, TermLike variable)
    -> (SomeVariable variable, TermLike variable)
normalOrder (uVar1, Var_ uVar2)
  | Just eVar1 <- retractElementVariable uVar1
  , Just eVar2 <- retractElementVariable uVar2
  , LT <- compareSubstitution eVar2 eVar1
  = (uVar2, mkVar uVar1)

  | Just sVar1 <- retractSetVariable uVar1
  , Just sVar2 <- retractSetVariable uVar2
  , LT <- compareSubstitution sVar2 sVar1
  = (uVar2, mkVar uVar1)
normalOrder subst = subst

fromMap
    :: InternalVariable variable
    => Map (SomeVariable variable) (TermLike variable)
    -> Substitution variable
fromMap = from

{- | Construct substitution for a single variable.

The substitution is normalized if the variable does not occur free in the term.

 -}
singleton
    :: InternalVariable variable
    => SomeVariable variable
    -> TermLike variable
    -> Substitution variable
singleton var@Variable { variableName } termLike
  | TermLike.hasFreeVariable variableName termLike =
      Substitution [assign var termLike]
  | otherwise = NormalizedSubstitution (Map.singleton var termLike)

-- | Wrap the list of substitutions to an un-normalized substitution. Note that
-- @wrap . unwrap@ is not @id@ because the normalization state is lost.
wrap
    :: [Assignment variable]
    -> Substitution variable
wrap [] = NormalizedSubstitution Map.empty
wrap xs = Substitution xs

-- TODO(Ana): change to [Assignment] -> Substitution
-- | Wrap the list of substitutions to a normalized substitution. Do not use
-- this unless you are sure you need it.
unsafeWrap
    :: HasCallStack
    => InternalVariable variable
    => [(SomeVariable variable, TermLike variable)]
    -> Substitution variable
unsafeWrap =
    NormalizedSubstitution . List.foldl' insertNormalized Map.empty
  where
    insertNormalized subst (var, termLike) =
        Map.insert var termLike subst
        -- The variable must not occur in the substitution
        & assert (Map.notMember var subst)
        -- or in the right-hand side of this or any other substitution,
        & assert (not $ occurs termLike)
        & assert (not $ any occurs subst)
        -- this substitution must not depend on any substitution variable,
        & assert (not $ any depends $ Map.keys subst)
        -- and if this is an element variable substitution, the substitution
        -- must be defined.
        -- TODO (thomas.tuegel): isBottom -> isDefinedPattern
        & assert (not $ isElementVariable var && isBottom termLike)
        & withErrorContext "while wrapping substitution" (assign var termLike)
      where
        Variable { variableName } = var
        occurs = TermLike.hasFreeVariable variableName
        depends Variable { variableName = variableName' } =
            TermLike.hasFreeVariable variableName' termLike

unsafeWrapFromAssignments
    :: HasCallStack
    => InternalVariable variable
    => [Assignment variable]
    -> Substitution variable
unsafeWrapFromAssignments =
    unsafeWrap . fmap assignmentToPair

-- | Maps a function over the inner representation of the 'Substitution'. The
-- normalization status is reset to un-normalized.
modify
    :: InternalVariable variable1
    => ( [Assignment variable1] -> [Assignment variable2] )
    -> Substitution variable1
    -> Substitution variable2
modify f = wrap . f . unwrap

mapAssignmentVariables
    :: (InternalVariable variable1, InternalVariable variable2)
    => AdjSomeVariableName (variable1 -> variable2)
    -> Assignment variable1
    -> Assignment variable2
mapAssignmentVariables adj (Assignment variable term) =
    assign mappedVariable mappedTerm
  where
    mappedVariable = mapSomeVariable adj variable
    mappedTerm = TermLike.mapVariables adj term

-- | 'mapVariables' changes all the variables in the substitution
-- with the given function.
mapVariables
    :: forall variable1 variable2
    .  (InternalVariable variable1, InternalVariable variable2)
    => AdjSomeVariableName (variable1 -> variable2)
    -> Substitution variable1
    -> Substitution variable2
mapVariables adj = modify . fmap $ mapAssignmentVariables adj

mapTerms
    :: InternalVariable variable
    => (TermLike variable -> TermLike variable)
    -> Substitution variable -> Substitution variable
mapTerms mapper (Substitution s) =
    Substitution (mapAssignedTerm mapper <$> s)
mapTerms mapper (NormalizedSubstitution s) =
    NormalizedSubstitution (fmap mapper s)

isSimplified :: SideCondition.Representation -> Substitution variable -> Bool
isSimplified _ (Substitution _) = False
isSimplified sideCondition (NormalizedSubstitution normalized) =
    all (TermLike.isSimplified sideCondition) normalized

forgetSimplified
    :: InternalVariable variable
    => Substitution variable -> Substitution variable
forgetSimplified =
    wrap
    . fmap (mapAssignedTerm TermLike.forgetSimplified)
    . unwrap

markSimplified
    :: InternalVariable variable
    => Substitution variable -> Substitution variable
markSimplified =
    wrap
    . fmap (mapAssignedTerm TermLike.markSimplified)
    . unwrap

simplifiedAttribute
    :: Substitution variable -> Attribute.Simplified
simplifiedAttribute (Substitution _) = Attribute.NotSimplified
simplifiedAttribute (NormalizedSubstitution normalized) =
    foldMap TermLike.simplifiedAttribute normalized

-- | Returns true iff the substitution is normalized.
isNormalized :: Substitution variable -> Bool
isNormalized (Substitution _)           = False
isNormalized (NormalizedSubstitution _) = True

-- | Returns true iff the substitution is empty.
null :: Substitution variable -> Bool
null (Substitution denorm)         = List.null denorm
null (NormalizedSubstitution norm) = Map.null norm

-- | Filter the variables of the 'Substitution'.
filter
    :: InternalVariable variable
    => (SomeVariable variable -> Bool)
    -> Substitution variable
    -> Substitution variable
filter filtering =
    modify (Prelude.Kore.filter (filtering . assignedVariable))

{- | Return the pair of substitutions that do and do not satisfy the criterion.

The normalization state is preserved.

 -}
partition
    :: (SomeVariable variable -> TermLike variable -> Bool)
    -> Substitution variable
    -> (Substitution variable, Substitution variable)
partition criterion (Substitution substitution) =
    let (true, false) =
            List.partition
                (uncurry criterion . assignmentToPair)
                substitution
    in (Substitution true, Substitution false)
partition criterion (NormalizedSubstitution substitution) =
    let (true, false) = Map.partitionWithKey criterion substitution
    in (NormalizedSubstitution true, NormalizedSubstitution false)

-- TODO(Ana): this will be refactored in a subsequent PR
orderRenameAndRenormalizeTODO
    :: forall variable
    .  InternalVariable variable
    => SomeVariable variable
    -> Substitution variable
    -> Substitution variable
orderRenameAndRenormalizeTODO
    variable
    original@(NormalizedSubstitution substitution)
  =
    case reversableVars of
        [] -> original
        (v:vs) ->
            let
                replacementVar :: SomeVariable variable
                replacementVar = foldr max v vs

                replacement :: TermLike variable
                replacement = mkVar replacementVar

                replacedSubstitution
                    :: Map (SomeVariable variable) (TermLike variable)
                replacedSubstitution =
                    fmap
                        (TermLike.substitute
                            (Map.singleton (variableName variable) replacement)
                        )
                        (assertNoneAreFreeVarsInRhs
                            (Set.fromList reversableVars)
                            (Map.delete replacementVar substitution)
                        )
            in
                NormalizedSubstitution
                    (Map.insert variable replacement replacedSubstitution)
  where
    reversable :: [(SomeVariable variable, TermLike variable)]
    reversable = List.filter (rhsIsVar variable) (Map.toList substitution)

    reversableVars :: [SomeVariable variable]
    reversableVars = map fst reversable

    rhsIsVar :: SomeVariable variable -> (thing, TermLike variable) -> Bool
    rhsIsVar var (_, Var_ otherVar) = var == otherVar
    rhsIsVar _ _ = False
orderRenameAndRenormalizeTODO _ substitution = substitution

assertNoneAreFreeVarsInRhs
    :: InternalVariable variable
    => Set (SomeVariable variable)
    -> Map (SomeVariable variable) (TermLike variable)
    -> Map (SomeVariable variable) (TermLike variable)
assertNoneAreFreeVarsInRhs lhsVariables =
    fmap assertNoneAreFree
  where
    assertNoneAreFree patt =
        if Set.null commonVars
        then patt
        else (error . unlines)
            [ "Unexpected lhs variable in rhs term "
            , "in normalized substitution. While this can"
            , "be a valid case sometimes, i.e. x=f(x),"
            , "we don't handle that right now."
            , "patt=" ++ unparseToString patt
            , "commonVars="
                ++ show
                    ( unparseToString
                    <$> Set.toList commonVars
                    )
            ]
      where
        commonVars =
            Set.intersection lhsVariables
            $ FreeVariables.toSet
            $ freeVariables patt

instance InternalVariable variable
  => HasFreeVariables (Substitution variable) variable
  where
    freeVariables = foldMap freeVariablesWorker . unwrap
      where
        freeVariablesWorker (Assignment x t) =
            freeVariable x <> freeVariables t

-- | The left-hand side variables of the 'Substitution'.
variables
    :: Ord variable
    => Substitution variable
    -> Set (SomeVariable variable)
variables (NormalizedSubstitution subst) = Map.keysSet subst
variables (Substitution subst) =
    foldMap (Set.singleton . assignedVariable) subst

{- | Apply an orientation to all variable-renaming substitutions.

A variable-renaming substitution is a pair of the form

@
X:S = Y:S
@

<<<<<<< HEAD
In a normalized substitution, the variable on the left-hand side of each substitution pair may not appear in any other substitution pair. The order of a variable-renaming pair is logically irrelevant, but often we have a preference for which of @X@ and @Y@ should appear on the left-hand side (that is, we have a preferred /orientation/).

@orientSubstitution@ applies an orientation to a normalized substitution and yields a normalized substitution. The orientation is expressed as a function
=======
In a normalized substitution, the variable on the left-hand side of each
substitution pair may not appear in any other substitution pair. The order of a
variable-renaming pair is logically irrelevant, but often we have a preference
for which of @X@ and @Y@ should appear on the left-hand side (that is, we have a
preferred /orientation/).

@orientSubstitution@ applies an orientation to a normalized substitution and
yields a normalized substitution. The orientation is expressed as a function
>>>>>>> 19f7475e

@
SomeVariableName variable -> Bool
@

<<<<<<< HEAD
returning `True` when the named variable is preferred on the left-hand side of a variable-renaming substitution pair. Each variable-renaming pair is oriented so that the variable on the left-hand side is a preferred variable, if possible. @orientSubstitution@ does not alter substitution pairs where both or neither variable is preferred for the left-hand side.
=======
returning `True` when the named variable is preferred on the left-hand side of a
variable-renaming substitution pair. Each variable-renaming pair is oriented so
that the variable on the left-hand side is a preferred variable, if possible.
@orientSubstitution@ does not alter substitution pairs where both or neither
variable is preferred for the left-hand side.
>>>>>>> 19f7475e
-}
orientSubstitution
    :: forall variable
    .  InternalVariable variable
    => (SomeVariableName variable -> Bool)
<<<<<<< HEAD
    -- ^ Orientation: Is the named variable preferred on the left-hand side of variable-renaming substitution pairs?
=======
    -- ^ Orientation: Is the named variable preferred on the left-hand side of
    -- variable-renaming substitution pairs?
>>>>>>> 19f7475e
    -> Map (SomeVariableName variable) (TermLike variable)
    -- ^ Normalized substitution
    -> Map (SomeVariableName variable) (TermLike variable)
orientSubstitution toLeft substitution =
<<<<<<< HEAD
    let listSubstitution = Map.toList substitution
    in
        foldl' go substitution listSubstitution
  where
    go substitutionInProgress initialPair@(initialKey, _)
      | ordered initialPair = substitutionInProgress
      | otherwise =
        let (newKey, newValue) = swapVars initialPair
        in
            case Map.lookup newKey substitutionInProgress of
                Nothing ->
                    substitutionInProgress
                    & Map.delete initialKey
                    & Map.map
                        (TermLike.substitute (Map.singleton newKey newValue))
                    & Map.insert newKey newValue
                Just already ->
                    substitutionInProgress
                    & Map.delete newKey
                    & Map.map
                        (TermLike.substitute (Map.singleton newKey newValue))
                    & Map.insert newKey newValue
                    & Map.map
                        (TermLike.substitute (Map.singleton initialKey already))
                    & Map.insert initialKey already

    swapVars
        :: (SomeVariableName variable, TermLike variable)
        -> (SomeVariableName variable, TermLike variable)
    swapVars ( xName, TermLike.Var_ (Variable yName ySort) ) =
        (yName, mkVar $ Variable xName ySort)
    swapVars subst = subst

    ordered
        :: (SomeVariableName variable, TermLike variable)
        -> Bool
    ordered
        ( xName, TermLike.Var_ y@(Variable yName _) )

        | SomeVariableNameElement _ <- xName
        , Just _ <- retractElementVariable y
        , toLeft yName
        , not $ toLeft xName
        = False

        | SomeVariableNameSet _ <- xName
        , Just _ <- retractSetVariable y
        , toLeft yName
        , not $ toLeft xName
        = False
    ordered _ = True
=======
    foldl' go substitution $ Map.toList substitution
  where
    go substitutionInProgress initialPair@(initialKey, _)
      | Just (newKey, newValue) <- retractReorderedPair initialPair =
        -- Re-orienting X = Y as Y = X.
        let newPair = Map.singleton newKey newValue
        in case Map.lookup newKey substitutionInProgress of
            Nothing ->
                -- There is no other Y = X substitution in the map.
                substitutionInProgress
                -- Remove X = Y pair.
                & Map.delete initialKey
                -- Apply Y = X to the right-hand side of all pairs.
                & Map.map (TermLike.substitute newPair)
                -- Insert Y = X pair.
                & Map.insert newKey newValue
            Just already ->
                -- There is a substitution Y = T in the map.
                substitutionInProgress
                -- Remove Y = T.
                & Map.delete newKey
                -- Apply Y = X to the right-hand side of all pairs.
                & Map.map (TermLike.substitute newPair)
                -- Insert Y = X pair.
                & Map.insert newKey newValue
                -- Apply X = T to the right-hand side of all pairs. This
                -- substitution never needs to be reoriented, but the reason why
                -- is subtle:
                -- 1. The Y = T substitution came from another swapped pair. It
                --    was not present in the original substitution: the original
                --    substitution was normalized, and the substitution we are
                --    reorienting now had Y on the right-hand side, so Y was not
                --    on the left-hand side of any pair in the original
                --    subsitution.
                -- 2. If Y = T came from another swapped pair, then T is not a
                --    preferred variable.
                -- 3. We just checked that X is not a preferred variable.
                -- 4. Therefore, X = T is a valid orientation.
                & Map.map
                    (TermLike.substitute (Map.singleton initialKey already))
                -- Insert X = T pair.
                & Map.insert initialKey already
      | otherwise = substitutionInProgress

    retractReorderedPair
        :: (SomeVariableName variable, TermLike variable)
        -> Maybe (SomeVariableName variable, TermLike variable)
    retractReorderedPair (xName, TermLike.Var_ (Variable yName ySort))
      | isSameMultiplicity xName yName
      , toLeft yName
      , not (toLeft xName)
      = Just (yName, TermLike.mkVar (Variable xName ySort))
    retractReorderedPair _ = Nothing

    isSameMultiplicity
        :: SomeVariableName variable
        -> SomeVariableName variable
        -> Bool
    isSameMultiplicity x y
      | SomeVariableNameElement _ <- x, SomeVariableNameElement _ <- y = True
      | SomeVariableNameSet     _ <- x, SomeVariableNameSet     _ <- y = True
      | otherwise = False
>>>>>>> 19f7475e

{- | The result of /normalizing/ a substitution.

'normalized' holds the part of the substitution was normalized successfully.

'denormalized' holds the part of the substitution which was not normalized
because it contained simplifiable cycles.

 -}
data Normalization variable =
    Normalization
        { normalized, denormalized :: !(UnwrappedSubstitution variable) }
    deriving (Eq, Ord, Show)
    deriving (GHC.Generic)
    deriving anyclass (Hashable, NFData)
    deriving anyclass (SOP.Generic, SOP.HasDatatypeInfo)
    deriving anyclass (Debug, Diff)

instance Semigroup (Normalization variable) where
    (<>) a b =
        Normalization
            { normalized = on (<>) normalized a b
            , denormalized = on (<>) denormalized a b
            }

instance Monoid (Normalization variable) where
    mempty = Normalization mempty mempty

instance InternalVariable variable => Pretty (Normalization variable) where
    pretty Normalization { normalized, denormalized } =
        Pretty.vsep
        [ "normalized:"
        , (Pretty.indent 4 . Pretty.vsep) (map prettyPair normalized)
        , "denormalized:"
        , (Pretty.indent 4 . Pretty.vsep) (map prettyPair denormalized)
        ]
      where
        prettyPair assignment =
            Pretty.vsep
            [ "variable:"
            , Pretty.indent 4 (unparse $ assignedVariable assignment)
            , "term:"
            , Pretty.indent 4 (unparse $ assignedTerm assignment)
            ]

mkNormalization
    :: InternalVariable variable
    => [(SomeVariable variable, TermLike variable)]
    -> [(SomeVariable variable, TermLike variable)]
    -> Normalization variable
mkNormalization normalized' denormalized' =
    Normalization
        (mkUnwrappedSubstitution normalized')
        (mkUnwrappedSubstitution denormalized')

wrapNormalization :: Normalization variable -> Substitution variable
wrapNormalization Normalization { normalized, denormalized } =
    wrap (normalized <> denormalized)

-- | Substitute the 'normalized' part into the 'denormalized' part.
applyNormalized
    :: InternalVariable variable
    => Normalization variable
    -> Normalization variable
applyNormalized Normalization { normalized, denormalized } =
    Normalization
        { normalized
        , denormalized = mapAssignedTerm substitute' <$> denormalized
        }
  where
    substitute' =
        TermLike.substitute
        $ Map.mapKeys variableName
        $ Map.fromList
        $ map assignmentToPair normalized

{- | Apply a 'Map' from names to terms to a substitution.

The given mapping will be applied only to the right-hand sides of the
substitutions (see 'mapAssignedTerm').  The result will not be a normalized
'Substitution'.

 -}
substitute
    :: InternalVariable variable
    => Map (SomeVariableName variable) (TermLike variable)
    -> Substitution variable
    -> Substitution variable
substitute subst =
    wrap . (map . mapAssignedTerm) (TermLike.substitute subst) . unwrap

{- | @toPredicate@ constructs a 'Predicate' equivalent to 'Substitution'.

An empty substitution list returns a true predicate. A non-empty substitution
returns a conjunction of variable-substitution equalities.

-}
toPredicate
    :: InternalVariable variable
    => Substitution variable
    -> Predicate variable
toPredicate = from

singleSubstitutionToPredicate
    :: InternalVariable variable
    => Assignment variable
    -> Predicate variable
singleSubstitutionToPredicate = from<|MERGE_RESOLUTION|>--- conflicted
+++ resolved
@@ -657,11 +657,6 @@
 X:S = Y:S
 @
 
-<<<<<<< HEAD
-In a normalized substitution, the variable on the left-hand side of each substitution pair may not appear in any other substitution pair. The order of a variable-renaming pair is logically irrelevant, but often we have a preference for which of @X@ and @Y@ should appear on the left-hand side (that is, we have a preferred /orientation/).
-
-@orientSubstitution@ applies an orientation to a normalized substitution and yields a normalized substitution. The orientation is expressed as a function
-=======
 In a normalized substitution, the variable on the left-hand side of each
 substitution pair may not appear in any other substitution pair. The order of a
 variable-renaming pair is logically irrelevant, but often we have a preference
@@ -670,89 +665,27 @@
 
 @orientSubstitution@ applies an orientation to a normalized substitution and
 yields a normalized substitution. The orientation is expressed as a function
->>>>>>> 19f7475e
 
 @
 SomeVariableName variable -> Bool
 @
 
-<<<<<<< HEAD
-returning `True` when the named variable is preferred on the left-hand side of a variable-renaming substitution pair. Each variable-renaming pair is oriented so that the variable on the left-hand side is a preferred variable, if possible. @orientSubstitution@ does not alter substitution pairs where both or neither variable is preferred for the left-hand side.
-=======
 returning `True` when the named variable is preferred on the left-hand side of a
 variable-renaming substitution pair. Each variable-renaming pair is oriented so
 that the variable on the left-hand side is a preferred variable, if possible.
 @orientSubstitution@ does not alter substitution pairs where both or neither
 variable is preferred for the left-hand side.
->>>>>>> 19f7475e
 -}
 orientSubstitution
     :: forall variable
     .  InternalVariable variable
     => (SomeVariableName variable -> Bool)
-<<<<<<< HEAD
-    -- ^ Orientation: Is the named variable preferred on the left-hand side of variable-renaming substitution pairs?
-=======
     -- ^ Orientation: Is the named variable preferred on the left-hand side of
     -- variable-renaming substitution pairs?
->>>>>>> 19f7475e
     -> Map (SomeVariableName variable) (TermLike variable)
     -- ^ Normalized substitution
     -> Map (SomeVariableName variable) (TermLike variable)
 orientSubstitution toLeft substitution =
-<<<<<<< HEAD
-    let listSubstitution = Map.toList substitution
-    in
-        foldl' go substitution listSubstitution
-  where
-    go substitutionInProgress initialPair@(initialKey, _)
-      | ordered initialPair = substitutionInProgress
-      | otherwise =
-        let (newKey, newValue) = swapVars initialPair
-        in
-            case Map.lookup newKey substitutionInProgress of
-                Nothing ->
-                    substitutionInProgress
-                    & Map.delete initialKey
-                    & Map.map
-                        (TermLike.substitute (Map.singleton newKey newValue))
-                    & Map.insert newKey newValue
-                Just already ->
-                    substitutionInProgress
-                    & Map.delete newKey
-                    & Map.map
-                        (TermLike.substitute (Map.singleton newKey newValue))
-                    & Map.insert newKey newValue
-                    & Map.map
-                        (TermLike.substitute (Map.singleton initialKey already))
-                    & Map.insert initialKey already
-
-    swapVars
-        :: (SomeVariableName variable, TermLike variable)
-        -> (SomeVariableName variable, TermLike variable)
-    swapVars ( xName, TermLike.Var_ (Variable yName ySort) ) =
-        (yName, mkVar $ Variable xName ySort)
-    swapVars subst = subst
-
-    ordered
-        :: (SomeVariableName variable, TermLike variable)
-        -> Bool
-    ordered
-        ( xName, TermLike.Var_ y@(Variable yName _) )
-
-        | SomeVariableNameElement _ <- xName
-        , Just _ <- retractElementVariable y
-        , toLeft yName
-        , not $ toLeft xName
-        = False
-
-        | SomeVariableNameSet _ <- xName
-        , Just _ <- retractSetVariable y
-        , toLeft yName
-        , not $ toLeft xName
-        = False
-    ordered _ = True
-=======
     foldl' go substitution $ Map.toList substitution
   where
     go substitutionInProgress initialPair@(initialKey, _)
@@ -815,7 +748,6 @@
       | SomeVariableNameElement _ <- x, SomeVariableNameElement _ <- y = True
       | SomeVariableNameSet     _ <- x, SomeVariableNameSet     _ <- y = True
       | otherwise = False
->>>>>>> 19f7475e
 
 {- | The result of /normalizing/ a substitution.
 
