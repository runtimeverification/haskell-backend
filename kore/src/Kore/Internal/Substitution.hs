{- |
Copyright   : (c) Runtime Verification, 2018
License     : NCSA

-}

module Kore.Internal.Substitution
    ( Substitution
    , Assignment
    , assign
    , pattern Assignment_
    , assignmentToPair
    , assignedVariable
    , mapAssignedTerm
    , UnwrappedSubstitution
    , mkUnwrappedSubstitution
    , unwrap
    , toMap
    , toMultiMap
    , orderRenaming
    , fromMap
    , singleton
    , wrap
    , modify
    , Kore.Internal.Substitution.mapVariables
    , mapTerms
    , isNormalized
    , isSimplified
    , forgetSimplified
    , simplifiedAttribute
    , null
    , variables
    , unsafeWrap
    , Kore.Internal.Substitution.filter
    , partition
    , orderRenameAndRenormalizeTODO
    , toPredicate
    , Normalization (..)
    , wrapNormalization
    , mkNormalization
    , applyNormalized
    ) where

import Prelude.Kore hiding
    ( null
    )

import Control.DeepSeq
    ( NFData
    )
import qualified Data.Bifunctor as Bifunctor
import qualified Data.Foldable as Foldable
import Data.Hashable
import qualified Data.List as List
import Data.List.NonEmpty
    ( NonEmpty (..)
    )
import Data.Map.Strict
    ( Map
    )
import qualified Data.Map.Strict as Map
import Data.Set
    ( Set
    )
import qualified Data.Set as Set
import qualified Data.Text.Prettyprint.Doc as Pretty
import qualified Generics.SOP as SOP
import qualified GHC.Generics as GHC

import Kore.Attribute.Pattern.FreeVariables
import qualified Kore.Attribute.Pattern.Simplified as Attribute
    ( Simplified (..)
    )
import Kore.Debug
import Kore.Internal.Predicate
    ( Predicate
    )
import qualified Kore.Internal.Predicate as Predicate
import qualified Kore.Internal.SideCondition.SideCondition as SideCondition
    ( Representation
    )
import Kore.Internal.TermLike
    ( TermLike
    , pattern Var_
    , mkVar
    )
import qualified Kore.Internal.TermLike as TermLike
import Kore.Internal.Variable
import Kore.TopBottom
    ( TopBottom (..)
    )
import Kore.Unparser
    ( unparseToString
    )
import Kore.Variables.Fresh
    ( FreshPartialOrd
    )
import Kore.Variables.UnifiedVariable
import qualified SQL

data Assignment variable =
    Assignment !(UnifiedVariable variable) !(TermLike variable)
    deriving (Show, Eq, Ord, GHC.Generic)

instance SOP.Generic (Assignment variable)

instance SOP.HasDatatypeInfo (Assignment variable)

instance Debug variable => Debug (Assignment variable)

instance
    ( Debug variable, Diff variable, Ord variable )
    => Diff (Assignment variable)

instance NFData variable => NFData (Assignment variable)

instance Hashable variable => Hashable (Assignment variable)

assign
    :: InternalVariable variable
    => UnifiedVariable variable
    -> TermLike variable
    -> Assignment variable
assign variable term =
    uncurry Assignment $ curry orderRenaming variable term

-- TODO: docs
pattern Assignment_
    :: UnifiedVariable variable
    -> TermLike variable
    -> Assignment variable
pattern Assignment_ variable term <-
    Assignment variable term

assignmentToPair
    :: Assignment variable
    -> (UnifiedVariable variable, TermLike variable)
assignmentToPair (Assignment_ variable term) =
    (variable, term)

assignedVariable
    :: Assignment variable
    -> UnifiedVariable variable
assignedVariable (Assignment_ variable _) = variable

mapAssignedTerm
    :: InternalVariable variable
    => (TermLike variable -> TermLike variable)
    -> Assignment variable
    -> Assignment variable
mapAssignedTerm f (Assignment_ variable term) =
    assign variable (f term)

mkUnwrappedSubstitution
    :: InternalVariable variable
    => [(UnifiedVariable variable, TermLike variable)]
    -> [Assignment variable]
mkUnwrappedSubstitution = fmap (uncurry assign)

{- | @Substitution@ represents a collection @[xᵢ=φᵢ]@ of substitutions.

Individual substitutions are a pair of type

@
(UnifiedVariable variable, TermLike variable)
@

A collection of substitutions @[xᵢ=φᵢ]@ is /normalized/ if, for all @xⱼ=φⱼ@ in
the collection, @xⱼ@ is unique among all @xᵢ@ and none of the @xᵢ@ (including
@xⱼ@) occur free in @φⱼ@.

 -}
data Substitution variable
    -- TODO (thomas.tuegel): Instead of a sum type, use a product containing the
    -- normalized and denormalized parts of the substitution together. That
    -- would enable us to keep more substitutions normalized in the Semigroup
    -- instance below.
    = Substitution ![Assignment variable]
    | NormalizedSubstitution
        !(Map (UnifiedVariable variable) (TermLike variable))
    deriving GHC.Generic

-- | 'Eq' does not differentiate normalized and denormalized 'Substitution's.
instance InternalVariable variable => Eq (Substitution variable) where
    (==) = on (==) unwrap

-- | 'Ord' does not differentiate normalized and denormalized 'Substitution's.
instance InternalVariable variable => Ord (Substitution variable) where
    compare = on compare unwrap

instance SOP.Generic (Substitution variable)

instance SOP.HasDatatypeInfo (Substitution variable)

instance Debug variable => Debug (Substitution variable)

instance
    ( InternalVariable variable, Debug variable, Diff variable, Ord variable )
    => Diff (Substitution variable)
  where
    diffPrec a b =
        wrapDiffPrec <$> on diffPrec unwrap a b
      where
        wrapDiffPrec diff' = \precOut ->
            (if precOut >= 10 then Pretty.parens else id)
            ("Kore.Internal.Substitution.wrap" Pretty.<+> diff' 10)

deriving instance Show variable => Show (Substitution variable)

instance NFData variable => NFData (Substitution variable)

instance Hashable variable => Hashable (Substitution variable) where
    hashWithSalt salt (Substitution denorm) =
        salt `hashWithSalt` (0::Int) `hashWithSalt` denorm
    hashWithSalt salt (NormalizedSubstitution norm) =
        salt `hashWithSalt` (1::Int) `hashWithSalt` Map.toList norm

instance TopBottom (Substitution variable) where
    isTop = null
    isBottom _ = False

instance InternalVariable variable => Semigroup (Substitution variable) where
    a <> b
      | null a, null b = mempty
      | null a         = b
      | null b         = a
      | otherwise      = Substitution (unwrap a <> unwrap b)

instance InternalVariable variable => Monoid (Substitution variable) where
    mempty = NormalizedSubstitution mempty

instance InternalVariable variable => SQL.Column (Substitution variable) where
    defineColumn _ = SQL.defineColumn (SQL.Proxy @(Predicate variable))
    toColumn = SQL.toColumn . toPredicate

instance
    InternalVariable variable =>
    From
        (Map (UnifiedVariable variable) (TermLike variable))
        (Substitution variable)
  where
    from = wrap . fmap (uncurry assign) . Map.toList

instance
    InternalVariable variable
    => From (UnifiedVariable variable, TermLike variable) (Substitution variable)
  where
    from = uncurry singleton

instance From (UnwrappedSubstitution variable) (Substitution variable) where
    from = wrap

instance
    InternalVariable variable
    => From (Substitution variable) (UnwrappedSubstitution variable)
  where
    from = unwrap

instance
    InternalVariable variable
    => From (Substitution variable) (Predicate variable)
  where
    from =
        Predicate.makeMultipleAndPredicate
        . fmap Predicate.singleSubstitutionToPredicate
        . fmap (\(Assignment_ var term) -> (var, term))
        . unwrap

type UnwrappedSubstitution variable = [Assignment variable]

-- | Unwrap the 'Substitution' to its inner list of substitutions.
unwrap
    :: InternalVariable variable
    => Substitution variable
    -> [Assignment variable]
unwrap (Substitution xs) = List.sortBy (on compare (fst . (\(Assignment_ var term) -> (var, term)))) xs
unwrap (NormalizedSubstitution xs)  = fmap (uncurry assign) $ Map.toList xs

{- | Convert a normalized substitution to a 'Map'.

@toMap@ throws an error if the substitution is not normalized because the
conversion to a @Map@ would be unsound.

See also: 'fromMap'

 -}
toMap
    :: HasCallStack
    => Substitution variable
    -> Map (UnifiedVariable variable) (TermLike variable)
toMap (Substitution _) =
    error "Cannot convert a denormalized substitution to a map!"
toMap (NormalizedSubstitution norm) = norm

toMultiMap
    :: InternalVariable variable
    => Substitution variable
    -> Map (UnifiedVariable variable) (NonEmpty (TermLike variable))
toMultiMap =
    Foldable.foldl' insertSubstitution Map.empty
    . fmap assignmentToPair
    . unwrap
  where
    insertSubstitution
        :: forall variable1 term
        .  Ord variable1
        => Map variable1 (NonEmpty term)
        -> (variable1, term)
        -> Map variable1 (NonEmpty term)
    insertSubstitution multiMap (variable, termLike) =
        let push = (termLike :|) . maybe [] Foldable.toList
        in Map.alter (Just . push) variable multiMap

{- | Apply a normal order to a single substitution.

In practice, this means sorting variable-renaming substitutions.
A variable-renaming substitution is one of the forms,

@
x:S{} = y:S{}
\@X:S{} = \@Y:S{}
@

These are __not__ variable-renaming substitutions because they change variable
types:

@
x:S{} = \@Y:S{}
\@X:S{} = y:S{}
@

Variable-renaming substitutions are sorted so that the greater variable is
substituted in place of the lesser. Consistent ordering prevents variable-only
cycles.

 -}
orderRenaming
    :: InternalVariable variable
    => (UnifiedVariable variable, TermLike variable)
    -> (UnifiedVariable variable, TermLike variable)
orderRenaming (uVar1, Var_ uVar2)
  | ElemVar eVar1 <- uVar1
  , ElemVar eVar2 <- uVar2
  , LT <- compareSubstitution eVar2 eVar1
  = (uVar2, mkVar uVar1)

  | SetVar sVar1 <- uVar1
  , SetVar sVar2 <- uVar2
  , LT <- compareSubstitution sVar2 sVar1
  = (uVar2, mkVar uVar1)
orderRenaming subst = subst

fromMap
    :: InternalVariable variable
    => Map (UnifiedVariable variable) (TermLike variable)
    -> Substitution variable
fromMap = from

{- | Construct substitution for a single variable.

The substitution is normalized if the variable does not occur free in the term.

 -}
singleton
    :: InternalVariable variable
    => UnifiedVariable variable
    -> TermLike variable
    -> Substitution variable
singleton var termLike
  | TermLike.hasFreeVariable var termLike =
      Substitution [assign var termLike]
  | otherwise = NormalizedSubstitution (Map.singleton var termLike)

-- | Wrap the list of substitutions to an un-normalized substitution. Note that
-- @wrap . unwrap@ is not @id@ because the normalization state is lost.
wrap
    :: [Assignment variable]
    -> Substitution variable
wrap [] = NormalizedSubstitution Map.empty
wrap xs = Substitution xs

-- | Wrap the list of substitutions to a normalized substitution. Do not use
-- this unless you are sure you need it.
-- TODO: change type to [Assignment] -> Substitution
unsafeWrap
    :: HasCallStack
    => Ord variable
    => [(UnifiedVariable variable, TermLike variable)]
    -> Substitution variable
unsafeWrap =
    NormalizedSubstitution . List.foldl' insertNormalized Map.empty
  where
    insertNormalized subst (var, termLike) =
        Map.insert var termLike subst
        -- The variable must not occur in the substitution
        & assert (Map.notMember var subst)
        -- or in the right-hand side of this or any other substitution,
        & assert (not $ occurs termLike)
        & assert (not $ any occurs subst)
        -- this substitution must not depend on any substitution variable,
        & assert (not $ any depends $ Map.keys subst)
        -- and if this is an element variable substitution, the substitution
        -- must be defined.
        & assert (not $ isElemVar var && isBottom termLike)
      where
        occurs = TermLike.hasFreeVariable var
        depends var' = TermLike.hasFreeVariable var' termLike

-- | Maps a function over the inner representation of the 'Substitution'. The
-- normalization status is reset to un-normalized.
modify
    :: InternalVariable variable1
    => InternalVariable variable2
    => ( [(UnifiedVariable variable1, TermLike variable1)]
       -> [(UnifiedVariable variable2, TermLike variable2)]
       )
    -> Substitution variable1
    -> Substitution variable2
modify f = wrap . fmap (uncurry assign) . f . fmap assignmentToPair . unwrap

-- | 'mapVariables' changes all the variables in the substitution
-- with the given function.
mapVariables
    :: forall variableFrom variableTo
<<<<<<< HEAD
    .  (InternalVariable variableFrom, InternalVariable variableTo)
=======
    .  (Ord variableFrom, FreshPartialOrd variableTo, SortedVariable variableTo)
>>>>>>> 939511b5
    => (ElementVariable variableFrom -> ElementVariable variableTo)
    -> (SetVariable variableFrom -> SetVariable variableTo)
    -> Substitution variableFrom
    -> Substitution variableTo
mapVariables mapElemVar mapSetVar  =
    modify (map mapSingleSubstitution )
  where
    mapSingleSubstitution =
        Bifunctor.bimap
            (mapUnifiedVariable mapElemVar mapSetVar)
            (TermLike.mapVariables mapElemVar mapSetVar)

mapTerms
    :: InternalVariable variable
    => (TermLike variable -> TermLike variable)
    -> Substitution variable -> Substitution variable
mapTerms mapper (Substitution s) = Substitution (uncurry assign . fmap mapper . assignmentToPair <$> s)
mapTerms mapper (NormalizedSubstitution s) =
    NormalizedSubstitution (fmap mapper s)

isSimplified :: SideCondition.Representation -> Substitution variable -> Bool
isSimplified _ (Substitution _) = False
isSimplified sideCondition (NormalizedSubstitution normalized) =
    all (TermLike.isSimplified sideCondition) normalized

forgetSimplified
    :: InternalVariable variable
    => Substitution variable -> Substitution variable
forgetSimplified =
    wrap
    . map (uncurry assign . (Bifunctor.second TermLike.forgetSimplified) . assignmentToPair)
    . unwrap

simplifiedAttribute
    :: Substitution variable -> Attribute.Simplified
simplifiedAttribute (Substitution _) = Attribute.NotSimplified
simplifiedAttribute (NormalizedSubstitution normalized) =
    Foldable.foldMap TermLike.simplifiedAttribute normalized

-- | Returns true iff the substitution is normalized.
isNormalized :: Substitution variable -> Bool
isNormalized (Substitution _)           = False
isNormalized (NormalizedSubstitution _) = True

-- | Returns true iff the substitution is empty.
null :: Substitution variable -> Bool
null (Substitution denorm)         = List.null denorm
null (NormalizedSubstitution norm) = Map.null norm

-- | Filter the variables of the 'Substitution'.
filter
    :: InternalVariable variable
    => (UnifiedVariable variable -> Bool)
    -> Substitution variable
    -> Substitution variable
filter filtering =
    modify (Prelude.Kore.filter (filtering . fst))

{- | Return the pair of substitutions that do and do not satisfy the criterion.

The normalization state is preserved.

 -}
partition
    :: (UnifiedVariable variable -> TermLike variable -> Bool)
    -> Substitution variable
    -> (Substitution variable, Substitution variable)
partition criterion (Substitution substitution) =
    let (true, false) = List.partition (uncurry criterion . assignmentToPair) substitution
    in (Substitution true, Substitution false)
partition criterion (NormalizedSubstitution substitution) =
    let (true, false) = Map.partitionWithKey criterion substitution
    in (NormalizedSubstitution true, NormalizedSubstitution false)

<<<<<<< HEAD
=======
-- TODO(Ana): this will be refactored in a subsequent PR
>>>>>>> 939511b5
orderRenameAndRenormalizeTODO
    :: forall variable
    .  InternalVariable variable
    => UnifiedVariable variable
    -> Substitution variable
    -> Substitution variable
<<<<<<< HEAD
orderRenameAndRenormalizeTODO _ x@(Substitution substitution) = x
=======
orderRenameAndRenormalizeTODO _ (Substitution substitution) =
    Substitution (fmap orderRenaming substitution)
>>>>>>> 939511b5
orderRenameAndRenormalizeTODO
    variable
    original@(NormalizedSubstitution substitution)
  =
    case reversableVars of
        [] -> original
        (v:vs) ->
            let
                replacementVar :: UnifiedVariable variable
                replacementVar = foldr max v vs

                replacement :: TermLike variable
                replacement = mkVar replacementVar

                replacedSubstitution
                    :: Map (UnifiedVariable variable) (TermLike variable)
                replacedSubstitution =
                    fmap
                        (TermLike.substitute
                            (Map.singleton variable replacement)
                        )
                        (assertNoneAreFreeVarsInRhs
                            (Set.fromList reversableVars)
                            (Map.delete replacementVar substitution)
                        )
            in
                NormalizedSubstitution
                    (Map.insert variable replacement replacedSubstitution)
  where
    reversable :: [(UnifiedVariable variable, TermLike variable)]
    reversable = List.filter (rhsIsVar variable) (Map.toList substitution)

    reversableVars :: [UnifiedVariable variable]
    reversableVars = map fst reversable

    rhsIsVar :: UnifiedVariable variable -> (thing, TermLike variable) -> Bool
    rhsIsVar var (_, Var_ otherVar) = var == otherVar
    rhsIsVar _ _ = False

assertNoneAreFreeVarsInRhs
    :: InternalVariable variable
    => Set (UnifiedVariable variable)
    -> Map (UnifiedVariable variable) (TermLike variable)
    -> Map (UnifiedVariable variable) (TermLike variable)
assertNoneAreFreeVarsInRhs lhsVariables =
    fmap assertNoneAreFree
  where
    assertNoneAreFree patt =
        if Set.null commonVars
        then patt
        else (error . unlines)
            [ "Unexpected lhs variable in rhs term "
            , "in normalized substitution. While this can"
            , "be a valid case sometimes, i.e. x=f(x),"
            , "we don't handle that right now."
            , "patt=" ++ unparseToString patt
            , "commonVars="
                ++ show
                    ( unparseToString
                    <$> Set.toList commonVars
                    )
            ]
      where
        commonVars =
            Set.intersection lhsVariables
            $ getFreeVariables
            $ freeVariables patt

instance InternalVariable variable
  => HasFreeVariables (Substitution variable) variable
  where
    freeVariables = Foldable.foldMap freeVariablesWorker . unwrap
      where
        freeVariablesWorker (Assignment_ x t) =
            freeVariable x <> freeVariables t

-- | The left-hand side variables of the 'Substitution'.
variables
    :: Ord variable
    => Substitution variable
    -> Set (UnifiedVariable variable)
variables (NormalizedSubstitution subst) = Map.keysSet subst
variables (Substitution subst) = Foldable.foldMap (Set.singleton . (\(Assignment_ v _) -> v)) subst

{- | The result of /normalizing/ a substitution.

'normalized' holds the part of the substitution was normalized successfully.

'denormalized' holds the part of the substitution which was not normalized
because it contained simplifiable cycles.

 -}
data Normalization variable =
    Normalization
        { normalized, denormalized :: !(UnwrappedSubstitution variable) }
    deriving (Eq, Ord, Show, GHC.Generic)

instance SOP.Generic (Normalization variable)

instance SOP.HasDatatypeInfo (Normalization variable)

instance Debug variable => Debug (Normalization variable)

instance (Ord variable, Debug variable, Diff variable) => Diff (Normalization variable)

instance Semigroup (Normalization variable) where
    (<>) a b =
        Normalization
            { normalized = on (<>) normalized a b
            , denormalized = on (<>) denormalized a b
            }

instance Monoid (Normalization variable) where
    mempty = Normalization mempty mempty

mkNormalization
    :: InternalVariable variable
    => [(UnifiedVariable variable, TermLike variable)]
    -> [(UnifiedVariable variable, TermLike variable)]
    -> Normalization variable
mkNormalization normalized' denormalized' =
    Normalization
        (mkUnwrappedSubstitution normalized')
        (mkUnwrappedSubstitution denormalized')

wrapNormalization :: Normalization variable -> Substitution variable
wrapNormalization Normalization { normalized, denormalized } =
    wrap (normalized <> denormalized)

-- | Substitute the 'normalized' part into the 'denormalized' part.
applyNormalized
    :: InternalVariable variable
    => Normalization variable
    -> Normalization variable
applyNormalized Normalization { normalized, denormalized } =
    Normalization
        { normalized
        , denormalized =
            fmap (uncurry assign)
            $ (fmap . fmap) substitute (assignmentToPair <$> denormalized)
        }
  where
    substitute = TermLike.substitute (Map.fromList (assignmentToPair <$> normalized))

{- | @toPredicate@ constructs a 'Predicate' equivalent to 'Substitution'.

An empty substitution list returns a true predicate. A non-empty substitution
returns a conjunction of variable-substitution equalities.

-}
toPredicate
    :: InternalVariable variable
    => Substitution variable
    -> Predicate variable
toPredicate = from<|MERGE_RESOLUTION|>--- conflicted
+++ resolved
@@ -422,11 +422,7 @@
 -- with the given function.
 mapVariables
     :: forall variableFrom variableTo
-<<<<<<< HEAD
     .  (InternalVariable variableFrom, InternalVariable variableTo)
-=======
-    .  (Ord variableFrom, FreshPartialOrd variableTo, SortedVariable variableTo)
->>>>>>> 939511b5
     => (ElementVariable variableFrom -> ElementVariable variableTo)
     -> (SetVariable variableFrom -> SetVariable variableTo)
     -> Substitution variableFrom
@@ -501,22 +497,13 @@
     let (true, false) = Map.partitionWithKey criterion substitution
     in (NormalizedSubstitution true, NormalizedSubstitution false)
 
-<<<<<<< HEAD
-=======
--- TODO(Ana): this will be refactored in a subsequent PR
->>>>>>> 939511b5
 orderRenameAndRenormalizeTODO
     :: forall variable
     .  InternalVariable variable
     => UnifiedVariable variable
     -> Substitution variable
     -> Substitution variable
-<<<<<<< HEAD
 orderRenameAndRenormalizeTODO _ x@(Substitution substitution) = x
-=======
-orderRenameAndRenormalizeTODO _ (Substitution substitution) =
-    Substitution (fmap orderRenaming substitution)
->>>>>>> 939511b5
 orderRenameAndRenormalizeTODO
     variable
     original@(NormalizedSubstitution substitution)
