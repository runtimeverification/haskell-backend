--- conflicted
+++ resolved
@@ -471,34 +471,17 @@
     let (true, false) = Map.partitionWithKey criterion substitution
     in (NormalizedSubstitution true, NormalizedSubstitution false)
 
--- TODO(Ana): this will be refactored in a subsequent PR
 orderRenameAndRenormalizeTODO
     :: forall variable
     .  InternalVariable variable
     => UnifiedVariable variable
     -> Substitution variable
     -> Substitution variable
-<<<<<<< HEAD
-reverseIfRhsIsVar variable (Substitution substitution) = undefined
---    Substitution (map (reversePairIfRhsVar variable) substitution)
---  where
---    reversePairIfRhsVar
---        :: UnifiedVariable variable
---        -> (UnifiedVariable variable, TermLike variable)
---        -> (UnifiedVariable variable, TermLike variable)
---    reversePairIfRhsVar var (substVar, Var_ substitutionVar)
---      | var == substitutionVar =
---          (substitutionVar, mkVar substVar)
---    reversePairIfRhsVar _ original = original
-reverseIfRhsIsVar variable original@(NormalizedSubstitution substitution) =
-=======
-orderRenameAndRenormalizeTODO _ (Substitution substitution) =
-    Substitution (fmap orderRenaming substitution)
+orderRenameAndRenormalizeTODO _ x@(Substitution substitution) = x
 orderRenameAndRenormalizeTODO
     variable
     original@(NormalizedSubstitution substitution)
   =
->>>>>>> 5ced8a2c
     case reversableVars of
         [] -> original
         (v:vs) ->
