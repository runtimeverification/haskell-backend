--- conflicted
+++ resolved
@@ -49,10 +49,6 @@
     orientSubstitution,
 ) where
 
-import Prelude.Kore hiding (
-    null,
- )
-
 import qualified Data.List as List
 import Data.Map.Strict (
     Map,
@@ -62,10 +58,9 @@
     Set,
  )
 import qualified Data.Set as Set
+import ErrorContext
 import qualified GHC.Generics as GHC
 import qualified Generics.SOP as SOP
-
-import ErrorContext
 import Kore.Attribute.Pattern.FreeVariables as FreeVariables
 import qualified Kore.Attribute.Pattern.Simplified as Attribute (
     Simplified (..),
@@ -92,6 +87,9 @@
     Unparse,
     unparse,
     unparseToString,
+ )
+import Prelude.Kore hiding (
+    null,
  )
 import Pretty (
     Pretty,
@@ -415,7 +413,6 @@
   where
     insertNormalized subst (var, termLike) =
         Map.insert var termLike subst
-<<<<<<< HEAD
             -- The variable must not occur in the substitution
             & assert (Map.notMember var subst)
             -- or in the right-hand side of this or any other substitution,
@@ -425,23 +422,9 @@
             & assert (not $ any depends $ Map.keys subst)
             -- and if this is an element variable substitution, the substitution
             -- must be defined.
-            -- TODO (thomas.tuegel): isBottom -> isDefinedPattern
+            -- TODO (thomas.tuegel): isBottom -> SideCondition.isDefined
             & assert (not $ isElementVariable var && isBottom termLike)
             & withErrorContext "while wrapping substitution" (assign var termLike)
-=======
-        -- The variable must not occur in the substitution
-        & assert (Map.notMember var subst)
-        -- or in the right-hand side of this or any other substitution,
-        & assert (not $ occurs termLike)
-        & assert (not $ any occurs subst)
-        -- this substitution must not depend on any substitution variable,
-        & assert (not $ any depends $ Map.keys subst)
-        -- and if this is an element variable substitution, the substitution
-        -- must be defined.
-        -- TODO (thomas.tuegel): isBottom -> SideCondition.isDefined
-        & assert (not $ isElementVariable var && isBottom termLike)
-        & withErrorContext "while wrapping substitution" (assign var termLike)
->>>>>>> c35bfa56
       where
         Variable{variableName} = var
         occurs = TermLike.hasFreeVariable variableName
