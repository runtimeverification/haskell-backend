{- |
Copyright   : (c) Runtime Verification, 2018
License     : NCSA
-}
module Kore.Internal.Key (
    Key (..),
    KeyF (..),
    KeyAttributes (..),
    -- simplifiedAttribute,
) where

import Data.Functor.Const (
    Const (..),
 )
import Data.Functor.Foldable (
    Base,
    Corecursive,
    Recursive,
 )
import qualified Data.Functor.Foldable as Recursive
import qualified GHC.Generics as GHC
import qualified Generics.SOP as SOP
import Kore.Attribute.Pattern.ConstructorLike
import Kore.Attribute.Pattern.FreeVariables
import Kore.Attribute.Synthetic
import Kore.Debug
import Kore.Internal.Inj (
    Inj,
 )
import Kore.Internal.InternalBool
import Kore.Internal.InternalBytes
import Kore.Internal.InternalInt
import Kore.Internal.InternalList
import Kore.Internal.InternalMap
import Kore.Internal.InternalSet
import Kore.Internal.InternalString
import Kore.Internal.Symbol (
    Symbol,
 )
import Kore.Sort (
    Sort,
 )
import Kore.Syntax.Application (
    Application (..),
 )
import Kore.Syntax.DomainValue (
    DomainValue (..),
 )
import Kore.Syntax.StringLiteral
<<<<<<< HEAD
=======
import Kore.Syntax.Variable (
    Concrete,
 )
>>>>>>> 044514b0
import Kore.Unparser
import Prelude.Kore

newtype KeyAttributes = KeyAttributes
    { keySort :: Sort
    }
    deriving stock (Eq, Show)
    deriving stock (GHC.Generic)
    deriving anyclass (Hashable, NFData)
    deriving anyclass (SOP.Generic, SOP.HasDatatypeInfo)
    deriving anyclass (Debug, Diff)

instance (Synthetic Sort base, Functor base) => Synthetic KeyAttributes base where
    synthetic base =
        KeyAttributes
            { keySort = synthetic (keySort <$> base)
            }

instance HasConstructorLike KeyAttributes where
    extractConstructorLike _ =
        ConstructorLike . Just $ ConstructorLikeHead
    {-# INLINE extractConstructorLike #-}

-- | @Key@ is the type of patterns that may be concrete keys of maps and sets.
newtype Key = Key {getKey :: CofreeF KeyF KeyAttributes Key}
    deriving stock (Show)
    deriving stock (GHC.Generic)
    deriving anyclass (SOP.Generic, SOP.HasDatatypeInfo)
    deriving anyclass (Debug)

type instance Base Key = CofreeF KeyF KeyAttributes

-- This instance implements all class functions for the TermLike newtype
-- because the their implementations for the inner type may be specialized.
instance Recursive Key where
    project = getKey
    {-# INLINE project #-}

-- This instance implements all class functions for the TermLike newtype
-- because the their implementations for the inner type may be specialized.
instance Corecursive Key where
    embed = Key
    {-# INLINE embed #-}

instance Diff Key where
    diffPrec
        key1@(Recursive.project -> attrs1 :< keyF1)
        key2@(Recursive.project -> _ :< keyF2) =
            -- If the patterns differ, do not display the difference in the
            -- attributes, which would overload the user with redundant information.
            diffPrecGeneric
                (Recursive.embed (attrs1 :< keyF1))
                (Recursive.embed (attrs1 :< keyF2))
                <|> diffPrecGeneric key1 key2

-- | This instance ignores the difference in attributes.
instance Eq Key where
    (==) (Recursive.project -> _ :< keyF1) (Recursive.project -> _ :< keyF2) =
        keyF1 == keyF2

-- | This instance ignores the difference in attributes.
instance Ord Key where
    compare
        (Recursive.project -> _ :< pat1)
        (Recursive.project -> _ :< pat2) =
            compare pat1 pat2

-- | This instance ignores the difference in attributes.
instance Hashable Key where
    hashWithSalt salt (Recursive.project -> _ :< pat) = hashWithSalt salt pat
    {-# INLINE hashWithSalt #-}

instance NFData Key where
    rnf (Recursive.project -> annotation :< pat) =
        rnf annotation `seq` rnf pat

instance Unparse Key where
    unparse (Recursive.project -> _ :< keyF) = unparse keyF
    {-# INLINE unparse #-}

    unparse2 (Recursive.project -> _ :< keyF) = unparse2 keyF
    {-# INLINE unparse2 #-}

instance HasConstructorLike Key where
    extractConstructorLike (Recursive.project -> attrs :< _) =
        extractConstructorLike attrs
    {-# INLINE extractConstructorLike #-}

instance From InternalInt Key where
    from = synthesize . from
    {-# INLINE from #-}

instance From InternalBool Key where
    from = synthesize . from
    {-# INLINE from #-}

instance From InternalString Key where
    from = synthesize . from
    {-# INLINE from #-}

-- | The base functor of 'Key'; the branching structure of the syntax tree.
data KeyF child
    = ApplySymbolF !(Application Symbol child)
    | InjF !(Inj child)
    | DomainValueF !(DomainValue Sort child)
    | InternalBoolF !(Const InternalBool child)
    | InternalBytesF !(Const InternalBytes child)
    | InternalIntF !(Const InternalInt child)
    | InternalListF !(InternalList child)
    | InternalMapF !(InternalMap Key child)
    | InternalSetF !(InternalSet Key child)
    | InternalStringF !(Const InternalString child)
    | StringLiteralF !(Const StringLiteral child)
    deriving stock (Eq, Ord, Show)
    deriving stock (Foldable, Functor, Traversable)
    deriving stock (GHC.Generic)
    deriving anyclass (Hashable, NFData)
    deriving anyclass (SOP.Generic, SOP.HasDatatypeInfo)
    deriving anyclass (Debug, Diff)

instance Unparse child => Unparse (KeyF child) where
    unparse = unparseGeneric
    unparse2 = unparse2Generic

instance Synthetic (FreeVariables a) KeyF where
    synthetic = const emptyFreeVariables
    {-# INLINE synthetic #-}

instance Synthetic Sort KeyF where
    synthetic = \case
        ApplySymbolF application -> synthetic application
        InjF inj -> synthetic inj
        DomainValueF domainValue -> synthetic domainValue
        InternalBoolF internalBool -> synthetic internalBool
        InternalBytesF internalBytes -> synthetic internalBytes
        InternalIntF internalInt -> synthetic internalInt
        InternalListF internalList -> synthetic internalList
        InternalMapF internalMap -> synthetic internalMap
        InternalSetF internalSet -> synthetic internalSet
        InternalStringF internalString -> synthetic internalString
        StringLiteralF stringLiteral -> synthetic stringLiteral

instance From InternalBool (KeyF child) where
    from = InternalBoolF . Const
    {-# INLINE from #-}

instance From InternalBytes (KeyF child) where
    from = InternalBytesF . Const
    {-# INLINE from #-}

instance From InternalInt (KeyF child) where
    from = InternalIntF . Const
    {-# INLINE from #-}

instance From InternalString (KeyF child) where
    from = InternalStringF . Const
    {-# INLINE from #-}<|MERGE_RESOLUTION|>--- conflicted
+++ resolved
@@ -9,24 +9,24 @@
     -- simplifiedAttribute,
 ) where
 
-import Data.Functor.Const (
-    Const (..),
- )
-import Data.Functor.Foldable (
-    Base,
-    Corecursive,
-    Recursive,
- )
+import Data.Functor.Const
+    ( Const (..)
+    )
+import Data.Functor.Foldable
+    ( Base
+    , Corecursive
+    , Recursive
+    )
 import qualified Data.Functor.Foldable as Recursive
+import qualified Generics.SOP as SOP
 import qualified GHC.Generics as GHC
-import qualified Generics.SOP as SOP
 import Kore.Attribute.Pattern.ConstructorLike
 import Kore.Attribute.Pattern.FreeVariables
 import Kore.Attribute.Synthetic
 import Kore.Debug
-import Kore.Internal.Inj (
-    Inj,
- )
+import Kore.Internal.Inj
+    ( Inj
+    )
 import Kore.Internal.InternalBool
 import Kore.Internal.InternalBytes
 import Kore.Internal.InternalInt
@@ -34,25 +34,19 @@
 import Kore.Internal.InternalMap
 import Kore.Internal.InternalSet
 import Kore.Internal.InternalString
-import Kore.Internal.Symbol (
-    Symbol,
- )
-import Kore.Sort (
-    Sort,
- )
-import Kore.Syntax.Application (
-    Application (..),
- )
-import Kore.Syntax.DomainValue (
-    DomainValue (..),
- )
+import Kore.Internal.Symbol
+    ( Symbol
+    )
+import Kore.Sort
+    ( Sort
+    )
+import Kore.Syntax.Application
+    ( Application (..)
+    )
+import Kore.Syntax.DomainValue
+    ( DomainValue (..)
+    )
 import Kore.Syntax.StringLiteral
-<<<<<<< HEAD
-=======
-import Kore.Syntax.Variable (
-    Concrete,
- )
->>>>>>> 044514b0
 import Kore.Unparser
 import Prelude.Kore
 
