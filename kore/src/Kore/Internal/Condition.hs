--- conflicted
+++ resolved
@@ -148,11 +148,7 @@
 toPredicate = from
 
 mapVariables
-<<<<<<< HEAD
     :: (InternalVariable variable1, InternalVariable variable2)
-=======
-    :: (Ord variable1, FreshPartialOrd variable2, SortedVariable variable2)
->>>>>>> 939511b5
     => (ElementVariable variable1 -> ElementVariable variable2)
     -> (SetVariable variable1 -> SetVariable variable2)
     -> Condition variable1
