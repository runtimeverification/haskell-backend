{-|
Copyright   : (c) Runtime Verification, 2019
License     : NCSA

-}

module Kore.Internal.Alias
    ( Alias (..)
    , toSymbolOrAlias
    -- * Re-exports
    , module Kore.Internal.ApplicationSorts
    ) where

import           Control.DeepSeq
import qualified Data.Foldable as Foldable
import qualified Data.Function as Function
import           Data.Hashable
import qualified Generics.SOP as SOP
import qualified GHC.Generics as GHC

<<<<<<< HEAD
import qualified Control.Lens.TH.Rules as Lens
import           Kore.Attribute.Pattern.FreeSetVariables
                 ( FreeSetVariables )
import           Kore.Attribute.Pattern.FreeVariables
                 ( FreeVariables )
import           Kore.Attribute.Synthetic
import           Kore.Debug
import           Kore.Internal.ApplicationSorts
import           Kore.Sort
import           Kore.Syntax.Application
import           Kore.Unparser
=======
import Kore.Attribute.Pattern.FreeVariables
       ( FreeVariables )
import Kore.Attribute.Synthetic
import Kore.Debug
import Kore.Internal.ApplicationSorts
import Kore.Sort
import Kore.Syntax.Application
import Kore.Unparser
>>>>>>> ec1601b5

data Alias =
    Alias
        { aliasConstructor :: !Id
        , aliasParams      :: ![Sort]
        , aliasSorts       :: !ApplicationSorts
        }
    deriving (GHC.Generic, Show)

instance Eq Alias where
    (==) a b =
            Function.on (==) aliasConstructor a b
        &&  Function.on (==) aliasParams a b
    {-# INLINE (==) #-}

instance Ord Alias where
    compare a b =
            Function.on compare aliasConstructor a b
        <>  Function.on compare aliasParams a b

instance Hashable Alias where
    hashWithSalt salt Alias { aliasConstructor, aliasParams } =
        salt `hashWithSalt` aliasConstructor `hashWithSalt` aliasParams

instance NFData Alias

instance SOP.Generic Alias

instance SOP.HasDatatypeInfo Alias

instance Debug Alias

instance Unparse Alias where
    unparse Alias { aliasConstructor, aliasParams } =
        unparse aliasConstructor
        <> parameters aliasParams

    unparse2 Alias { aliasConstructor } =
        unparse2 aliasConstructor

instance
    Ord variable =>
    Synthetic (Application Alias) (FreeVariables variable)
  where
    -- TODO (thomas.tuegel): Consider that there could be bound variables here.
    synthetic = Foldable.fold
    {-# INLINE synthetic #-}

instance
    Ord variable =>
    Synthetic (Application Alias) (FreeSetVariables variable)
  where
    -- TODO (thomas.tuegel): Consider that there could be bound variables here.
    synthetic = Foldable.fold
    {-# INLINE synthetic #-}

instance Synthetic (Application Alias) Sort where
    synthetic application =
        resultSort Function.& deepseq (matchSorts operandSorts children)
      where
        Application { applicationSymbolOrAlias = alias } = application
        Application { applicationChildren = children } = application
        Alias { aliasSorts } = alias
        resultSort = applicationSortsResult aliasSorts
        operandSorts = applicationSortsOperands aliasSorts

toSymbolOrAlias :: Alias -> SymbolOrAlias
toSymbolOrAlias alias =
    SymbolOrAlias
        { symbolOrAliasConstructor = aliasConstructor alias
        , symbolOrAliasParams = aliasParams alias
        }<|MERGE_RESOLUTION|>--- conflicted
+++ resolved
@@ -18,19 +18,8 @@
 import qualified Generics.SOP as SOP
 import qualified GHC.Generics as GHC
 
-<<<<<<< HEAD
-import qualified Control.Lens.TH.Rules as Lens
-import           Kore.Attribute.Pattern.FreeSetVariables
-                 ( FreeSetVariables )
-import           Kore.Attribute.Pattern.FreeVariables
-                 ( FreeVariables )
-import           Kore.Attribute.Synthetic
-import           Kore.Debug
-import           Kore.Internal.ApplicationSorts
-import           Kore.Sort
-import           Kore.Syntax.Application
-import           Kore.Unparser
-=======
+import Kore.Attribute.Pattern.FreeSetVariables
+       ( FreeSetVariables )
 import Kore.Attribute.Pattern.FreeVariables
        ( FreeVariables )
 import Kore.Attribute.Synthetic
@@ -39,7 +28,6 @@
 import Kore.Sort
 import Kore.Syntax.Application
 import Kore.Unparser
->>>>>>> ec1601b5
 
 data Alias =
     Alias
