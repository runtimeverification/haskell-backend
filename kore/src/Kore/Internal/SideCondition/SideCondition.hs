{- |
Copyright   : (c) Runtime Verification, 2020
License     : NCSA
-}
module Kore.Internal.SideCondition.SideCondition (
    Representation,
    mkRepresentation,
) where

<<<<<<< HEAD
import Data.Hashable (
    Hashed,
    hashed,
    unhashed,
 )
import Data.Type.Equality (
    testEquality,
    (:~:) (..),
 )
import Kore.Debug (
    Debug (..),
    Diff (..),
 )
=======
{-# LANGUAGE NoStrict #-}

module Kore.Internal.SideCondition.SideCondition
    ( Representation
    , mkRepresentation
    ) where

>>>>>>> abf14770
import Prelude.Kore
import Pretty (
    Pretty (..),
 )
import Type.Reflection (
    SomeTypeRep (..),
    TypeRep,
    typeRep,
 )

data Representation where
    Representation
        :: (Ord a, Pretty a)
        => !(TypeRep a) -> Hashed a -> Representation

instance Eq Representation where
    (==) (Representation typeRep1 hashed1) (Representation typeRep2 hashed2) =
        case testEquality typeRep1 typeRep2 of
            Nothing -> False
            Just Refl -> hashed1 == hashed2
    {-# INLINE (==) #-}

instance Ord Representation where
    compare
        (Representation typeRep1 hashed1)
        (Representation typeRep2 hashed2) =
            case testEquality typeRep1 typeRep2 of
                Nothing -> compare (SomeTypeRep typeRep1) (SomeTypeRep typeRep2)
                Just Refl -> compare hashed1 hashed2
    {-# INLINE compare #-}

instance Show Representation where
    showsPrec prec (Representation typeRep1 _) =
        showParen (prec >= 10) $
            showString "Representation " . shows typeRep1 . showString " _"
    {-# INLINE showsPrec #-}

instance Hashable Representation where
    hashWithSalt salt (Representation typeRep1 hashed1) =
        salt `hashWithSalt` typeRep1 `hashWithSalt` hashed1
    {-# INLINE hashWithSalt #-}

instance NFData Representation where
    rnf (Representation typeRep1 hashed1) = typeRep1 `seq` hashed1 `seq` ()
    {-# INLINE rnf #-}

instance Pretty Representation where
    pretty (Representation _ h) = pretty (unhashed h)

{- | Creates a 'Representation'. Should not be used directly.
 See 'Kore.Internal.SideCondition.toRepresentation'.
-}
mkRepresentation :: (Ord a, Hashable a, Typeable a, Pretty a) => a -> Representation
mkRepresentation = Representation typeRep . hashed

instance Debug Representation where
    debugPrec _ _ = "_"
    {-# INLINE debugPrec #-}

instance Diff Representation where
    diffPrec _ _ = Nothing
    {-# INLINE diffPrec #-}<|MERGE_RESOLUTION|>--- conflicted
+++ resolved
@@ -1,3 +1,5 @@
+{-# LANGUAGE NoStrict #-}
+
 {- |
 Copyright   : (c) Runtime Verification, 2020
 License     : NCSA
@@ -7,7 +9,6 @@
     mkRepresentation,
 ) where
 
-<<<<<<< HEAD
 import Data.Hashable (
     Hashed,
     hashed,
@@ -21,15 +22,6 @@
     Debug (..),
     Diff (..),
  )
-=======
-{-# LANGUAGE NoStrict #-}
-
-module Kore.Internal.SideCondition.SideCondition
-    ( Representation
-    , mkRepresentation
-    ) where
-
->>>>>>> abf14770
 import Prelude.Kore
 import Pretty (
     Pretty (..),
@@ -41,9 +33,11 @@
  )
 
 data Representation where
-    Representation
-        :: (Ord a, Pretty a)
-        => !(TypeRep a) -> Hashed a -> Representation
+    Representation ::
+        (Ord a, Pretty a) =>
+        !(TypeRep a) ->
+        Hashed a ->
+        Representation
 
 instance Eq Representation where
     (==) (Representation typeRep1 hashed1) (Representation typeRep2 hashed2) =
