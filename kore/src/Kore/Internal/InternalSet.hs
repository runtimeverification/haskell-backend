--- conflicted
+++ resolved
@@ -83,14 +83,8 @@
     unparseConcreteElement keyUnparser _childUnparser (key, SetValue) =
         argument' (keyUnparser key)
 
-<<<<<<< HEAD
 -- | Internal representation of the builtin @SET.Set@ domain.
-type InternalSet = InternalAc NormalizedSet
-=======
-{- | Internal representation of the builtin @SET.Set@ domain.
- -}
 type InternalSet key = InternalAc key NormalizedSet
->>>>>>> abf14770
 
 instance (Unparse key, Unparse child) => Unparse (InternalSet key child) where
     unparse internalMap =
@@ -135,13 +129,8 @@
     {-# INLINE synthetic #-}
 
 -- | A 'Builtin' pattern is 'Functional' if its subterms are 'Functional'.
-<<<<<<< HEAD
-instance Synthetic Functional (InternalAc NormalizedSet key) where
+instance Synthetic Functional (InternalAc key NormalizedSet) where
     synthetic InternalAc{builtinAcChild = NormalizedSet builtinSetChild} =
-=======
-instance Synthetic Functional (InternalAc key NormalizedSet) where
-    synthetic InternalAc { builtinAcChild = NormalizedSet builtinSetChild } =
->>>>>>> abf14770
         normalizedAcFunctional builtinSetChild
     {-# INLINE synthetic #-}
 
