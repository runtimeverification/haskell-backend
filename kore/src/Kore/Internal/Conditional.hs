{-|
Copyright   : (c) Runtime Verification, 2018
License     : NCSA

Representation of conditional terms.
-}
module Kore.Internal.Conditional
    ( Conditional (..)
    , withoutTerm
    , withCondition
    , andCondition
    , fromPredicate
    , fromSubstitution
    , fromSingleSubstitution
    , andPredicate
    , Kore.Internal.Conditional.freeVariables
    , splitTerm
    , toPredicate
    , Kore.Internal.Conditional.mapVariables
    , isNormalized
    ) where

import Control.Comonad
    ( Comonad (..)
    )
import Control.DeepSeq
    ( NFData
    )
import Data.Hashable
import Data.Monoid
    ( (<>)
    )
import Data.Text.Prettyprint.Doc
    ( Doc
    )
import qualified Data.Text.Prettyprint.Doc as Pretty
import qualified Generics.SOP as SOP
import qualified GHC.Generics as GHC

import Kore.Attribute.Pattern.FreeVariables
    ( FreeVariables
    )
import Kore.Debug
import Kore.Internal.TermLike
    ( InternalVariable
    , Sort
    , TermLike
    , termLikeSort
    )
import qualified Kore.Internal.TermLike as Internal
import Kore.Predicate.Predicate
    ( Predicate
    , singleSubstitutionToPredicate
    )
import qualified Kore.Predicate.Predicate as Predicate
import Kore.TopBottom
    ( TopBottom (..)
    )
import Kore.Unification.Substitution
    ( Substitution
    )
import qualified Kore.Unification.Substitution as Substitution
import Kore.Unparser
import Kore.Variables.UnifiedVariable
    ( UnifiedVariable
    )

{- | @Conditional@ represents a value conditioned on a predicate.

@Conditional variable child@ represents a @child@ conditioned on a
@predicate@ and @substitution@ (which is a specialized form of predicate).

The 'Applicative' instance conjoins the predicates and substitutions so that the
result is conditioned on the combined predicates of the inputs. The combined
predicate and substitution are /not/ normalized.

There is intentionally no 'Monad' instance; such an instance would have
quadratic complexity.

 -}
data Conditional variable child =
    Conditional
        { term :: child
        , predicate :: !(Predicate variable)
        , substitution :: !(Substitution variable)
        }
    deriving (Foldable, Functor, GHC.Generic, Traversable)

deriving instance
    (Eq child, Ord variable) =>
    Eq (Conditional variable child)

deriving instance
    (Ord child, Ord variable) =>
    Ord (Conditional variable child)

deriving instance
    (Show child, Show variable) =>
    Show (Conditional variable child)

instance SOP.Generic (Conditional variable child)

instance SOP.HasDatatypeInfo (Conditional variable child)

instance (Debug variable, Debug child) => Debug (Conditional variable child)

instance
    (Hashable child, Hashable variable) =>
    Hashable (Conditional variable child)

instance
    (NFData child, NFData variable) =>
    NFData (Conditional variable child)

instance
    (InternalVariable variable, Semigroup term)
    => Semigroup (Conditional variable term)
  where
    (<>) predicated1 predicated2 = (<>) <$> predicated1 <*> predicated2
    {-# INLINE (<>) #-}

instance
    (InternalVariable variable, Monoid term)
    => Monoid (Conditional variable term)
  where
    mempty =
        Conditional
            { term = mempty
            , predicate = Predicate.makeTruePredicate
            , substitution = mempty
            }
    {-# INLINE mempty #-}

    mappend = (<>)
    {-# INLINE mappend #-}

instance InternalVariable variable => Applicative (Conditional variable) where
    pure term =
        Conditional
            { term
            , predicate = Predicate.makeTruePredicate
            , substitution = mempty
            }

    (<*>) predicated1 predicated2 =
        Conditional
            { term = f a
            , predicate = Predicate.makeAndPredicate predicate1 predicate2
            , substitution = substitution1 <> substitution2
            }
      where
        Conditional f predicate1 substitution1 = predicated1
        Conditional a predicate2 substitution2 = predicated2

<<<<<<< HEAD
{- | 'Conditional' is equivalent to the 'Control.Comonad.Env.Env' comonad.

That is to say, @Conditional variable term@ is a @term@ together with its
environment (in this case, a conjunction of side conditions).

@extract@ returns the 'term' of the 'Conditional'.

@duplicate@ re-wraps the 'Conditional' with its own side conditions.

 -}
instance InternalVariable variable => Comonad (Conditional variable) where
    extract = term
    {-# INLINE extract #-}

    duplicate conditional = conditional { term = conditional }
    {-# INLINE duplicate #-}

    extend f conditional = conditional { term = f conditional }
    {-# INLINE extend #-}

=======
>>>>>>> 4bedfbfa
instance TopBottom term => TopBottom (Conditional variable term) where
    isTop Conditional {term, predicate, substitution} =
        isTop term && isTop predicate && isTop substitution
    isBottom Conditional {term, predicate, substitution} =
        isBottom term || isBottom predicate || isBottom substitution

unparseConditional
    :: Sort
    -> Doc ann    -- ^ term
    -> Doc ann    -- ^ predicate
    -> [Doc ann]  -- ^ substitution
    -> Doc ann
unparseConditional sort termDoc predicateDoc substitutionDocs =
    unparseAssoc' andHead andIdent
        [ below "/* term: */" termDoc
        , below "/* predicate: */" predicateDoc
        , below "/* substitution: */"
            (unparseAssoc' andHead andIdent substitutionDocs)
        ]
  where
    andHead = "\\and" <> parameters' [unparse sort]
    andIdent = "\\top" <> parameters' [unparse sort] <> noArguments
    below first second = (Pretty.align . Pretty.vsep) [first, second]

instance InternalVariable variable => Unparse (Conditional variable ()) where
    unparse conditional@Conditional { predicate } =
        unparse conditional { term = Internal.mkTop sort :: TermLike variable }
      where
        sort = termLikeSort termLikePredicate
        termLikePredicate = Predicate.unwrapPredicate predicate

    unparse2 conditional@Conditional { predicate } =
        unparse2 conditional { term = Internal.mkTop sort :: TermLike variable }
      where
        sort = termLikeSort termLikePredicate
        termLikePredicate = Predicate.unwrapPredicate predicate

instance
    InternalVariable variable
    => Unparse (Conditional variable (TermLike variable))
  where
    unparse Conditional { term, predicate, substitution } =
        unparseConditional
            sort
            (unparse term)
            (unparse termLikePredicate)
            (unparse <$> termLikeSubstitution)
      where
        sort = termLikeSort term
        termLikePredicate = Predicate.fromPredicate sort predicate
        termLikeSubstitution =
            Predicate.fromPredicate sort
            .  singleSubstitutionToPredicate
            <$> Substitution.unwrap substitution

    unparse2 Conditional { term, predicate, substitution } =
        unparseConditional
            sort
            (unparse2 term)
            (unparse2 termLikePredicate)
            (unparse2 <$> termLikeSubstitution)
      where
        sort = termLikeSort term
        termLikePredicate = Predicate.fromPredicate sort predicate
        termLikeSubstitution =
            Predicate.fromPredicate sort
            .  singleSubstitutionToPredicate
            <$> Substitution.unwrap substitution

{- | Forget the 'term', keeping only the attached conditions.
 -}
withoutTerm :: Conditional variable term -> Conditional variable ()
withoutTerm predicated = predicated { term = () }

{- | Attach the condition to the given 'term'.
 -}
withCondition
    :: term
    -> Conditional variable ()
    -- ^ Condition
    -> Conditional variable term
withCondition term predicated = predicated { term }

{- | Combine the conditions of both arguments, taking the 'term' of the first.
 -}
andCondition
    :: InternalVariable variable
    => Conditional variable term
    -> Conditional variable ()
    -> Conditional variable term
andCondition = (<*)

{- | Construct a 'Conditional' holding the given 'Predicate'.

The result has an empty 'Substitution'.

 -}
fromPredicate
    :: Ord variable
    => Predicate variable
    -> Conditional variable ()
fromPredicate predicate =
    Conditional { term = (), predicate, substitution = mempty }

{- | Construct a 'Conditional' holding the given 'Substitution'.

The result has a true 'Predicate'.

 -}
fromSubstitution
    :: InternalVariable variable
    => Substitution variable
    -> Conditional variable ()
fromSubstitution substitution =
    Conditional
        { term = ()
        , predicate = Predicate.makeTruePredicate
        , substitution
        }

{- | Construct a 'Conditional' holding a single substitution.

The result has a true 'Predicate'.

 -}
fromSingleSubstitution
    :: InternalVariable variable
    => (UnifiedVariable variable, TermLike variable)
    -> Conditional variable ()
fromSingleSubstitution pair =
    Conditional
        { term = ()
        , predicate = Predicate.makeTruePredicate
        , substitution = Substitution.wrap [pair]
        }

{- | Combine the predicate with the conditions of the first argument.
 -}
andPredicate
    :: InternalVariable variable
    => Conditional variable term
    -> Predicate variable
    -> Conditional variable term
andPredicate config predicate = config `andCondition` fromPredicate predicate

{- | Extract the set of free variables from a 'Conditional' term.

See also: 'Predicate.freeVariables'.
-}
freeVariables
    :: Ord variable
    => (term -> FreeVariables variable)
    -- ^ Extract the free variables of @term@.
    -> Conditional variable term
    -> FreeVariables variable
freeVariables getFreeVariables Conditional { term, predicate, substitution } =
    getFreeVariables term
    <> Predicate.freeVariables predicate
    <> Substitution.freeVariables substitution

{- | Transform a predicate and substitution into a predicate only.

@toPredicate@ is intended for generalizing the 'Predicate' and 'Substitution' of
a 'PredicateSubstition' into only a 'Predicate'; i.e. when @term ~ ()@,

> Conditional variable term ~ Predicate variable

@toPredicate@ is also used to extract the 'Predicate' and 'Substitution' while
discarding the 'term'.

See also: 'substitutionToPredicate'.

-}
toPredicate
    :: InternalVariable variable
    => Conditional variable term
    -> Predicate variable
toPredicate Conditional { predicate, substitution } =
    Predicate.makeAndPredicate
        predicate
        (Predicate.fromSubstitution substitution)

{- | Transform all variables (free and quantified) in a 'Conditional' term.

-}
mapVariables
    :: (Ord variableFrom, Ord variableTo)
    => ((variableFrom -> variableTo) -> termFrom -> termTo)
    -> (variableFrom -> variableTo)
    -> Conditional variableFrom termFrom
    -> Conditional variableTo   termTo
mapVariables
    mapTermVariables
    mapVariable
    Conditional { term, predicate, substitution }
  =
    Conditional
        { term = mapTermVariables mapVariable term
        , predicate = Predicate.mapVariables mapVariable predicate
        , substitution = Substitution.mapVariables mapVariable substitution
        }

splitTerm :: Conditional variable term -> (term, Conditional variable ())
splitTerm patt@Conditional { term } = (term, withoutTerm patt)

{- | Is the condition normalized?

The 'Substitution' must be normalized and must have been substituted into the
'Predicate'.

 -}
isNormalized :: Ord variable => Conditional variable term -> Bool
isNormalized Conditional { predicate, substitution } =
    Substitution.isNormalized substitution
    && Predicate.isFreeOf predicate (Substitution.variables substitution)<|MERGE_RESOLUTION|>--- conflicted
+++ resolved
@@ -152,7 +152,6 @@
         Conditional f predicate1 substitution1 = predicated1
         Conditional a predicate2 substitution2 = predicated2
 
-<<<<<<< HEAD
 {- | 'Conditional' is equivalent to the 'Control.Comonad.Env.Env' comonad.
 
 That is to say, @Conditional variable term@ is a @term@ together with its
@@ -173,8 +172,6 @@
     extend f conditional = conditional { term = f conditional }
     {-# INLINE extend #-}
 
-=======
->>>>>>> 4bedfbfa
 instance TopBottom term => TopBottom (Conditional variable term) where
     isTop Conditional {term, predicate, substitution} =
         isTop term && isTop predicate && isTop substitution
