{-|
Copyright   : (c) Runtime Verification, 2018
License     : NCSA

Representation of conditional terms.

-}

module Kore.Internal.Conditional
    ( Conditional (..)
    , withoutTerm
    , withCondition
    , andCondition
    , fromPredicate
    , fromSubstitution
    , fromSingleSubstitution
    , andPredicate
    , splitTerm
    , isPredicate
    , Kore.Internal.Conditional.mapVariables
    , isNormalized
    , markPredicateSimplified
    , markPredicateSimplifiedConditional
    , setPredicateSimplified
    ) where

import Prelude.Kore

import Control.Comonad
    ( Comonad (..)
    )
import Control.DeepSeq
    ( NFData
    )
import Data.Hashable
import Data.Monoid
    ( (<>)
    )
import Data.Text.Prettyprint.Doc
    ( Doc
    )
import qualified Data.Text.Prettyprint.Doc as Pretty
import Data.Typeable
    ( Typeable
    )
import qualified Generics.SOP as SOP
import qualified GHC.Generics as GHC

import Kore.Attribute.Pattern.FreeVariables
    ( HasFreeVariables (..)
    )
import qualified Kore.Attribute.Pattern.Simplified as Attribute
    ( Simplified
    )
import Kore.Debug
import Kore.Internal.Predicate
    ( Predicate
    , singleSubstitutionToPredicate
    )
import qualified Kore.Internal.Predicate as Predicate
import qualified Kore.Internal.SideCondition.SideCondition as SideCondition
    ( Representation
    )
import Kore.Internal.Substitution
    ( Assignment
    , pattern Assignment_
    , Substitution
    )
import qualified Kore.Internal.Substitution as Substitution
import Kore.Internal.TermLike
    ( InternalVariable
    , Sort
    , SortedVariable
    , TermLike
    , termLikeSort
    )
import qualified Kore.Internal.TermLike as Internal
import Kore.TopBottom
    ( TopBottom (..)
    )
import Kore.Unparser
import Kore.Variables.Fresh
    ( FreshPartialOrd
    )
import Kore.Variables.UnifiedVariable
    ( MapVariables
    , UnifiedVariable
    )
import qualified SQL

{- | @Conditional@ represents a value conditioned on a predicate.

@Conditional variable child@ represents a @child@ conditioned on a
@predicate@ and @substitution@ (which is a specialized form of predicate).

The 'Applicative' instance conjoins the predicates and substitutions so that the
result is conditioned on the combined predicates of the inputs. The combined
predicate and substitution are /not/ normalized.

There is intentionally no 'Monad' instance; such an instance would have
quadratic complexity.

 -}
data Conditional variable child =
    Conditional
        { term :: child
        , predicate :: !(Predicate variable)
        , substitution :: !(Substitution variable)
        }
    deriving (Foldable, Functor, GHC.Generic, Traversable)

deriving instance
    (Eq child, InternalVariable variable) =>
    Eq (Conditional variable child)

deriving instance
    (Ord child, InternalVariable variable) =>
    Ord (Conditional variable child)

deriving instance
    (Show child, Show variable) =>
    Show (Conditional variable child)

instance SOP.Generic (Conditional variable child)

instance SOP.HasDatatypeInfo (Conditional variable child)

instance (Debug variable, Debug child) => Debug (Conditional variable child)

instance
    ( Debug variable, Debug child, Diff variable, Diff child, InternalVariable variable )
    => Diff (Conditional variable child)

instance
    (Hashable child, Hashable variable) =>
    Hashable (Conditional variable child)

instance
    (NFData child, NFData variable) =>
    NFData (Conditional variable child)

instance
    (InternalVariable variable, Semigroup term)
    => Semigroup (Conditional variable term)
  where
    (<>) predicated1 predicated2 = (<>) <$> predicated1 <*> predicated2
    {-# INLINE (<>) #-}

instance
    (InternalVariable variable, Monoid term)
    => Monoid (Conditional variable term)
  where
    mempty =
        Conditional
            { term = mempty
            , predicate = Predicate.makeTruePredicate_
            , substitution = mempty
            }
    {-# INLINE mempty #-}

    mappend = (<>)
    {-# INLINE mappend #-}

instance InternalVariable variable => Applicative (Conditional variable) where
    pure term =
        Conditional
            { term
            , predicate = Predicate.makeTruePredicate_
            , substitution = mempty
            }

    (<*>) predicated1 predicated2 =
        Conditional
            { term = f a
            , predicate = Predicate.makeAndPredicate predicate1 sortedPredicate2
            , substitution = substitution1 <> substitution2
            }
      where
        Conditional f predicate1 substitution1 = predicated1
        Conditional a predicate2 substitution2 = predicated2
        sort = Predicate.predicateSort predicate1
        sortedPredicate2 = Predicate.coerceSort sort predicate2

{- | 'Conditional' is equivalent to the 'Control.Comonad.Env.Env' comonad.

That is to say, @Conditional variable term@ is a @term@ together with its
environment (in this case, a conjunction of side conditions).

@extract@ returns the 'term' of the 'Conditional'.

@duplicate@ re-wraps the 'Conditional' with its own side conditions.

 -}
instance Comonad (Conditional variable) where
    extract = term
    {-# INLINE extract #-}

    duplicate conditional = conditional { term = conditional }
    {-# INLINE duplicate #-}

    extend f conditional = conditional { term = f conditional }
    {-# INLINE extend #-}

instance TopBottom term => TopBottom (Conditional variable term) where
    isTop Conditional {term, predicate, substitution} =
        isTop term && isTop predicate && isTop substitution
    isBottom Conditional {term, predicate, substitution} =
        isBottom term || isBottom predicate || isBottom substitution

instance
    InternalVariable variable
    => From (Conditional variable ()) (Predicate variable)
  where
    from Conditional { predicate, substitution } =
        Predicate.makeAndPredicate predicate (from substitution)

instance
    InternalVariable variable
    => From (Predicate variable) (Conditional variable ())
  where
    from predicate =
        Conditional { term = (), predicate, substitution = mempty }

instance
    InternalVariable variable
    => From (Substitution variable) (Conditional variable ())
  where
    from substitution =
        Conditional
            { term = ()
            , predicate = Predicate.makeTruePredicate_
            , substitution
            }

instance
    InternalVariable variable
    => From (Assignment variable) (Conditional variable ())
  where
    from = from @(Substitution variable) . from . Substitution.assignmentToPair

instance
    From from to
    => From (Conditional variable from) (Conditional variable to)
  where
    from = fmap from

instance
    InternalVariable variable
    => From term (Conditional variable term)
  where
    from = pure

unparseConditional
    :: Sort
    -> Doc ann    -- ^ term
    -> Doc ann    -- ^ predicate
    -> [Doc ann]  -- ^ substitution
    -> Doc ann
unparseConditional sort termDoc predicateDoc substitutionDocs =
    unparseAssoc' andHead andIdent
        [ below "/* term: */" termDoc
        , below "/* predicate: */" predicateDoc
        , below "/* substitution: */"
            (unparseAssoc' andHead andIdent substitutionDocs)
        ]
  where
    andHead = "\\and" <> parameters' [unparse sort]
    andIdent = "\\top" <> parameters' [unparse sort] <> noArguments
    below first second = (Pretty.align . Pretty.vsep) [first, second]

instance InternalVariable variable => Unparse (Conditional variable ()) where
    unparse conditional@Conditional { predicate } =
        unparse conditional { term = Internal.mkTop sort :: TermLike variable }
      where
        sort = termLikeSort termLikePredicate
        termLikePredicate = Predicate.unwrapPredicate predicate

    unparse2 conditional@Conditional { predicate } =
        unparse2 conditional { term = Internal.mkTop sort :: TermLike variable }
      where
        sort = termLikeSort termLikePredicate
        termLikePredicate = Predicate.unwrapPredicate predicate

instance
    InternalVariable variable
    => Unparse (Conditional variable (TermLike variable))
  where
    unparse Conditional { term, predicate, substitution } =
        unparseConditional
            sort
            (unparse term)
            (unparse termLikePredicate)
            (unparse <$> termLikeSubstitution)
      where
        sort = termLikeSort term
        termLikePredicate = Predicate.coerceSort sort predicate
        termLikeSubstitution =
            Predicate.coerceSort sort
            . singleSubstitutionToPredicate
            . Substitution.assignmentToPair
            <$> Substitution.unwrap substitution

    unparse2 Conditional { term, predicate, substitution } =
        unparseConditional
            sort
            (unparse2 term)
            (unparse2 termLikePredicate)
            (unparse2 <$> termLikeSubstitution)
      where
        sort = termLikeSort term
        termLikePredicate = Predicate.coerceSort sort predicate
        termLikeSubstitution =
            Predicate.coerceSort sort
            . singleSubstitutionToPredicate
            . Substitution.assignmentToPair
            <$> Substitution.unwrap substitution

instance
    ( InternalVariable variable, Typeable variable
    , SQL.Column term, Typeable term
    )
    => SQL.Table (Conditional variable term)

instance
    ( InternalVariable variable, Typeable variable
    , SQL.Column term, Typeable term
    )
    => SQL.Column (Conditional variable term)
  where
    defineColumn = SQL.defineForeignKeyColumn
    toColumn = SQL.toForeignKeyColumn

{- | Forget the 'term', keeping only the attached conditions.
 -}
withoutTerm :: Conditional variable term -> Conditional variable ()
withoutTerm predicated = predicated { term = () }

{- | Attach the condition to the given 'term'.
 -}
withCondition
    :: term
    -> Conditional variable ()
    -- ^ Condition
    -> Conditional variable term
withCondition term predicated = predicated { term }

{- | Combine the conditions of both arguments, taking the 'term' of the first.
 -}
andCondition
    :: InternalVariable variable
    => Conditional variable term
    -> Conditional variable ()
    -> Conditional variable term
andCondition = (<*)

{- | Construct a 'Conditional' holding the given 'Predicate'.

The result has an empty 'Substitution'.

 -}
fromPredicate
    :: InternalVariable variable
    => Predicate variable
    -> Conditional variable ()
fromPredicate = from

{- | Construct a 'Conditional' holding the given 'Substitution'.

The result has a true 'Predicate'.

 -}
fromSubstitution
    :: InternalVariable variable
    => Substitution variable
    -> Conditional variable ()
fromSubstitution = from

{- | Construct a 'Conditional' holding a single substitution.

The result has a true 'Predicate'.

 -}
fromSingleSubstitution
    :: InternalVariable variable
    => Assignment variable
    -> Conditional variable ()
fromSingleSubstitution = from

{- | Combine the predicate with the conditions of the first argument.
 -}
andPredicate
    :: InternalVariable variable
    => Conditional variable term
    -> Predicate variable
    -> Conditional variable term
andPredicate config predicate = config `andCondition` fromPredicate predicate

instance
    (InternalVariable variable, HasFreeVariables term variable)
    => HasFreeVariables (Conditional variable term) variable
  where
    freeVariables Conditional { term, predicate, substitution } =
        freeVariables term
        <> freeVariables predicate
        <> freeVariables substitution

{- | Check if a Conditional can be reduced to a Predicate.
-}
isPredicate
    :: TopBottom term
    => Conditional variable term
    -> Bool
isPredicate Conditional {term} = isTop term

{- | Transform all variables (free and quantified) in a 'Conditional' term.

-}
mapVariables
<<<<<<< HEAD
    :: InternalVariable variableFrom
    => InternalVariable variableTo
    => FreshVariable variableTo
    => ((ElementVariable variableFrom -> ElementVariable variableTo) -> (SetVariable variableFrom -> SetVariable variableTo) -> termFrom -> termTo)
    -> (ElementVariable variableFrom -> ElementVariable variableTo)
    -> (SetVariable variableFrom -> SetVariable variableTo)
    -> Conditional variableFrom termFrom
    -> Conditional variableTo   termTo
=======
    ::  Ord variableFrom
    =>  (FreshPartialOrd variableTo, SortedVariable variableTo)
    =>  MapVariables variableFrom variableTo termFrom termTo
    ->  MapVariables variableFrom variableTo
            (Conditional variableFrom termFrom)
            (Conditional variableTo   termTo)
>>>>>>> 939511b5
mapVariables
    mapTermVariables
    mapElemVar
    mapSetVar
    Conditional { term, predicate, substitution }
  =
    Conditional
        { term = mapTermVariables mapElemVar mapSetVar term
        , predicate = Predicate.mapVariables mapElemVar mapSetVar predicate
        , substitution =
            Substitution.mapVariables mapElemVar mapSetVar substitution
        }

splitTerm :: Conditional variable term -> (term, Conditional variable ())
splitTerm patt@Conditional { term } = (term, withoutTerm patt)

{- | Is the condition normalized?

The 'Substitution' must be normalized and must have been substituted into the
'Predicate'.

 -}
isNormalized :: Ord variable => Conditional variable term -> Bool
isNormalized Conditional { predicate, substitution } =
    Substitution.isNormalized substitution
    && Predicate.isFreeOf predicate (Substitution.variables substitution)

{-| Marks the condition's predicate as being simplified.

Since the substitution is usually simplified, this usually marks the entire
condition as simplified. Note however, that the way in which the condition
is simplified is a combination of the predicate and substitution
simplifications. As an example, if the predicate is fully simplified,
while the substitution is simplified only for a certain side condition,
the entire condition is simplified only for that side condition.
-}
markPredicateSimplified
    :: (HasCallStack, InternalVariable variable)
    => Conditional variable term -> Conditional variable term
markPredicateSimplified conditional@Conditional { predicate } =
    conditional { predicate = Predicate.markSimplified predicate }

markPredicateSimplifiedConditional
    :: (HasCallStack, InternalVariable variable)
    => SideCondition.Representation
    -> Conditional variable term
    -> Conditional variable term
markPredicateSimplifiedConditional
    sideCondition
    conditional@Conditional { predicate }
  =
    conditional
        { predicate =
            Predicate.markSimplifiedConditional sideCondition predicate
        }

{-| Sets the simplified attribute for a condition's predicate.

See 'markPredicateSimplified' for details.
-}
setPredicateSimplified
    :: (InternalVariable variable)
    => Attribute.Simplified
    -> Conditional variable term
    -> Conditional variable term
setPredicateSimplified simplified conditional@Conditional { predicate } =
    conditional { predicate = Predicate.setSimplified simplified predicate }<|MERGE_RESOLUTION|>--- conflicted
+++ resolved
@@ -416,23 +416,13 @@
 
 -}
 mapVariables
-<<<<<<< HEAD
-    :: InternalVariable variableFrom
-    => InternalVariable variableTo
-    => FreshVariable variableTo
-    => ((ElementVariable variableFrom -> ElementVariable variableTo) -> (SetVariable variableFrom -> SetVariable variableTo) -> termFrom -> termTo)
-    -> (ElementVariable variableFrom -> ElementVariable variableTo)
-    -> (SetVariable variableFrom -> SetVariable variableTo)
-    -> Conditional variableFrom termFrom
-    -> Conditional variableTo   termTo
-=======
-    ::  Ord variableFrom
+    ::  InternalVariable variableFrom
+    =>  InternalVariable variableTo
     =>  (FreshPartialOrd variableTo, SortedVariable variableTo)
     =>  MapVariables variableFrom variableTo termFrom termTo
     ->  MapVariables variableFrom variableTo
             (Conditional variableFrom termFrom)
             (Conditional variableTo   termTo)
->>>>>>> 939511b5
 mapVariables
     mapTermVariables
     mapElemVar
