--- conflicted
+++ resolved
@@ -8,10 +8,6 @@
     ( Pattern
     , fromCondition
     , fromConditionSorted
-<<<<<<< HEAD
-    , toPredicate
-=======
->>>>>>> a7ed2a10
     , bottom
     , bottomOf
     , isBottom
@@ -50,6 +46,10 @@
     ( Conditional (..)
     )
 import qualified Kore.Internal.Conditional as Conditional
+import Kore.Internal.Predicate
+    ( Predicate
+    )
+import qualified Kore.Internal.Predicate as Predicate
 import Kore.Internal.TermLike
     ( ElementVariable
     , InternalVariable
@@ -64,13 +64,6 @@
     , termLikeSort
     )
 import qualified Kore.Internal.TermLike as TermLike
-<<<<<<< HEAD
-=======
-import Kore.Predicate.Predicate
-    ( Predicate
-    )
-import qualified Kore.Predicate.Predicate as Predicate
->>>>>>> a7ed2a10
 import Kore.TopBottom
     ( TopBottom (..)
     )
@@ -230,14 +223,5 @@
         , substitution = mempty
         }
 
-<<<<<<< HEAD
-toPredicate
-    :: InternalVariable variable
-    => Pattern variable
-    -> Predicate variable
-toPredicate = Conditional.toPredicate
-
-=======
->>>>>>> a7ed2a10
 splitTerm :: Pattern variable -> (TermLike variable, Condition variable)
 splitTerm = Conditional.splitTerm