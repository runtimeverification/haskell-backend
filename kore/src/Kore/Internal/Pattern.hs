--- conflicted
+++ resolved
@@ -141,25 +141,6 @@
     TermLike.isSimplified sideCondition t
     && Condition.isSimplified sideCondition p
 
-<<<<<<< HEAD
--- | Checks whether a pattern has simplified children. A predicate with
--- a conjunction at the top is simplified if its children are simplified.
-hasSimplifiedChildren
-    :: SideCondition.Representation -> Pattern variable -> Bool
-hasSimplifiedChildren sideCondition patt =
-    let term1 = term patt
-        term2 = predicate patt & Predicate.unwrapPredicate
-        subst = substitution patt
-     in TermLike.isSimplified sideCondition term1
-        && areSimplifiedChildrenOfConj term2
-        && Substitution.isSimplified sideCondition subst
-  where
-    areSimplifiedChildrenOfConj (TermLike.And_ _ child1 child2) =
-        areSimplifiedChildrenOfConj child1
-        && areSimplifiedChildrenOfConj child2
-    areSimplifiedChildrenOfConj term =
-        TermLike.isSimplified sideCondition term
-=======
 {- | Checks whether the conjunction a 'Pattern' has simplified children.
 
 A 'Pattern' is a conjunction at the top level:
@@ -183,7 +164,6 @@
   where
     Conditional { term, predicate, substitution } = patt
     clauses = MultiAnd.fromPredicate predicate
->>>>>>> dc16297b
 
 forgetSimplified
     :: InternalVariable variable => Pattern variable -> Pattern variable
