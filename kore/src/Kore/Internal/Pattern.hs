--- conflicted
+++ resolved
@@ -124,11 +124,7 @@
 in an Pattern.
 -}
 mapVariables
-<<<<<<< HEAD
     :: (InternalVariable variableFrom, InternalVariable variableTo)
-=======
-    :: (Ord variableFrom, FreshPartialOrd variableTo, SortedVariable variableTo)
->>>>>>> 939511b5
     => (ElementVariable variableFrom -> ElementVariable variableTo)
     -> (SetVariable variableFrom -> SetVariable variableTo)
     -> Pattern variableFrom
