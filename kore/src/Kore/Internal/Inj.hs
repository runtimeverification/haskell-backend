{-|
Copyright   : (c) Runtime Verification, 2019
License     : NCSA

-}

module Kore.Internal.Inj
    ( Inj (..)
    , toSymbol, toApplication
    -- * Exceptions
    , UnorderedInj (..)
    , unorderedInj
    ) where

import Prelude.Kore

import Control.DeepSeq
import Control.Exception
    ( Exception (..)
    , throw
    )
import qualified Generics.SOP as SOP
import qualified GHC.Generics as GHC

import Debug
import Kore.Attribute.Pattern.FreeVariables
    ( FreeVariables
    )
import qualified Kore.Attribute.Symbol as Attribute
import Kore.Attribute.Synthetic
    ( Synthetic (..)
    )
import Kore.Internal.ApplicationSorts
import Kore.Internal.Symbol
import Kore.Sort
import Kore.Syntax.Application
    ( Application (..)
    )
import Kore.TopBottom
    ( TopBottom (..)
    )
import Kore.Unparser
import qualified Pretty

data Inj a =
    Inj
        { injConstructor :: !Id
        , injFrom        :: !Sort
        , injTo          :: !Sort
        , injAttributes  :: !Attribute.Symbol
        , injChild       :: !a
        }
    deriving (GHC.Generic, Show)
    deriving (Functor, Foldable, Traversable)

instance Eq a => Eq (Inj a) where
    (==) a@(Inj _ _ _ _ _) b =
            on (==) injConstructor a b
        &&  on (==) injFrom a b
        &&  on (==) injTo a b
        &&  on (==) injChild a b
    {-# INLINE (==) #-}

instance Ord a => Ord (Inj a) where
    compare a@(Inj _ _ _ _ _) b =
            on compare injConstructor a b
        <>  on compare injFrom a b
        <>  on compare injTo a b
        <>  on compare injChild a b
    {-# INLINE compare #-}

instance Hashable a => Hashable (Inj a) where
    hashWithSalt salt inj@(Inj _ _ _ _ _) =
        salt
        `hashWithSalt` injConstructor
        `hashWithSalt` injFrom
        `hashWithSalt` injTo
        `hashWithSalt` injChild
      where
        Inj { injConstructor, injFrom, injTo, injChild } = inj

instance NFData a => NFData (Inj a)

instance SOP.Generic (Inj a)

instance SOP.HasDatatypeInfo (Inj a)

instance Debug a => Debug (Inj a)

instance (Debug a, Diff a) => Diff (Inj a)

instance Unparse a => Unparse (Inj a) where
    unparse inj = Pretty.hsep ["/* Inj: */", unparse (toApplication inj)]
    unparse2 inj = Pretty.hsep ["/* Inj: */", unparse2 (toApplication inj)]

instance Synthetic Sort Inj where
    synthetic Inj { injFrom, injTo, injChild } =
        injTo & seq (matchSort injFrom injChild)
    {-# INLINE synthetic #-}

instance Synthetic (FreeVariables variable) Inj where
    synthetic = injChild
    {-# INLINE synthetic #-}

instance TopBottom a => TopBottom (Inj a) where
<<<<<<< HEAD
    isTop Inj { injChild } = isTop injChild
=======
    isTop _ = False
>>>>>>> fb40af61
    isBottom Inj { injChild } = isBottom injChild

toSymbol :: Inj a -> Symbol
toSymbol inj@(Inj _ _ _ _ _) =
    Symbol
        { symbolConstructor = injConstructor
        , symbolParams = [injFrom, injTo]
        , symbolSorts = ApplicationSorts [injFrom] injTo
        , symbolAttributes = injAttributes
        }
  where
    Inj { injConstructor, injFrom, injTo, injAttributes } = inj

toApplication :: Inj a -> Application Symbol a
toApplication inj =
    Application
        { applicationSymbolOrAlias = toSymbol inj
        , applicationChildren = [injChild inj]
        }

{- | 'UnorderedInj' is thrown when the inner and outer sort are not ordered

The inner sort must be a subsort of the outer sort.

 -}
newtype UnorderedInj = UnorderedInj (Inj ())
    deriving (Show, Typeable)

instance Exception UnorderedInj where
    displayException (UnorderedInj inj) =
        show $ "Unordered sort injection:" Pretty.<+> unparse (toSymbol inj)

{- | Throw an 'UnorderedInj' exception.
 -}
unorderedInj :: Inj a -> error
unorderedInj inj = throw (UnorderedInj inj { injChild = () })<|MERGE_RESOLUTION|>--- conflicted
+++ resolved
@@ -103,11 +103,7 @@
     {-# INLINE synthetic #-}
 
 instance TopBottom a => TopBottom (Inj a) where
-<<<<<<< HEAD
-    isTop Inj { injChild } = isTop injChild
-=======
     isTop _ = False
->>>>>>> fb40af61
     isBottom Inj { injChild } = isBottom injChild
 
 toSymbol :: Inj a -> Symbol
