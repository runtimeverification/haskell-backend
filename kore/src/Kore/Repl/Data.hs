{-|
Module      : Kore.Repl.Data
Description : REPL data structures.
Copyright   : (c) Runtime Verification, 2019
License     : NCSA
Maintainer  : vladimir.ciobanu@runtimeverification.com
-}

{-# LANGUAGE TemplateHaskell #-}

module Kore.Repl.Data
    ( ReplCommand (..)
    , helpText
    , ExecutionGraph
    , AxiomIndex (..), ClaimIndex (..)
    , ReplNode (..)
    , ReplState (..)
    , NodeState (..)
    , GraphProofStatus (..)
    , AliasDefinition (..), ReplAlias (..), AliasArgument(..), AliasError (..)
    , getNodeState
    , InnerGraph
    , lensAxioms, lensClaims, lensClaim
    , lensGraphs, lensNode, lensStepper
    , lensLabels, lensOmit, lensUnifier
    , lensCommands, lensAliases, lensClaimIndex
    , lensLogging
    , shouldStore
    , UnifierWithExplanation (..)
    , runUnifierWithExplanation
    , emptyExecutionGraph
    , getClaimByIndex, getAxiomByIndex, getAxiomOrClaimByIndex
    , switchToProof
    , getTargetNode, getInnerGraph, getExecutionGraph
    , getConfigAt, getRuleFor, getLabels, setLabels
    , StepResult(..)
    , runStepper, runStepper'
    , runUnifier
    , updateInnerGraph, updateExecutionGraph
    , addOrUpdateAlias, findAlias, substituteAlias
    , LogType (..)
    ) where

import           Control.Applicative
                 ( Alternative )
import           Control.Concurrent.MVar
import qualified Control.Lens as Lens hiding
                 ( makeLenses )
import qualified Control.Lens.TH.Rules as Lens
import           Control.Monad
                 ( join )
import           Control.Monad.Error.Class
                 ( MonadError )
import qualified Control.Monad.Error.Class as Monad.Error
import           Control.Monad.IO.Class
                 ( liftIO )
import           Control.Monad.State.Strict
                 ( MonadState, get, modify )
import           Control.Monad.Trans.Accum
                 ( AccumT, runAccumT )
import qualified Control.Monad.Trans.Accum as Monad.Accum
import qualified Control.Monad.Trans.Class as Monad.Trans
import           Data.Bitraversable
                 ( bisequence, bitraverse )
import           Data.Coerce
                 ( coerce )
import qualified Data.Graph.Inductive.Graph as Graph
import           Data.Graph.Inductive.PatriciaTree
                 ( Gr )
import           Data.List.NonEmpty
                 ( NonEmpty (..) )
import qualified Data.Map as Map
import           Data.Map.Strict
                 ( Map )
import           Data.Maybe
                 ( fromMaybe, listToMaybe )
import           Data.Monoid
                 ( First (..) )
import           Data.Sequence
                 ( Seq )
import           Data.Set
                 ( Set )
import qualified Data.Set as Set
import           Data.Text
                 ( Text )
import           Data.Text.Prettyprint.Doc
                 ( Doc )
import qualified Data.Text.Prettyprint.Doc as Pretty
import           GHC.Exts
                 ( toList )
import           Numeric.Natural
import           System.IO
                 ( Handle, IOMode (AppendMode), hClose, openFile )

import           Kore.Internal.Conditional
                 ( Conditional (..) )
import           Kore.Internal.Predicate
                 ( Predicate )
import           Kore.Internal.TermLike
                 ( TermLike )
import qualified Kore.Logger.Output as Logger
import           Kore.OnePath.StrategyPattern
import           Kore.OnePath.Verification
                 ( Axiom (..), Claim )
import           Kore.Step.Rule
                 ( RewriteRule (..), RulePattern (..) )
import           Kore.Step.Simplification.Data
                 ( MonadSimplify, Simplifier )
import qualified Kore.Step.Strategy as Strategy
import           Kore.Syntax.Variable
                 ( Variable )
import           Kore.Unification.Unify
                 ( MonadUnify, UnifierT (..) )
import qualified Kore.Unification.Unify as Monad.Unify
import           Kore.Unparser
                 ( unparse )
import           SMT
                 ( MonadSMT )

newtype AxiomIndex = AxiomIndex
    { unAxiomIndex :: Int
    } deriving (Eq, Show)

newtype ClaimIndex = ClaimIndex
    { unClaimIndex :: Int
    } deriving (Eq, Ord, Show)

newtype ReplNode = ReplNode
    { unReplNode :: Graph.Node
    } deriving (Eq, Show)

data AliasDefinition = AliasDefinition
    { name      :: String
    , arguments :: [String]
    , command   :: String
    } deriving (Eq, Show)

data AliasArgument
  = SimpleArgument String
  | QuotedArgument String
  deriving (Eq, Show)

data ReplAlias = ReplAlias
    { name      :: String
    , arguments :: [AliasArgument]
    } deriving (Eq, Show)

data LogType
    = NoLogging
    | LogToStdOut
    | LogToFile !FilePath
    deriving (Eq, Show)

-- | List of available commands for the Repl. Note that we are always in a proof
-- state. We pick the first available Claim when we initialize the state.
data ReplCommand
    = ShowUsage
    -- ^ This is the default action in case parsing all others fail.
    | Help
    -- ^ Shows the help message.
    | ShowClaim !(Maybe ClaimIndex)
    -- ^ Show the nth claim or the current claim.
    | ShowAxiom !AxiomIndex
    -- ^ Show the nth axiom.
    | Prove !ClaimIndex
    -- ^ Drop the current proof state and re-initialize for the nth claim.
    | ShowGraph !(Maybe FilePath)
    -- ^ Show the current execution graph.
    | ProveSteps !Natural
    -- ^ Do n proof steps from current node.
    | ProveStepsF !Natural
    -- ^ Do n proof steps (through branchings) from the current node.
    | SelectNode !ReplNode
    -- ^ Select a different node in the graph.
    | ShowConfig !(Maybe ReplNode)
    -- ^ Show the configuration from the current node.
    | OmitCell !(Maybe String)
    -- ^ Adds or removes cell to omit list, or shows current omit list.
    | ShowLeafs
    -- ^ Show leafs which can continue evaluation and leafs which are stuck
    | ShowRule !(Maybe ReplNode)
    -- ^ Show the rule(s) that got us to this configuration.
    | ShowPrecBranch !(Maybe ReplNode)
    -- ^ Show the first preceding branch.
    | ShowChildren !(Maybe ReplNode)
    -- ^ Show direct children of node.
    | Label !(Maybe String)
    -- ^ Show all node labels or jump to a label.
    | LabelAdd !String !(Maybe ReplNode)
    -- ^ Add a label to a node.
    | LabelDel !String
    -- ^ Remove a label.
    | Redirect ReplCommand FilePath
    -- ^ Prints the output of the inner command to the file.
    | Try !(Either AxiomIndex ClaimIndex)
    -- ^ Attempt to apply axiom or claim to current node.
    | TryF !(Either AxiomIndex ClaimIndex)
    -- ^ Force application of an axiom or claim to current node.
    | Clear !(Maybe ReplNode)
    -- ^ Remove child nodes from graph.
    | Pipe ReplCommand !String ![String]
    -- ^ Pipes a repl command into an external script.
    | SaveSession FilePath
    -- ^ Writes all commands executed in this session to a file on disk.
    | AppendTo ReplCommand FilePath
    -- ^ Appends the output of a command to a file.
    | Alias AliasDefinition
    -- ^ Alias a command.
    | TryAlias ReplAlias
    -- ^ Try running an alias.
    | LoadScript FilePath
    -- ^ Load script from file
    | ProofStatus
    -- ^ Show proof status of each claim
    | Log Logger.Severity LogType
    -- ^ Setup the Kore logger.
    | Exit
    -- ^ Exit the repl.
    deriving (Eq, Show)

commandSet :: Set String
commandSet = Set.fromList
    [ "help"
    , "claim"
    , "axiom"
    , "prove"
    , "graph"
    , "step"
    , "stepf"
    , "select"
    , "omit"
    , "leafs"
    , "rule"
    , "prec-branch"
    , "children"
    , "label"
    , "try"
    , "tryf"
    , "clear"
    , "save-session"
    , "alias"
    , "load"
    , "log"
    , "exit"
    ]

-- | Please remember to update this text whenever you update the ADT above.
helpText :: String
helpText =
    "Available commands in the Kore REPL: \n\
    \help                                  shows this help message\n\
    \claim [n]                             shows the nth claim or if\
                                           \ used without args shows the\
                                           \ currently focused claim\n\
    \axiom <n>                             shows the nth axiom\n\
    \prove <n>                             initializes proof mode for the nth\
                                           \ claim\n\
    \graph [file]                          shows the current proof graph (*)\n\
    \                                      (saves image in .jpeg format if file\
                                           \ argument is given; file extension is\
                                           \ added automatically)\n\
    \step [n]                              attempts to run 'n' proof steps at\
                                           \the current node (n=1 by default)\n\
    \stepf [n]                             attempts to run 'n' proof steps at\
                                           \ the current node, stepping through\
                                           \ branchings (n=1 by default)\n\
    \select <n>                            select node id 'n' from the graph\n\
    \config [n]                            shows the config for node 'n'\
                                           \ (defaults to current node)\n\
    \omit [cell]                           adds or removes cell to omit list\
                                           \ (defaults to showing the omit\
                                           \ list)\n\
    \leafs                                 shows unevaluated or stuck leafs\n\
    \rule [n]                              shows the rule for node 'n'\
                                           \ (defaults to current node)\n\
    \prec-branch [n]                       shows first preceding branch\
                                           \ (defaults to current node)\n\
    \children [n]                          shows direct children of node\
                                           \ (defaults to current node)\n\
    \label                                 shows all node labels\n\
    \label <l>                             jump to a label\n\
    \label <+l> [n]                        add a new label for a node\
                                           \ (defaults to current node)\n\
    \label <-l>                            remove a label\n\
    \try <a|c><num>                        attempts <a>xiom or <c>laim at\
                                           \ index <num>\n\
    \tryf <a|c><num>                       attempts <a>xiom or <c>laim at\
                                           \ index <num> and if successful, it\
                                           \ will apply it.\n\
    \clear [n]                             removes all node children from the\
                                           \ proof graph\n\
    \                                      (defaults to current node)\n\
    \save-session file                     saves the current session to file\n\
    \alias <name> = <command>              adds as an alias for <command>\n\
    \<alias>                               runs an existing alias\n\
    \load file                             loads the file as a repl script\n\
    \proof-status                          shows status for each claim\n\
    \log <severity> <type>                 configures the logging outout\n\
                                           \<severity> can be debug, info, warning,\
                                           \error, or critical\n\
    \                                      <type> can be NoLogging, LogToStdOut,\
                                           \or LogToFile filename\n\
    \exit                                  exits the repl\
    \\n\
    \Available modifiers:\n\
    \<command> > file                      prints the output of 'command'\
                                           \ to file\n\
    \<command> >> file                     appends the output of 'command'\
                                           \ to file\n\
    \<command> | external script           pipes command to external script\
                                           \ and prints the result in the\
                                           \ repl\n\
    \<command> | external script > file    pipes and then redirects the output\
                                           \ of the piped command to a file\n\
    \<command> | external script >> file   pipes and then appends the output\
                                           \ of the piped command to a file\n\
    \\n\
    \(*) If an edge is labeled as Simpl/RD it means that\
    \ either the target node was reached using the SMT solver\
    \ or it was reached through the Remove Destination step."

-- | Determines whether the command needs to be stored or not. Commands that
-- affect the outcome of the proof are stored.
shouldStore :: ReplCommand -> Bool
shouldStore =
    \case
        ShowUsage        -> False
        Help             -> False
        ShowClaim _      -> False
        ShowAxiom _      -> False
        ShowGraph _      -> False
        ShowConfig _     -> False
        ShowLeafs        -> False
        ShowRule _       -> False
        ShowPrecBranch _ -> False
        ShowChildren _   -> False
        SaveSession _    -> False
        ProofStatus      -> False
        Try _            -> False
        Exit             -> False
        _                -> True

-- Type synonym for the actual type of the execution graph.
type ExecutionGraph =
    Strategy.ExecutionGraph
        CommonStrategyPattern
        (RewriteRule Variable)

type InnerGraph =
    Gr CommonStrategyPattern (Seq (RewriteRule Variable))

-- | State for the rep.
data ReplState claim = ReplState
    { axioms     :: [Axiom]
    -- ^ List of available axioms
    , claims     :: [claim]
    -- ^ List of claims to be proven
    , claim      :: claim
    -- ^ Currently focused claim in the repl
    , claimIndex :: ClaimIndex
    -- ^ Index of the currently focused claim in the repl
    , graphs     :: Map ClaimIndex ExecutionGraph
    -- ^ Execution graph for the current proof; initialized with root = claim
    , node       :: ReplNode
    -- ^ Currently selected node in the graph; initialized with node = root
    , commands   :: Seq String
    -- ^ All commands evaluated by the current repl session
    -- TODO(Vladimir): This should be a Set String instead.
    , omit       :: [String]
    -- ^ The omit list, initially empty
    , stepper
        :: Claim claim
        => claim
        -> [claim]
        -> [Axiom]
        -> ExecutionGraph
        -> ReplNode
        -> Simplifier ExecutionGraph
    -- ^ Stepper function, it is a partially applied 'verifyClaimStep'
    , unifier
        :: TermLike Variable
        -> TermLike Variable
        -> UnifierWithExplanation (Predicate Variable)
    -- ^ Unifier function, it is a partially applied 'unificationProcedure'
    --   where we discard the result since we are looking for unification
    --   failures
    , labels  :: Map ClaimIndex (Map String ReplNode)
    -- ^ Map from labels to nodes
    , aliases :: Map String AliasDefinition
    -- ^ Map of command aliases
    , logging :: (Logger.Severity, LogType)
    , logger  :: MVar (Logger.LogAction IO Logger.LogMessage)
    }

type Explanation = Doc ()

-- | Unifier that stores the first 'explainBottom'.
-- See 'runUnifierWithExplanation'.
newtype UnifierWithExplanation a =
    UnifierWithExplanation
        { getUnifierWithExplanation
            :: UnifierT (AccumT (First Explanation) Simplifier) a
        }
  deriving (Alternative, Applicative, Functor, Monad)

deriving instance MonadSMT UnifierWithExplanation

instance Logger.WithLog Logger.LogMessage UnifierWithExplanation where
    askLogAction =
        Logger.hoistLogAction UnifierWithExplanation
        <$> UnifierWithExplanation Logger.askLogAction
    {-# INLINE askLogAction #-}

    localLogAction locally =
        UnifierWithExplanation
        . Logger.localLogAction locally
        . getUnifierWithExplanation
    {-# INLINE localLogAction #-}

deriving instance MonadSimplify UnifierWithExplanation

instance MonadUnify UnifierWithExplanation where
    throwSubstitutionError =
        UnifierWithExplanation . Monad.Unify.throwSubstitutionError
    throwUnificationError =
        UnifierWithExplanation . Monad.Unify.throwUnificationError

    gather =
        UnifierWithExplanation . Monad.Unify.gather . getUnifierWithExplanation
    scatter = UnifierWithExplanation . Monad.Unify.scatter

    explainBottom info first second =
        UnifierWithExplanation
        . Monad.Trans.lift
        . Monad.Accum.add
        . First
        . Just $ Pretty.vsep
            [ info
            , "When unifying:"
            , Pretty.indent 4 $ unparse first
            , "With:"
            , Pretty.indent 4 $ unparse second
            ]

runUnifierWithExplanation
    :: forall a
    .  UnifierWithExplanation a
<<<<<<< HEAD
    -> Simplifier (Maybe (Doc ()))
runUnifierWithExplanation (UnifierWithExplanation unifier)
  =
    join <$> fmap (fmap getFirst) unificationExplanations
  where
    unificationResults :: Simplifier (Maybe ([a], First (Doc ())))
    unificationResults =
        fmap (\(r, ex) -> fmap (flip (,) ex) (hush r))
        . flip runAccumT mempty
        . Monad.Unify.runUnifierT
        $ unifier
    unificationExplanations :: Simplifier (Maybe (First (Doc ())))
    unificationExplanations =
        fmap (fmap snd) unificationResults
=======
    -> Simplifier (Either (Doc ()) (NonEmpty a))
runUnifierWithExplanation (UnifierWithExplanation unifier) =
    either (Left . Pretty.pretty) failWithExplanation
    <$> Monad.Unify.runUnifierT
            (\accum -> runAccumT accum mempty)
            unifier
  where
    failWithExplanation (results, explanation) =
        case results of
            [] -> Left $ fromMaybe "No explanation given" (getFirst explanation)
            r : rs -> Right (r :| rs)
>>>>>>> 374032bf

Lens.makeLenses ''ReplState

-- | Creates a fresh execution graph for the given claim.
emptyExecutionGraph :: Claim claim => claim -> ExecutionGraph
emptyExecutionGraph =
    Strategy.emptyExecutionGraph . extractConfig . RewriteRule . coerce
  where
    extractConfig
        :: RewriteRule Variable
        -> CommonStrategyPattern
    extractConfig (RewriteRule RulePattern { left, requires }) =
        RewritePattern $ Conditional left requires mempty

-- | Get nth claim from the claims list.
getClaimByIndex
    :: MonadState (ReplState claim) m
    => Int
    -- ^ index in the claims list
    -> m (Maybe claim)
getClaimByIndex index = Lens.preuse $ lensClaims . Lens.element index

-- | Get nth axiom from the axioms list.
getAxiomByIndex
    :: MonadState (ReplState claim) m
    => Int
    -- ^ index in the axioms list
    -> m (Maybe Axiom)
getAxiomByIndex index = Lens.preuse $ lensAxioms . Lens.element index

-- | Transforms an axiom or claim index into an axiom or claim if they could be
-- found.
getAxiomOrClaimByIndex
    :: MonadState (ReplState claim) m
    => Either AxiomIndex ClaimIndex
    -> m (Maybe (Either Axiom claim))
getAxiomOrClaimByIndex =
    fmap bisequence
        . bitraverse
            (getAxiomByIndex . coerce)
            (getClaimByIndex . coerce)

-- | Update the currently selected claim to prove.
switchToProof
    :: MonadState (ReplState claim) m
    => Claim claim
    => claim
    -> ClaimIndex
    -> m ()
switchToProof claim cindex =
    modify (\st -> st
        { claim = claim
        , claimIndex = cindex
        , node = ReplNode 0
        })

-- | Get the internal representation of the execution graph.
getInnerGraph
    :: MonadState (ReplState claim) m
    => Claim claim
    => m InnerGraph
getInnerGraph =
    fmap Strategy.graph getExecutionGraph

-- | Get the current execution graph
getExecutionGraph
    :: MonadState (ReplState claim) m
    => Claim claim
    => m ExecutionGraph
getExecutionGraph = do
    ReplState { claimIndex, graphs, claim } <- get
    let mgraph = Map.lookup claimIndex graphs
    return $ maybe (emptyExecutionGraph claim) id mgraph

-- | Update the internal representation of the current execution graph.
updateInnerGraph
    :: MonadState (ReplState claim) m
    => InnerGraph
    -> m ()
updateInnerGraph ig = do
    ReplState { claimIndex, graphs } <- get
    lensGraphs Lens..=
        Map.adjust (updateInnerGraph0 ig) claimIndex graphs
  where
    updateInnerGraph0 :: InnerGraph -> ExecutionGraph -> ExecutionGraph
    updateInnerGraph0 graph Strategy.ExecutionGraph { root } =
        Strategy.ExecutionGraph { root, graph }

-- | Update the current execution graph.
updateExecutionGraph
    :: MonadState (ReplState claim) m
    => ExecutionGraph
    -> m ()
updateExecutionGraph gph = do
    ReplState { claimIndex, graphs } <- get
    lensGraphs Lens..= Map.insert claimIndex gph graphs

-- | Get the node labels for the current claim.
getLabels
    :: MonadState (ReplState claim) m
    => m (Map String ReplNode)
getLabels = do
    ReplState { claimIndex, labels } <- get
    let mlabels = Map.lookup claimIndex labels
    return $ maybe Map.empty id mlabels

-- | Update the node labels for the current claim.
setLabels
    :: MonadState (ReplState claim) m
    => Map String ReplNode
    -> m ()
setLabels lbls = do
    ReplState { claimIndex, labels } <- get
    lensLabels Lens..= Map.insert claimIndex lbls labels


-- | Get selected node (or current node for 'Nothing') and validate that it's
-- part of the execution graph.
getTargetNode
    :: MonadState (ReplState claim) m
    => Claim claim
    => Maybe ReplNode
    -- ^ node index
    -> m (Maybe ReplNode)
getTargetNode maybeNode = do
    currentNode <- Lens.use lensNode
    let node' = unReplNode $ maybe currentNode id maybeNode
    graph <- getInnerGraph
    if node' `elem` Graph.nodes graph
       then pure . Just . ReplNode $ node'
       else pure $ Nothing

-- | Get the configuration at selected node (or current node for 'Nothing').
getConfigAt
    :: MonadState (ReplState claim) m
    => Claim claim
    => Maybe ReplNode
    -> m (Maybe (ReplNode, CommonStrategyPattern))
getConfigAt maybeNode = do
    node' <- getTargetNode maybeNode
    case node' of
        Nothing -> pure $ Nothing
        Just n -> do
            graph' <- getInnerGraph
            pure $ Just (n, getLabel graph' (unReplNode n))
  where
    getLabel gr n = Graph.lab' . Graph.context gr $ n

-- | Get the rule used to reach selected node.
getRuleFor
    :: MonadState (ReplState claim) m
    => Claim claim
    => Maybe ReplNode
    -- ^ node index
    -> m (Maybe (RewriteRule Variable))
getRuleFor maybeNode = do
    targetNode <- getTargetNode maybeNode
    graph' <- getInnerGraph
    pure $ fmap unReplNode targetNode >>= getRewriteRule . Graph.inn graph'
  where
    getRewriteRule
        :: forall a b
        .  [(a, b, Seq (RewriteRule Variable))]
        -> Maybe (RewriteRule Variable)
    getRewriteRule =
        listToMaybe
        . join
        . fmap (toList . third)

    third :: forall a b c. (a, b, c) -> c
    third (_, _, c) = c

-- | Lifting function that takes logging into account.
liftSimplifierWithLogger
    :: forall a t claim
    .  MonadState (ReplState claim) (t Simplifier)
    => Monad.Trans.MonadTrans t
    => MVar (Logger.LogAction IO Logger.LogMessage)
    -> Simplifier a
    -> t Simplifier a
liftSimplifierWithLogger mLogger simplifier = do
   (severity, logType) <- logging <$> get
   (textLogger, maybeHandle) <- logTypeToLogger logType
   let logger = Logger.makeKoreLogger severity textLogger
   _ <- Monad.Trans.lift . liftIO $ swapMVar mLogger logger
   result <- Monad.Trans.lift simplifier
   maybe (pure ()) (Monad.Trans.lift . liftIO . hClose) maybeHandle
   pure result
  where
    logTypeToLogger
        :: LogType
        -> t Simplifier (Logger.LogAction IO Text, Maybe Handle)
    logTypeToLogger =
        \case
            NoLogging   -> pure (mempty, Nothing)
            LogToStdOut -> pure (Logger.logTextStdout, Nothing)
            LogToFile file -> do
                handle <- Monad.Trans.lift . liftIO $ openFile file AppendMode
                pure (Logger.logTextHandle handle, Just handle)

-- | Result after running one or multiple proof steps.
data StepResult
    = NoResult
    -- ^ reached end of proof on current branch
    | SingleResult ReplNode
    -- ^ single follow-up configuration
    | BranchResult [ReplNode]
    -- ^ configuration branched
    deriving (Show)

-- | Run a single step for the data in state
-- (claim, axioms, claims, current node and execution graph).
runStepper
    :: MonadState (ReplState claim) (m Simplifier)
    => Monad.Trans.MonadTrans m
    => Claim claim
    => m Simplifier StepResult
runStepper = do
    ReplState { claims, axioms, node } <- get
    (graph', res) <- runStepper' claims axioms node
    updateExecutionGraph graph'
    case res of
        SingleResult nextNode -> do
            lensNode Lens..= nextNode
            pure res
        _                     -> pure res

-- | Run a single step for the current claim with the selected claims, axioms
-- starting at the selected node.
runStepper'
    :: MonadState (ReplState claim) (m Simplifier)
    => Monad.Trans.MonadTrans m
    => Claim claim
    => [claim]
    -> [Axiom]
    -> ReplNode
    -> m Simplifier (ExecutionGraph, StepResult)
runStepper' claims axioms node = do
    ReplState { claim, stepper } <- get
    mvar <- Lens.use lensLogger
    gph <- getExecutionGraph
    gr@Strategy.ExecutionGraph { graph = innerGraph } <-
        liftSimplifierWithLogger mvar $ stepper claim claims axioms gph node
    pure . (,) gr $ case Graph.suc innerGraph (unReplNode node) of
        []       -> NoResult
        [single] -> case getNodeState innerGraph single of
                        Nothing -> NoResult
                        Just (StuckNode, _) -> NoResult
                        _ -> SingleResult . ReplNode $ single
        nodes    -> BranchResult $ fmap ReplNode nodes

runUnifier
    :: MonadState (ReplState claim) (m Simplifier)
    => Monad.Trans.MonadTrans m
    => TermLike Variable
    -> TermLike Variable
    -> m Simplifier (Either (Doc ()) (NonEmpty (Predicate Variable)))
runUnifier first second = do
    unifier <- Lens.use lensUnifier
    mvar <- Lens.use lensLogger
    liftSimplifierWithLogger mvar
        . runUnifierWithExplanation
        $ unifier first second

getNodeState :: InnerGraph -> Graph.Node -> Maybe (NodeState, Graph.Node)
getNodeState graph node =
        fmap (\nodeState -> (nodeState, node))
        . strategyPattern StrategyPatternTransformer
            { rewriteTransformer = const . Just $ UnevaluatedNode
            , stuckTransformer = const . Just $ StuckNode
            , bottomValue = Nothing
            }
        . Graph.lab'
        . Graph.context graph
        $ node

data NodeState = StuckNode | UnevaluatedNode
    deriving (Eq, Ord, Show)

data AliasError
    = NameAlreadyDefined
    | UnknownCommand

data GraphProofStatus
    = NotStarted
    | Completed
    | InProgress [Graph.Node]
    | StuckProof [Graph.Node]
    | TrustedClaim
    deriving (Eq, Show)

-- | Adds or updates the provided alias.
addOrUpdateAlias
    :: forall m claim
    .  MonadState (ReplState claim) m
    => MonadError AliasError m
    => AliasDefinition
    -> m ()
addOrUpdateAlias alias@AliasDefinition { name, command } = do
    checkNameIsNotUsed
    checkCommandExists
    lensAliases Lens.%= Map.insert name alias
  where
    checkNameIsNotUsed :: m ()
    checkNameIsNotUsed =
        not . Set.member name <$> existingCommands
            >>= falseToError NameAlreadyDefined

    checkCommandExists :: m ()
    checkCommandExists = do
        cmds <- existingCommands
        let
            maybeCommand = listToMaybe $ words command
            maybeExists = Set.member <$> maybeCommand <*> pure cmds
        maybe
            (Monad.Error.throwError UnknownCommand)
            (falseToError UnknownCommand)
            maybeExists

    existingCommands :: m (Set String)
    existingCommands =
        Set.union commandSet
        . Set.fromList
        . Map.keys
        <$> Lens.use lensAliases

    falseToError :: AliasError -> Bool -> m ()
    falseToError e b =
        if b then pure () else Monad.Error.throwError e


findAlias
    :: MonadState (ReplState claim) m
    => String
    -> m (Maybe AliasDefinition)
findAlias name = Map.lookup name <$> Lens.use lensAliases

substituteAlias
    :: AliasDefinition
    -> ReplAlias
    -> String
substituteAlias
    AliasDefinition { arguments, command }
    ReplAlias { arguments = actualArguments } =
    unwords
      . fmap replaceArguments
      . words
      $ command
  where
    values :: Map String AliasArgument
    values
      | length arguments == length actualArguments
        = Map.fromList $ zip arguments actualArguments
      | otherwise = Map.empty

    replaceArguments :: String -> String
    replaceArguments s = maybe s toString $ Map.lookup s values

    toString :: AliasArgument -> String
    toString = \case
        SimpleArgument str -> str
        QuotedArgument str -> "\"" <> str <> "\""<|MERGE_RESOLUTION|>--- conflicted
+++ resolved
@@ -109,6 +109,7 @@
 import qualified Kore.Step.Strategy as Strategy
 import           Kore.Syntax.Variable
                  ( Variable )
+import           Kore.Unification.Error
 import           Kore.Unification.Unify
                  ( MonadUnify, UnifierT (..) )
 import qualified Kore.Unification.Unify as Monad.Unify
@@ -445,34 +446,23 @@
 runUnifierWithExplanation
     :: forall a
     .  UnifierWithExplanation a
-<<<<<<< HEAD
-    -> Simplifier (Maybe (Doc ()))
-runUnifierWithExplanation (UnifierWithExplanation unifier)
-  =
-    join <$> fmap (fmap getFirst) unificationExplanations
+    -> Simplifier (Either Explanation (NonEmpty a))
+runUnifierWithExplanation (UnifierWithExplanation unifier) =
+    either explainError failWithExplanation <$> unificationResults
   where
-    unificationResults :: Simplifier (Maybe ([a], First (Doc ())))
+    unificationResults
+        ::  Simplifier
+                (Either UnificationOrSubstitutionError ([a], First Explanation))
     unificationResults =
-        fmap (\(r, ex) -> fmap (flip (,) ex) (hush r))
+        fmap (\(r, ex) -> flip (,) ex <$> r)
         . flip runAccumT mempty
         . Monad.Unify.runUnifierT
         $ unifier
-    unificationExplanations :: Simplifier (Maybe (First (Doc ())))
-    unificationExplanations =
-        fmap (fmap snd) unificationResults
-=======
-    -> Simplifier (Either (Doc ()) (NonEmpty a))
-runUnifierWithExplanation (UnifierWithExplanation unifier) =
-    either (Left . Pretty.pretty) failWithExplanation
-    <$> Monad.Unify.runUnifierT
-            (\accum -> runAccumT accum mempty)
-            unifier
-  where
+    explainError = Left . Pretty.pretty
     failWithExplanation (results, explanation) =
         case results of
             [] -> Left $ fromMaybe "No explanation given" (getFirst explanation)
             r : rs -> Right (r :| rs)
->>>>>>> 374032bf
 
 Lens.makeLenses ''ReplState
 
