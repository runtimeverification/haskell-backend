--- conflicted
+++ resolved
@@ -205,13 +205,10 @@
     -- ^ Try running an alias.
     | LoadScript FilePath
     -- ^ Load script from file
-<<<<<<< HEAD
     | ProofStatus
     -- ^ Show proof status of each claim
-=======
     | Log Logger.Severity LogType
     -- ^ Setup the Kore logger.
->>>>>>> 01f3d32c
     | Exit
     -- ^ Exit the repl.
     deriving (Eq, Show)
@@ -285,15 +282,12 @@
     \alias <name> = <command>              adds as an alias for <command>\n\
     \<alias>                               runs an existing alias\n\
     \load file                             loads the file as a repl script\n\
-<<<<<<< HEAD
     \proof-status                          shows status for each claim\
-=======
     \log <severity> <type>                 configures the logging outout\n\
                                            \<severity> can be debug, info, warning,\
                                            \error, or critical\n\
     \                                      <type> can be NoLogging, LogToStdOut,\
                                            \or LogToFile filename\n\
->>>>>>> 01f3d32c
     \exit                                  exits the repl\
     \\n\
     \Available modifiers:\n\
