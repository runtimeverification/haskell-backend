{-|
Module      : Kore.Repl.Data
Description : REPL data structures.
Copyright   : (c) Runtime Verification, 2019
License     : NCSA
Maintainer  : vladimir.ciobanu@runtimeverification.com
-}

{-# LANGUAGE TemplateHaskell #-}

module Kore.Repl.Data
    ( ReplCommand (..)
    , helpText
    , ExecutionGraph
    , AxiomIndex (..), ClaimIndex (..)
    , ReplState (..)
    , InnerGraph
    , lensAxioms, lensClaims, lensClaim
    , lensGraph, lensNode, lensStepper
<<<<<<< HEAD
    , lensLabels, lensOmit, lensCommands
    , shouldStore
=======
    , lensLabels, lensOmit, lensUnifier
    , UnifierWithExplanation (..)
    , runUnifierWithExplanation
>>>>>>> aeeae868
    ) where

import           Control.Error
                 ( hush )
import qualified Control.Lens.TH.Rules as Lens
import           Control.Monad
                 ( join )
import           Control.Monad.Trans.Accum
                 ( AccumT )
import qualified Control.Monad.Trans.Accum as Monad.Accum
import qualified Control.Monad.Trans.Class as Monad.Trans
import qualified Data.Graph.Inductive.Graph as Graph
import           Data.Graph.Inductive.PatriciaTree
                 ( Gr )
import           Data.Map.Strict
                 ( Map )
import           Data.Monoid
                 ( First (..) )
import           Data.Sequence
                 ( Seq )
import           Data.Text.Prettyprint.Doc
                 ( Doc )
import qualified Data.Text.Prettyprint.Doc as Pretty

import           Kore.AST.Common
                 ( Variable )
import           Kore.AST.MetaOrObject
                 ( Object )
import           Kore.OnePath.Step
                 ( CommonStrategyPattern )
import           Kore.OnePath.Verification
                 ( Axiom (..) )
import           Kore.OnePath.Verification
                 ( Claim )
import           Kore.Step.Pattern
                 ( StepPattern )
import           Kore.Step.Rule
                 ( RewriteRule )
import           Kore.Step.Simplification.Data
                 ( Simplifier )
import qualified Kore.Step.Strategy as Strategy
import           Kore.Unification.Unify
                 ( MonadUnify, Unifier )
import qualified Kore.Unification.Unify as Monad.Unify
import           Kore.Unparser
                 ( unparse )

newtype AxiomIndex = AxiomIndex
    { unAxiomIndex :: Int
    } deriving (Eq, Show)

newtype ClaimIndex = ClaimIndex
    { unClaimIndex :: Int
    } deriving (Eq, Show)

-- | List of available commands for the Repl. Note that we are always in a proof
-- state. We pick the first available Claim when we initialize the state.
data ReplCommand
    = ShowUsage
    -- ^ This is the default action in case parsing all others fail.
    | Help
    -- ^ Shows the help message.
    | ShowClaim !Int
    -- ^ Show the nth claim.
    | ShowAxiom !Int
    -- ^ Show the nth axiom.
    | Prove !Int
    -- ^ Drop the current proof state and re-initialize for the nth claim.
    | ShowGraph
    -- ^ Show the current execution graph.
    | ProveSteps !Int
    -- ^ Do n proof steps from current node.
    | ProveStepsF !Int
    -- ^ Do n proof steps (through branchings) from the current node.
    | SelectNode !Int
    -- ^ Select a different node in the graph.
    | ShowConfig !(Maybe Int)
    -- ^ Show the configuration from the current node.
    | OmitCell !(Maybe String)
    -- ^ Adds or removes cell to omit list, or shows current omit list.
    | ShowLeafs
    -- ^ Show leafs which can continue evaluation and leafs which are stuck
    | ShowRule !(Maybe Int)
    -- ^ Show the rule(s) that got us to this configuration.
    | ShowPrecBranch !(Maybe Int)
    -- ^ Show the first preceding branch.
    | ShowChildren !(Maybe Int)
    -- ^ Show direct children of node.
    | Label !(Maybe String)
    -- ^ Show all node labels or jump to a label.
    | LabelAdd !String !(Maybe Int)
    -- ^ Add a label to a node.
    | LabelDel !String
    -- ^ Remove a label.
    | Redirect ReplCommand FilePath
    -- ^ Prints the output of the inner command to the file.
    | Try !(Either AxiomIndex ClaimIndex)
    -- ^ Attempt to apply axiom or claim to current node.
    | Clear !(Maybe Int)
    -- ^ Remove child nodes from graph.
    | SaveSession FilePath
    -- ^ Writes all commands executed in this session to a file on disk.
    | Exit
    -- ^ Exit the repl.
    deriving (Eq, Show)

-- | Please remember to update this text whenever you update the ADT above.
helpText :: String
helpText =
    "Available commands in the Kore REPL: \n\
    \help                    shows this help message\n\
    \claim <n>               shows the nth claim\n\
    \axiom <n>               shows the nth axiom\n\
    \prove <n>               initializes proof mode for the nth \
                             \claim\n\
    \graph                   shows the current proof graph (*)\n\
    \step [n]                attempts to run 'n' proof steps at\
                             \the current node (n=1 by default)\n\
    \stepf [n]               attempts to run 'n' proof steps at\
                             \ the current node, stepping through\
                             \ branchings (n=1 by default)\n\
    \select <n>              select node id 'n' from the graph\n\
    \config [n]              shows the config for node 'n'\
                             \ (defaults to current node)\n\
    \omit [cell]             adds or removes cell to omit list\
                             \ (defaults to showing the omit list)\n\
    \leafs                   shows unevaluated or stuck leafs\n\
    \rule [n]                shows the rule for node 'n'\
                             \ (defaults to current node)\n\
    \prec-branch [n]         shows first preceding branch\
                             \ (defaults to current node)\n\
    \children [n]            shows direct children of node\
                             \ (defaults to current node)\n\
    \label                   shows all node labels\n\
    \label <l>               jump to a label\n\
    \label <+l> [n]          add a new label for a node\
                             \ (defaults to current node)\n\
    \label <-l>              remove a label\n\
    \try <a|c><num>          attempts <a>xiom or <c>laim at index <num>.\n\
    \clear [n]               removes all node children from the proof graph\n\
                             \ (defaults to current node)\n\
    \exit                    exits the repl\
    \\n\
    \Available modifiers:\n\
    \<command> > file        prints the output of 'command' to file\n\
    \\n\
    \(*) If an edge is labeled as Simpl/RD it means that\
    \ either the target node was reached using the SMT solver\
    \ or it was reached through the Remove Destination step."

-- | Determines whether the command needs to be stored or not. Commands that
-- affect the outcome of the proof are stored.
shouldStore :: ReplCommand -> Bool
shouldStore =
    \case
        ShowUsage        -> False
        Help             -> False
        ShowClaim _      -> False
        ShowAxiom _      -> False
        ShowGraph        -> False
        ShowConfig _     -> False
        ShowLeafs        -> False
        ShowRule _       -> False
        ShowPrecBranch _ -> False
        ShowChildren _   -> False
        SaveSession _    -> False
        Exit             -> False
        _                -> True

-- Type synonym for the actual type of the execution graph.
type ExecutionGraph =
    Strategy.ExecutionGraph
        (CommonStrategyPattern Object)
        (RewriteRule Object Variable)

type InnerGraph =
    Gr (CommonStrategyPattern Object) (Seq (RewriteRule Object Variable))

-- | State for the rep.
data ReplState claim level = ReplState
    { axioms   :: [Axiom level]
    -- ^ List of available axioms
    , claims   :: [claim]
    -- ^ List of claims to be proven
    , claim    :: claim
    -- ^ Currently focused claim in the repl
    , graph    :: ExecutionGraph
    -- ^ Execution graph for the current proof; initialized with root = claim
    , node     :: Graph.Node
    -- ^ Currently selected node in the graph; initialized with node = root
    , commands :: [String]
    -- ^ All commands evaluated by the current repl session
    , omit     :: [String]
    -- ^ The omit list, initially empty
    , stepper
        :: Claim claim
        => claim
        -> [claim]
        -> [Axiom level]
        -> ExecutionGraph
        -> Graph.Node
        -> Simplifier ExecutionGraph
    -- ^ Stepper function, it is a partially applied 'verifyClaimStep'
<<<<<<< HEAD
    , labels   :: Map String Graph.Node
=======
    , unifier
        :: StepPattern level Variable
        -> StepPattern level Variable
        -> UnifierWithExplanation Variable ()
    -- ^ Unifier function, it is a partially applied 'unificationProcedure'
    --   where we discard the result since we are looking for unification
    --   failures
    , labels  :: Map String Graph.Node
>>>>>>> aeeae868
    -- ^ Map from labels to nodes
    }

-- | Unifier that stores the first 'explainBottom'.
-- See 'runUnifierWithExplanation'.
newtype UnifierWithExplanation variable a = UnifierWithExplanation
    { getUnifier :: AccumT (First (Doc ())) (Unifier variable) a
    } deriving (Applicative, Functor, Monad)

instance MonadUnify UnifierWithExplanation where
    throwSubstitutionError =
        UnifierWithExplanation
            . Monad.Trans.lift
            . Monad.Unify.throwSubstitutionError

    throwUnificationError =
        UnifierWithExplanation
            . Monad.Trans.lift
            . Monad.Unify.throwUnificationError

    liftSimplifier =
        UnifierWithExplanation
            . Monad.Trans.lift
            . Monad.Unify.liftSimplifier

    mapVariable f (UnifierWithExplanation u) =
        UnifierWithExplanation
            $ Monad.Accum.mapAccumT (Monad.Unify.mapVariable f) u

    explainBottom info first second =
        UnifierWithExplanation . Monad.Accum.add . First . Just $ Pretty.vsep
            [ info
            , "When unifying:"
            , Pretty.indent 4 $ unparse first
            , "With:"
            , Pretty.indent 4 $ unparse second
            ]

runUnifierWithExplanation
    :: UnifierWithExplanation variable a
    -> Simplifier (Maybe (Doc ()))
runUnifierWithExplanation (UnifierWithExplanation accum)
    = fmap join
        . (fmap . fmap) getFirst
        . (fmap . fmap) snd
        . fmap hush
        . Monad.Unify.runUnifier
        $ Monad.Accum.runAccumT accum mempty

Lens.makeLenses ''ReplState<|MERGE_RESOLUTION|>--- conflicted
+++ resolved
@@ -17,14 +17,10 @@
     , InnerGraph
     , lensAxioms, lensClaims, lensClaim
     , lensGraph, lensNode, lensStepper
-<<<<<<< HEAD
-    , lensLabels, lensOmit, lensCommands
-    , shouldStore
-=======
     , lensLabels, lensOmit, lensUnifier
+    , lensCommands, shouldStore
     , UnifierWithExplanation (..)
     , runUnifierWithExplanation
->>>>>>> aeeae868
     ) where
 
 import           Control.Error
@@ -228,9 +224,6 @@
         -> Graph.Node
         -> Simplifier ExecutionGraph
     -- ^ Stepper function, it is a partially applied 'verifyClaimStep'
-<<<<<<< HEAD
-    , labels   :: Map String Graph.Node
-=======
     , unifier
         :: StepPattern level Variable
         -> StepPattern level Variable
@@ -239,7 +232,6 @@
     --   where we discard the result since we are looking for unification
     --   failures
     , labels  :: Map String Graph.Node
->>>>>>> aeeae868
     -- ^ Map from labels to nodes
     }
 
