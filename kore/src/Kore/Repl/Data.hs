--- conflicted
+++ resolved
@@ -54,10 +54,6 @@
     -- ^ Select a different node in the graph.
     | ShowConfig !(Maybe Int)
     -- ^ Show the configuration from the current node.
-<<<<<<< HEAD
-    | Redirect ReplCommand FilePath
-    -- ^ prints the output of the inner command to the file.
-=======
     | OmitCell !(Maybe String)
     -- ^ Adds or removes cell to omit list, or shows current omit list.
     | ShowLeafs
@@ -66,7 +62,8 @@
     -- ^ Show the first preceding branch
     | ShowChildren !(Maybe Int)
     -- ^ Show direct children of node
->>>>>>> aefc6607
+    | Redirect ReplCommand FilePath
+    -- ^ prints the output of the inner command to the file.
     | Exit
     -- ^ Exit the repl.
     deriving (Eq, Show)
@@ -86,12 +83,6 @@
     \select <n>              select node id 'n' from the graph\n\
     \config [n]              shows the config for node 'n'\
                              \(defaults to current node)\n\
-<<<<<<< HEAD
-    \exit                    exits the repl\n\
-    \\n\
-    \Available modifiers:\n\
-    \<command> > file        prints the output of 'command' to file\n"
-=======
     \omit [cell]             adds or removes cell to omit list\
                              \(defaults to showing the omit list)\n\
     \leafs                   shows unevaluated or stuck leafs\n\
@@ -99,8 +90,10 @@
                              \(defaults to current node)\n\
     \children [n]            shows direct children of node\n\
                              \(defaults to current node)\n\
-    \exit                    exits the repl"
->>>>>>> aefc6607
+    \exit                    exits the repl\n\
+    \\n\
+    \Available modifiers:\n\
+    \<command> > file        prints the output of 'command' to file\n"
 
 -- Type synonym for the actual type of the execution graph.
 type ExecutionGraph level = Strategy.ExecutionGraph (CommonStrategyPattern level)
