{-|
Module      : Kore.Repl.Data
Description : REPL data structures.
Copyright   : (c) Runtime Verification, 2019
License     : NCSA
Maintainer  : vladimir.ciobanu@runtimeverification.com
-}

{-# LANGUAGE TemplateHaskell #-}

module Kore.Repl.Data
    ( ReplCommand (..)
    , helpText
    , ExecutionGraph
    , AxiomIndex (..), ClaimIndex (..)
    , ReplState (..)
    , InnerGraph
    , lensAxioms, lensClaims, lensClaim
    , lensGraph, lensNode, lensStepper
    , lensLabels, lensOmit, lensUnifier
    , UnifierWithExplanation (..)
    , runUnifierWithExplanation
    ) where

import           Control.Error
                 ( hush )
import qualified Control.Lens.TH.Rules as Lens
import           Control.Monad
                 ( join )
import           Control.Monad.Trans.Accum
                 ( AccumT )
import qualified Control.Monad.Trans.Accum as Monad.Accum
import qualified Control.Monad.Trans.Class as Monad.Trans
import qualified Data.Graph.Inductive.Graph as Graph
import           Data.Graph.Inductive.PatriciaTree
                 ( Gr )
import           Data.Map.Strict
                 ( Map )
import           Data.Monoid
                 ( First (..) )
import           Data.Sequence
                 ( Seq )
import           Data.Text.Prettyprint.Doc
                 ( Doc )
import qualified Data.Text.Prettyprint.Doc as Pretty

import           Kore.AST.Common
                 ( Variable )
import           Kore.AST.MetaOrObject
                 ( Object )
import           Kore.OnePath.Step
                 ( CommonStrategyPattern )
import           Kore.OnePath.Verification
                 ( Axiom (..) )
import           Kore.OnePath.Verification
<<<<<<< HEAD
                 ( Claim (..) )
import           Kore.Step.Pattern
                 ( StepPattern )
=======
                 ( Claim )
>>>>>>> 245260a1
import           Kore.Step.Rule
                 ( RewriteRule )
import           Kore.Step.Simplification.Data
                 ( Simplifier )
import qualified Kore.Step.Strategy as Strategy
import           Kore.Unification.Unify
                 ( MonadUnify, Unifier )
import qualified Kore.Unification.Unify as Monad.Unify
import           Kore.Unparser
                 ( unparse )

newtype AxiomIndex = AxiomIndex
    { unAxiomIndex :: Int
    } deriving (Eq, Show)

newtype ClaimIndex = ClaimIndex
    { unClaimIndex :: Int
    } deriving (Eq, Show)

-- | List of available commands for the Repl. Note that we are always in a proof
-- state. We pick the first available Claim when we initialize the state.
data ReplCommand
    = ShowUsage
    -- ^ This is the default action in case parsing all others fail.
    | Help
    -- ^ Shows the help message.
    | ShowClaim !Int
    -- ^ Show the nth claim.
    | ShowAxiom !Int
    -- ^ Show the nth axiom.
    | Prove !Int
    -- ^ Drop the current proof state and re-initialize for the nth claim.
    | ShowGraph
    -- ^ Show the current execution graph.
    | ProveSteps !Int
    -- ^ Do n proof steps from current node.
    | ProveStepsF !Int
    -- ^ Do n proof steps (through branchings) from the current node.
    | SelectNode !Int
    -- ^ Select a different node in the graph.
    | ShowConfig !(Maybe Int)
    -- ^ Show the configuration from the current node.
    | OmitCell !(Maybe String)
    -- ^ Adds or removes cell to omit list, or shows current omit list.
    | ShowLeafs
    -- ^ Show leafs which can continue evaluation and leafs which are stuck
    | ShowRule !(Maybe Int)
    -- ^ Show the rule(s) that got us to this configuration.
    | ShowPrecBranch !(Maybe Int)
    -- ^ Show the first preceding branch.
    | ShowChildren !(Maybe Int)
    -- ^ Show direct children of node.
    | Label !(Maybe String)
    -- ^ Show all node labels or jump to a label.
    | LabelAdd !String !(Maybe Int)
    -- ^ Add a label to a node.
    | LabelDel !String
    -- ^ Remove a label.
    | Redirect ReplCommand FilePath
    -- ^ Prints the output of the inner command to the file.
    | Try !(Either AxiomIndex ClaimIndex)
    -- ^ Attempt to apply axiom or claim to current node.
    | Clear !(Maybe Int)
    -- ^ Remove child nodes from graph.
    | Exit
    -- ^ Exit the repl.
    deriving (Eq, Show)

-- | Please remember to update this text whenever you update the ADT above.
helpText :: String
helpText =
    "Available commands in the Kore REPL: \n\
    \help                    shows this help message\n\
    \claim <n>               shows the nth claim\n\
    \axiom <n>               shows the nth axiom\n\
    \prove <n>               initializes proof mode for the nth \
                             \claim\n\
    \graph                   shows the current proof graph (*)\n\
    \step [n]                attempts to run 'n' proof steps at\
                             \the current node (n=1 by default)\n\
    \stepf [n]               attempts to run 'n' proof steps at\
                             \ the current node, stepping through\
                             \ branchings (n=1 by default)\n\
    \select <n>              select node id 'n' from the graph\n\
    \config [n]              shows the config for node 'n'\
                             \ (defaults to current node)\n\
    \omit [cell]             adds or removes cell to omit list\
                             \ (defaults to showing the omit list)\n\
    \leafs                   shows unevaluated or stuck leafs\n\
    \rule [n]                shows the rule for node 'n'\
                             \ (defaults to current node)\n\
    \prec-branch [n]         shows first preceding branch\
                             \ (defaults to current node)\n\
    \children [n]            shows direct children of node\
                             \ (defaults to current node)\n\
    \label                   shows all node labels\n\
    \label <l>               jump to a label\n\
    \label <+l> [n]          add a new label for a node\
                             \ (defaults to current node)\n\
    \label <-l>              remove a label\n\
    \try <a|c><num>          attempts <a>xiom or <c>laim at index <num>.\n\
    \clear [n]               removes all node children from the proof graph\n\
                             \ (defaults to current node)\n\
    \exit                    exits the repl\
    \\n\
    \Available modifiers:\n\
    \<command> > file        prints the output of 'command' to file\n\
    \\n\
    \(*) If an edge is labeled as Simpl/RD it means that\
    \ either the target node was reached using the SMT solver\
    \ or it was reached through the Remove Destination step."

-- Type synonym for the actual type of the execution graph.
type ExecutionGraph =
    Strategy.ExecutionGraph
        (CommonStrategyPattern Object)
        (RewriteRule Object Variable)

type InnerGraph =
    Gr (CommonStrategyPattern Object) (Seq (RewriteRule Object Variable))

-- | State for the rep.
data ReplState claim level = ReplState
    { axioms  :: [Axiom level]
    -- ^ List of available axioms
    , claims  :: [claim]
    -- ^ List of claims to be proven
    , claim   :: claim
    -- ^ Currently focused claim in the repl
    , graph   :: ExecutionGraph
    -- ^ Execution graph for the current proof; initialized with root = claim
    , node    :: Graph.Node
    -- ^ Currently selected node in the graph; initialized with node = root
    , omit    :: [String]
    -- ^ The omit list, initially empty
    , stepper
<<<<<<< HEAD
        :: Claim level
        -> [Claim level]
=======
        :: Claim claim
        => claim
        -> [claim]
>>>>>>> 245260a1
        -> [Axiom level]
        -> ExecutionGraph
        -> Graph.Node
        -> Simplifier ExecutionGraph
    -- ^ Stepper function, it is a partially applied 'verifyClaimStep'
    , unifier
        :: StepPattern level Variable
        -> StepPattern level Variable
        -> UnifierWithExplanation Variable ()
    -- ^ Unifier function, it is a partially applied 'unificationProcedure'
    --   where we discard the result since we are looking for unification
    --   failures
    , labels  :: Map String Graph.Node
    -- ^ Map from labels to nodes
    }

-- | Unifier that stores the first 'explainBottom'.
-- See 'runUnifierWithExplanation'.
newtype UnifierWithExplanation variable a = UnifierWithExplanation
    { getUnifier :: AccumT (First (Doc ())) (Unifier variable) a
    } deriving (Applicative, Functor, Monad)

instance MonadUnify UnifierWithExplanation where
    throwSubstitutionError =
        UnifierWithExplanation
            . Monad.Trans.lift
            . Monad.Unify.throwSubstitutionError

    throwUnificationError =
        UnifierWithExplanation
            . Monad.Trans.lift
            . Monad.Unify.throwUnificationError

    liftSimplifier =
        UnifierWithExplanation
            . Monad.Trans.lift
            . Monad.Unify.liftSimplifier

    mapVariable f (UnifierWithExplanation u) =
        UnifierWithExplanation
            $ Monad.Accum.mapAccumT (Monad.Unify.mapVariable f) u

    explainBottom info first second =
        UnifierWithExplanation . Monad.Accum.add . First . Just $ Pretty.vsep
            [ info
            , "When unifying:"
            , Pretty.indent 4 $ unparse first
            , "With:"
            , Pretty.indent 4 $ unparse second
            ]

runUnifierWithExplanation
    :: UnifierWithExplanation variable a
    -> Simplifier (Maybe (Doc ()))
runUnifierWithExplanation (UnifierWithExplanation accum)
    = fmap join
        . (fmap . fmap) getFirst
        . (fmap . fmap) snd
        . fmap hush
        . Monad.Unify.runUnifier
        $ Monad.Accum.runAccumT accum mempty

Lens.makeLenses ''ReplState<|MERGE_RESOLUTION|>--- conflicted
+++ resolved
@@ -53,13 +53,9 @@
 import           Kore.OnePath.Verification
                  ( Axiom (..) )
 import           Kore.OnePath.Verification
-<<<<<<< HEAD
-                 ( Claim (..) )
+                 ( Claim )
 import           Kore.Step.Pattern
                  ( StepPattern )
-=======
-                 ( Claim )
->>>>>>> 245260a1
 import           Kore.Step.Rule
                  ( RewriteRule )
 import           Kore.Step.Simplification.Data
@@ -196,14 +192,9 @@
     , omit    :: [String]
     -- ^ The omit list, initially empty
     , stepper
-<<<<<<< HEAD
-        :: Claim level
-        -> [Claim level]
-=======
         :: Claim claim
         => claim
         -> [claim]
->>>>>>> 245260a1
         -> [Axiom level]
         -> ExecutionGraph
         -> Graph.Node
