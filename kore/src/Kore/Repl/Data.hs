--- conflicted
+++ resolved
@@ -23,13 +23,10 @@
 
 import           Data.Map.Strict
                  ( Map )
-<<<<<<< HEAD
-=======
 import           Kore.AST.Common
                  ( Variable )
 import           Kore.AST.MetaOrObject
                  ( Object )
->>>>>>> 405a8f29
 import           Kore.OnePath.Step
                  ( CommonStrategyPattern )
 import           Kore.OnePath.Verification
@@ -79,11 +76,8 @@
     -- ^ Add a label to a node
     | LabelDel !String
     -- ^ Remove a label
-<<<<<<< HEAD
     | Redirect ReplCommand FilePath
     -- ^ prints the output of the inner command to the file.
-=======
->>>>>>> 405a8f29
     | Exit
     -- ^ Exit the repl.
     deriving (Eq, Show)
@@ -117,14 +111,10 @@
     \label <+l> [n]          add a new label for a node\n\
                              \(defaults to current node)\n\
     \label <-l>              remove a label\n\
-<<<<<<< HEAD
     \exit                    exits the repl\
     \\n\
     \Available modifiers:\n\
     \<command> > file        prints the output of 'command' to file\n"
-=======
-    \exit                    exits the repl"
->>>>>>> 405a8f29
 
 -- Type synonym for the actual type of the execution graph.
 type ExecutionGraph =
@@ -150,9 +140,9 @@
           :: Claim level
           -> [Claim level]
           -> [Axiom level]
-          -> ExecutionGraph level
+          -> ExecutionGraph
           -> Graph.Node
-          -> Simplifier (ExecutionGraph level, Bool)
+          -> Simplifier (ExecutionGraph, Bool)
     -- ^ Stepper function, it is a partially applied 'verifyClaimStep'
     , labels  :: Map String Graph.Node
     -- ^ Map from labels to nodes
