{-|
Module      : Kore.Repl.Data
Description : REPL data structures.
Copyright   : (c) Runtime Verification, 2019
License     : NCSA
Maintainer  : vladimir.ciobanu@runtimeverification.com
-}

module Kore.Repl.Data
    ( ReplCommand (..)
    , helpText
    , ExecutionGraph
    , AxiomIndex (..), ClaimIndex (..)
    , RuleName (..), RuleReference(..)
    , ReplNode (..)
    , ReplState (..)
    , ReplOutput (..)
    , ReplOut (..)
    , PrintAuxOutput (..)
    , PrintKoreOutput (..)
    , Config (..)
    , NodeState (..)
    , GraphProofStatus (..)
    , AliasDefinition (..), ReplAlias (..), AliasArgument(..), AliasError (..)
    , InnerGraph
    , shouldStore
    , commandSet
    , UnifierWithExplanation (..)
    , runUnifierWithExplanation
    , StepResult(..)
    , LogType (..)
    , ReplScript (..)
    , ReplMode (..)
    , OutputFile (..)
    , makeAuxReplOutput, makeKoreReplOutput
    ) where

import Prelude.Kore

import Control.Concurrent.MVar
import Control.Monad.Trans.Accum
    ( AccumT
    , runAccumT
    )
import qualified Control.Monad.Trans.Accum as Monad.Accum
import qualified Control.Monad.Trans.Class as Monad.Trans
import qualified Data.Graph.Inductive.Graph as Graph
import Data.Graph.Inductive.PatriciaTree
    ( Gr
    )
import qualified Data.GraphViz as Graph
import Data.List
    ( intercalate
    )
import Data.List.NonEmpty
    ( NonEmpty (..)
    )
import Data.Map.Strict
    ( Map
    )
import Data.Monoid
    ( First (..)
    )
import Data.Sequence
    ( Seq
    )
import Data.Set
    ( Set
    )
import qualified Data.Set as Set
import qualified Data.Text as Text
import qualified Data.Text.Prettyprint.Doc as Pretty
import qualified GHC.Generics as GHC
import Numeric.Natural

import Kore.Internal.Condition
    ( Condition
    )
import Kore.Internal.SideCondition
    ( SideCondition
    )
import Kore.Internal.TermLike
    ( TermLike
    )
import Kore.Log
import qualified Kore.Log.Registry as Log
import Kore.Profiler.Data
    ( MonadProfiler
    )
import Kore.Step.Simplification.Data
    ( MonadSimplify (..)
    )
import qualified Kore.Step.Simplification.Not as Not
import qualified Kore.Step.Strategy as Strategy
import Kore.Strategies.Goal
import Kore.Strategies.Verification
    ( CommonProofState
    )

import Kore.Syntax.Module
    ( ModuleName (..)
    )
import Kore.Syntax.Variable
    ( Variable
    )
import Kore.Unification.Error
import Kore.Unification.UnifierT
    ( MonadUnify
    , UnifierT (..)
    )
import qualified Kore.Unification.UnifierT as Monad.Unify
import Kore.Unparser
    ( unparse
    )
import SMT
    ( MonadSMT
    )

-- | Represents an optional file name which contains a sequence of
-- repl commands.
newtype ReplScript = ReplScript
    { unReplScript :: Maybe FilePath
    } deriving (Eq, Show)

data ReplMode = Interactive | RunScript
    deriving (Eq, Show)

newtype OutputFile = OutputFile
    { unOutputFile :: Maybe FilePath
    } deriving (Eq, Show)

newtype AxiomIndex = AxiomIndex
    { unAxiomIndex :: Int
    } deriving (Eq, Show)

newtype ClaimIndex = ClaimIndex
    { unClaimIndex :: Int
    } deriving (Eq, Ord, Show)

newtype ReplNode = ReplNode
    { unReplNode :: Graph.Node
    } deriving (Eq, Show)

newtype RuleName = RuleName
    { unRuleName :: String
    } deriving (Eq, Show)

-- | The repl keeps Kore output separated from any other kinds of auxiliary output.
-- This makes it possible to treat the output differently by using different
-- printing functions. For example, the pipe command will only send KoreOut to the
-- process' input handle.
newtype ReplOutput =
    ReplOutput
    { unReplOutput :: [ReplOut]
    } deriving (Eq, Show, Semigroup, Monoid)

-- | Newtypes for printing functions called by Kore.Repl.Interpreter.replInterpreter0
newtype PrintAuxOutput = PrintAuxOutput
    { unPrintAuxOutput :: String -> IO () }

newtype PrintKoreOutput = PrintKoreOutput
    { unPrintKoreOutput :: String -> IO () }

data ReplOut = AuxOut String | KoreOut String
    deriving (Eq, Show)

data AliasDefinition = AliasDefinition
    { name      :: String
    , arguments :: [String]
    , command   :: String
    } deriving (Eq, Show)

data AliasArgument
  = SimpleArgument String
  | QuotedArgument String
  deriving (Eq, Show)

data ReplAlias = ReplAlias
    { name      :: String
    , arguments :: [AliasArgument]
    } deriving (Eq, Show)

data LogType
    = NoLogging
    | LogToStdErr
    | LogToFile !FilePath
    deriving (Eq, Show)

data RuleReference
    = ByIndex (Either AxiomIndex ClaimIndex)
    | ByName RuleName
    deriving (Eq, Show)

-- | List of available commands for the Repl. Note that we are always in a proof
-- state. We pick the first available Claim when we initialize the state.
data ReplCommand
    = ShowUsage
    -- ^ This is the default action in case parsing all others fail.
    | Help
    -- ^ Shows the help message.
    | ShowClaim !(Maybe (Either ClaimIndex RuleName))
    -- ^ Show the nth claim or the current claim.
    | ShowAxiom !(Either AxiomIndex RuleName)
    -- ^ Show the nth axiom.
    | Prove !(Either ClaimIndex RuleName)
    -- ^ Drop the current proof state and re-initialize for the nth claim.
    | ShowGraph !(Maybe FilePath) !(Maybe Graph.GraphvizOutput)
    -- ^ Show the current execution graph.
    | ProveSteps !Natural
    -- ^ Do n proof steps from current node.
    | ProveStepsF !Natural
    -- ^ Do n proof steps (through branchings) from the current node.
    | SelectNode !ReplNode
    -- ^ Select a different node in the graph.
    | ShowConfig !(Maybe ReplNode)
    -- ^ Show the configuration from the current node.
    | OmitCell !(Maybe String)
    -- ^ Adds or removes cell to omit list, or shows current omit list.
    | ShowLeafs
    -- ^ Show leafs which can continue evaluation and leafs which are stuck
    | ShowRule !(Maybe ReplNode)
    -- ^ Show the rule(s) that got us to this configuration.
    | ShowPrecBranch !(Maybe ReplNode)
    -- ^ Show the first preceding branch.
    | ShowChildren !(Maybe ReplNode)
    -- ^ Show direct children of node.
    | Label !(Maybe String)
    -- ^ Show all node labels or jump to a label.
    | LabelAdd !String !(Maybe ReplNode)
    -- ^ Add a label to a node.
    | LabelDel !String
    -- ^ Remove a label.
    | Redirect ReplCommand FilePath
    -- ^ Prints the output of the inner command to the file.
    | Try !RuleReference
    -- ^ Attempt to apply axiom or claim to current node.
    | TryF !RuleReference
    -- ^ Force application of an axiom or claim to current node.
    | Clear !(Maybe ReplNode)
    -- ^ Remove child nodes from graph.
    | Pipe ReplCommand !String ![String]
    -- ^ Pipes a repl command into an external script.
    | SaveSession FilePath
    -- ^ Writes all commands executed in this session to a file on disk.
    | SavePartialProof (Maybe Natural) FilePath
    -- ^ Saves a partial proof to a file on disk.
    | AppendTo ReplCommand FilePath
    -- ^ Appends the output of a command to a file.
    | Alias AliasDefinition
    -- ^ Alias a command.
    | TryAlias ReplAlias
    -- ^ Try running an alias.
    | LoadScript FilePath
    -- ^ Load script from file
    | ProofStatus
    -- ^ Show proof status of each claim
    | Log KoreLogOptions
    -- ^ Setup the Kore logger.
    | Exit
    -- ^ Exit the repl.
    deriving (Eq, Show)

commandSet :: Set String
commandSet = Set.fromList
    [ "help"
    , "claim"
    , "axiom"
    , "prove"
    , "graph"
    , "step"
    , "stepf"
    , "select"
    , "config"
    , "omit"
    , "leafs"
    , "rule"
    , "prec-branch"
    , "proof-status"
    , "children"
    , "label"
    , "try"
    , "tryf"
    , "clear"
    , "save-session"
    , "alias"
    , "load"
    , "log"
    , "exit"
    ]

-- | Please remember to update this text whenever you update the ADT above.
helpText :: String
helpText =
    "Available commands in the Kore REPL: \n\
    \help                                     shows this help message\n\
    \claim [n|<name>]                         shows the nth claim, the claim with\
                                              \ <name> or if used without args\
                                              \ shows the currently focused claim\
                                              \ in the form: LHS => (modality) RHS \n\
    \axiom <n|name>                           shows the nth axiom or the axiom\
                                              \ with <name>\n\
    \prove <n|name>                           initializes proof mode for the nth\
                                              \ claim or for the claim with <name>\n\
    \graph [file] [format]                    shows the current proof graph (*)(**);\
                                              \ note that in the case of large graphs\
                                              \ the image might be very zoomed out;\n\
    \                                         (saves image in [format] if file\
                                              \ argument is given; default is .svg\
                                              \ in order to support large graphs;\n\
    \                                         file extension is added automatically);\
                                              \ accepted formats: svg, jpeg, png, pdf;\n\
    \step [n]                                 attempts to run 'n' proof steps at\
                                              \the current node (n=1 by default)\n\
    \stepf [n]                                attempts to run 'n' proof steps at\
                                              \ the current node, stepping through\
                                              \ branchings (n=1 by default)\n\
    \select <n>                               select node id 'n' from the graph\n\
    \config [n]                               shows the config for node 'n'\
                                              \ (defaults to current node)\n\
    \omit [cell]                              adds or removes cell to omit list\
                                              \ (defaults to showing the omit\
                                              \ list)\n\
    \leafs                                    shows unevaluated or stuck leafs\n\
    \rule [n]                                 shows the rule for node 'n'\
                                              \ (defaults to current node)\n\
    \prec-branch [n]                          shows first preceding branch\
                                              \ (defaults to current node)\n\
    \children [n]                             shows direct children of node\
                                              \ (defaults to current node)\n\
    \label                                    shows all node labels\n\
    \label <l>                                jump to a label\n\
    \label <+l> [n]                           add a new label for a node\
                                              \ (defaults to current node)\n\
    \label <-l>                               remove a label\n\
    \try (<a|c><num>)|<name>                  attempts <a>xiom or <c>laim at\
                                              \ index <num> or rule with <name>\n\
    \tryf (<a|c><num>)|<name>                 attempts <a>xiom or <c>laim at\
                                              \ index <num> or rule with <name>,\
                                              \ and if successful, it will apply it.\n\
    \clear [n]                                removes all node children from the\
                                              \ proof graph\n\
    \                                         (defaults to current node)\n\
    \save-session file                        saves the current session to file\n\
    \save-partial-proof [n] file              creates a file, <file>.kore, containing a kore module\
                                              \ with the name uppercase(<file>)-SPEC, a new claim\n\
    \                                         with the current config (or config <n>) as its LHS\
                                              \ and all other claims (including the original claim)\
                                              \ marked as trusted\n\
    \alias <name> = <command>                 adds as an alias for <command>\n\
    \<alias>                                  runs an existing alias\n\
    \load file                                loads the file as a repl script\n\
    \proof-status                             shows status for each claim\n\
    \log <severity> \"[\"<entry>\"]\" <type>      configures the logging output\n\
    \    <switch-timestamp>                   <severity> can be debug, info,\
                                              \ warning, error, or critical;\
                                              \ is optional and defaults to warning\n\
    \                                         [<entry>] is the list of entries\
                                              \ separated by white spaces or\
                                              \ commas, e.g. '[entry1, entry2]';\n\
    \                                         these entries are used for filtering\
                                              \ the logged information, for example,\
                                              \ '[]' will log all entries with <severity>;\n\
    \                                         '[entry1, entry2]' will only log entries of\
                                              \ types entry1 or entry2 as well as entries of\
                                              \ severity <severity>.\n\
    \                                         See available entry types below.\n\
    \                                         <type> can be 'stderr' or 'file filename'\n\
    \                                         <switch-timestamp> can be enable-log-timestamps\
                                              \ or disable-log-timestamps\n\
    \exit                                     exits the repl\
    \\n\n\
    \Available modifiers:\n\
    \<command> > file                         prints the output of 'command'\
                                              \ to file\n\
    \<command> >> file                        appends the output of 'command'\
                                              \ to file\n\
    \<command> | external script              pipes command to external script\
                                              \ and prints the result in the\
                                              \ repl\n\
    \<command> | external script > file       pipes and then redirects the output\
                                              \ of the piped command to a file\n\
    \<command> | external script >> file      pipes and then appends the output\
                                              \ of the piped command to a file\n\
    \\n\
    \(*) If an edge is labeled as Simpl/RD it means that either the target node\n\
    \ was reached using the SMT solver or it was reached through the Remove \n\
    \ Destination step.\n\
    \(**) A green node represents the proof has completed on\
    \ that respective branch. A red node represents a stuck configuration.\
    \\n\n\
    \Rule names can be added in two ways:\n\
    \    a) rule <k> ... </k> [label(myName)]\n\
    \    b) rule [myName] : <k> ... </k>\n\
    \Names added via a) can be used as-is. Note that names which match the\n\
    \ indexing syntax for the try and tryf commands shouldn't be added\n\
    \ (e.g. a5 as a rule name).\n\
    \Names added via b) need to be prefixed with the module name followed by\n\
    \ dot, e.g. IMP.myName\n\
    \Available entry types:\n    "
    <> intercalate "\n    " (fmap Text.unpack Log.getEntryTypesAsText)

-- | Determines whether the command needs to be stored or not. Commands that
-- affect the outcome of the proof are stored.
shouldStore :: ReplCommand -> Bool
shouldStore =
    \case
        ShowUsage        -> False
        Help             -> False
        ShowClaim _      -> False
        ShowAxiom _      -> False
        ShowGraph _ _     -> False
        ShowConfig _     -> False
        ShowLeafs        -> False
        ShowRule _       -> False
        ShowPrecBranch _ -> False
        ShowChildren _   -> False
        SaveSession _    -> False
        ProofStatus      -> False
        Try _            -> False
        Exit             -> False
        _                -> True

-- Type synonym for the actual type of the execution graph.
type ExecutionGraph rule =
    Strategy.ExecutionGraph
        CommonProofState
        rule

type InnerGraph rule =
    Gr CommonProofState (Seq rule)

-- | State for the repl.
data ReplState claim = ReplState
    { axioms     :: [Rule claim]
    -- ^ List of available axioms
    , claims     :: [claim]
    -- ^ List of claims to be proven
    , claim      :: claim
    -- ^ Currently focused claim in the repl
    , claimIndex :: ClaimIndex
    -- ^ Index of the currently focused claim in the repl
    , graphs     :: Map ClaimIndex (ExecutionGraph (Rule claim))
    -- ^ Execution graph for the current proof; initialized with root = claim
    , node       :: ReplNode
    -- ^ Currently selected node in the graph; initialized with node = root
    , commands   :: Seq String
    -- ^ All commands evaluated by the current repl session
    , omit       :: Set String
    -- ^ The omit list, initially empty
    , labels  :: Map ClaimIndex (Map String ReplNode)
    -- ^ Map from labels to nodes
    , aliases :: Map String AliasDefinition
    -- ^ Map of command aliases
    , koreLogOptions :: !KoreLogOptions
    -- ^ The log level, log scopes and log type decide what gets logged and where.
    }
    deriving (GHC.Generic)

-- | Configuration environment for the repl.
data Config claim m = Config
    { stepper
        :: claim
        -> [claim]
        -> [Rule claim]
        -> ExecutionGraph (Rule claim)
        -> ReplNode
        -> m (ExecutionGraph (Rule claim))
    -- ^ Stepper function, it is a partially applied 'verifyClaimStep'
    , unifier
        :: SideCondition Variable
        -> TermLike Variable
        -> TermLike Variable
        -> UnifierWithExplanation m (Condition Variable)
    -- ^ Unifier function, it is a partially applied 'unificationProcedure'
    --   where we discard the result since we are looking for unification
    --   failures
    , logger  :: MVar (LogAction IO ActualEntry)
    -- ^ Logger function, see 'logging'.
    , outputFile :: OutputFile
    -- ^ Output resulting pattern to this file.
    , mainModuleName :: ModuleName
    }
    deriving (GHC.Generic)

-- | Unifier that stores the first 'explainBottom'.
-- See 'runUnifierWithExplanation'.
newtype UnifierWithExplanation m a =
    UnifierWithExplanation
        { getUnifierWithExplanation
            :: UnifierT (AccumT (First ReplOutput) m) a
        }
  deriving (Alternative, Applicative, Functor, Monad)

deriving instance MonadSMT m => MonadSMT (UnifierWithExplanation m)

deriving instance MonadProfiler m => MonadProfiler (UnifierWithExplanation m)

instance MonadTrans UnifierWithExplanation where
    lift = UnifierWithExplanation . lift . lift
<<<<<<< HEAD
=======
    {-# INLINE lift #-}
>>>>>>> 2ae2106d

instance MonadLog m => MonadLog (UnifierWithExplanation m) where
    logEntry entry = UnifierWithExplanation $ logEntry entry
    {-# INLINE logEntry #-}
    logWhile entry ma =
        UnifierWithExplanation $ logWhile entry (getUnifierWithExplanation ma)
    {-# INLINE logWhile #-}

instance MonadSimplify m => MonadSimplify (UnifierWithExplanation m) where
    localSimplifierTermLike locally (UnifierWithExplanation unifierT) =
        UnifierWithExplanation
        $ localSimplifierTermLike locally unifierT
    localSimplifierAxioms locally (UnifierWithExplanation unifierT) =
        UnifierWithExplanation
        $ localSimplifierAxioms locally unifierT

instance MonadSimplify m => MonadUnify (UnifierWithExplanation m) where
    throwUnificationError =
        UnifierWithExplanation . Monad.Unify.throwUnificationError

    gather =
        UnifierWithExplanation . Monad.Unify.gather . getUnifierWithExplanation
    scatter = UnifierWithExplanation . Monad.Unify.scatter

    explainBottom info first second =
        UnifierWithExplanation
        . Monad.Trans.lift
        . Monad.Accum.add
        . First
        . Just $ ReplOutput
            [ AuxOut . show $ info <> "\n"
            , AuxOut "When unifying:\n"
            , KoreOut $ (show . Pretty.indent 4 . unparse $ first) <> "\n"
            , AuxOut "With:\n"
            , KoreOut $ (show . Pretty.indent 4 . unparse $ second) <> "\n"
            ]

-- | Result after running one or multiple proof steps.
data StepResult
    = NoResult
    -- ^ reached end of proof on current branch
    | SingleResult ReplNode
    -- ^ single follow-up configuration
    | BranchResult [ReplNode]
    -- ^ configuration branched
    deriving (Show)

data NodeState = StuckNode | UnevaluatedNode
    deriving (Eq, Ord, Show)

data AliasError
    = NameAlreadyDefined
    | UnknownCommand

data GraphProofStatus
    = NotStarted
    | Completed
    | InProgress [Graph.Node]
    | StuckProof [Graph.Node]
    | TrustedClaim
    deriving (Eq, Show)

makeAuxReplOutput :: String -> ReplOutput
makeAuxReplOutput str =
    ReplOutput . return . AuxOut $ str <> "\n"

makeKoreReplOutput :: String -> ReplOutput
makeKoreReplOutput str =
    ReplOutput . return . KoreOut $ str <> "\n"

runUnifierWithExplanation
    :: forall m a
    .  MonadSimplify m
    => UnifierWithExplanation m a
    -> m (Either ReplOutput (NonEmpty a))
runUnifierWithExplanation (UnifierWithExplanation unifier) =
    either explainError failWithExplanation <$> unificationResults
  where
    unificationResults
        ::  m (Either UnificationError ([a], First ReplOutput))
    unificationResults =
        fmap (\(r, ex) -> flip (,) ex <$> r)
        . flip runAccumT mempty
        . Monad.Unify.runUnifierT Not.notSimplifier
        $ unifier
    explainError = Left . makeAuxReplOutput . show . Pretty.pretty
    failWithExplanation
        :: ([a], First ReplOutput)
        -> Either ReplOutput (NonEmpty a)
    failWithExplanation (results, explanation) =
        case results of
            [] ->
                Left $ fromMaybe
                    (makeAuxReplOutput "No explanation given")
                    (getFirst explanation)
            r : rs -> Right (r :| rs)<|MERGE_RESOLUTION|>--- conflicted
+++ resolved
@@ -497,10 +497,7 @@
 
 instance MonadTrans UnifierWithExplanation where
     lift = UnifierWithExplanation . lift . lift
-<<<<<<< HEAD
-=======
     {-# INLINE lift #-}
->>>>>>> 2ae2106d
 
 instance MonadLog m => MonadLog (UnifierWithExplanation m) where
     logEntry entry = UnifierWithExplanation $ logEntry entry
