--- conflicted
+++ resolved
@@ -207,14 +207,10 @@
                                            \ index <num>.\n\
     \clear [n]                             removes all node children from the\
                                            \ proof graph\n\
-<<<<<<< HEAD
                                            \ (defaults to current node)\n\
     \save-session file                     saves the current session to file\n\
-=======
-    \                                      (defaults to current node)\n\
     \alias <name> = <command>              adds as an alias for <command>\n\
     \<alias>                               runs an existing alias\n\
->>>>>>> 09fbdad1
     \exit                                  exits the repl\
     \\n\
     \Available modifiers:\n\
