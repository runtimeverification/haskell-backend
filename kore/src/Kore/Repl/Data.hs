--- conflicted
+++ resolved
@@ -28,21 +28,13 @@
     , runUnifierWithExplanation
     , emptyExecutionGraph
     , getClaimByIndex, getAxiomByIndex, getAxiomOrClaimByIndex
-<<<<<<< HEAD
     , initializeProofFor, switchToProof
     , getTargetNode, getInnerGraph, getExecutionGraph
     , getConfigAt, getRuleFor, getLabels, setLabels
     , StepResult(..)
     , runStepper, runStepper'
     , updateInnerGraph, updateExecutionGraph
-    , addOrUpdateAlias, findAlias
-=======
-    , initializeProofFor
-    , getTargetNode, getInnerGraph, getConfigAt, getRuleFor
-    , StepResult(..), runStepper, runStepper'
-    , updateInnerGraph
     , addOrUpdateAlias, findAlias, substituteAlias
->>>>>>> c4f30156
     ) where
 
 import           Control.Applicative
