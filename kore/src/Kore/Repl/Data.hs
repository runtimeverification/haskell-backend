{-|
Module      : Kore.Repl.Data
Description : REPL data structures.
Copyright   : (c) Runtime Verification, 2019
License     : NCSA
Maintainer  : vladimir.ciobanu@runtimeverification.com
-}

{-# LANGUAGE TemplateHaskell #-}

module Kore.Repl.Data
    ( ReplCommand (..)
    , helpText
    , ExecutionGraph
    , AxiomIndex (..), ClaimIndex (..)
    , ReplState (..)
    , lensAxioms, lensClaims, lensClaim
    , lensGraph, lensNode, lensStepper
    , lensLabels, lensOmit
    ) where

import qualified Control.Lens.TH.Rules as Lens
import qualified Data.Graph.Inductive.Graph as Graph

import           Data.Map.Strict
                 ( Map )
import           Kore.AST.Common
                 ( Variable )
import           Kore.AST.MetaOrObject
                 ( Object )
import           Kore.OnePath.Step
                 ( CommonStrategyPattern )
import           Kore.OnePath.Verification
                 ( Axiom (..) )
import           Kore.OnePath.Verification
                 ( Claim (..) )
import           Kore.Step.Rule
                 ( RewriteRule )
import           Kore.Step.Simplification.Data
                 ( Simplifier )
import qualified Kore.Step.Strategy as Strategy

newtype AxiomIndex = AxiomIndex
    { unAxiomIndex :: Int
    } deriving (Eq, Show)

newtype ClaimIndex = ClaimIndex
    { unClaimIndex :: Int
    } deriving (Eq, Show)

-- | List of available commands for the Repl. Note that we are always in a proof
-- state. We pick the first available Claim when we initialize the state.
data ReplCommand
    = ShowUsage
    -- ^ This is the default action in case parsing all others fail.
    | Help
    -- ^ Shows the help message.
    | ShowClaim !Int
    -- ^ Show the nth claim.
    | ShowAxiom !Int
    -- ^ Show the nth axiom.
    | Prove !Int
    -- ^ Drop the current proof state and re-initialize for the nth claim.
    | ShowGraph
    -- ^ Show the current execution graph.
    | ProveSteps !Int
    -- ^ Do n proof steps from current node.
    | ProveStepsF !Int
    -- ^ Do n proof steps (through branchings) from the current node.
    | SelectNode !Int
    -- ^ Select a different node in the graph.
    | ShowConfig !(Maybe Int)
    -- ^ Show the configuration from the current node.
    | OmitCell !(Maybe String)
    -- ^ Adds or removes cell to omit list, or shows current omit list.
    | ShowLeafs
    -- ^ Show leafs which can continue evaluation and leafs which are stuck
    | ShowRule !(Maybe Int)
    -- ^ Show the rule(s) that got us to this configuration.
    | ShowPrecBranch !(Maybe Int)
    -- ^ Show the first preceding branch.
    | ShowChildren !(Maybe Int)
    -- ^ Show direct children of node.
    | Label !(Maybe String)
    -- ^ Show all node labels or jump to a label.
    | LabelAdd !String !(Maybe Int)
    -- ^ Add a label to a node.
    | LabelDel !String
    -- ^ Remove a label.
    | Redirect ReplCommand FilePath
<<<<<<< HEAD
    -- ^ prints the output of the inner command to the file.
    | Try !(Either AxiomIndex ClaimIndex)
    -- ^ Attempt to apply axiom or claim to current node.
=======
    -- ^ Prints the output of the inner command to the file.
>>>>>>> adab3b8a
    | Exit
    -- ^ Exit the repl.
    deriving (Eq, Show)

-- | Please remember to update this text whenever you update the ADT above.
helpText :: String
helpText =
    "Available commands in the Kore REPL: \n\
    \help                    shows this help message\n\
    \claim <n>               shows the nth claim\n\
    \axiom <n>               shows the nth axiom\n\
    \prove <n>               initializez proof mode for the nth \
                             \claim\n\
    \graph                   shows the current proof graph\n\
    \step [n]                attempts to run 'n' proof steps at\
                             \the current node (n=1 by default)\n\
    \stepf [n]               attempts to run 'n' proof steps at\
                             \the current node, stepping through\
                             \branchings (n=1 by default)\n\
    \select <n>              select node id 'n' from the graph\n\
    \config [n]              shows the config for node 'n'\
                             \(defaults to current node)\n\
    \omit [cell]             adds or removes cell to omit list\
                             \(defaults to showing the omit list)\n\
    \leafs                   shows unevaluated or stuck leafs\n\
    \rule [n]                shows the rule for node 'n'\
                             \(defaults to current node)\n\
    \prec-branch [n]         shows first preceding branch\n\
                             \(defaults to current node)\n\
    \children [n]            shows direct children of node\n\
                             \(defaults to current node)\n\
    \label                   shows all node labels\n\
    \label <l>               jump to a label\n\
    \label <+l> [n]          add a new label for a node\n\
                             \(defaults to current node)\n\
    \label <-l>              remove a label\n\
    \try <a|c><num>          attempts <a>xiom or <c>laim at index <num>.\n\
    \exit                    exits the repl\
    \\n\
    \Available modifiers:\n\
    \<command> > file        prints the output of 'command' to file\n"

-- Type synonym for the actual type of the execution graph.
type ExecutionGraph =
    Strategy.ExecutionGraph
        (CommonStrategyPattern Object)
        (RewriteRule Object Variable)

-- | State for the rep.
data ReplState level = ReplState
    { axioms  :: [Axiom level]
    -- ^ List of available axioms
    , claims  :: [Claim level]
    -- ^ List of claims to be proven
    , claim   :: Claim level
    -- ^ Currently focused claim in the repl
    , graph   :: ExecutionGraph
    -- ^ Execution graph for the current proof; initialized with root = claim
    , node    :: Graph.Node
    -- ^ Currently selected node in the graph; initialized with node = root
    , omit    :: [String]
    -- ^ The omit list, initially empty
    , stepper
          :: Claim level
          -> [Claim level]
          -> [Axiom level]
          -> ExecutionGraph
          -> Graph.Node
          -> Simplifier ExecutionGraph
    -- ^ Stepper function, it is a partially applied 'verifyClaimStep'
    , labels  :: Map String Graph.Node
    -- ^ Map from labels to nodes
    }

Lens.makeLenses ''ReplState<|MERGE_RESOLUTION|>--- conflicted
+++ resolved
@@ -88,13 +88,9 @@
     | LabelDel !String
     -- ^ Remove a label.
     | Redirect ReplCommand FilePath
-<<<<<<< HEAD
-    -- ^ prints the output of the inner command to the file.
+    -- ^ Prints the output of the inner command to the file.
     | Try !(Either AxiomIndex ClaimIndex)
     -- ^ Attempt to apply axiom or claim to current node.
-=======
-    -- ^ Prints the output of the inner command to the file.
->>>>>>> adab3b8a
     | Exit
     -- ^ Exit the repl.
     deriving (Eq, Show)
