--- conflicted
+++ resolved
@@ -16,11 +16,7 @@
     , ReplNode (..)
     , ReplState (..)
     , NodeState (..)
-<<<<<<< HEAD
     , AliasDefinition (..), ReplAlias (..), AliasArgument(..)
-=======
-    , ReplAlias (..)
->>>>>>> 695237e7
     , getNodeState
     , InnerGraph
     , lensAxioms, lensClaims, lensClaim
@@ -35,11 +31,7 @@
     , getTargetNode, getInnerGraph, getConfigAt, getRuleFor
     , StepResult(..), runStepper, runStepper'
     , updateInnerGraph
-<<<<<<< HEAD
     , addOrUpdateAlias, findAlias, substituteAlias
-=======
-    , addOrUpdateAlias, findAlias
->>>>>>> 695237e7
     ) where
 
 import           Control.Error
@@ -112,7 +104,6 @@
     { unReplNode :: Graph.Node
     } deriving (Eq, Show)
 
-<<<<<<< HEAD
 data AliasDefinition = AliasDefinition
     { name      :: String
     , arguments :: [String]
@@ -127,11 +118,6 @@
 data ReplAlias = ReplAlias
     { name      :: String
     , arguments :: [AliasArgument]
-=======
-data ReplAlias = ReplAlias
-    { name    :: String
-    , command :: ReplCommand
->>>>>>> 695237e7
     } deriving (Eq, Show)
 
 -- | List of available commands for the Repl. Note that we are always in a proof
@@ -185,15 +171,9 @@
     -- ^ Writes all commands executed in this session to a file on disk.
     | AppendTo ReplCommand FilePath
     -- ^ Appends the output of a command to a file.
-<<<<<<< HEAD
     | Alias AliasDefinition
     -- ^ Alias a command.
     | TryAlias ReplAlias
-=======
-    | Alias ReplAlias
-    -- ^ Alias a command.
-    | TryAlias String
->>>>>>> 695237e7
     -- ^ Try running an alias.
     | Exit
     -- ^ Exit the repl.
@@ -239,10 +219,7 @@
     \clear [n]                             removes all node children from the\
                                            \ proof graph\n\
     \                                      (defaults to current node)\n\
-<<<<<<< HEAD
-=======
     \save-session file                     saves the current session to file\n\
->>>>>>> 695237e7
     \alias <name> = <command>              adds as an alias for <command>\n\
     \<alias>                               runs an existing alias\n\
     \exit                                  exits the repl\
@@ -327,11 +304,7 @@
     --   failures
     , labels  :: Map String ReplNode
     -- ^ Map from labels to nodes
-<<<<<<< HEAD
     , aliases :: Map String AliasDefinition
-=======
-    , aliases :: Map String ReplAlias
->>>>>>> 695237e7
     -- ^ Map of command aliases
     }
 
@@ -567,7 +540,6 @@
     deriving (Eq, Ord, Show)
 
 -- | Adds or updates the provided alias.
-<<<<<<< HEAD
 addOrUpdateAlias :: MonadState (ReplState claim) m => AliasDefinition -> m ()
 addOrUpdateAlias alias@AliasDefinition { name } =
     lensAliases Lens.%= Map.insert name alias
@@ -599,12 +571,4 @@
     toString :: AliasArgument -> String
     toString = \case
         SimpleArgument str -> str
-        QuotedArgument str -> "\"" <> str <> "\""
-=======
-addOrUpdateAlias :: MonadState (ReplState claim) m => ReplAlias -> m ()
-addOrUpdateAlias alias@ReplAlias { name } =
-    lensAliases Lens.%= Map.insert name alias
-
-findAlias :: MonadState (ReplState claim) m => String -> m (Maybe ReplAlias)
-findAlias name = Map.lookup name <$> Lens.use lensAliases
->>>>>>> 695237e7
+        QuotedArgument str -> "\"" <> str <> "\""