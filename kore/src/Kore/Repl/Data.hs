{-|
Module      : Kore.Repl.Data
Description : REPL data structures.
Copyright   : (c) Runtime Verification, 2019
License     : NCSA
Maintainer  : vladimir.ciobanu@runtimeverification.com
-}

{-# LANGUAGE TemplateHaskell #-}

module Kore.Repl.Data
    ( ReplCommand (..)
    , helpText
    , ExecutionGraph
    , AxiomIndex (..), ClaimIndex (..)
    , ReplNode (..)
    , ReplState (..)
    , NodeState (..)
    , GraphProofStatus (..)
    , AliasDefinition (..), ReplAlias (..), AliasArgument(..), AliasError (..)
    , InnerGraph
    , lensAxioms, lensClaims, lensClaim
    , lensGraphs, lensNode, lensStepper
    , lensLabels, lensOmit, lensUnifier
    , lensCommands, lensAliases, lensClaimIndex
    , lensLogging, lensLogger
    , lensOutputFile
    , shouldStore
    , commandSet
    , UnifierWithExplanation (..)
    , runUnifierWithExplanation
    , StepResult(..)
    , LogType (..)
    , ReplScript (..)
    , ReplMode (..)
    , OutputFile (..)
    ) where

import           Control.Applicative
                 ( Alternative )
import           Control.Concurrent.MVar
import qualified Control.Lens.TH.Rules as Lens
<<<<<<< HEAD
import           Control.Monad
                 ( join )
import           Control.Monad.Error.Class
                 ( MonadError )
import qualified Control.Monad.Error.Class as Monad.Error
import           Control.Monad.IO.Class
                 ( MonadIO, liftIO )
import           Control.Monad.State.Strict
                 ( MonadState, get, modify )
=======
>>>>>>> ede78985
import           Control.Monad.Trans.Accum
                 ( AccumT, runAccumT )
import qualified Control.Monad.Trans.Accum as Monad.Accum
import qualified Control.Monad.Trans.Class as Monad.Trans
import qualified Data.Graph.Inductive.Graph as Graph
import           Data.Graph.Inductive.PatriciaTree
                 ( Gr )
import           Data.List.NonEmpty
                 ( NonEmpty (..) )
import           Data.Map.Strict
                 ( Map )
import           Data.Maybe
                 ( fromMaybe )
import           Data.Monoid
                 ( First (..) )
import           Data.Sequence
                 ( Seq )
import           Data.Set
                 ( Set )
import qualified Data.Set as Set
import           Data.Text.Prettyprint.Doc
                 ( Doc )
import qualified Data.Text.Prettyprint.Doc as Pretty
import           Numeric.Natural

import qualified Kore.Internal.Predicate as IPredicate
import           Kore.Internal.TermLike
                 ( TermLike )
import qualified Kore.Logger.Output as Logger
import           Kore.OnePath.StrategyPattern
import           Kore.OnePath.Verification
                 ( Axiom (..), Claim )
import           Kore.Step.Rule
                 ( RewriteRule (..) )
import           Kore.Step.Simplification.Data
                 ( MonadSimplify )
import qualified Kore.Step.Strategy as Strategy
import           Kore.Syntax.Variable
                 ( Variable )
import           Kore.Unification.Error
import           Kore.Unification.Unify
                 ( MonadUnify, UnifierT (..) )
import qualified Kore.Unification.Unify as Monad.Unify
import           Kore.Unparser
                 ( unparse )
import           SMT
                 ( MonadSMT )

-- | Represents an optional file name which contains a sequence of
-- repl commands.
newtype ReplScript = ReplScript
    { unReplScript :: Maybe FilePath
    } deriving (Eq, Show)

data ReplMode = Interactive | RunScript
    deriving (Eq, Show)

newtype OutputFile = OutputFile
    { unOutputFile :: Maybe FilePath
    } deriving (Eq, Show)

newtype AxiomIndex = AxiomIndex
    { unAxiomIndex :: Int
    } deriving (Eq, Show)

newtype ClaimIndex = ClaimIndex
    { unClaimIndex :: Int
    } deriving (Eq, Ord, Show)

newtype ReplNode = ReplNode
    { unReplNode :: Graph.Node
    } deriving (Eq, Show)

data AliasDefinition = AliasDefinition
    { name      :: String
    , arguments :: [String]
    , command   :: String
    } deriving (Eq, Show)

data AliasArgument
  = SimpleArgument String
  | QuotedArgument String
  deriving (Eq, Show)

data ReplAlias = ReplAlias
    { name      :: String
    , arguments :: [AliasArgument]
    } deriving (Eq, Show)

data LogType
    = NoLogging
    | LogToStdOut
    | LogToFile !FilePath
    deriving (Eq, Show)

-- | List of available commands for the Repl. Note that we are always in a proof
-- state. We pick the first available Claim when we initialize the state.
data ReplCommand
    = ShowUsage
    -- ^ This is the default action in case parsing all others fail.
    | Help
    -- ^ Shows the help message.
    | ShowClaim !(Maybe ClaimIndex)
    -- ^ Show the nth claim or the current claim.
    | ShowAxiom !AxiomIndex
    -- ^ Show the nth axiom.
    | Prove !ClaimIndex
    -- ^ Drop the current proof state and re-initialize for the nth claim.
    | ShowGraph !(Maybe FilePath)
    -- ^ Show the current execution graph.
    | ProveSteps !Natural
    -- ^ Do n proof steps from current node.
    | ProveStepsF !Natural
    -- ^ Do n proof steps (through branchings) from the current node.
    | SelectNode !ReplNode
    -- ^ Select a different node in the graph.
    | ShowConfig !(Maybe ReplNode)
    -- ^ Show the configuration from the current node.
    | OmitCell !(Maybe String)
    -- ^ Adds or removes cell to omit list, or shows current omit list.
    | ShowLeafs
    -- ^ Show leafs which can continue evaluation and leafs which are stuck
    | ShowRule !(Maybe ReplNode)
    -- ^ Show the rule(s) that got us to this configuration.
    | ShowPrecBranch !(Maybe ReplNode)
    -- ^ Show the first preceding branch.
    | ShowChildren !(Maybe ReplNode)
    -- ^ Show direct children of node.
    | Label !(Maybe String)
    -- ^ Show all node labels or jump to a label.
    | LabelAdd !String !(Maybe ReplNode)
    -- ^ Add a label to a node.
    | LabelDel !String
    -- ^ Remove a label.
    | Redirect ReplCommand FilePath
    -- ^ Prints the output of the inner command to the file.
    | Try !(Either AxiomIndex ClaimIndex)
    -- ^ Attempt to apply axiom or claim to current node.
    | TryF !(Either AxiomIndex ClaimIndex)
    -- ^ Force application of an axiom or claim to current node.
    | Clear !(Maybe ReplNode)
    -- ^ Remove child nodes from graph.
    | Pipe ReplCommand !String ![String]
    -- ^ Pipes a repl command into an external script.
    | SaveSession FilePath
    -- ^ Writes all commands executed in this session to a file on disk.
    | AppendTo ReplCommand FilePath
    -- ^ Appends the output of a command to a file.
    | Alias AliasDefinition
    -- ^ Alias a command.
    | TryAlias ReplAlias
    -- ^ Try running an alias.
    | LoadScript FilePath
    -- ^ Load script from file
    | ProofStatus
    -- ^ Show proof status of each claim
    | Log Logger.Severity LogType
    -- ^ Setup the Kore logger.
    | Exit
    -- ^ Exit the repl.
    deriving (Eq, Show)

commandSet :: Set String
commandSet = Set.fromList
    [ "help"
    , "claim"
    , "axiom"
    , "prove"
    , "graph"
    , "step"
    , "stepf"
    , "select"
    , "omit"
    , "leafs"
    , "rule"
    , "prec-branch"
    , "children"
    , "label"
    , "try"
    , "tryf"
    , "clear"
    , "save-session"
    , "alias"
    , "load"
    , "log"
    , "exit"
    ]

-- | Please remember to update this text whenever you update the ADT above.
helpText :: String
helpText =
    "Available commands in the Kore REPL: \n\
    \help                                  shows this help message\n\
    \claim [n]                             shows the nth claim or if\
                                           \ used without args shows the\
                                           \ currently focused claim\n\
    \axiom <n>                             shows the nth axiom\n\
    \prove <n>                             initializes proof mode for the nth\
                                           \ claim\n\
    \graph [file]                          shows the current proof graph (*)\n\
    \                                      (saves image in .jpeg format if file\
                                           \ argument is given; file extension is\
                                           \ added automatically)\n\
    \step [n]                              attempts to run 'n' proof steps at\
                                           \the current node (n=1 by default)\n\
    \stepf [n]                             attempts to run 'n' proof steps at\
                                           \ the current node, stepping through\
                                           \ branchings (n=1 by default)\n\
    \select <n>                            select node id 'n' from the graph\n\
    \config [n]                            shows the config for node 'n'\
                                           \ (defaults to current node)\n\
    \omit [cell]                           adds or removes cell to omit list\
                                           \ (defaults to showing the omit\
                                           \ list)\n\
    \leafs                                 shows unevaluated or stuck leafs\n\
    \rule [n]                              shows the rule for node 'n'\
                                           \ (defaults to current node)\n\
    \prec-branch [n]                       shows first preceding branch\
                                           \ (defaults to current node)\n\
    \children [n]                          shows direct children of node\
                                           \ (defaults to current node)\n\
    \label                                 shows all node labels\n\
    \label <l>                             jump to a label\n\
    \label <+l> [n]                        add a new label for a node\
                                           \ (defaults to current node)\n\
    \label <-l>                            remove a label\n\
    \try <a|c><num>                        attempts <a>xiom or <c>laim at\
                                           \ index <num>\n\
    \tryf <a|c><num>                       attempts <a>xiom or <c>laim at\
                                           \ index <num> and if successful, it\
                                           \ will apply it.\n\
    \clear [n]                             removes all node children from the\
                                           \ proof graph\n\
    \                                      (defaults to current node)\n\
    \save-session file                     saves the current session to file\n\
    \alias <name> = <command>              adds as an alias for <command>\n\
    \<alias>                               runs an existing alias\n\
    \load file                             loads the file as a repl script\n\
    \proof-status                          shows status for each claim\n\
    \log <severity> <type>                 configures the logging outout\n\
                                           \<severity> can be debug, info, warning,\
                                           \error, or critical\n\
    \                                      <type> can be NoLogging, LogToStdOut,\
                                           \or LogToFile filename\n\
    \exit                                  exits the repl\
    \\n\
    \Available modifiers:\n\
    \<command> > file                      prints the output of 'command'\
                                           \ to file\n\
    \<command> >> file                     appends the output of 'command'\
                                           \ to file\n\
    \<command> | external script           pipes command to external script\
                                           \ and prints the result in the\
                                           \ repl\n\
    \<command> | external script > file    pipes and then redirects the output\
                                           \ of the piped command to a file\n\
    \<command> | external script >> file   pipes and then appends the output\
                                           \ of the piped command to a file\n\
    \\n\
    \(*) If an edge is labeled as Simpl/RD it means that\
    \ either the target node was reached using the SMT solver\
    \ or it was reached through the Remove Destination step."

-- | Determines whether the command needs to be stored or not. Commands that
-- affect the outcome of the proof are stored.
shouldStore :: ReplCommand -> Bool
shouldStore =
    \case
        ShowUsage        -> False
        Help             -> False
        ShowClaim _      -> False
        ShowAxiom _      -> False
        ShowGraph _      -> False
        ShowConfig _     -> False
        ShowLeafs        -> False
        ShowRule _       -> False
        ShowPrecBranch _ -> False
        ShowChildren _   -> False
        SaveSession _    -> False
        ProofStatus      -> False
        Try _            -> False
        Exit             -> False
        _                -> True

-- Type synonym for the actual type of the execution graph.
type ExecutionGraph =
    Strategy.ExecutionGraph
        CommonStrategyPattern
        (RewriteRule Variable)

type InnerGraph =
    Gr CommonStrategyPattern (Seq (RewriteRule Variable))

-- | State for the rep.
data ReplState claim m = ReplState
    { axioms     :: [Axiom]
    -- ^ List of available axioms
    , claims     :: [claim]
    -- ^ List of claims to be proven
    , claim      :: claim
    -- ^ Currently focused claim in the repl
    , claimIndex :: ClaimIndex
    -- ^ Index of the currently focused claim in the repl
    , graphs     :: Map ClaimIndex ExecutionGraph
    -- ^ Execution graph for the current proof; initialized with root = claim
    , node       :: ReplNode
    -- ^ Currently selected node in the graph; initialized with node = root
    , commands   :: Seq String
    -- ^ All commands evaluated by the current repl session
    -- TODO(Vladimir): This should be a Set String instead.
    , omit       :: [String]
    -- ^ The omit list, initially empty
    , stepper
        :: Claim claim
        => claim
        -> [claim]
        -> [Axiom]
        -> ExecutionGraph
        -> ReplNode
        -> m ExecutionGraph
    -- ^ Stepper function, it is a partially applied 'verifyClaimStep'
    , unifier
        :: TermLike Variable
        -> TermLike Variable
<<<<<<< HEAD
        -> UnifierWithExplanation m (Predicate Variable)
=======
        -> UnifierWithExplanation (IPredicate.Predicate Variable)
>>>>>>> ede78985
    -- ^ Unifier function, it is a partially applied 'unificationProcedure'
    --   where we discard the result since we are looking for unification
    --   failures
    , labels  :: Map ClaimIndex (Map String ReplNode)
    -- ^ Map from labels to nodes
    , aliases :: Map String AliasDefinition
    -- ^ Map of command aliases
    , logging :: (Logger.Severity, LogType)
    , logger  :: MVar (Logger.LogAction IO Logger.LogMessage)
    , outputFile :: OutputFile
    }

type Explanation = Doc ()

-- | Unifier that stores the first 'explainBottom'.
-- See 'runUnifierWithExplanation'.
newtype UnifierWithExplanation m a =
    UnifierWithExplanation
        { getUnifierWithExplanation
            :: UnifierT (AccumT (First Explanation) m) a
        }
  deriving (Alternative, Applicative, Functor, Monad)

deriving instance MonadSMT m => MonadSMT (UnifierWithExplanation m)

instance Logger.WithLog Logger.LogMessage m => Logger.WithLog Logger.LogMessage (UnifierWithExplanation m) where
    askLogAction =
        Logger.hoistLogAction UnifierWithExplanation
        <$> UnifierWithExplanation Logger.askLogAction
    {-# INLINE askLogAction #-}

    localLogAction locally =
        UnifierWithExplanation
        . Logger.localLogAction locally
        . getUnifierWithExplanation
    {-# INLINE localLogAction #-}

deriving instance MonadSimplify m => MonadSimplify (UnifierWithExplanation m)

instance MonadSimplify m => MonadUnify (UnifierWithExplanation m) where
    throwSubstitutionError =
        UnifierWithExplanation . Monad.Unify.throwSubstitutionError
    throwUnificationError =
        UnifierWithExplanation . Monad.Unify.throwUnificationError

    gather =
        UnifierWithExplanation . Monad.Unify.gather . getUnifierWithExplanation
    scatter = UnifierWithExplanation . Monad.Unify.scatter

    explainBottom info first second =
        UnifierWithExplanation
        . Monad.Trans.lift
        . Monad.Accum.add
        . First
        . Just $ Pretty.vsep
            [ info
            , "When unifying:"
            , Pretty.indent 4 $ unparse first
            , "With:"
            , Pretty.indent 4 $ unparse second
            ]

runUnifierWithExplanation
    :: forall m a
    .  MonadSimplify m
    => UnifierWithExplanation m a
    -> m (Either Explanation (NonEmpty a))
runUnifierWithExplanation (UnifierWithExplanation unifier) =
    either explainError failWithExplanation <$> unificationResults
  where
    unificationResults
        ::  m
                (Either UnificationOrSubstitutionError ([a], First Explanation))
    unificationResults =
        fmap (\(r, ex) -> flip (,) ex <$> r)
        . flip runAccumT mempty
        . Monad.Unify.runUnifierT
        $ unifier
    explainError = Left . Pretty.pretty
    failWithExplanation (results, explanation) =
        case results of
            [] -> Left $ fromMaybe "No explanation given" (getFirst explanation)
            r : rs -> Right (r :| rs)

Lens.makeLenses ''ReplState

<<<<<<< HEAD
-- | Creates a fresh execution graph for the given claim.
emptyExecutionGraph :: Claim claim => claim -> ExecutionGraph
emptyExecutionGraph =
    Strategy.emptyExecutionGraph . extractConfig . RewriteRule . coerce
  where
    extractConfig
        :: RewriteRule Variable
        -> CommonStrategyPattern
    extractConfig (RewriteRule RulePattern { left, requires }) =
        RewritePattern $ Conditional left requires mempty

-- | Get nth claim from the claims list.
getClaimByIndex
    :: Monad n
    => MonadState (ReplState claim n) m
    => Int
    -- ^ index in the claims list
    -> m (Maybe claim)
getClaimByIndex index = Lens.preuse $ lensClaims . Lens.element index

-- | Get nth axiom from the axioms list.
getAxiomByIndex
    :: Monad n
    => MonadState (ReplState claim n) m
    => Int
    -- ^ index in the axioms list
    -> m (Maybe Axiom)
getAxiomByIndex index = Lens.preuse $ lensAxioms . Lens.element index

-- | Transforms an axiom or claim index into an axiom or claim if they could be
-- found.
getAxiomOrClaimByIndex
    :: Monad n
    => MonadState (ReplState claim n) m
    => Either AxiomIndex ClaimIndex
    -> m (Maybe (Either Axiom claim))
getAxiomOrClaimByIndex =
    fmap bisequence
        . bitraverse
            (getAxiomByIndex . coerce)
            (getClaimByIndex . coerce)

-- | Update the currently selected claim to prove.
switchToProof
    :: Monad n
    => MonadState (ReplState claim n) m
    => Claim claim
    => claim
    -> ClaimIndex
    -> m ()
switchToProof claim cindex =
    modify (\st -> st
        { claim = claim
        , claimIndex = cindex
        , node = ReplNode 0
        })

-- | Get the internal representation of the execution graph.
getInnerGraph
    :: Monad n
    => MonadState (ReplState claim n) m
    => Claim claim
    => m InnerGraph
getInnerGraph =
    fmap Strategy.graph getExecutionGraph

-- | Get the current execution graph
getExecutionGraph
    :: Monad n
    => MonadState (ReplState claim n) m
    => Claim claim
    => m ExecutionGraph
getExecutionGraph = do
    ReplState { claimIndex, graphs, claim } <- get
    let mgraph = Map.lookup claimIndex graphs
    return $ maybe (emptyExecutionGraph claim) id mgraph

-- | Update the internal representation of the current execution graph.
updateInnerGraph
    :: Monad n
    => MonadState (ReplState claim n) m
    => InnerGraph
    -> m ()
updateInnerGraph ig = do
    ReplState { claimIndex, graphs } <- get
    lensGraphs Lens..=
        Map.adjust (updateInnerGraph0 ig) claimIndex graphs
  where
    updateInnerGraph0 :: InnerGraph -> ExecutionGraph -> ExecutionGraph
    updateInnerGraph0 graph Strategy.ExecutionGraph { root } =
        Strategy.ExecutionGraph { root, graph }

-- | Update the current execution graph.
updateExecutionGraph
    :: Monad n
    => MonadState (ReplState claim n) m
    => ExecutionGraph
    -> m ()
updateExecutionGraph gph = do
    ReplState { claimIndex, graphs } <- get
    lensGraphs Lens..= Map.insert claimIndex gph graphs

-- | Get the node labels for the current claim.
getLabels
    :: Monad n
    => MonadState (ReplState claim n) m
    => m (Map String ReplNode)
getLabels = do
    ReplState { claimIndex, labels } <- get
    let mlabels = Map.lookup claimIndex labels
    return $ maybe Map.empty id mlabels

-- | Update the node labels for the current claim.
setLabels
    :: Monad n
    => MonadState (ReplState claim n) m
    => Map String ReplNode
    -> m ()
setLabels lbls = do
    ReplState { claimIndex, labels } <- get
    lensLabels Lens..= Map.insert claimIndex lbls labels


-- | Get selected node (or current node for 'Nothing') and validate that it's
-- part of the execution graph.
getTargetNode
    :: Monad n
    => MonadState (ReplState claim n) m
    => Claim claim
    => Maybe ReplNode
    -- ^ node index
    -> m (Maybe ReplNode)
getTargetNode maybeNode = do
    currentNode <- Lens.use lensNode
    let node' = unReplNode $ maybe currentNode id maybeNode
    graph <- getInnerGraph
    if node' `elem` Graph.nodes graph
       then pure . Just . ReplNode $ node'
       else pure $ Nothing

-- | Get the configuration at selected node (or current node for 'Nothing').
getConfigAt
    :: Monad n
    => MonadState (ReplState claim n) m
    => Claim claim
    => Maybe ReplNode
    -> m (Maybe (ReplNode, CommonStrategyPattern))
getConfigAt maybeNode = do
    node' <- getTargetNode maybeNode
    case node' of
        Nothing -> pure $ Nothing
        Just n -> do
            graph' <- getInnerGraph
            pure $ Just (n, getLabel graph' (unReplNode n))
  where
    getLabel gr n = Graph.lab' . Graph.context gr $ n

-- | Get the rule used to reach selected node.
getRuleFor
    :: Monad n
    => MonadState (ReplState claim n) m
    => Claim claim
    => Maybe ReplNode
    -- ^ node index
    -> m (Maybe (RewriteRule Variable))
getRuleFor maybeNode = do
    targetNode <- getTargetNode maybeNode
    graph' <- getInnerGraph
    pure $ fmap unReplNode targetNode >>= getRewriteRule . Graph.inn graph'
  where
    getRewriteRule
        :: forall a b
        .  [(a, b, Seq (RewriteRule Variable))]
        -> Maybe (RewriteRule Variable)
    getRewriteRule =
        listToMaybe
        . join
        . fmap (toList . third)

    third :: forall a b c. (a, b, c) -> c
    third (_, _, c) = c

-- | Lifting function that takes logging into account.
liftSimplifierWithLogger
    :: forall a t claim m
    .  MonadSimplify m
    => MonadIO m
    => MonadState (ReplState claim m) (t m)
    => Monad.Trans.MonadTrans t
    => MVar (Logger.LogAction IO Logger.LogMessage)
    -> m a
    -> t m a
liftSimplifierWithLogger mLogger simplifier = do
   (severity, logType) <- logging <$> get
   (textLogger, maybeHandle) <- logTypeToLogger logType
   let logger = Logger.makeKoreLogger severity textLogger
   _ <- Monad.Trans.lift . liftIO $ swapMVar mLogger logger
   result <- Monad.Trans.lift simplifier
   maybe (pure ()) (Monad.Trans.lift . liftIO . hClose) maybeHandle
   pure result
  where
    logTypeToLogger
        :: LogType
        -> t m (Logger.LogAction IO Text, Maybe Handle)
    logTypeToLogger =
        \case
            NoLogging   -> pure (mempty, Nothing)
            LogToStdOut -> pure (Logger.logTextStdout, Nothing)
            LogToFile file -> do
                handle <- Monad.Trans.lift . liftIO $ openFile file AppendMode
                pure (Logger.logTextHandle handle, Just handle)

=======
>>>>>>> ede78985
-- | Result after running one or multiple proof steps.
data StepResult
    = NoResult
    -- ^ reached end of proof on current branch
    | SingleResult ReplNode
    -- ^ single follow-up configuration
    | BranchResult [ReplNode]
    -- ^ configuration branched
    deriving (Show)

<<<<<<< HEAD
-- | Run a single step for the data in state
-- (claim, axioms, claims, current node and execution graph).
runStepper
    :: MonadSimplify m
    => MonadIO m
    => MonadState (ReplState claim m) (t m)
    => Monad.Trans.MonadTrans t
    => Claim claim
    => t m StepResult
runStepper = do
    ReplState { claims, axioms, node } <- get
    (graph', res) <- runStepper' claims axioms node
    updateExecutionGraph graph'
    case res of
        SingleResult nextNode -> do
            lensNode Lens..= nextNode
            pure res
        _                     -> pure res

-- | Run a single step for the current claim with the selected claims, axioms
-- starting at the selected node.
runStepper'
    :: MonadSimplify m
    => MonadIO m
    => MonadState (ReplState claim m) (t m)
    => Monad.Trans.MonadTrans t
    => Claim claim
    => [claim]
    -> [Axiom]
    -> ReplNode
    -> t m (ExecutionGraph, StepResult)
runStepper' claims axioms node = do
    ReplState { claim, stepper } <- get
    mvar <- Lens.use lensLogger
    gph <- getExecutionGraph
    gr@Strategy.ExecutionGraph { graph = innerGraph } <-
        liftSimplifierWithLogger mvar $ stepper claim claims axioms gph node
    pure . (,) gr $ case Graph.suc innerGraph (unReplNode node) of
        []       -> NoResult
        [single] -> case getNodeState innerGraph single of
                        Nothing -> NoResult
                        Just (StuckNode, _) -> NoResult
                        _ -> SingleResult . ReplNode $ single
        nodes    -> BranchResult $ fmap ReplNode nodes

runUnifier
    :: MonadSimplify m
    => MonadIO m
    => MonadState (ReplState claim m) (t m)
    => Monad.Trans.MonadTrans t
    => TermLike Variable
    -> TermLike Variable
    -> t m (Either (Doc ()) (NonEmpty (Predicate Variable)))
runUnifier first second = do
    unifier <- Lens.use lensUnifier
    mvar <- Lens.use lensLogger
    liftSimplifierWithLogger mvar
        . runUnifierWithExplanation
        $ unifier first second

getNodeState :: InnerGraph -> Graph.Node -> Maybe (NodeState, Graph.Node)
getNodeState graph node =
        fmap (\nodeState -> (nodeState, node))
        . strategyPattern StrategyPatternTransformer
            { rewriteTransformer = const . Just $ UnevaluatedNode
            , stuckTransformer = const . Just $ StuckNode
            , bottomValue = Nothing
            }
        . Graph.lab'
        . Graph.context graph
        $ node

=======
>>>>>>> ede78985
data NodeState = StuckNode | UnevaluatedNode
    deriving (Eq, Ord, Show)

data AliasError
    = NameAlreadyDefined
    | UnknownCommand

data GraphProofStatus
    = NotStarted
    | Completed
    | InProgress [Graph.Node]
    | StuckProof [Graph.Node]
    | TrustedClaim
    deriving (Eq, Show)
<<<<<<< HEAD

-- | Adds or updates the provided alias.
addOrUpdateAlias
    :: forall m n claim
    .  MonadState (ReplState claim n) m
    => Monad n
    => MonadError AliasError m
    => AliasDefinition
    -> m ()
addOrUpdateAlias alias@AliasDefinition { name, command } = do
    checkNameIsNotUsed
    checkCommandExists
    lensAliases Lens.%= Map.insert name alias
  where
    checkNameIsNotUsed :: m ()
    checkNameIsNotUsed =
        not . Set.member name <$> existingCommands
            >>= falseToError NameAlreadyDefined

    checkCommandExists :: m ()
    checkCommandExists = do
        cmds <- existingCommands
        let
            maybeCommand = listToMaybe $ words command
            maybeExists = Set.member <$> maybeCommand <*> pure cmds
        maybe
            (Monad.Error.throwError UnknownCommand)
            (falseToError UnknownCommand)
            maybeExists

    existingCommands :: m (Set String)
    existingCommands =
        Set.union commandSet
        . Set.fromList
        . Map.keys
        <$> Lens.use lensAliases

    falseToError :: AliasError -> Bool -> m ()
    falseToError e b =
        if b then pure () else Monad.Error.throwError e


findAlias
    :: Monad n
    => MonadState (ReplState claim n) m
    => String
    -> m (Maybe AliasDefinition)
findAlias name = Map.lookup name <$> Lens.use lensAliases

substituteAlias
    :: AliasDefinition
    -> ReplAlias
    -> String
substituteAlias
    AliasDefinition { arguments, command }
    ReplAlias { arguments = actualArguments } =
    unwords
      . fmap replaceArguments
      . words
      $ command
  where
    values :: Map String AliasArgument
    values
      | length arguments == length actualArguments
        = Map.fromList $ zip arguments actualArguments
      | otherwise = Map.empty

    replaceArguments :: String -> String
    replaceArguments s = maybe s toString $ Map.lookup s values

    toString :: AliasArgument -> String
    toString = \case
        SimpleArgument str -> str
        QuotedArgument str -> "\"" <> str <> "\""
=======
>>>>>>> ede78985
<|MERGE_RESOLUTION|>--- conflicted
+++ resolved
@@ -40,18 +40,6 @@
                  ( Alternative )
 import           Control.Concurrent.MVar
 import qualified Control.Lens.TH.Rules as Lens
-<<<<<<< HEAD
-import           Control.Monad
-                 ( join )
-import           Control.Monad.Error.Class
-                 ( MonadError )
-import qualified Control.Monad.Error.Class as Monad.Error
-import           Control.Monad.IO.Class
-                 ( MonadIO, liftIO )
-import           Control.Monad.State.Strict
-                 ( MonadState, get, modify )
-=======
->>>>>>> ede78985
 import           Control.Monad.Trans.Accum
                  ( AccumT, runAccumT )
 import qualified Control.Monad.Trans.Accum as Monad.Accum
@@ -376,11 +364,7 @@
     , unifier
         :: TermLike Variable
         -> TermLike Variable
-<<<<<<< HEAD
-        -> UnifierWithExplanation m (Predicate Variable)
-=======
-        -> UnifierWithExplanation (IPredicate.Predicate Variable)
->>>>>>> ede78985
+        -> UnifierWithExplanation m (IPredicate.Predicate Variable)
     -- ^ Unifier function, it is a partially applied 'unificationProcedure'
     --   where we discard the result since we are looking for unification
     --   failures
@@ -467,221 +451,6 @@
 
 Lens.makeLenses ''ReplState
 
-<<<<<<< HEAD
--- | Creates a fresh execution graph for the given claim.
-emptyExecutionGraph :: Claim claim => claim -> ExecutionGraph
-emptyExecutionGraph =
-    Strategy.emptyExecutionGraph . extractConfig . RewriteRule . coerce
-  where
-    extractConfig
-        :: RewriteRule Variable
-        -> CommonStrategyPattern
-    extractConfig (RewriteRule RulePattern { left, requires }) =
-        RewritePattern $ Conditional left requires mempty
-
--- | Get nth claim from the claims list.
-getClaimByIndex
-    :: Monad n
-    => MonadState (ReplState claim n) m
-    => Int
-    -- ^ index in the claims list
-    -> m (Maybe claim)
-getClaimByIndex index = Lens.preuse $ lensClaims . Lens.element index
-
--- | Get nth axiom from the axioms list.
-getAxiomByIndex
-    :: Monad n
-    => MonadState (ReplState claim n) m
-    => Int
-    -- ^ index in the axioms list
-    -> m (Maybe Axiom)
-getAxiomByIndex index = Lens.preuse $ lensAxioms . Lens.element index
-
--- | Transforms an axiom or claim index into an axiom or claim if they could be
--- found.
-getAxiomOrClaimByIndex
-    :: Monad n
-    => MonadState (ReplState claim n) m
-    => Either AxiomIndex ClaimIndex
-    -> m (Maybe (Either Axiom claim))
-getAxiomOrClaimByIndex =
-    fmap bisequence
-        . bitraverse
-            (getAxiomByIndex . coerce)
-            (getClaimByIndex . coerce)
-
--- | Update the currently selected claim to prove.
-switchToProof
-    :: Monad n
-    => MonadState (ReplState claim n) m
-    => Claim claim
-    => claim
-    -> ClaimIndex
-    -> m ()
-switchToProof claim cindex =
-    modify (\st -> st
-        { claim = claim
-        , claimIndex = cindex
-        , node = ReplNode 0
-        })
-
--- | Get the internal representation of the execution graph.
-getInnerGraph
-    :: Monad n
-    => MonadState (ReplState claim n) m
-    => Claim claim
-    => m InnerGraph
-getInnerGraph =
-    fmap Strategy.graph getExecutionGraph
-
--- | Get the current execution graph
-getExecutionGraph
-    :: Monad n
-    => MonadState (ReplState claim n) m
-    => Claim claim
-    => m ExecutionGraph
-getExecutionGraph = do
-    ReplState { claimIndex, graphs, claim } <- get
-    let mgraph = Map.lookup claimIndex graphs
-    return $ maybe (emptyExecutionGraph claim) id mgraph
-
--- | Update the internal representation of the current execution graph.
-updateInnerGraph
-    :: Monad n
-    => MonadState (ReplState claim n) m
-    => InnerGraph
-    -> m ()
-updateInnerGraph ig = do
-    ReplState { claimIndex, graphs } <- get
-    lensGraphs Lens..=
-        Map.adjust (updateInnerGraph0 ig) claimIndex graphs
-  where
-    updateInnerGraph0 :: InnerGraph -> ExecutionGraph -> ExecutionGraph
-    updateInnerGraph0 graph Strategy.ExecutionGraph { root } =
-        Strategy.ExecutionGraph { root, graph }
-
--- | Update the current execution graph.
-updateExecutionGraph
-    :: Monad n
-    => MonadState (ReplState claim n) m
-    => ExecutionGraph
-    -> m ()
-updateExecutionGraph gph = do
-    ReplState { claimIndex, graphs } <- get
-    lensGraphs Lens..= Map.insert claimIndex gph graphs
-
--- | Get the node labels for the current claim.
-getLabels
-    :: Monad n
-    => MonadState (ReplState claim n) m
-    => m (Map String ReplNode)
-getLabels = do
-    ReplState { claimIndex, labels } <- get
-    let mlabels = Map.lookup claimIndex labels
-    return $ maybe Map.empty id mlabels
-
--- | Update the node labels for the current claim.
-setLabels
-    :: Monad n
-    => MonadState (ReplState claim n) m
-    => Map String ReplNode
-    -> m ()
-setLabels lbls = do
-    ReplState { claimIndex, labels } <- get
-    lensLabels Lens..= Map.insert claimIndex lbls labels
-
-
--- | Get selected node (or current node for 'Nothing') and validate that it's
--- part of the execution graph.
-getTargetNode
-    :: Monad n
-    => MonadState (ReplState claim n) m
-    => Claim claim
-    => Maybe ReplNode
-    -- ^ node index
-    -> m (Maybe ReplNode)
-getTargetNode maybeNode = do
-    currentNode <- Lens.use lensNode
-    let node' = unReplNode $ maybe currentNode id maybeNode
-    graph <- getInnerGraph
-    if node' `elem` Graph.nodes graph
-       then pure . Just . ReplNode $ node'
-       else pure $ Nothing
-
--- | Get the configuration at selected node (or current node for 'Nothing').
-getConfigAt
-    :: Monad n
-    => MonadState (ReplState claim n) m
-    => Claim claim
-    => Maybe ReplNode
-    -> m (Maybe (ReplNode, CommonStrategyPattern))
-getConfigAt maybeNode = do
-    node' <- getTargetNode maybeNode
-    case node' of
-        Nothing -> pure $ Nothing
-        Just n -> do
-            graph' <- getInnerGraph
-            pure $ Just (n, getLabel graph' (unReplNode n))
-  where
-    getLabel gr n = Graph.lab' . Graph.context gr $ n
-
--- | Get the rule used to reach selected node.
-getRuleFor
-    :: Monad n
-    => MonadState (ReplState claim n) m
-    => Claim claim
-    => Maybe ReplNode
-    -- ^ node index
-    -> m (Maybe (RewriteRule Variable))
-getRuleFor maybeNode = do
-    targetNode <- getTargetNode maybeNode
-    graph' <- getInnerGraph
-    pure $ fmap unReplNode targetNode >>= getRewriteRule . Graph.inn graph'
-  where
-    getRewriteRule
-        :: forall a b
-        .  [(a, b, Seq (RewriteRule Variable))]
-        -> Maybe (RewriteRule Variable)
-    getRewriteRule =
-        listToMaybe
-        . join
-        . fmap (toList . third)
-
-    third :: forall a b c. (a, b, c) -> c
-    third (_, _, c) = c
-
--- | Lifting function that takes logging into account.
-liftSimplifierWithLogger
-    :: forall a t claim m
-    .  MonadSimplify m
-    => MonadIO m
-    => MonadState (ReplState claim m) (t m)
-    => Monad.Trans.MonadTrans t
-    => MVar (Logger.LogAction IO Logger.LogMessage)
-    -> m a
-    -> t m a
-liftSimplifierWithLogger mLogger simplifier = do
-   (severity, logType) <- logging <$> get
-   (textLogger, maybeHandle) <- logTypeToLogger logType
-   let logger = Logger.makeKoreLogger severity textLogger
-   _ <- Monad.Trans.lift . liftIO $ swapMVar mLogger logger
-   result <- Monad.Trans.lift simplifier
-   maybe (pure ()) (Monad.Trans.lift . liftIO . hClose) maybeHandle
-   pure result
-  where
-    logTypeToLogger
-        :: LogType
-        -> t m (Logger.LogAction IO Text, Maybe Handle)
-    logTypeToLogger =
-        \case
-            NoLogging   -> pure (mempty, Nothing)
-            LogToStdOut -> pure (Logger.logTextStdout, Nothing)
-            LogToFile file -> do
-                handle <- Monad.Trans.lift . liftIO $ openFile file AppendMode
-                pure (Logger.logTextHandle handle, Just handle)
-
-=======
->>>>>>> ede78985
 -- | Result after running one or multiple proof steps.
 data StepResult
     = NoResult
@@ -692,81 +461,6 @@
     -- ^ configuration branched
     deriving (Show)
 
-<<<<<<< HEAD
--- | Run a single step for the data in state
--- (claim, axioms, claims, current node and execution graph).
-runStepper
-    :: MonadSimplify m
-    => MonadIO m
-    => MonadState (ReplState claim m) (t m)
-    => Monad.Trans.MonadTrans t
-    => Claim claim
-    => t m StepResult
-runStepper = do
-    ReplState { claims, axioms, node } <- get
-    (graph', res) <- runStepper' claims axioms node
-    updateExecutionGraph graph'
-    case res of
-        SingleResult nextNode -> do
-            lensNode Lens..= nextNode
-            pure res
-        _                     -> pure res
-
--- | Run a single step for the current claim with the selected claims, axioms
--- starting at the selected node.
-runStepper'
-    :: MonadSimplify m
-    => MonadIO m
-    => MonadState (ReplState claim m) (t m)
-    => Monad.Trans.MonadTrans t
-    => Claim claim
-    => [claim]
-    -> [Axiom]
-    -> ReplNode
-    -> t m (ExecutionGraph, StepResult)
-runStepper' claims axioms node = do
-    ReplState { claim, stepper } <- get
-    mvar <- Lens.use lensLogger
-    gph <- getExecutionGraph
-    gr@Strategy.ExecutionGraph { graph = innerGraph } <-
-        liftSimplifierWithLogger mvar $ stepper claim claims axioms gph node
-    pure . (,) gr $ case Graph.suc innerGraph (unReplNode node) of
-        []       -> NoResult
-        [single] -> case getNodeState innerGraph single of
-                        Nothing -> NoResult
-                        Just (StuckNode, _) -> NoResult
-                        _ -> SingleResult . ReplNode $ single
-        nodes    -> BranchResult $ fmap ReplNode nodes
-
-runUnifier
-    :: MonadSimplify m
-    => MonadIO m
-    => MonadState (ReplState claim m) (t m)
-    => Monad.Trans.MonadTrans t
-    => TermLike Variable
-    -> TermLike Variable
-    -> t m (Either (Doc ()) (NonEmpty (Predicate Variable)))
-runUnifier first second = do
-    unifier <- Lens.use lensUnifier
-    mvar <- Lens.use lensLogger
-    liftSimplifierWithLogger mvar
-        . runUnifierWithExplanation
-        $ unifier first second
-
-getNodeState :: InnerGraph -> Graph.Node -> Maybe (NodeState, Graph.Node)
-getNodeState graph node =
-        fmap (\nodeState -> (nodeState, node))
-        . strategyPattern StrategyPatternTransformer
-            { rewriteTransformer = const . Just $ UnevaluatedNode
-            , stuckTransformer = const . Just $ StuckNode
-            , bottomValue = Nothing
-            }
-        . Graph.lab'
-        . Graph.context graph
-        $ node
-
-=======
->>>>>>> ede78985
 data NodeState = StuckNode | UnevaluatedNode
     deriving (Eq, Ord, Show)
 
@@ -780,81 +474,4 @@
     | InProgress [Graph.Node]
     | StuckProof [Graph.Node]
     | TrustedClaim
-    deriving (Eq, Show)
-<<<<<<< HEAD
-
--- | Adds or updates the provided alias.
-addOrUpdateAlias
-    :: forall m n claim
-    .  MonadState (ReplState claim n) m
-    => Monad n
-    => MonadError AliasError m
-    => AliasDefinition
-    -> m ()
-addOrUpdateAlias alias@AliasDefinition { name, command } = do
-    checkNameIsNotUsed
-    checkCommandExists
-    lensAliases Lens.%= Map.insert name alias
-  where
-    checkNameIsNotUsed :: m ()
-    checkNameIsNotUsed =
-        not . Set.member name <$> existingCommands
-            >>= falseToError NameAlreadyDefined
-
-    checkCommandExists :: m ()
-    checkCommandExists = do
-        cmds <- existingCommands
-        let
-            maybeCommand = listToMaybe $ words command
-            maybeExists = Set.member <$> maybeCommand <*> pure cmds
-        maybe
-            (Monad.Error.throwError UnknownCommand)
-            (falseToError UnknownCommand)
-            maybeExists
-
-    existingCommands :: m (Set String)
-    existingCommands =
-        Set.union commandSet
-        . Set.fromList
-        . Map.keys
-        <$> Lens.use lensAliases
-
-    falseToError :: AliasError -> Bool -> m ()
-    falseToError e b =
-        if b then pure () else Monad.Error.throwError e
-
-
-findAlias
-    :: Monad n
-    => MonadState (ReplState claim n) m
-    => String
-    -> m (Maybe AliasDefinition)
-findAlias name = Map.lookup name <$> Lens.use lensAliases
-
-substituteAlias
-    :: AliasDefinition
-    -> ReplAlias
-    -> String
-substituteAlias
-    AliasDefinition { arguments, command }
-    ReplAlias { arguments = actualArguments } =
-    unwords
-      . fmap replaceArguments
-      . words
-      $ command
-  where
-    values :: Map String AliasArgument
-    values
-      | length arguments == length actualArguments
-        = Map.fromList $ zip arguments actualArguments
-      | otherwise = Map.empty
-
-    replaceArguments :: String -> String
-    replaceArguments s = maybe s toString $ Map.lookup s values
-
-    toString :: AliasArgument -> String
-    toString = \case
-        SimpleArgument str -> str
-        QuotedArgument str -> "\"" <> str <> "\""
-=======
->>>>>>> ede78985
+    deriving (Eq, Show)