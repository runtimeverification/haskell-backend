{-|
Module      : Kore.Repl.Data
Description : REPL data structures.
Copyright   : (c) Runtime Verification, 2019
License     : NCSA
Maintainer  : vladimir.ciobanu@runtimeverification.com
-}

{-# LANGUAGE TemplateHaskell #-}

module Kore.Repl.Data
    ( ReplCommand (..)
    , helpText
    , ExecutionGraph
    , ReplState (..)
    , lensAxioms, lensClaims, lensClaim
    , lensGraph, lensNode, lensStepper
<<<<<<< HEAD
    , lensLabels
=======
    , lensOmit
>>>>>>> aefc6607
    ) where

import qualified Control.Lens.TH.Rules as Lens
import           Control.Monad.State.Strict
                 ( StateT )
import qualified Data.Graph.Inductive.Graph as Graph

import           Data.Map.Strict
                 ( Map )
import           Kore.OnePath.Step
                 ( CommonStrategyPattern )
import           Kore.OnePath.Verification
                 ( Axiom (..) )
import           Kore.OnePath.Verification
                 ( Claim (..) )
import           Kore.Step.Simplification.Data
                 ( Simplifier )
import qualified Kore.Step.Strategy as Strategy

-- | List of available commands for the Repl. Note that we are always in a proof
-- state. We pick the first available Claim when we initialize the state.
data ReplCommand
    = ShowUsage
    -- ^ This is the default action in case parsing all others fail.
    | Help
    -- ^ Shows the help message.
    | ShowClaim !Int
    -- ^ Show the nth claim.
    | ShowAxiom !Int
    -- ^ Show the nth axiom.
    | Prove !Int
    -- ^ Drop the current proof state and re-initialize for the nth claim.
    | ShowGraph
    -- ^ Show the current execution graph.
    | ProveSteps !Int
    -- ^ Do n proof steps from curent node.
    | SelectNode !Int
    -- ^ Select a different node in the graph.
    | ShowConfig !(Maybe Int)
    -- ^ Show the configuration from the current node.
    | OmitCell !(Maybe String)
    -- ^ Adds or removes cell to omit list, or shows current omit list.
    | ShowLeafs
    -- ^ Show leafs which can continue evaluation and leafs which are stuck
    | ShowPrecBranch !(Maybe Int)
    -- ^ Show the first preceding branch
    | ShowChildren !(Maybe Int)
    -- ^ Show direct children of node
    | ShowLabels
    -- ^ Show all node labels
    | SetLabel !String !Int
    -- ^ Add a label to a node
    | GotoLabel !String
    -- ^ Jump to a label
    | RemoveLabel !String
    -- ^ Remove a label
    | Exit
    -- ^ Exit the repl.
    deriving (Eq, Show)

-- | Please remember to update this text whenever you update the ADT above.
helpText :: String
helpText =
    "Available commands in the Kore REPL: \n\
    \help                    shows this help message\n\
    \claim <n>               shows the nth claim\n\
    \axiom <n>               shows the nth axiom\n\
    \prove <n>               initializez proof mode for the nth \
                             \claim\n\
    \graph                   shows the current proof graph\n\
    \step [n]                attempts to run 'n' proof steps at\
                             \the current node (n=1 by default)\n\
    \select <n>              select node id 'n' from the graph\n\
    \config [n]              shows the config for node 'n'\
                             \(defaults to current node)\n\
    \omit [cell]             adds or removes cell to omit list\
                             \(defaults to showing the omit list)\n\
    \leafs                   shows unevaluated or stuck leafs\n\
    \prec-branch [n]         shows first preceding branch\n\
                             \(defaults to current node)\n\
    \children [n]            shows direct children of node\n\
                             \(defaults to current node)\n\
    \labels                  shows all node labels\n\
    \set-label <l> <n>       add a new label for a node\n\
    \goto-label <l>          jump to a label\n\
    \remove-label <l>        remove a label\n\
    \exit                    exits the repl"

-- Type synonym for the actual type of the execution graph.
type ExecutionGraph level = Strategy.ExecutionGraph (CommonStrategyPattern level)

-- | State for the rep.
data ReplState level = ReplState
    { axioms  :: [Axiom level]
    -- ^ List of available axioms
    , claims  :: [Claim level]
    -- ^ List of claims to be proven
    , claim   :: Claim level
    -- ^ Currently focused claim in the repl
    , graph   :: ExecutionGraph level
    -- ^ Execution graph for the current proof; initialized with root = claim
    , node    :: Graph.Node
    -- ^ Currently selected node in the graph; initialized with node = root
    , omit    :: [String]
    -- ^ The omit list, initially empty
    , stepper :: StateT (ReplState level) Simplifier Bool
    -- ^ Stepper function, it is a partially applied 'verifyClaimStep'
    , labels  :: Map String Graph.Node
    -- ^ Map from labels to nodes
    }

Lens.makeLenses ''ReplState<|MERGE_RESOLUTION|>--- conflicted
+++ resolved
@@ -15,11 +15,7 @@
     , ReplState (..)
     , lensAxioms, lensClaims, lensClaim
     , lensGraph, lensNode, lensStepper
-<<<<<<< HEAD
-    , lensLabels
-=======
-    , lensOmit
->>>>>>> aefc6607
+    , lensLabels, lensOmit
     ) where
 
 import qualified Control.Lens.TH.Rules as Lens
