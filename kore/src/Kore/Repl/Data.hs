{-|
Module      : Kore.Repl.Data
Description : REPL data structures.
Copyright   : (c) Runtime Verification, 2019
License     : NCSA
Maintainer  : vladimir.ciobanu@runtimeverification.com
-}

{-# LANGUAGE TemplateHaskell #-}

module Kore.Repl.Data
    ( ReplCommand (..)
    , helpText
    , ExecutionGraph
    , ReplState (..)
    , lensAxioms, lensClaims, lensClaim
    , lensGraph, lensNode, lensStepper
    , lensLabels, lensOmit
    ) where

import qualified Control.Lens.TH.Rules as Lens
import           Control.Monad.State.Strict
                 ( StateT )
import qualified Data.Graph.Inductive.Graph as Graph

<<<<<<< HEAD
import           Data.Map.Strict
                 ( Map )
=======
import           Kore.AST.Common
                 ( Variable )
import           Kore.AST.MetaOrObject
                 ( Object )
>>>>>>> e4d2174c
import           Kore.OnePath.Step
                 ( CommonStrategyPattern )
import           Kore.OnePath.Verification
                 ( Axiom (..) )
import           Kore.OnePath.Verification
                 ( Claim (..) )
import           Kore.Step.Rule
                 ( RewriteRule )
import           Kore.Step.Simplification.Data
                 ( Simplifier )
import qualified Kore.Step.Strategy as Strategy

-- | List of available commands for the Repl. Note that we are always in a proof
-- state. We pick the first available Claim when we initialize the state.
data ReplCommand
    = ShowUsage
    -- ^ This is the default action in case parsing all others fail.
    | Help
    -- ^ Shows the help message.
    | ShowClaim !Int
    -- ^ Show the nth claim.
    | ShowAxiom !Int
    -- ^ Show the nth axiom.
    | Prove !Int
    -- ^ Drop the current proof state and re-initialize for the nth claim.
    | ShowGraph
    -- ^ Show the current execution graph.
    | ProveSteps !Int
    -- ^ Do n proof steps from curent node.
    | SelectNode !Int
    -- ^ Select a different node in the graph.
    | ShowConfig !(Maybe Int)
    -- ^ Show the configuration from the current node.
    | OmitCell !(Maybe String)
    -- ^ Adds or removes cell to omit list, or shows current omit list.
    | ShowLeafs
    -- ^ Show leafs which can continue evaluation and leafs which are stuck
    | ShowRule !(Maybe Int)
    -- ^ Show the rule(s) that got us to this configuration.
    | ShowPrecBranch !(Maybe Int)
    -- ^ Show the first preceding branch
    | ShowChildren !(Maybe Int)
    -- ^ Show direct children of node
    | Label !(Maybe String)
    -- ^ Show all node labels or jump to a label
    | LabelAdd !String !(Maybe Int)
    -- ^ Add a label to a node
    | LabelDel !String
    -- ^ Remove a label
    | Exit
    -- ^ Exit the repl.
    deriving (Eq, Show)

-- | Please remember to update this text whenever you update the ADT above.
helpText :: String
helpText =
    "Available commands in the Kore REPL: \n\
    \help                    shows this help message\n\
    \claim <n>               shows the nth claim\n\
    \axiom <n>               shows the nth axiom\n\
    \prove <n>               initializez proof mode for the nth \
                             \claim\n\
    \graph                   shows the current proof graph\n\
    \step [n]                attempts to run 'n' proof steps at\
                             \the current node (n=1 by default)\n\
    \select <n>              select node id 'n' from the graph\n\
    \config [n]              shows the config for node 'n'\
                             \(defaults to current node)\n\
    \omit [cell]             adds or removes cell to omit list\
                             \(defaults to showing the omit list)\n\
    \leafs                   shows unevaluated or stuck leafs\n\
    \rule [n]                shows the rule for node 'n'\
                             \(defaults to current node)\n\
    \prec-branch [n]         shows first preceding branch\n\
                             \(defaults to current node)\n\
    \children [n]            shows direct children of node\n\
                             \(defaults to current node)\n\
    \label                   shows all node labels\n\
    \label <l>               jump to a label\n\
    \label <+l> [n]          add a new label for a node\n\
                             \(defaults to current node)\n\
    \label <-l>              remove a label\n\
    \exit                    exits the repl"

-- Type synonym for the actual type of the execution graph.
type ExecutionGraph =
    Strategy.ExecutionGraph
        (CommonStrategyPattern Object)
        (RewriteRule Object Variable)

-- | State for the rep.
data ReplState level = ReplState
    { axioms  :: [Axiom level]
    -- ^ List of available axioms
    , claims  :: [Claim level]
    -- ^ List of claims to be proven
    , claim   :: Claim level
    -- ^ Currently focused claim in the repl
    , graph   :: ExecutionGraph
    -- ^ Execution graph for the current proof; initialized with root = claim
    , node    :: Graph.Node
    -- ^ Currently selected node in the graph; initialized with node = root
    , omit    :: [String]
    -- ^ The omit list, initially empty
    , stepper :: StateT (ReplState level) Simplifier Bool
    -- ^ Stepper function, it is a partially applied 'verifyClaimStep'
    , labels  :: Map String Graph.Node
    -- ^ Map from labels to nodes
    }

Lens.makeLenses ''ReplState<|MERGE_RESOLUTION|>--- conflicted
+++ resolved
@@ -23,15 +23,12 @@
                  ( StateT )
 import qualified Data.Graph.Inductive.Graph as Graph
 
-<<<<<<< HEAD
 import           Data.Map.Strict
                  ( Map )
-=======
 import           Kore.AST.Common
                  ( Variable )
 import           Kore.AST.MetaOrObject
                  ( Object )
->>>>>>> e4d2174c
 import           Kore.OnePath.Step
                  ( CommonStrategyPattern )
 import           Kore.OnePath.Verification
