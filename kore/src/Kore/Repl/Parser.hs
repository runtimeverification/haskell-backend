--- conflicted
+++ resolved
@@ -13,11 +13,7 @@
 import Control.Applicative
        ( many )
 import Text.Megaparsec
-<<<<<<< HEAD
-       ( Parsec, manyTill, option, optional, (<|>) )
-=======
-       ( Parsec, noneOf, option, optional, (<|>) )
->>>>>>> aefc6607
+       ( Parsec, manyTill, noneOf, option, optional, (<|>) )
 import Text.Megaparsec.Char
 import Text.Megaparsec.Char.Lexer
        ( charLiteral, decimal )
@@ -41,14 +37,11 @@
     <|> proveSteps
     <|> selectNode
     <|> showConfig
-<<<<<<< HEAD
-    <|> redirect
-=======
     <|> omitCell
     <|> showLeafs
     <|> showPrecBranch
     <|> showChildren
->>>>>>> aefc6607
+    <|> redirect
     <|> exit
 
 help :: Parser ReplCommand
@@ -78,11 +71,6 @@
 showConfig =
     fmap ShowConfig $ string "config" *> space *> optional decimal <* space
 
-<<<<<<< HEAD
-redirect :: Parser ReplCommand
-redirect = Redirect <$> commandParser <*>
-    (space *> string "|" *> space *> manyTill charLiteral space)
-=======
 omitCell :: Parser ReplCommand
 omitCell =
     fmap (OmitCell . toMaybe)
@@ -104,7 +92,12 @@
 showChildren :: Parser ReplCommand
 showChildren =
     fmap ShowChildren $ string "children" *> space *> optional decimal <* space
->>>>>>> aefc6607
+
+redirect :: Parser ReplCommand
+redirect = Redirect <$> commandParser <*>
+    (space *> string "|" *> space *> manyTill charLiteral space)
 
 exit :: Parser ReplCommand
-exit = Exit <$ (string "exit" *> space)+exit = Exit <$ (string "exit" *> space)
+
+-- TODO(Vladimir): lots of duplication here, do some cleanup.