--- conflicted
+++ resolved
@@ -36,12 +36,9 @@
     <|> selectNode
     <|> showConfig
     <|> showLeafs
-<<<<<<< HEAD
     <|> showRule
-=======
     <|> showPrecBranch
     <|> showChildren
->>>>>>> fc68752a
     <|> exit
 
 help :: Parser ReplCommand
@@ -74,11 +71,10 @@
 showLeafs :: Parser ReplCommand
 showLeafs = ShowLeafs <$ (string "leafs" *> space)
 
-<<<<<<< HEAD
 showRule :: Parser ReplCommand
 showRule =
     fmap ShowRule $ string "rule" *> space *> optional decimal <* space
-=======
+
 showPrecBranch :: Parser ReplCommand
 showPrecBranch =
     fmap ShowPrecBranch $ string "prec-branch" *> space *> optional decimal <* space
@@ -86,7 +82,6 @@
 showChildren :: Parser ReplCommand
 showChildren =
     fmap ShowChildren $ string "children" *> space *> optional decimal <* space
->>>>>>> fc68752a
 
 exit :: Parser ReplCommand
 exit = Exit <$ (string "exit" *> space)