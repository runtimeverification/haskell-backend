{-|
Module      : Kore.Repl.Parser
Description : REPL parser.
Copyright   : (c) Runtime Verification, 219
License     : NCSA
Maintainer  : vladimir.ciobanu@runtimeverification.com
-}

module Kore.Repl.Parser
    ( commandParser
    ) where

<<<<<<< HEAD
import           Control.Applicative
                 ( many )
import qualified Data.Foldable as Foldable
import           Data.Functor
                 ( void, ($>) )
import           Text.Megaparsec
                 ( MonadParsec, Parsec, Token, Tokens, chunk, eof, manyTill,
                 noneOf, option, optional, some, try, (<|>) )
import qualified Text.Megaparsec.Char as Char
import qualified Text.Megaparsec.Char.Lexer as L
=======
import Control.Applicative
       ( many )
import Text.Megaparsec
       ( Parsec, noneOf, option, optional, some, try, (<|>) )
import Text.Megaparsec.Char
import Text.Megaparsec.Char.Lexer
       ( decimal )
>>>>>>> ae885fd3

import Kore.Repl.Data
       ( ReplCommand (..) )

type Parser = Parsec String String

-- | This parser fails no match is found. It is expected to be used as
-- @
-- maybe ShowUsage id . Text.Megaparsec.parseMaybe commandParser
-- @
commandParser :: Parser ReplCommand
<<<<<<< HEAD
commandParser = do
    cmd <- commandParser0
    (eof $> cmd) <|> (redirect cmd)

commandParser0 :: Parser ReplCommand
commandParser0 =
    Foldable.asum
        [ help
        , showClaim
        , showAxiom
        , prove
        , showGraph
        , proveSteps
        , selectNode
        , showConfig
        , omitCell
        , showLeafs
        , showPrecBranch
        , showChildren
        , exit
        ]
=======
commandParser =
    help
    <|> showClaim
    <|> showAxiom
    <|> prove
    <|> showGraph
    <|> proveSteps
    <|> selectNode
    <|> showConfig
    <|> omitCell
    <|> showLeafs
    <|> showPrecBranch
    <|> showChildren
    <|> try labelAdd
    <|> try labelDel
    <|> label
    <|> exit
>>>>>>> ae885fd3

help :: Parser ReplCommand
help = const Help <$$> literal "help"

showClaim :: Parser ReplCommand
showClaim = ShowClaim <$$> literal "claim" *> decimal

showAxiom :: Parser ReplCommand
showAxiom = ShowAxiom <$$> literal "axiom" *> decimal

prove :: Parser ReplCommand
prove = Prove <$$> literal "prove" *> decimal

showGraph :: Parser ReplCommand
showGraph = const ShowGraph <$$> literal "graph"

proveSteps :: Parser ReplCommand
proveSteps = ProveSteps <$$> literal "step" *> option 1 L.decimal <* Char.space

selectNode :: Parser ReplCommand
selectNode = SelectNode <$$> literal "select" *> decimal

showConfig :: Parser ReplCommand
showConfig = ShowConfig <$$> literal "config" *> maybeDecimal

omitCell :: Parser ReplCommand
omitCell = OmitCell <$$> literal "omit" *> maybeString

showLeafs :: Parser ReplCommand
showLeafs = const ShowLeafs <$$> literal "leafs"

showPrecBranch :: Parser ReplCommand
showPrecBranch = ShowPrecBranch <$$> literal "prec-branch" *> maybeDecimal

showChildren :: Parser ReplCommand
showChildren = ShowChildren <$$> literal "children" *> maybeDecimal

redirect :: ReplCommand -> Parser ReplCommand
redirect cmd = Redirect cmd <$$> literal ">" *> string

label :: Parser ReplCommand
label =
    fmap (Label . toMaybe)
        $ string "label" *> space *> many alphaNumChar <* space
  where
    toMaybe :: String -> Maybe String
    toMaybe =
        \case
            "" -> Nothing
            str -> Just str

labelAdd :: Parser ReplCommand
labelAdd = do
    label <- string "label" *> space *> string "+" *> some alphaNumChar <* space
    node  <- optional decimal <* space
    return $ LabelAdd label node

labelDel :: Parser ReplCommand
labelDel =
    fmap LabelDel $ string "label" *> space *> string "-" *> some alphaNumChar <* space

exit :: Parser ReplCommand
exit = const Exit <$$> literal "exit"

infixr 1 <$$>

 -- | This is only a low-precedence fmap used to make the parser functions nicer.
(<$$>) :: (a -> ReplCommand) -> Parser a -> Parser ReplCommand
(<$$>) = fmap

literal :: String -> Parser ()
literal str = void $ Char.string str <* Char.space

decimal :: Parser Int
decimal = L.decimal <* Char.space

maybeDecimal :: Parser (Maybe Int)
maybeDecimal = optional decimal

string :: Parser String
string = some Char.alphaNumChar <* Char.space

maybeString :: Parser (Maybe String)
maybeString = optional string<|MERGE_RESOLUTION|>--- conflicted
+++ resolved
@@ -10,26 +10,15 @@
     ( commandParser
     ) where
 
-<<<<<<< HEAD
 import           Control.Applicative
-                 ( many )
+                 ( some, (<|>) )
 import qualified Data.Foldable as Foldable
 import           Data.Functor
                  ( void, ($>) )
 import           Text.Megaparsec
-                 ( MonadParsec, Parsec, Token, Tokens, chunk, eof, manyTill,
-                 noneOf, option, optional, some, try, (<|>) )
+                 ( Parsec, eof, option, optional, try )
 import qualified Text.Megaparsec.Char as Char
 import qualified Text.Megaparsec.Char.Lexer as L
-=======
-import Control.Applicative
-       ( many )
-import Text.Megaparsec
-       ( Parsec, noneOf, option, optional, some, try, (<|>) )
-import Text.Megaparsec.Char
-import Text.Megaparsec.Char.Lexer
-       ( decimal )
->>>>>>> ae885fd3
 
 import Kore.Repl.Data
        ( ReplCommand (..) )
@@ -41,7 +30,6 @@
 -- maybe ShowUsage id . Text.Megaparsec.parseMaybe commandParser
 -- @
 commandParser :: Parser ReplCommand
-<<<<<<< HEAD
 commandParser = do
     cmd <- commandParser0
     (eof $> cmd) <|> (redirect cmd)
@@ -61,27 +49,11 @@
         , showLeafs
         , showPrecBranch
         , showChildren
+        , try labelAdd
+        , try labelDel
+        , label
         , exit
         ]
-=======
-commandParser =
-    help
-    <|> showClaim
-    <|> showAxiom
-    <|> prove
-    <|> showGraph
-    <|> proveSteps
-    <|> selectNode
-    <|> showConfig
-    <|> omitCell
-    <|> showLeafs
-    <|> showPrecBranch
-    <|> showChildren
-    <|> try labelAdd
-    <|> try labelDel
-    <|> label
-    <|> exit
->>>>>>> ae885fd3
 
 help :: Parser ReplCommand
 help = const Help <$$> literal "help"
@@ -119,38 +91,33 @@
 showChildren :: Parser ReplCommand
 showChildren = ShowChildren <$$> literal "children" *> maybeDecimal
 
-redirect :: ReplCommand -> Parser ReplCommand
-redirect cmd = Redirect cmd <$$> literal ">" *> string
-
 label :: Parser ReplCommand
-label =
-    fmap (Label . toMaybe)
-        $ string "label" *> space *> many alphaNumChar <* space
-  where
-    toMaybe :: String -> Maybe String
-    toMaybe =
-        \case
-            "" -> Nothing
-            str -> Just str
+label = Label <$$> literal "label" *> maybeString
 
 labelAdd :: Parser ReplCommand
-labelAdd = do
-    label <- string "label" *> space *> string "+" *> some alphaNumChar <* space
-    node  <- optional decimal <* space
-    return $ LabelAdd label node
+labelAdd =
+    LabelAdd <$$> literal "label" *> literal "+" *> string <**> maybeDecimal
 
 labelDel :: Parser ReplCommand
-labelDel =
-    fmap LabelDel $ string "label" *> space *> string "-" *> some alphaNumChar <* space
+labelDel = LabelDel <$$> literal "label" *> literal "-" *> string
 
 exit :: Parser ReplCommand
 exit = const Exit <$$> literal "exit"
 
-infixr 1 <$$>
+redirect :: ReplCommand -> Parser ReplCommand
+redirect cmd = Redirect cmd <$$> literal ">" *> string
 
- -- | This is only a low-precedence fmap used to make the parser functions nicer.
-(<$$>) :: (a -> ReplCommand) -> Parser a -> Parser ReplCommand
-(<$$>) = fmap
+infixr 2 <$$>
+infixr 1 <**>
+
+ -- | These are just low-precedence versions of the original operators used for
+-- convenience in this module.
+(<$$>) :: Functor f => (a -> b) -> f a -> f b
+(<$$>) = (<$>)
+
+(<**>) :: Applicative f => f (a -> b) -> f a -> f b
+(<**>) = (<*>)
+
 
 literal :: String -> Parser ()
 literal str = void $ Char.string str <* Char.space
