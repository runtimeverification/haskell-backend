{-|
Module      : Kore.Repl.Parser
Description : REPL parser.
Copyright   : (c) Runtime Verification, 219
License     : NCSA
Maintainer  : vladimir.ciobanu@runtimeverification.com
-}

module Kore.Repl.Parser
    ( commandParser
    , scriptParser
    ) where

import Control.Applicative
    ( some
    , (<|>)
    )
import qualified Data.Foldable as Foldable
import Data.Functor
    ( void
    , ($>)
    )
import Data.List
    ( nub
    )
import Data.Set
    ( Set
    )
import qualified Data.Set as Set
import Data.Text
    ( Text
    )
import qualified Data.Text as Text
import Prelude hiding
    ( log
    )
import Text.Megaparsec
    ( Parsec
    , customFailure
    , eof
    , many
    , manyTill
    , noneOf
    , oneOf
    , option
    , optional
    , try
    )
import qualified Text.Megaparsec.Char as Char
import qualified Text.Megaparsec.Char.Lexer as L

import qualified Kore.Logger as Logger
import qualified Kore.Logger.Output as Logger
import Kore.Repl.Data

type Parser = Parsec String String

-- | This parser fails no match is found. It is expected to be used as
-- @
-- maybe ShowUsage id . Text.Megaparsec.parseMaybe commandParser
-- @

scriptParser :: Parser [ReplCommand]
scriptParser =
    some ( skipSpacesAndComments
         *> commandParser0 (void Char.newline)
         <* many Char.newline
         <* skipSpacesAndComments
         )
    <* eof
  where
    skipSpacesAndComments :: Parser (Maybe ())
    skipSpacesAndComments =
        optional $ spaceConsumer <* Char.newline

commandParser :: Parser ReplCommand
commandParser = commandParser0 eof

commandParser0 :: Parser () -> Parser ReplCommand
commandParser0 endParser =
    alias <|> log <|> commandParserExceptAlias endParser <|> tryAlias

commandParserExceptAlias :: Parser () -> Parser ReplCommand
commandParserExceptAlias endParser = do
    cmd <- nonRecursiveCommand
    endOfInput cmd endParser
        <|> pipeWith appendTo cmd
        <|> pipeWith redirect cmd
        <|> appendTo cmd
        <|> redirect cmd
        <|> pipe cmd

nonRecursiveCommand :: Parser ReplCommand
nonRecursiveCommand =
    Foldable.asum
        [ help
        , showClaim
        , showAxiom
        , prove
        , showGraph
        , try proveStepsF
        , proveSteps
        , selectNode
        , showConfig
        , omitCell
        , showLeafs
        , showRule
        , showPrecBranch
        , showChildren
        , try labelAdd
        , try labelDel
        , label
        , tryForceAxiomClaim
        , tryAxiomClaim
        , clear
        , saveSession
        , loadScript
        , proofStatus
        , exit
        ]

pipeWith
    :: (ReplCommand -> Parser ReplCommand)
    -> ReplCommand
    -> Parser ReplCommand
pipeWith parserCmd cmd = try (pipe cmd >>= parserCmd)

endOfInput :: ReplCommand -> Parser () -> Parser ReplCommand
endOfInput cmd p = p $> cmd

help :: Parser ReplCommand
help = const Help <$$> literal "help"

proofStatus :: Parser ReplCommand
proofStatus = const ProofStatus <$$> literal "proof-status"

loadScript :: Parser ReplCommand
loadScript = LoadScript <$$> literal "load" *> quotedOrWordWithout ""

showClaim :: Parser ReplCommand
showClaim =
    ShowClaim
    <$$> literal "claim"
    *> optional
        (Left <$> parseClaimDecimal <|> Right <$> ruleNameParser)

showAxiom :: Parser ReplCommand
showAxiom =
    ShowAxiom
    <$$> literal "axiom"
    *> ( Left <$> parseAxiomDecimal
        <|> Right <$> ruleNameParser
       )

prove :: Parser ReplCommand
prove =
    Prove
    <$$> literal "prove"
    *> ( Left <$> parseClaimDecimal
       <|> Right <$> ruleNameParser
       )

showGraph :: Parser ReplCommand
showGraph = ShowGraph <$$> literal "graph" *> optional (quotedOrWordWithout "")

proveSteps :: Parser ReplCommand
proveSteps =
    ProveSteps <$$> literal "step" *> option 1 L.decimal <* spaceNoNewline

proveStepsF :: Parser ReplCommand
proveStepsF =
    ProveStepsF <$$> literal "stepf" *> option 1 L.decimal <* spaceNoNewline

selectNode :: Parser ReplCommand
selectNode = SelectNode . ReplNode <$$> literal "select" *> decimal

showConfig :: Parser ReplCommand
showConfig = do
    dec <- literal "config" *> maybeDecimal
    return $ ShowConfig (fmap ReplNode dec)

omitCell :: Parser ReplCommand
omitCell = OmitCell <$$> literal "omit" *> maybeWord

showLeafs :: Parser ReplCommand
showLeafs = const ShowLeafs <$$> literal "leafs"

showRule :: Parser ReplCommand
showRule = do
    dec <- literal "rule" *> maybeDecimal
    return $ ShowRule (fmap ReplNode dec)

showPrecBranch :: Parser ReplCommand
showPrecBranch = do
    dec <- literal "prec-branch" *> maybeDecimal
    return $ ShowPrecBranch (fmap ReplNode dec)

showChildren :: Parser ReplCommand
showChildren = do
    dec <- literal "children" *> maybeDecimal
    return $ ShowChildren (fmap ReplNode dec)

label :: Parser ReplCommand
label = Label <$$> literal "label" *> maybeWord

labelAdd :: Parser ReplCommand
labelAdd = do
    literal "label"
    literal "+"
    w <- word
    LabelAdd w . fmap ReplNode <$> maybeDecimal

labelDel :: Parser ReplCommand
labelDel = LabelDel <$$> literal "label" *> literal "-" *> word

exit :: Parser ReplCommand
exit = const Exit <$$> literal "exit"

tryAxiomClaim :: Parser ReplCommand
tryAxiomClaim =
    Try
    <$$> literal "try"
    *> ( try (ByIndex <$> ruleIndexParser)
        <|> ByName <$> ruleNameParser
       )

tryForceAxiomClaim :: Parser ReplCommand
tryForceAxiomClaim =
    TryF
    <$$> literal "tryf"
    *> ( try (ByIndex <$> ruleIndexParser)
        <|> ByName <$> ruleNameParser
       )

ruleIndexParser :: Parser (Either AxiomIndex ClaimIndex)
ruleIndexParser =
    Left <$> axiomIndexParser <|> Right <$> claimIndexParser

axiomIndexParser :: Parser AxiomIndex
axiomIndexParser = AxiomIndex <$$> Char.string "a" *> decimal

claimIndexParser :: Parser ClaimIndex
claimIndexParser = ClaimIndex <$$> Char.string "c" *> decimal

ruleNameParser :: Parser RuleName
ruleNameParser = RuleName <$$> quotedOrWordWithout ""

clear :: Parser ReplCommand
clear = do
    dec <- literal "clear" *> maybeDecimal
    return $ Clear (fmap ReplNode dec)

saveSession :: Parser ReplCommand
saveSession =
    SaveSession <$$> literal "save-session" *> quotedOrWordWithout ""

log :: Parser ReplCommand
log = do
    literal "log"
    logLevel <- parseSeverityWithDefault
    logEntries <- parseLogEntries
    logType <- parseLogType
    -- TODO (thomas.tuegel): Allow the user to specify --debug-applied-rule.
    let debugAppliedRuleOptions = mempty
        debugAxiomEvaluationOptions = mempty
    pure $ Log Logger.KoreLogOptions
<<<<<<< HEAD
        { logType, logLevel, logEntries, debugAppliedRuleOptions }
  where
    parseSeverityWithDefault =
        maybe Logger.Warning id <$> optional severity
=======
        { logType, logLevel, logScopes
        , debugAppliedRuleOptions
        , debugAxiomEvaluationOptions
        }
>>>>>>> 46b51194

severity :: Parser Logger.Severity
severity = sDebug <|> sInfo <|> sWarning <|> sError <|> sCritical
  where
    sDebug    = Logger.Debug    <$ literal "debug"
    sInfo     = Logger.Info     <$ literal "info"
    sWarning  = Logger.Warning  <$ literal "warning"
    sError    = Logger.Error    <$ literal "error"
    sCritical = Logger.Critical <$ literal "critical"

parseLogEntries :: Parser (Set Text)
parseLogEntries =
    Set.fromList
        <$$> literal "[" *> many entry <* literal "]"
  where
      entry =
          Text.pack
            <$$> wordWithout ['[', ']', ',']
            <* optional (literal ",")

parseLogType :: Parser Logger.KoreLogType
parseLogType = logStdOut <|> logFile
  where
    logStdOut = Logger.LogStdErr <$  literal "stderr"
    logFile   =
        Logger.LogFileText  <$$> literal "file" *> quotedOrWordWithout ""

redirect :: ReplCommand -> Parser ReplCommand
redirect cmd =
    Redirect cmd <$$> literal ">" *> quotedOrWordWithout ">"

pipe :: ReplCommand -> Parser ReplCommand
pipe cmd =
    Pipe cmd
    <$$> literal "|"
    *> quotedOrWordWithout ">"
    <**> many (quotedOrWordWithout ">")

appendTo :: ReplCommand -> Parser ReplCommand
appendTo cmd =
    AppendTo cmd
    <$$> literal ">>"
    *> quotedOrWordWithout ""

alias :: Parser ReplCommand
alias = do
    literal "alias"
    name <- word
    arguments <- many $ wordWithout "="
    if nub arguments /= arguments
        then customFailure "Error when parsing alias: duplicate argument name."
        else pure ()
    literal "="
    command <- some (noneOf ['\n'])
    return . Alias $ AliasDefinition { name, arguments, command }

tryAlias :: Parser ReplCommand
tryAlias = do
    name <- some (noneOf [' ']) <* Char.space
    arguments <- many
        (QuotedArgument <$> quotedWord <|> SimpleArgument <$> wordWithout "")
    return . TryAlias $ ReplAlias { name, arguments }

infixr 2 <$$>
infixr 1 <**>

-- | These are just low-precedence versions of the original operators used for
-- convenience in this module.
(<$$>) :: Functor f => (a -> b) -> f a -> f b
(<$$>) = (<$>)

(<**>) :: Applicative f => f (a -> b) -> f a -> f b
(<**>) = (<*>)


spaceConsumer :: Parser ()
spaceConsumer =
    L.space
        space1NoNewline
        (L.skipLineComment "//")
        (L.skipBlockComment "/*" "*/")

space1NoNewline :: Parser ()
space1NoNewline =
    void . some $ oneOf [' ', '\t', '\r', '\f', '\v']

spaceNoNewline :: Parser ()
spaceNoNewline =
    void . many $ oneOf [' ', '\t', '\r', '\f', '\v']

literal :: String -> Parser ()
literal str = void $ Char.string str <* spaceNoNewline

decimal :: Parser Int
decimal = L.decimal <* spaceNoNewline

maybeDecimal :: Parser (Maybe Int)
maybeDecimal = optional decimal

word :: Parser String
word = wordWithout []

quotedOrWordWithout :: String -> Parser String
quotedOrWordWithout s = quotedWord <|> wordWithout s

quotedWord :: Parser String
quotedWord =
    Char.char '"'
    *> manyTill L.charLiteral (Char.char '"')
    <* spaceNoNewline

wordWithout :: [Char] -> Parser String
wordWithout xs =
    some (noneOf $ [' ', '\t', '\r', '\f', '\v', '\n'] <> xs)
    <* spaceNoNewline

maybeWord :: Parser (Maybe String)
maybeWord = optional word

parseClaimDecimal :: Parser ClaimIndex
parseClaimDecimal = ClaimIndex <$> decimal

parseAxiomDecimal :: Parser AxiomIndex
parseAxiomDecimal = AxiomIndex <$> decimal<|MERGE_RESOLUTION|>--- conflicted
+++ resolved
@@ -264,17 +264,15 @@
     let debugAppliedRuleOptions = mempty
         debugAxiomEvaluationOptions = mempty
     pure $ Log Logger.KoreLogOptions
-<<<<<<< HEAD
-        { logType, logLevel, logEntries, debugAppliedRuleOptions }
-  where
-    parseSeverityWithDefault =
-        maybe Logger.Warning id <$> optional severity
-=======
-        { logType, logLevel, logScopes
+        { logType
+        , logLevel
+        , logEntries
         , debugAppliedRuleOptions
         , debugAxiomEvaluationOptions
         }
->>>>>>> 46b51194
+  where
+    parseSeverityWithDefault =
+        maybe Logger.Warning id <$> optional severity
 
 severity :: Parser Logger.Severity
 severity = sDebug <|> sInfo <|> sWarning <|> sError <|> sCritical
