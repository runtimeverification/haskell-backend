--- conflicted
+++ resolved
@@ -13,11 +13,7 @@
 import Control.Applicative
        ( many )
 import Text.Megaparsec
-<<<<<<< HEAD
-       ( Parsec, option, optional, some, (<|>) )
-=======
-       ( Parsec, noneOf, option, optional, (<|>) )
->>>>>>> aefc6607
+       ( Parsec, noneOf, option, optional, some, (<|>) )
 import Text.Megaparsec.Char
 import Text.Megaparsec.Char.Lexer
        ( decimal )
