--- conflicted
+++ resolved
@@ -119,12 +119,9 @@
 import Kore.Rewriting.RewritingVariable
     ( RewritingVariableName
     )
-<<<<<<< HEAD
-=======
 import Kore.Step.AxiomPattern
     ( AxiomPattern (..)
     )
->>>>>>> 06be983b
 import Kore.Step.ClaimPattern
     ( ReachabilityRule (..)
     , lensClaimPattern
@@ -781,12 +778,8 @@
         . SentenceClaim
         $ SentenceAxiom
             { sentenceAxiomParameters = []
-<<<<<<< HEAD
-            , sentenceAxiomPattern = from @Claim @(TermLike _) claim
-=======
             , sentenceAxiomPattern =
                 from @Claim @(AxiomPattern _) claim & getAxiomPattern
->>>>>>> 06be983b
             , sentenceAxiomAttributes = trustedToAttribute claim
             }
 
