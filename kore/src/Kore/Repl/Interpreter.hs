--- conflicted
+++ resolved
@@ -155,11 +155,8 @@
                 Alias a            -> alias a            $> True
                 TryAlias name      -> tryAlias name printFn
                 LoadScript file    -> loadScript file    $> True
-<<<<<<< HEAD
                 ProofStatus        -> proofStatus        $> True
-=======
                 Log s t            -> handleLog (s,t)    $> True
->>>>>>> 01f3d32c
                 Exit               -> pure                  False
     (output, shouldContinue) <- evaluateCommand command
     liftIO $ printFn output
