--- conflicted
+++ resolved
@@ -101,7 +101,6 @@
 import qualified Data.Text as Text
 import qualified Data.Text.Lazy as Text.Lazy
 import qualified Data.Typeable as Typeable
-<<<<<<< HEAD
 import GHC.Exts (
     toList,
  )
@@ -115,58 +114,6 @@
 import Kore.Attribute.Axiom (
     SourceLocation (..),
  )
-=======
-import GHC.Exts
-    ( toList
-    )
-import GHC.IO.Handle
-    ( hGetContents
-    , hPutStr
-    )
-import GHC.Natural
-    ( naturalToInt
-    )
-import Kore.Rewriting.RewritingVariable
-    ( RewritingVariableName
-    , getRewritingPattern
-    )
-import Numeric.Natural
-import System.Directory
-    ( doesDirectoryExist
-    , doesFileExist
-    , findExecutable
-    )
-import System.Exit
-import System.FilePath
-    ( splitFileName
-    , (<.>)
-    )
-import System.IO
-    ( IOMode (..)
-    , hPutStrLn
-    , stderr
-    , withFile
-    )
-import System.Process
-    ( StdStream (CreatePipe)
-    , createProcess
-    , proc
-    , std_in
-    , std_out
-    )
-import Text.Megaparsec
-    ( ParseErrorBundle (..)
-    , ShowErrorComponent (..)
-    , errorBundlePretty
-    , mapParseError
-    , parseMaybe
-    , runParser
-    )
-
-import Kore.Attribute.Axiom
-    ( SourceLocation (..)
-    )
->>>>>>> abf14770
 import qualified Kore.Attribute.Axiom as Attribute
 import qualified Kore.Attribute.Label as AttrLabel
 import Kore.Attribute.Pattern.FreeVariables (
@@ -250,6 +197,8 @@
  )
 import System.IO (
     IOMode (..),
+    hPutStrLn,
+    stderr,
     withFile,
  )
 import System.Process (
@@ -1584,24 +1533,13 @@
             contents <- lift . liftIO $ readFile file
             let result = runParser scriptParser file (Text.pack contents)
             either parseFailed executeScript result
-<<<<<<< HEAD
-        else lift . liftIO . putStrLn $ "Cannot find " <> file
+        else lift . liftIO . hPutStrLn stderr $ "Cannot find " <> file
   where
     parseFailed err =
-        lift . liftIO . putStrLn $
+        lift . liftIO . hPutStrLn stderr $
             "\nCouldn't parse repl script file."
                 <> "\nParser error at: "
                 <> (err & toReplScriptParseErrors & errorBundlePretty)
-=======
-        else lift . liftIO . hPutStrLn stderr $ "Cannot find " <> file
-
-  where
-    parseFailed err =
-        lift . liftIO . hPutStrLn stderr
-            $ "\nCouldn't parse repl script file."
-            <> "\nParser error at: "
-            <> (err & toReplScriptParseErrors & errorBundlePretty)
->>>>>>> abf14770
 
     toReplScriptParseErrors errorBundle =
         errorBundle
