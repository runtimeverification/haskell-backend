{-|
Module      : Kore.Interpreter
Description : REPL interpreter
Copyright   : (c) Runtime Verification, 2019
License     : NCSA
Maintainer  : vladimir.ciobanu@runtimeverification.com
-}

module Kore.Repl.Interpreter
    ( replInterpreter
    , replInterpreter0
    , showUsageMessage
    , showStepStoppedMessage
    , showProofStatus
    , showClaimSwitch
    , printIfNotEmpty
    , showRewriteRule
    , parseEvalScript
    , showAliasError
    , formatUnificationMessage
    , allProofs
    , ReplStatus(..)
    , showCurrentClaimIndex
    ) where

import Prelude.Kore

import Control.Comonad.Trans.Cofree
    ( CofreeF (..)
    )
import Control.Lens
    ( (%=)
    , (.=)
    )
import qualified Control.Lens as Lens hiding
    ( makeLenses
    )
import Control.Monad
    ( void
    )
import Control.Monad.Extra
    ( ifM
    , loop
    , loopM
    )
import Control.Monad.IO.Class
    ( MonadIO
    , liftIO
    )
import Control.Monad.Reader
    ( MonadReader
    , ReaderT (..)
    )
import qualified Control.Monad.Reader as Reader
    ( ask
    )
import Control.Monad.RWS.Strict
    ( MonadWriter
    , RWST
    , ask
    , lift
    , runRWST
    , tell
    )
import Control.Monad.State.Class
    ( get
    , put
    )
import Control.Monad.State.Strict
    ( MonadState
    , StateT (..)
    , execStateT
    )
import qualified Control.Monad.Trans.Class as Monad.Trans
import Control.Monad.Trans.Except
    ( runExceptT
    )
import qualified Data.Foldable as Foldable
import Data.Function
    ( on
    )
import Data.Functor
    ( ($>)
    )
import qualified Data.Functor.Foldable as Recursive
import Data.Generics.Product
import qualified Data.Graph.Inductive.Graph as Graph
import Data.Graph.Inductive.PatriciaTree
    ( Gr
    )
import qualified Data.GraphViz as Graph
import qualified Data.GraphViz.Attributes.Complete as Graph.Attr
import Data.IORef
    ( IORef
    , modifyIORef
    , newIORef
    , readIORef
    )
import qualified Data.List as List
import Data.List.NonEmpty
    ( NonEmpty
    )
import qualified Data.Map.Strict as Map
import Data.Maybe
    ( fromJust
    )
import Data.Sequence
    ( Seq
    )
import Data.Set
    ( Set
    )
import qualified Data.Set as Set
import qualified Data.Text as Text
import qualified Data.Text.Lazy as Text.Lazy
import qualified Data.Text.Prettyprint.Doc as Pretty
import qualified Data.Typeable as Typeable
import GHC.Exts
    ( toList
    )
import GHC.IO.Handle
    ( hGetContents
    , hPutStr
    )
import System.Exit

import Kore.Attribute.Axiom
    ( SourceLocation (..)
    )
import qualified Kore.Attribute.Axiom as Attribute
    ( Axiom (..)
    , RuleIndex (..)
    , sourceLocation
    )
import qualified Kore.Attribute.Label as AttrLabel
import Kore.Attribute.Pattern.FreeVariables
    ( freeVariables
    )
import Kore.Attribute.RuleIndex
import Kore.Internal.Condition
    ( Condition
    )
import Kore.Internal.Pattern
    ( Pattern
    )
import qualified Kore.Internal.Pattern as Pattern
import Kore.Internal.SideCondition
    ( SideCondition
    )
import qualified Kore.Internal.SideCondition as SideCondition
    ( assumeTrueCondition
    )
import Kore.Internal.TermLike
    ( TermLike
    )
import qualified Kore.Internal.TermLike as TermLike
import qualified Kore.Log as Log
import Kore.Repl.Data
import Kore.Repl.Parser
import Kore.Repl.State
import Kore.Step.RulePattern
    ( ReachabilityRule (..)
    , RulePattern (..)
    )
import qualified Kore.Step.RulePattern as Rule
import qualified Kore.Step.RulePattern as Axiom
    ( attributes
    )
import Kore.Step.Simplification.Data
    ( MonadSimplify
    )
import qualified Kore.Step.Strategy as Strategy
import Kore.Strategies.Goal
import Kore.Strategies.ProofState
    ( ProofStateTransformer (ProofStateTransformer)
    , proofState
    )
import qualified Kore.Strategies.ProofState as ProofState.DoNotUse
import Kore.Strategies.Verification
    ( Claim
    , CommonProofState
    )
import Kore.Syntax.Application
import qualified Kore.Syntax.Id as Id
    ( Id (..)
    )
import Kore.Syntax.Variable
    ( Variable
    )
import Kore.Unparser
    ( Unparse
    , unparse
    , unparseToString
    )
import Numeric.Natural
import System.Directory
    ( doesDirectoryExist
    , doesFileExist
    , findExecutable
    )
import System.FilePath.Posix
    ( splitFileName
    )
import System.Process
    ( StdStream (CreatePipe)
    , createProcess
    , proc
    , std_in
    , std_out
    )
import Text.Megaparsec
    ( ParseErrorBundle (..)
    , errorBundlePretty
    , parseMaybe
    , runParser
    )

-- | Warning: you should never use WriterT or RWST. It is used here with
-- _great care_ of evaluating the RWST to a StateT immediatly, and thus getting
-- rid of the WriterT part of the stack. This happens in the implementation of
-- 'replInterpreter'.
type ReplM claim m a =
    RWST (Config claim m) ReplOutput (ReplState claim) m a

data ReplStatus = Continue | SuccessStop | FailStop
    deriving (Eq, Show)

-- | Interprets a REPL command in a stateful Simplifier context.
replInterpreter
    :: forall claim m
    .  Claim claim
    => MonadSimplify m
    => MonadIO m
    => (String -> IO ())
    -> ReplCommand
    -> ReaderT (Config claim m) (StateT (ReplState claim) m) ReplStatus
replInterpreter fn cmd =
    replInterpreter0
        (PrintAuxOutput fn)
        (PrintKoreOutput fn)
        cmd

replInterpreter0
    :: forall claim m
    .  Claim claim
    => MonadSimplify m
    => MonadIO m
    => PrintAuxOutput
    -> PrintKoreOutput
    -> ReplCommand
    -> ReaderT (Config claim m) (StateT (ReplState claim) m) ReplStatus
replInterpreter0 printAux printKore replCmd = do
    let command = case replCmd of
                ShowUsage           -> showUsage           $> Continue
                Help                -> help                $> Continue
                ShowClaim mc        -> showClaim mc        $> Continue
                ShowAxiom ea        -> showAxiom ea        $> Continue
                Prove i             -> prove i             $> Continue
                ShowGraph mfile out -> showGraph mfile out $> Continue
                ProveSteps n        -> proveSteps n        $> Continue
                ProveStepsF n       -> proveStepsF n       $> Continue
                SelectNode i        -> selectNode i        $> Continue
                ShowConfig mc       -> showConfig mc       $> Continue
                OmitCell c          -> omitCell c          $> Continue
                ShowLeafs           -> showLeafs           $> Continue
                ShowRule   mc       -> showRule mc         $> Continue
                ShowPrecBranch mn   -> showPrecBranch mn   $> Continue
                ShowChildren mn     -> showChildren mn     $> Continue
                Label ms            -> label ms            $> Continue
                LabelAdd l mn       -> labelAdd l mn       $> Continue
                LabelDel l          -> labelDel l          $> Continue
                Redirect inn file   -> redirect inn file   $> Continue
                Try ref             -> tryAxiomClaim ref   $> Continue
                TryF ac             -> tryFAxiomClaim ac   $> Continue
                Clear n             -> clear n             $> Continue
                SaveSession file    -> saveSession file    $> Continue
                Pipe inn file args  -> pipe inn file args  $> Continue
                AppendTo inn file   -> appendTo inn file   $> Continue
                Alias a             -> alias a             $> Continue
                TryAlias name       -> tryAlias name printAux printKore
                LoadScript file     -> loadScript file     $> Continue
                ProofStatus         -> proofStatus         $> Continue
                Log opts            -> handleLog opts      $> Continue
                Exit                -> exit
    (ReplOutput output, shouldContinue) <- evaluateCommand command
    liftIO $ Foldable.traverse_
            ( replOut
                (unPrintAuxOutput printAux)
                (unPrintKoreOutput printKore)
            )
            output
    case shouldContinue of
        Continue -> pure Continue
        SuccessStop -> liftIO exitSuccess
        FailStop -> liftIO . exitWith $ ExitFailure 2
  where
    -- Extracts the Writer out of the RWST monad using the current state
    -- and updates the state, returning the writer output along with the
    -- monadic result.
    evaluateCommand
        :: ReplM claim m ReplStatus
        -> ReaderT (Config claim m) (StateT (ReplState claim) m) (ReplOutput, ReplStatus)
    evaluateCommand c = do
        st <- get
        config <- Reader.ask
        (ext, st', w) <-
            Monad.Trans.lift
                $ Monad.Trans.lift
                $ runRWST c config st
        put st'
        pure (w, ext)

showUsageMessage :: String
showUsageMessage = "Could not parse command, try using 'help'."

showStepStoppedMessage :: Natural -> StepResult -> String
showStepStoppedMessage n sr =
    "Stopped after "
    <> show n
    <> " step(s) due to "
    <> case sr of
        NoResult ->
            "reaching end of proof on current branch."
        SingleResult _ -> ""
        BranchResult xs ->
            "branching on "
            <> show (fmap unReplNode xs)

showUsage :: MonadWriter ReplOutput m => m ()
showUsage = putStrLn' showUsageMessage

exit
    :: Claim claim
    => MonadIO m
    => ReplM claim m ReplStatus
exit = do
    proofs <- allProofs
    ofile <- Lens.view (field @"outputFile")
    onePathClaims <- generateInProgressOPClaims
    sort <- currentClaimSort
    let conj = conjOfOnePathClaims onePathClaims sort
        printTerm = maybe putStrLn writeFile (unOutputFile ofile)
    liftIO . printTerm . unparseToString $ conj
    if isCompleted (Map.elems proofs)
       then return SuccessStop
       else return FailStop
  where
    isCompleted :: [GraphProofStatus] -> Bool
    isCompleted = all (\x -> x == Completed || x == TrustedClaim)

help :: MonadWriter ReplOutput m => m ()
help = putStrLn' helpText

-- | Prints a claim using an index in the claims list.
showClaim
    :: Claim claim
    => MonadState (ReplState claim) m
    => MonadWriter ReplOutput m
    => Maybe (Either ClaimIndex RuleName)
    -> m ()
showClaim =
    \case
        Nothing -> do
            currentCindex <- Lens.use (field @"claimIndex")
            putStrLn' . showCurrentClaimIndex $ currentCindex
        Just indexOrName -> do
            claim <- either
                        (getClaimByIndex . unClaimIndex)
                        (getClaimByName . unRuleName)
                        indexOrName
            maybe printNotFound (tell . showRewriteRule) claim

-- | Prints an axiom using an index in the axioms list.
showAxiom
    :: MonadState (ReplState claim) m
    => axiom ~ Rule claim
    => ToRulePattern axiom
    => Unparse axiom
    => MonadWriter ReplOutput m
    => Either AxiomIndex RuleName
    -- ^ index in the axioms list
    -> m ()
showAxiom indexOrName = do
    axiom <- either
                (getAxiomByIndex . unAxiomIndex)
                (getAxiomByName . unRuleName)
                indexOrName
    maybe printNotFound (tell . showRewriteRule) axiom

-- | Changes the currently focused proof, using an index in the claims list.
prove
    :: forall claim m
    .  Claim claim
    => MonadState (ReplState claim) m
    => MonadWriter ReplOutput m
    => Either ClaimIndex RuleName
    -- ^ index in the claims list
    -> m ()
prove indexOrName = do
    claim' <- either
                (getClaimByIndex . unClaimIndex)
                (getClaimByName . unRuleName)
                indexOrName
    maybe
        printNotFound
        startProving
        claim'
  where
    startProving
        :: claim
        -> m ()
    startProving claim
      | isTrusted claim =
        putStrLn'
            $ "Cannot switch to proving claim "
            <> showIndexOrName indexOrName
            <> ". Claim is trusted."
      | otherwise = do
        claimIndex <-
            either
                (return . return)
                (getClaimIndexByName . unRuleName)
                indexOrName
        switchToProof claim $ fromJust claimIndex
        putStrLn'
            $ "Switched to proving claim "
            <> showIndexOrName indexOrName

showClaimSwitch :: Either ClaimIndex RuleName -> String
showClaimSwitch indexOrName =
    "Switched to proving claim "
    <> showIndexOrName indexOrName

showIndexOrName
    :: Either ClaimIndex RuleName
    -> String
showIndexOrName =
        either (show . unClaimIndex) (show . unRuleName)

showGraph
    :: MonadIO m
    => MonadWriter ReplOutput m
    => Claim claim
    => Maybe FilePath
    -> Maybe Graph.GraphvizOutput
    -> MonadState (ReplState claim) m
    => m ()
showGraph mfile out = do
    let format = fromMaybe Graph.Svg out
    graph <- getInnerGraph
    processedGraph <-
        maybe (showOriginalGraph graph) return (smoothOutGraph graph)
    axioms <- Lens.use (field @"axioms")
    installed <- liftIO Graph.isGraphvizInstalled
    if installed
       then liftIO $ maybe
                        (showDotGraph (length axioms) processedGraph)
                        (saveDotGraph (length axioms) processedGraph format)
                        mfile
       else putStrLn' "Graphviz is not installed."
  where
    showOriginalGraph graph = do
        putStrLn'
            "Could not process execution graph for visualization.\
            \ Will default to showing the full graph."
        return $ Graph.emap Just graph

-- | Executes 'n' prove steps, or until branching occurs.
proveSteps
    :: Claim claim
    => MonadSimplify m
    => MonadIO m
    => Natural
    -- ^ maximum number of steps to perform
    -> ReplM claim m ()
proveSteps n = do
    let node = ReplNode . fromEnum $ n
    result <- loopM performStepNoBranching (n, SingleResult node)
    case result of
        (0, SingleResult _) -> pure ()
        (done, res) ->
            putStrLn' $ showStepStoppedMessage (n - done - 1) res

-- | Executes 'n' prove steps, distributing over branches. It will perform less
-- than 'n' steps if the proof is stuck or completed in less than 'n' steps.
proveStepsF
    :: Claim claim
    => MonadSimplify m
    => MonadIO m
    => Natural
    -- ^ maximum number of steps to perform
    -> ReplM claim m ()
proveStepsF n = do
    node   <- Lens.use (field @"node")
    recursiveForcedStep n node

-- | Loads a script from a file.
loadScript
    :: forall claim m
    .  Claim claim
    => MonadSimplify m
    => MonadIO m
    => FilePath
    -- ^ path to file
    -> ReplM claim m ()
loadScript file = parseEvalScript file

handleLog
    :: MonadState (ReplState claim) m
    => Log.KoreLogOptions
    -> m ()
handleLog t = field @"koreLogOptions" .= t

-- | Focuses the node with id equals to 'n'.
selectNode
    :: MonadState (ReplState claim) m
    => Claim claim
    => MonadWriter ReplOutput m
    => ReplNode
    -- ^ node identifier
    -> m ()
selectNode rnode = do
    graph <- getInnerGraph
    let i = unReplNode rnode
    if i `elem` Graph.nodes graph
        then field @"node" .= rnode
        else putStrLn' "Invalid node!"

-- | Shows configuration at node 'n', or current node if 'Nothing' is passed.
showConfig
    :: Claim claim
    => Monad m
    => Maybe ReplNode
    -- ^ 'Nothing' for current node, or @Just n@ for a specific node identifier
    -> ReplM claim m ()
showConfig configNode = do
    maybeConfig <- getConfigAt configNode
    case maybeConfig of
        Nothing -> putStrLn' "Invalid node!"
        Just (ReplNode node, config) -> do
            omit <- Lens.use (field @"omit")
            putStrLn' $ "Config at node " <> show node <> " is:"
            tell $ unparseStrategy omit config

-- | Shows current omit list if passed 'Nothing'. Adds/removes from the list
-- depending on whether the string already exists in the list or not.
omitCell
    :: forall claim m
    .  Monad m
    => Maybe String
    -- ^ Nothing to show current list, @Just str@ to add/remove to list
    -> ReplM claim m ()
omitCell =
    \case
        Nothing  -> showCells
        Just str -> addOrRemove str
  where
    showCells :: ReplM claim m ()
    showCells = do
        omit <- Lens.use (field @"omit")
        if Set.null omit
            then putStrLn' "Omit list is currently empty."
            else Foldable.traverse_ putStrLn' omit

    addOrRemove :: String -> ReplM claim m ()
    addOrRemove str = field @"omit" %= toggle str

    toggle :: String -> Set String -> Set String
    toggle x xs
      | x `Set.member` xs = x `Set.delete` xs
      | otherwise         = x `Set.insert` xs

-- | Shows all leaf nodes identifiers which are either stuck or can be
-- evaluated further.
showLeafs
    :: forall claim m
    .  Claim claim
    => Monad m
    => ReplM claim m ()
showLeafs = do
    leafsByType <- sortLeafsByType <$> getInnerGraph
    case Map.foldMapWithKey showPair leafsByType of
        "" -> putStrLn' "No leafs found, proof is complete."
        xs -> putStrLn' xs
  where
    showPair :: NodeState -> [Graph.Node] -> String
    showPair ns xs = show ns <> ": " <> show xs

proofStatus
    :: forall claim m
    .  Claim claim
    => Monad m
    => ReplM claim m ()
proofStatus = do
    proofs <- allProofs
    putStrLn' . showProofStatus $ proofs

allProofs
    :: forall claim axiom m
    .  Claim claim
    => axiom ~ Rule claim
    => Monad m
    => ReplM claim m (Map.Map ClaimIndex GraphProofStatus)
allProofs = do
    graphs <- Lens.use (field @"graphs")
    claims <- Lens.use (field @"claims")
    let cindexes = ClaimIndex <$> [0..length claims - 1]
    return
        $ Map.union
            (fmap inProgressProofs graphs)
            (notStartedProofs graphs (Map.fromList $ zip cindexes claims))
  where
    inProgressProofs
        :: ExecutionGraph axiom
        -> GraphProofStatus
    inProgressProofs =
        findProofStatus
        . sortLeafsByType
        . Strategy.graph

    notStartedProofs
        :: Map.Map ClaimIndex (ExecutionGraph axiom)
        -> Map.Map ClaimIndex claim
        -> Map.Map ClaimIndex GraphProofStatus
    notStartedProofs gphs cls =
        notStartedOrTrusted <$> cls `Map.difference` gphs

    notStartedOrTrusted :: claim -> GraphProofStatus
    notStartedOrTrusted cl =
        if isTrusted cl
           then TrustedClaim
           else NotStarted

    findProofStatus :: Map.Map NodeState [Graph.Node] -> GraphProofStatus
    findProofStatus m =
        case Map.lookup StuckNode m of
            Nothing ->
                case Map.lookup UnevaluatedNode m of
                    Nothing -> Completed
                    Just ns -> InProgress ns
            Just ns -> StuckProof ns

showRule
    :: MonadState (ReplState claim) m
    => MonadWriter ReplOutput m
    => Claim claim
    => Maybe ReplNode
    -> m ()
showRule configNode = do
    maybeRule <- getRuleFor configNode
    case maybeRule of
        Nothing -> putStrLn' "Invalid node!"
        Just rule -> do
            axioms <- Lens.use (field @"axioms")
            tell . showRewriteRule $ rule
            let ruleIndex = getRuleIndex . toRulePattern $ rule
            putStrLn'
                $ fromMaybe "Error: identifier attribute wasn't initialized."
                $ showAxiomOrClaim (length axioms) ruleIndex
  where
    getRuleIndex :: RulePattern Variable -> Attribute.RuleIndex
    getRuleIndex = Attribute.identifier . Rule.attributes

-- | Shows the previous branching point.
showPrecBranch
    :: Claim claim
    => Monad m
    => Maybe ReplNode
    -- ^ 'Nothing' for current node, or @Just n@ for a specific node identifier
    -> ReplM claim m ()
showPrecBranch maybeNode = do
    graph <- getInnerGraph
    node' <- getTargetNode maybeNode
    case node' of
        Nothing -> putStrLn' "Invalid node!"
        Just node -> putStrLn' . show $ loop (loopCond graph) (unReplNode node)
  where
    -- "Left n" means continue looping with value being n
    -- "Right n" means "stop and return n"
    loopCond gph n
      | isNotBranch gph n && isNotRoot gph n = Left $ head (Graph.pre gph n)
      | otherwise = Right n

    isNotBranch gph n = Graph.outdeg gph n <= 1
    isNotRoot gph n = not . null . Graph.pre gph $ n

-- | Shows the next node(s) for the selected node.
showChildren
    :: Claim claim
    => Monad m
    => Maybe ReplNode
    -- ^ 'Nothing' for current node, or @Just n@ for a specific node identifier
    -> ReplM claim m ()
showChildren maybeNode = do
    graph <- getInnerGraph
    node' <- getTargetNode maybeNode
    case node' of
        Nothing -> putStrLn' "Invalid node!"
        Just node -> putStrLn' . show . Graph.suc graph $ unReplNode node

-- | Shows existing labels or go to an existing label.
label
    :: forall m claim
    .  MonadState (ReplState claim) m
    => MonadWriter ReplOutput m
    => Claim claim
    => Maybe String
    -- ^ 'Nothing' for show labels, @Just str@ for jumping to the string label.
    -> m ()
label =
    \case
        Nothing  -> showLabels
        Just lbl -> gotoLabel lbl
  where
    showLabels :: m ()
    showLabels = do
        lbls <- getLabels
        putStrLn' $ Map.foldrWithKey acc "Labels: " lbls

    gotoLabel :: String -> m ()
    gotoLabel l = do
        lbls <- getLabels
        selectNode $ fromMaybe (ReplNode $ -1) (Map.lookup l lbls)

    acc :: String -> ReplNode -> String -> String
    acc key node res =
        res <> "\n  " <> key <> ": " <> show (unReplNode node)

-- | Adds label for selected node.
labelAdd
    :: MonadState (ReplState claim) m
    => MonadWriter ReplOutput m
    => Claim claim
    => String
    -- ^ label
    -> Maybe ReplNode
    -- ^ 'Nothing' for current node, or @Just n@ for a specific node identifier
    -> m ()
labelAdd lbl maybeNode = do
    node' <- getTargetNode maybeNode
    case node' of
        Nothing -> putStrLn' "Target node is not in the graph."
        Just node -> do
            labels <- getLabels
            if lbl `Map.notMember` labels
                then do
                    setLabels $ Map.insert lbl node labels
                    putStrLn' "Label added."
                else
                    putStrLn' "Label already exists."

-- | Removes a label.
labelDel
    :: MonadState (ReplState claim) m
    => MonadWriter ReplOutput m
    => String
    -- ^ label
    -> m ()
labelDel lbl = do
    labels <- getLabels
    if lbl `Map.member` labels
       then do
           setLabels $ Map.delete lbl labels
           putStrLn' "Removed label."
       else
           putStrLn' "Label doesn't exist."

-- | Redirect command to specified file.
redirect
    :: forall claim m
    .  Claim claim
    => MonadSimplify m
    => MonadIO m
    => ReplCommand
    -- ^ command to redirect
    -> FilePath
    -- ^ file path
    -> ReplM claim m ()
redirect cmd file = do
    liftIO $ withExistingDirectory file (`writeFile` "")
    appendCommand cmd file

runInterpreterWithOutput
    :: forall claim m
    .  Claim claim
    => MonadSimplify m
    => MonadIO m
    => PrintAuxOutput
    -> PrintKoreOutput
    -> ReplCommand
    -> Config claim m
    -> ReplM claim m ()
runInterpreterWithOutput printAux printKore cmd config =
    get >>= (\st -> lift
            $ execStateReader config st
            $ replInterpreter0 printAux printKore cmd
            )
        >>= put

data AlsoApplyRule = Never | IfPossible

-- | Attempt to use a specific axiom or claim to see if it unifies with the
-- current node.
tryAxiomClaim
    :: forall claim m
    .  Claim claim
    => MonadSimplify m
    => MonadIO m
    => RuleReference
    -- ^ tagged index in the axioms or claims list
    -> ReplM claim m ()
tryAxiomClaim = tryAxiomClaimWorker Never

-- | Attempt to use a specific axiom or claim to progress the current proof.
tryFAxiomClaim
    :: forall claim m
    .  Claim claim
    => MonadSimplify m
    => MonadIO m
    => RuleReference
    -- ^ tagged index in the axioms or claims list
    -> ReplM claim m ()
tryFAxiomClaim = tryAxiomClaimWorker IfPossible

tryAxiomClaimWorker
    :: forall claim axiom m
    .  Claim claim
    => axiom ~ Rule claim
    => MonadSimplify m
    => MonadIO m
    => AlsoApplyRule
    -> RuleReference
    -- ^ tagged index in the axioms or claims list
    -> ReplM claim m ()
tryAxiomClaimWorker mode ref = do
    maybeAxiomOrClaim <-
        ruleReference
            getAxiomOrClaimByIndex
            getAxiomOrClaimByName
            ref
    case maybeAxiomOrClaim of
        Nothing ->
            putStrLn' "Could not find axiom or claim."
        Just axiomOrClaim -> do
            claim <- Lens.use (field @"claim")
            if isReachabilityRule claim && notEqualClaimTypes axiomOrClaim claim
                then putStrLn' "Only claims of the same type as the current\
                               \ claim can be applied as rewrite rules."
                else do
                    node <- Lens.use (field @"node")
                    case mode of
                        Never ->
                            showUnificationFailure axiomOrClaim node
                        IfPossible ->
                            tryForceAxiomOrClaim axiomOrClaim node
  where
    notEqualClaimTypes :: Either axiom claim -> claim -> Bool
    notEqualClaimTypes axiomOrClaim' claim' =
        not (either (const True) (equalClaimTypes claim') axiomOrClaim')

    equalClaimTypes :: claim -> claim -> Bool
    equalClaimTypes =
        isSameType `on` castToReachability

    castToReachability :: claim -> Maybe (ReachabilityRule Variable)
    castToReachability = Typeable.cast

    isReachabilityRule :: claim -> Bool
    isReachabilityRule = isJust . castToReachability

    isSameType
        :: Maybe (ReachabilityRule Variable)
        -> Maybe (ReachabilityRule Variable)
        -> Bool
    isSameType (Just (OnePath _)) (Just (OnePath _)) = True
    isSameType (Just (AllPath _)) (Just (AllPath _)) = True
    isSameType _ _ = False

    showUnificationFailure
        :: Either axiom claim
        -> ReplNode
        -> ReplM claim m ()
    showUnificationFailure axiomOrClaim' node = do
        let first = extractLeftPattern axiomOrClaim'
        maybeSecond <- getConfigAt (Just node)
        case maybeSecond of
            Nothing -> putStrLn' "Unexpected error getting current config."
            Just (_, second) ->
                proofState
                    ProofStateTransformer
                        { provenValue        = putStrLn' "Cannot unify bottom"
                        , goalTransformer = patternUnifier
                        , goalRemainderTransformer = patternUnifier
                        , goalRewrittenTransformer = patternUnifier
                        , goalStuckTransformer = patternUnifier
                        }
                    second
              where
                patternUnifier :: Pattern Variable -> ReplM claim m ()
                patternUnifier
                    (Pattern.splitTerm -> (secondTerm, secondCondition))
                  =
                    runUnifier' sideCondition first secondTerm
                  where
                    sideCondition =
                        SideCondition.assumeTrueCondition secondCondition

    tryForceAxiomOrClaim
        :: Either axiom claim
        -> ReplNode
        -> ReplM claim m ()
    tryForceAxiomOrClaim axiomOrClaim node = do
        (graph, result) <-
            runStepper'
                (either mempty pure   axiomOrClaim)
                (either pure   mempty axiomOrClaim)
                node
        case result of
            NoResult ->
                showUnificationFailure axiomOrClaim node
            SingleResult nextNode -> do
                updateExecutionGraph graph
                field @"node" .= nextNode
            BranchResult _ ->
                updateExecutionGraph graph

    runUnifier'
        :: SideCondition Variable
        -> TermLike Variable
        -> TermLike Variable
        -> ReplM claim m ()
    runUnifier' sideCondition first second =
        runUnifier sideCondition first' second
        >>= tell . formatUnificationMessage
      where
        first' = TermLike.refreshVariables (freeVariables second) first

    extractLeftPattern :: Either axiom claim -> TermLike Variable
    extractLeftPattern = left . either toRulePattern toRulePattern

-- | Removes specified node and all its child nodes.
clear
    :: forall m claim axiom
    .  MonadState (ReplState claim) m
    => Claim claim
    => axiom ~ Rule claim
    => MonadWriter ReplOutput m
    => Maybe ReplNode
    -- ^ 'Nothing' for current node, or @Just n@ for a specific node identifier
    -> m ()
clear =
    \case
        Nothing -> Just <$> Lens.use (field @"node") >>= clear
        Just node
          | unReplNode node == 0 -> putStrLn' "Cannot clear initial node (0)."
          | otherwise -> clear0 node
  where
    clear0 :: ReplNode -> m ()
    clear0 rnode = do
        graph <- getInnerGraph
        let node = unReplNode rnode
        let
            nodesToBeRemoved = collect (next graph) node
            graph' = Graph.delNodes nodesToBeRemoved graph
        updateInnerGraph graph'
        field @"node" .= ReplNode (prevNode graph' node)
        putStrLn' $ "Removed " <> show (length nodesToBeRemoved) <> " node(s)."

    next :: InnerGraph axiom -> Graph.Node -> [Graph.Node]
    next gr n = fst <$> Graph.lsuc gr n

    collect :: (a -> [a]) -> a -> [a]
    collect f x = x : [ z | y <- f x, z <- collect f y]

    prevNode :: InnerGraph axiom -> Graph.Node -> Graph.Node
    prevNode graph = fromMaybe 0 . headMay . fmap fst . Graph.lpre graph

-- | Save this sessions' commands to the specified file.
saveSession
    :: forall m claim
    .  MonadState (ReplState claim) m
    => MonadWriter ReplOutput m
    => MonadIO m
    => FilePath
    -- ^ path to file
    -> m ()
saveSession path =
    withExistingDirectory path saveToFile
  where
    saveToFile :: FilePath -> m ()
    saveToFile file = do
        content <- seqUnlines <$> Lens.use (field @"commands")
        liftIO $ writeFile file content
        putStrLn' "Done."
    seqUnlines :: Seq String -> String
    seqUnlines = unlines . toList

-- | Pipe result of the command to the specified program. This function will start
-- one process for each KoreOut in the command's output. AuxOut will not be piped,
-- instead it will be sent directly to the repl's output.
pipe
    :: forall claim m
    .  Claim claim
    => MonadIO m
    => MonadSimplify m
    => ReplCommand
    -- ^ command to pipe
    -> String
    -- ^ path to the program that will receive the command's output
    -> [String]
    -- ^ additional arguments to be passed to the program
    -> ReplM claim m ()
pipe cmd file args = do
    exists <- liftIO $ findExecutable file
    case exists of
        Nothing -> putStrLn' "Cannot find executable."
        Just exec -> do
            config <- ask
            pipeOutRef <- liftIO $ newIORef (mempty :: ReplOutput)
            runInterpreterWithOutput
                (PrintAuxOutput $ justPrint pipeOutRef)
                (PrintKoreOutput $ runExternalProcess pipeOutRef exec)
                cmd
                config
            pipeOut <- liftIO $ readIORef pipeOutRef
            tell pipeOut
  where
    createProcess' exec =
        liftIO $ createProcess (proc exec args)
            { std_in = CreatePipe, std_out = CreatePipe }
    runExternalProcess :: IORef ReplOutput -> String -> String -> IO ()
    runExternalProcess pipeOut exec str = do
        (maybeInput, maybeOutput, _, _) <- createProcess' exec
        let outputFunc = maybe putStrLn hPutStr maybeInput
        outputFunc str
        case maybeOutput of
            Nothing ->
                putStrLn "Error: couldn't access output handle."
            Just handle -> do
                output <- liftIO $ hGetContents handle
                modifyIORef pipeOut (appReplOut . AuxOut $ output)
    justPrint :: IORef ReplOutput -> String -> IO ()
    justPrint outRef = modifyIORef outRef . appReplOut . AuxOut

-- | Appends output of a command to a file.
appendTo
    :: forall claim m
    .  Claim claim
    => MonadSimplify m
    => MonadIO m
    => ReplCommand
    -- ^ command
    -> FilePath
    -- ^ file to append to
    -> ReplM claim m ()
appendTo cmd file =
    withExistingDirectory file (appendCommand cmd)

appendCommand
    :: forall claim m
    .  Claim claim
    => MonadSimplify m
    => MonadIO m
    => ReplCommand
    -> FilePath
    -> ReplM claim m ()
appendCommand cmd file = do
    config <- ask
    runInterpreterWithOutput
        (PrintAuxOutput $ appendFile file)
        (PrintKoreOutput $ appendFile file)
        cmd
        config
    putStrLn' $ "Redirected output to \"" <> file <> "\"."

alias
    :: forall m claim
    .  MonadState (ReplState claim) m
    => MonadWriter ReplOutput m
    => AliasDefinition
    -> m ()
alias a = do
    result <- runExceptT $ addOrUpdateAlias a
    case result of
        Left err -> putStrLn' $ showAliasError err
        Right _  -> pure ()

tryAlias
    :: forall claim m
    .  Claim claim
    => MonadSimplify m
    => MonadIO m
    => ReplAlias
    -> PrintAuxOutput
    -> PrintKoreOutput
    -> ReplM claim m ReplStatus
tryAlias replAlias@ReplAlias { name } printAux printKore = do
    res <- findAlias name
    case res of
        Nothing  -> showUsage $> Continue
        Just aliasDef -> do
            let
                command = substituteAlias aliasDef replAlias
                parsedCommand =
                    fromMaybe ShowUsage $ parseMaybe commandParser command
            config <- ask
            (cont, st') <- get >>= runInterpreter parsedCommand config
            put st'
            return cont
  where
    runInterpreter
        :: ReplCommand
        -> Config claim m
        -> ReplState claim
        -> ReplM claim m (ReplStatus, ReplState claim)
    runInterpreter cmd config st =
        lift
            $ (`runStateT` st)
            $ runReaderT (replInterpreter0 printAux printKore cmd) config

-- | Performs n proof steps, picking the next node unless branching occurs.
-- Returns 'Left' while it has to continue looping, and 'Right' when done
-- or when execution branches or proof finishes earlier than the counter.
--
-- See 'loopM' for details.
performStepNoBranching
    :: forall claim m
    .  Claim claim
    => MonadSimplify m
    => MonadIO m
    => (Natural, StepResult)
    -- ^ (current step, last result)
    -> ReplM claim m (Either (Natural, StepResult) (Natural, StepResult))
performStepNoBranching =
    \case
        -- Termination branch
        (0, res) -> pure $ Right (0, res)
        -- Loop branch
        (n, SingleResult _) -> do
            res <- runStepper
            pure $ Left (n-1, res)
        -- Early exit when there is a branch or there is no next.
        (n, res) -> pure $ Right (n, res)

-- TODO(Vladimir): It would be ideal for this to be implemented in terms of
-- 'performStepNoBranching'.
recursiveForcedStep
    :: Claim claim
    => MonadSimplify m
    => MonadIO m
    => Natural
    -> ReplNode
    -> ReplM claim m ()
recursiveForcedStep n node
  | n == 0    = pure ()
  | otherwise = do
    ReplState { claims, axioms } <- get
    (graph, result) <- runStepper' claims axioms node
    updateExecutionGraph graph
    case result of
        NoResult -> pure ()
        SingleResult sr -> (recursiveForcedStep $ n-1) sr
        BranchResult xs -> Foldable.traverse_ (recursiveForcedStep (n-1)) xs

-- | Display a rule as a String.
showRewriteRule
    :: ToRulePattern rule
    => Unparse rule
    => rule
    -> ReplOutput
showRewriteRule rule =
    makeKoreReplOutput (unparseToString rule)
    <> makeAuxReplOutput
        (show . Pretty.pretty . extractSourceAndLocation $ rule')
  where
    rule' = toRulePattern rule

    extractSourceAndLocation :: RulePattern Variable -> SourceLocation
    extractSourceAndLocation RulePattern { Axiom.attributes } =
        Attribute.sourceLocation attributes

-- | Unparses a strategy node, using an omit list to hide specified children.
unparseStrategy
    :: Set String
    -- ^ omit list
    -> CommonProofState
    -- ^ pattern
    -> ReplOutput
unparseStrategy omitList =
    proofState ProofStateTransformer
        { goalTransformer = makeKoreReplOutput . unparseToString . fmap hide
        , goalRemainderTransformer = \pat ->
            makeAuxReplOutput "Stuck: \n"
            <> makeKoreReplOutput (unparseToString $ fmap hide pat)
        , goalRewrittenTransformer =
            makeKoreReplOutput . unparseToString . fmap hide
        , goalStuckTransformer = \pat ->
            makeAuxReplOutput "Stuck: \n"
            <> makeKoreReplOutput (unparseToString $ fmap hide pat)
        , provenValue = makeAuxReplOutput "Reached bottom"
        }
  where
    hide :: TermLike Variable -> TermLike Variable
    hide =
        Recursive.unfold $ \termLike ->
            case Recursive.project termLike of
                ann :< TermLike.ApplySymbolF app
                  | shouldBeExcluded (applicationSymbolOrAlias app) ->
                    -- Do not display children
                    ann :< TermLike.ApplySymbolF (withoutChildren app)
                projected -> projected

    withoutChildren app = app { applicationChildren = [] }

    shouldBeExcluded =
       (`elem` omitList)
           . Text.unpack
           . Id.getId
           . TermLike.symbolConstructor

putStrLn' :: MonadWriter ReplOutput m => String -> m ()
putStrLn' str =
    tell . makeAuxReplOutput $ str

printIfNotEmpty :: String -> IO ()
printIfNotEmpty =
    \case
        "" -> pure ()
        xs -> putStr xs

printNotFound :: MonadWriter ReplOutput m => m ()
printNotFound = putStrLn' "Variable or index not found"

-- | Shows the 'dot' graph. This currently only works on Linux. The 'Int'
-- parameter is needed in order to distinguish between axioms and claims and
-- represents the number of available axioms.
showDotGraph
    :: ToRulePattern axiom
    => Int -> Gr CommonProofState (Maybe (Seq axiom)) -> IO ()
showDotGraph len =
    flip Graph.runGraphvizCanvas' Graph.Xlib
        . Graph.graphToDot (graphParams len)

saveDotGraph
    :: ToRulePattern axiom
    => Int
    -> Gr CommonProofState (Maybe (Seq axiom))
    -> Graph.GraphvizOutput
    -> FilePath
    -> IO ()
saveDotGraph len gr format file =
    withExistingDirectory file saveGraphImg
  where
    saveGraphImg :: FilePath -> IO ()
    saveGraphImg path =
        void
        $ Graph.addExtension
            (Graph.runGraphviz
                (Graph.graphToDot (graphParams len) gr)
            )
            format
            path

graphParams
    :: ToRulePattern axiom
    => Int
    -> Graph.GraphvizParams
         Graph.Node
         CommonProofState
         (Maybe (Seq axiom))
         ()
         CommonProofState
graphParams len = Graph.nonClusteredParams
    { Graph.fmtEdge = \(_, _, l) ->
        [ Graph.textLabel (maybe "" (ruleIndex len) l)
        , Graph.Attr.Style [dottedOrSolidEdge l]
        ]
    , Graph.fmtNode = \(_, ps) ->
        [ Graph.Attr.Color
            $ case ps of
                ProofState.DoNotUse.Proven -> toColorList green
                _                          -> []
        ]
    }
  where
<<<<<<< HEAD
    dottedOrSolidEdge lbl =
        maybe
            (Graph.Attr.SItem Graph.Attr.Dotted mempty)
            (const $ Graph.Attr.SItem Graph.Attr.Solid mempty)
            lbl
    ruleIndex ln lbl =
        case listToMaybe . toList $ lbl of
=======
    ruleIndex lbl ln =
        case headMay . toList $ lbl of
>>>>>>> 6e009478
            Nothing -> "Simpl/RD"
            Just rule ->
                maybe
                    ( maybe "Unknown"
                        Text.Lazy.pack
                        ( showAxiomOrClaim ln
                        . getInternalIdentifier
                        $ rule
                        )
                    )
                    Text.Lazy.fromStrict
                    ( showAxiomOrClaimName ln (getInternalIdentifier rule)
                    . getNameText
                    $ rule
                    )
    toColorList col = [Graph.Attr.WC col (Just 1.0)]
    green = Graph.Attr.RGB 0 200 0

showAliasError :: AliasError -> String
showAliasError =
    \case
        NameAlreadyDefined -> "Error: Alias name is already defined."
        UnknownCommand     -> "Error: Command does not exist."

showAxiomOrClaim :: Int -> Attribute.RuleIndex -> Maybe String
showAxiomOrClaim _   (RuleIndex Nothing) = Nothing
showAxiomOrClaim len (RuleIndex (Just rid))
  | rid < len = Just $ "Axiom " <> show rid
  | otherwise = Just $ "Claim " <> show (rid - len)

showAxiomOrClaimName
    :: Int
    -> Attribute.RuleIndex
    -> AttrLabel.Label
    -> Maybe Text.Text
showAxiomOrClaimName _ _ (AttrLabel.Label Nothing) = Nothing
showAxiomOrClaimName _ (RuleIndex Nothing) _ = Nothing
showAxiomOrClaimName
    len
    (RuleIndex (Just rid))
    (AttrLabel.Label (Just ruleName))
  | rid < len = Just $ "Axiom " <> ruleName
  | otherwise = Just $ "Claim " <> ruleName

parseEvalScript
    :: forall claim t m
    .  Claim claim
    => MonadSimplify m
    => MonadIO m
    => MonadState (ReplState claim) (t m)
    => MonadReader (Config claim m) (t m)
    => Monad.Trans.MonadTrans t
    => FilePath
    -> t m ()
parseEvalScript file = do
    exists <- lift . liftIO . doesFileExist $ file
    if exists
        then do
            contents <- lift . liftIO $ readFile file
            let result = runParser scriptParser file contents
            either parseFailed executeScript result
        else lift . liftIO . putStrLn $ "Cannot find " <> file

  where
    parseFailed
        :: ParseErrorBundle String String
        -> t m ()
    parseFailed err =
        lift . liftIO . putStrLn
            $ "\nCouldn't parse initial script file."
            <> "\nParser error at: "
            <> errorBundlePretty err

    executeScript
        :: [ReplCommand]
        -> t m ()
    executeScript cmds = do
        config <- ask
        get >>= executeCommands config >>= put
      where
        executeCommands config st =
           lift
               $ execStateReader config st
               $ Foldable.for_ cmds
               $ replInterpreter0
                    (PrintAuxOutput $ \_ -> return ())
                    (PrintKoreOutput $ \_ -> return ())

formatUnificationMessage
    :: Either ReplOutput (NonEmpty (Condition Variable))
    -> ReplOutput
formatUnificationMessage docOrCondition =
    either id prettyUnifiers docOrCondition
  where
    prettyUnifiers =
        ReplOutput
        . (:) (AuxOut "Succeeded with unifiers:\n")
        . List.intersperse (AuxOut . show $ Pretty.indent 2 "and")
        . map (KoreOut . show . Pretty.indent 4 . unparseUnifier)
        . Foldable.toList
    unparseUnifier c =
        unparse
        . TermLike.externalizeFreshVariables
        . Pattern.toTermLike
        $ TermLike.mkTop (TermLike.mkSortVariable "UNKNOWN") <$ c

showProofStatus :: Map.Map ClaimIndex GraphProofStatus -> String
showProofStatus m =
    Map.foldrWithKey acc "Current proof status: " m
  where
    acc :: ClaimIndex -> GraphProofStatus -> String -> String
    acc key elm res =
        res
        <> "\n  claim "
        <> (show . unClaimIndex) key
        <> ": "
        <> show elm

showCurrentClaimIndex :: ClaimIndex -> String
showCurrentClaimIndex ci =
    "You are currently proving claim "
    <> show (unClaimIndex ci)

execStateReader :: Monad m => env -> st -> ReaderT env (StateT st m) a -> m st
execStateReader config st = flip execStateT st . flip runReaderT config

doesParentDirectoryExist :: MonadIO m => FilePath -> m Bool
doesParentDirectoryExist =
    liftIO . doesDirectoryExist . fst . splitFileName

withExistingDirectory
    :: MonadIO m
    => FilePath
    -> (FilePath -> m ())
    -> m ()
withExistingDirectory path action =
    ifM
        (doesParentDirectoryExist path)
        (action path)
        $ liftIO . putStrLn $ "Directory does not exist."<|MERGE_RESOLUTION|>--- conflicted
+++ resolved
@@ -1283,18 +1283,13 @@
         ]
     }
   where
-<<<<<<< HEAD
     dottedOrSolidEdge lbl =
         maybe
             (Graph.Attr.SItem Graph.Attr.Dotted mempty)
             (const $ Graph.Attr.SItem Graph.Attr.Solid mempty)
             lbl
     ruleIndex ln lbl =
-        case listToMaybe . toList $ lbl of
-=======
-    ruleIndex lbl ln =
         case headMay . toList $ lbl of
->>>>>>> 6e009478
             Nothing -> "Simpl/RD"
             Just rule ->
                 maybe
