{-|
Module      : Kore.Interpreter
Description : REPL interpreter
Copyright   : (c) Runtime Verification, 2019
License     : NCSA
Maintainer  : vladimir.ciobanu@runtimeverification.com
-}

module Kore.Repl.Interpreter
    ( replInterpreter
    , replInterpreter0
    , showUsageMessage
    , showStepStoppedMessage
    , showProofStatus
    , showClaimSwitch
    , printIfNotEmpty
    , showRewriteRule
    , parseEvalScript
    , showAliasError
    , formatUnificationMessage
    , allProofs
    , ReplStatus(..)
    , showCurrentClaimIndex
    ) where

import Prelude.Kore

import Control.Comonad.Trans.Cofree
    ( CofreeF (..)
    )
import Control.Lens
    ( (%=)
    , (.=)
    )
import qualified Control.Lens as Lens
import Control.Monad
    ( void
    )
import Control.Monad.Extra
    ( ifM
    , loop
    , loopM
    )
import Control.Monad.Reader
    ( MonadReader
    , ReaderT (..)
    )
import qualified Control.Monad.Reader as Reader
    ( ask
    )
import Control.Monad.RWS.Strict
    ( MonadWriter
    , RWST
    , ask
    , lift
    , runRWST
    , tell
    )
import Control.Monad.State.Class
    ( get
    , put
    )
import Control.Monad.State.Strict
    ( MonadState
    , StateT (..)
    , execStateT
    )
import qualified Control.Monad.Trans.Class as Monad.Trans
import Control.Monad.Trans.Except
    ( runExceptT
    )
import qualified Data.Foldable as Foldable
import Data.Functor
    ( ($>)
    )
import qualified Data.Functor.Foldable as Recursive
import Data.Generics.Product
import qualified Data.Graph.Inductive.Graph as Graph
import Data.Graph.Inductive.PatriciaTree
    ( Gr
    )
import qualified Data.GraphViz as Graph
import qualified Data.GraphViz.Attributes.Complete as Graph.Attr
import Data.IORef
    ( IORef
    , modifyIORef
    , newIORef
    , readIORef
    )
import qualified Data.List as List
import Data.List.NonEmpty
    ( NonEmpty
    )
import qualified Data.Map.Strict as Map
import Data.Maybe
    ( fromJust
    )
import Data.Sequence
    ( Seq
    )
import Data.Set
    ( Set
    )
import qualified Data.Set as Set
import qualified Data.Text as Text
import qualified Data.Text.Lazy as Text.Lazy
import qualified Data.Text.Prettyprint.Doc as Pretty
import qualified Data.Typeable as Typeable
import GHC.Exts
    ( toList
    )
import GHC.IO.Handle
    ( hGetContents
    , hPutStr
    )
import System.Exit

import Kore.Attribute.Axiom
    ( SourceLocation (..)
    )
import qualified Kore.Attribute.Axiom as Attribute
    ( Axiom (..)
    , RuleIndex (..)
    , sourceLocation
    )
import qualified Kore.Attribute.Label as AttrLabel
import Kore.Attribute.Pattern.FreeVariables
    ( freeVariables
    )
import Kore.Attribute.RuleIndex
import Kore.Internal.Condition
    ( Condition
    )
import Kore.Internal.Pattern
    ( Pattern
    )
import qualified Kore.Internal.Pattern as Pattern
import Kore.Internal.SideCondition
    ( SideCondition
    )
import qualified Kore.Internal.SideCondition as SideCondition
    ( assumeTrueCondition
    )
import Kore.Internal.TermLike
    ( TermLike
    )
import qualified Kore.Internal.TermLike as TermLike
import qualified Kore.Log as Log
import Kore.Repl.Data
import Kore.Repl.Parser
import Kore.Repl.State
import Kore.Step.RulePattern
    ( ReachabilityRule (..)
    , RulePattern (..)
    )
import qualified Kore.Step.RulePattern as Rule
import qualified Kore.Step.RulePattern as Axiom
    ( attributes
    )
import Kore.Step.Simplification.Data
    ( MonadSimplify
    )
import qualified Kore.Step.Strategy as Strategy
import Kore.Strategies.Goal
import Kore.Strategies.ProofState
    ( ProofStateTransformer (ProofStateTransformer)
    , proofState
    )
import qualified Kore.Strategies.ProofState as ProofState.DoNotUse
import Kore.Strategies.Verification
    ( Claim
    , CommonProofState
    )
import Kore.Syntax.Application
import qualified Kore.Syntax.Id as Id
    ( Id (..)
    )
import Kore.Syntax.Variable
    ( Variable
    )
import Kore.Unparser
    ( Unparse
    , unparse
    , unparseToString
    )
import Numeric.Natural
import System.Directory
    ( doesDirectoryExist
    , doesFileExist
    , findExecutable
    )
import System.FilePath.Posix
    ( splitFileName
    )
import System.Process
    ( StdStream (CreatePipe)
    , createProcess
    , proc
    , std_in
    , std_out
    )
import Text.Megaparsec
    ( ParseErrorBundle (..)
    , errorBundlePretty
    , parseMaybe
    , runParser
    )

-- | Warning: you should never use WriterT or RWST. It is used here with
-- _great care_ of evaluating the RWST to a StateT immediatly, and thus getting
-- rid of the WriterT part of the stack. This happens in the implementation of
-- 'replInterpreter'.
type ReplM claim m a =
    RWST (Config claim m) ReplOutput (ReplState claim) m a

data ReplStatus = Continue | SuccessStop | FailStop
    deriving (Eq, Show)

-- | Interprets a REPL command in a stateful Simplifier context.
replInterpreter
    :: forall claim m
    .  Claim claim
    => From claim (TermLike Variable)
    => MonadSimplify m
    => MonadIO m
    => (String -> IO ())
    -> ReplCommand
    -> ReaderT (Config claim m) (StateT (ReplState claim) m) ReplStatus
replInterpreter fn cmd =
    replInterpreter0
        (PrintAuxOutput fn)
        (PrintKoreOutput fn)
        cmd

replInterpreter0
    :: forall claim m
    .  Claim claim
    => From claim (TermLike Variable)
    => MonadSimplify m
    => MonadIO m
    => PrintAuxOutput
    -> PrintKoreOutput
    -> ReplCommand
    -> ReaderT (Config claim m) (StateT (ReplState claim) m) ReplStatus
replInterpreter0 printAux printKore replCmd = do
    let command = case replCmd of
                ShowUsage           -> showUsage           $> Continue
                Help                -> help                $> Continue
                ShowClaim mc        -> showClaim mc        $> Continue
                ShowAxiom ea        -> showAxiom ea        $> Continue
                Prove i             -> prove i             $> Continue
                ShowGraph mfile out -> showGraph mfile out $> Continue
                ProveSteps n        -> proveSteps n        $> Continue
                ProveStepsF n       -> proveStepsF n       $> Continue
                SelectNode i        -> selectNode i        $> Continue
                ShowConfig mc       -> showConfig mc       $> Continue
                OmitCell c          -> omitCell c          $> Continue
                ShowLeafs           -> showLeafs           $> Continue
                ShowRule   mc       -> showRule mc         $> Continue
                ShowPrecBranch mn   -> showPrecBranch mn   $> Continue
                ShowChildren mn     -> showChildren mn     $> Continue
                Label ms            -> label ms            $> Continue
                LabelAdd l mn       -> labelAdd l mn       $> Continue
                LabelDel l          -> labelDel l          $> Continue
                Redirect inn file   -> redirect inn file   $> Continue
                Try ref             -> tryAxiomClaim ref   $> Continue
                TryF ac             -> tryFAxiomClaim ac   $> Continue
                Clear n             -> clear n             $> Continue
                SaveSession file    -> saveSession file    $> Continue
                SaveProof mn file   -> saveProof mn file   $> Continue
                Pipe inn file args  -> pipe inn file args  $> Continue
                AppendTo inn file   -> appendTo inn file   $> Continue
                Alias a             -> alias a             $> Continue
                TryAlias name       -> tryAlias name printAux printKore
                LoadScript file     -> loadScript file     $> Continue
                ProofStatus         -> proofStatus         $> Continue
                Log opts            -> handleLog opts      $> Continue
                Exit                -> exit
    (ReplOutput output, shouldContinue) <- evaluateCommand command
    liftIO $ Foldable.traverse_
            ( replOut
                (unPrintAuxOutput printAux)
                (unPrintKoreOutput printKore)
            )
            output
    case shouldContinue of
        Continue -> pure Continue
        SuccessStop -> liftIO exitSuccess
        FailStop -> liftIO . exitWith $ ExitFailure 2
  where
    -- Extracts the Writer out of the RWST monad using the current state
    -- and updates the state, returning the writer output along with the
    -- monadic result.
    evaluateCommand
        :: ReplM claim m ReplStatus
        -> ReaderT (Config claim m) (StateT (ReplState claim) m) (ReplOutput, ReplStatus)
    evaluateCommand c = do
        st <- get
        config <- Reader.ask
        (ext, st', w) <-
            Monad.Trans.lift
                $ Monad.Trans.lift
                $ runRWST c config st
        put st'
        pure (w, ext)

showUsageMessage :: String
showUsageMessage = "Could not parse command, try using 'help'."

showStepStoppedMessage :: Natural -> StepResult -> String
showStepStoppedMessage n sr =
    "Stopped after "
    <> show n
    <> " step(s) due to "
    <> case sr of
        NoResult ->
            "reaching end of proof on current branch."
        SingleResult _ -> ""
        BranchResult xs ->
            "branching on "
            <> show (fmap unReplNode xs)

showUsage :: MonadWriter ReplOutput m => m ()
showUsage = putStrLn' showUsageMessage

exit
    :: Claim claim
    => From claim (TermLike Variable)
    => MonadIO m
    => ReplM claim m ReplStatus
exit = do
    proofs <- allProofs
    ofile <- Lens.view (field @"outputFile")
<<<<<<< HEAD
    onePathClaims <- generateInProgressClaims Nothing
=======
    newClaims <- generateInProgressClaims
>>>>>>> 2f528b74
    sort <- currentClaimSort
    let conj = conjOfClaims newClaims sort
        printTerm = maybe putStrLn writeFile (unOutputFile ofile)
    liftIO . printTerm . unparseToString $ conj
    if isCompleted (Map.elems proofs)
       then return SuccessStop
       else return FailStop
  where
    isCompleted :: [GraphProofStatus] -> Bool
    isCompleted = all (\x -> x == Completed || x == TrustedClaim)

help :: MonadWriter ReplOutput m => m ()
help = putStrLn' helpText

-- | Prints a claim using an index in the claims list.
showClaim
    :: Claim claim
    => MonadState (ReplState claim) m
    => MonadWriter ReplOutput m
    => Maybe (Either ClaimIndex RuleName)
    -> m ()
showClaim =
    \case
        Nothing -> do
            currentCindex <- Lens.use (field @"claimIndex")
            putStrLn' . showCurrentClaimIndex $ currentCindex
        Just indexOrName -> do
            claim <- either
                        (getClaimByIndex . unClaimIndex)
                        (getClaimByName . unRuleName)
                        indexOrName
            maybe printNotFound (tell . showRewriteRule) claim

-- | Prints an axiom using an index in the axioms list.
showAxiom
    :: MonadState (ReplState claim) m
    => axiom ~ Rule claim
    => ToRulePattern axiom
    => Unparse axiom
    => MonadWriter ReplOutput m
    => Either AxiomIndex RuleName
    -- ^ index in the axioms list
    -> m ()
showAxiom indexOrName = do
    axiom <- either
                (getAxiomByIndex . unAxiomIndex)
                (getAxiomByName . unRuleName)
                indexOrName
    maybe printNotFound (tell . showRewriteRule) axiom

-- | Changes the currently focused proof, using an index in the claims list.
prove
    :: forall claim m
    .  Claim claim
    => MonadState (ReplState claim) m
    => MonadWriter ReplOutput m
    => Either ClaimIndex RuleName
    -- ^ index in the claims list
    -> m ()
prove indexOrName = do
    claim' <- either
                (getClaimByIndex . unClaimIndex)
                (getClaimByName . unRuleName)
                indexOrName
    maybe
        printNotFound
        startProving
        claim'
  where
    startProving
        :: claim
        -> m ()
    startProving claim
      | isTrusted claim =
        putStrLn'
            $ "Cannot switch to proving claim "
            <> showIndexOrName indexOrName
            <> ". Claim is trusted."
      | otherwise = do
        claimIndex <-
            either
                (return . return)
                (getClaimIndexByName . unRuleName)
                indexOrName
        switchToProof claim $ fromJust claimIndex
        putStrLn'
            $ "Switched to proving claim "
            <> showIndexOrName indexOrName

showClaimSwitch :: Either ClaimIndex RuleName -> String
showClaimSwitch indexOrName =
    "Switched to proving claim "
    <> showIndexOrName indexOrName

showIndexOrName
    :: Either ClaimIndex RuleName
    -> String
showIndexOrName =
        either (show . unClaimIndex) (show . unRuleName)

showGraph
    :: MonadIO m
    => MonadWriter ReplOutput m
    => Claim claim
    => Maybe FilePath
    -> Maybe Graph.GraphvizOutput
    -> MonadState (ReplState claim) m
    => m ()
showGraph mfile out = do
    let format = fromMaybe Graph.Svg out
    graph <- getInnerGraph
    processedGraph <-
        maybe (showOriginalGraph graph) return (smoothOutGraph graph)
    axioms <- Lens.use (field @"axioms")
    installed <- liftIO Graph.isGraphvizInstalled
    if installed
       then liftIO $ maybe
                        (showDotGraph (length axioms) processedGraph)
                        (saveDotGraph (length axioms) processedGraph format)
                        mfile
       else putStrLn' "Graphviz is not installed."
  where
    showOriginalGraph graph = do
        putStrLn'
            "Could not process execution graph for visualization.\
            \ Will default to showing the full graph."
        return $ Graph.emap Just graph

-- | Executes 'n' prove steps, or until branching occurs.
proveSteps
    :: Claim claim
    => MonadSimplify m
    => MonadIO m
    => Natural
    -- ^ maximum number of steps to perform
    -> ReplM claim m ()
proveSteps n = do
    let node = ReplNode . fromEnum $ n
    result <- loopM performStepNoBranching (n, SingleResult node)
    case result of
        (0, SingleResult _) -> pure ()
        (done, res) ->
            putStrLn' $ showStepStoppedMessage (n - done - 1) res

-- | Executes 'n' prove steps, distributing over branches. It will perform less
-- than 'n' steps if the proof is stuck or completed in less than 'n' steps.
proveStepsF
    :: Claim claim
    => MonadSimplify m
    => MonadIO m
    => Natural
    -- ^ maximum number of steps to perform
    -> ReplM claim m ()
proveStepsF n = do
    node   <- Lens.use (field @"node")
    recursiveForcedStep n node

-- | Loads a script from a file.
loadScript
    :: forall claim m
    .  Claim claim
    => From claim (TermLike Variable)
    => MonadSimplify m
    => MonadIO m
    => FilePath
    -- ^ path to file
    -> ReplM claim m ()
loadScript file = parseEvalScript file

handleLog
    :: MonadState (ReplState claim) m
    => Log.KoreLogOptions
    -> m ()
handleLog t = field @"koreLogOptions" .= t

-- | Focuses the node with id equals to 'n'.
selectNode
    :: MonadState (ReplState claim) m
    => Claim claim
    => MonadWriter ReplOutput m
    => ReplNode
    -- ^ node identifier
    -> m ()
selectNode rnode = do
    graph <- getInnerGraph
    let i = unReplNode rnode
    if i `elem` Graph.nodes graph
        then field @"node" .= rnode
        else putStrLn' "Invalid node!"

-- | Shows configuration at node 'n', or current node if 'Nothing' is passed.
showConfig
    :: Claim claim
    => Monad m
    => Maybe ReplNode
    -- ^ 'Nothing' for current node, or @Just n@ for a specific node identifier
    -> ReplM claim m ()
showConfig configNode = do
    maybeConfig <- getConfigAt configNode
    case maybeConfig of
        Nothing -> putStrLn' "Invalid node!"
        Just (ReplNode node, config) -> do
            omit <- Lens.use (field @"omit")
            putStrLn' $ "Config at node " <> show node <> " is:"
            tell $ unparseStrategy omit config

-- | Shows current omit list if passed 'Nothing'. Adds/removes from the list
-- depending on whether the string already exists in the list or not.
omitCell
    :: forall claim m
    .  Monad m
    => Maybe String
    -- ^ Nothing to show current list, @Just str@ to add/remove to list
    -> ReplM claim m ()
omitCell =
    \case
        Nothing  -> showCells
        Just str -> addOrRemove str
  where
    showCells :: ReplM claim m ()
    showCells = do
        omit <- Lens.use (field @"omit")
        if Set.null omit
            then putStrLn' "Omit list is currently empty."
            else Foldable.traverse_ putStrLn' omit

    addOrRemove :: String -> ReplM claim m ()
    addOrRemove str = field @"omit" %= toggle str

    toggle :: String -> Set String -> Set String
    toggle x xs
      | x `Set.member` xs = x `Set.delete` xs
      | otherwise         = x `Set.insert` xs

-- | Shows all leaf nodes identifiers which are either stuck or can be
-- evaluated further.
showLeafs
    :: forall claim m
    .  Claim claim
    => Monad m
    => ReplM claim m ()
showLeafs = do
    leafsByType <- sortLeafsByType <$> getInnerGraph
    case Map.foldMapWithKey showPair leafsByType of
        "" -> putStrLn' "No leafs found, proof is complete."
        xs -> putStrLn' xs
  where
    showPair :: NodeState -> [Graph.Node] -> String
    showPair ns xs = show ns <> ": " <> show xs

proofStatus
    :: forall claim m
    .  Claim claim
    => Monad m
    => ReplM claim m ()
proofStatus = do
    proofs <- allProofs
    putStrLn' . showProofStatus $ proofs

allProofs
    :: forall claim axiom m
    .  Claim claim
    => axiom ~ Rule claim
    => Monad m
    => ReplM claim m (Map.Map ClaimIndex GraphProofStatus)
allProofs = do
    graphs <- Lens.use (field @"graphs")
    claims <- Lens.use (field @"claims")
    let cindexes = ClaimIndex <$> [0..length claims - 1]
    return
        $ Map.union
            (fmap inProgressProofs graphs)
            (notStartedProofs graphs (Map.fromList $ zip cindexes claims))
  where
    inProgressProofs
        :: ExecutionGraph axiom
        -> GraphProofStatus
    inProgressProofs =
        findProofStatus
        . sortLeafsByType
        . Strategy.graph

    notStartedProofs
        :: Map.Map ClaimIndex (ExecutionGraph axiom)
        -> Map.Map ClaimIndex claim
        -> Map.Map ClaimIndex GraphProofStatus
    notStartedProofs gphs cls =
        notStartedOrTrusted <$> cls `Map.difference` gphs

    notStartedOrTrusted :: claim -> GraphProofStatus
    notStartedOrTrusted cl =
        if isTrusted cl
           then TrustedClaim
           else NotStarted

    findProofStatus :: Map.Map NodeState [Graph.Node] -> GraphProofStatus
    findProofStatus m =
        case Map.lookup StuckNode m of
            Nothing ->
                case Map.lookup UnevaluatedNode m of
                    Nothing -> Completed
                    Just ns -> InProgress ns
            Just ns -> StuckProof ns

showRule
    :: MonadState (ReplState claim) m
    => MonadWriter ReplOutput m
    => Claim claim
    => Maybe ReplNode
    -> m ()
showRule configNode = do
    maybeRule <- getRuleFor configNode
    case maybeRule of
        Nothing -> putStrLn' "Invalid node!"
        Just rule -> do
            axioms <- Lens.use (field @"axioms")
            tell . showRewriteRule $ rule
            let ruleIndex = getRuleIndex . toRulePattern $ rule
            putStrLn'
                $ fromMaybe "Error: identifier attribute wasn't initialized."
                $ showAxiomOrClaim (length axioms) ruleIndex
  where
    getRuleIndex :: RulePattern Variable -> Attribute.RuleIndex
    getRuleIndex = Attribute.identifier . Rule.attributes

-- | Shows the previous branching point.
showPrecBranch
    :: Claim claim
    => Monad m
    => Maybe ReplNode
    -- ^ 'Nothing' for current node, or @Just n@ for a specific node identifier
    -> ReplM claim m ()
showPrecBranch maybeNode = do
    graph <- getInnerGraph
    node' <- getTargetNode maybeNode
    case node' of
        Nothing -> putStrLn' "Invalid node!"
        Just node -> putStrLn' . show $ loop (loopCond graph) (unReplNode node)
  where
    -- "Left n" means continue looping with value being n
    -- "Right n" means "stop and return n"
    loopCond gph n
      | isNotBranch gph n && isNotRoot gph n = Left $ head (Graph.pre gph n)
      | otherwise = Right n

    isNotBranch gph n = Graph.outdeg gph n <= 1
    isNotRoot gph n = not . null . Graph.pre gph $ n

-- | Shows the next node(s) for the selected node.
showChildren
    :: Claim claim
    => Monad m
    => Maybe ReplNode
    -- ^ 'Nothing' for current node, or @Just n@ for a specific node identifier
    -> ReplM claim m ()
showChildren maybeNode = do
    graph <- getInnerGraph
    node' <- getTargetNode maybeNode
    case node' of
        Nothing -> putStrLn' "Invalid node!"
        Just node -> putStrLn' . show . Graph.suc graph $ unReplNode node

-- | Shows existing labels or go to an existing label.
label
    :: forall m claim
    .  MonadState (ReplState claim) m
    => MonadWriter ReplOutput m
    => Claim claim
    => Maybe String
    -- ^ 'Nothing' for show labels, @Just str@ for jumping to the string label.
    -> m ()
label =
    \case
        Nothing  -> showLabels
        Just lbl -> gotoLabel lbl
  where
    showLabels :: m ()
    showLabels = do
        lbls <- getLabels
        putStrLn' $ Map.foldrWithKey acc "Labels: " lbls

    gotoLabel :: String -> m ()
    gotoLabel l = do
        lbls <- getLabels
        selectNode $ fromMaybe (ReplNode $ -1) (Map.lookup l lbls)

    acc :: String -> ReplNode -> String -> String
    acc key node res =
        res <> "\n  " <> key <> ": " <> show (unReplNode node)

-- | Adds label for selected node.
labelAdd
    :: MonadState (ReplState claim) m
    => MonadWriter ReplOutput m
    => Claim claim
    => String
    -- ^ label
    -> Maybe ReplNode
    -- ^ 'Nothing' for current node, or @Just n@ for a specific node identifier
    -> m ()
labelAdd lbl maybeNode = do
    node' <- getTargetNode maybeNode
    case node' of
        Nothing -> putStrLn' "Target node is not in the graph."
        Just node -> do
            labels <- getLabels
            if lbl `Map.notMember` labels
                then do
                    setLabels $ Map.insert lbl node labels
                    putStrLn' "Label added."
                else
                    putStrLn' "Label already exists."

-- | Removes a label.
labelDel
    :: MonadState (ReplState claim) m
    => MonadWriter ReplOutput m
    => String
    -- ^ label
    -> m ()
labelDel lbl = do
    labels <- getLabels
    if lbl `Map.member` labels
       then do
           setLabels $ Map.delete lbl labels
           putStrLn' "Removed label."
       else
           putStrLn' "Label doesn't exist."

-- | Redirect command to specified file.
redirect
    :: forall claim m
    .  Claim claim
    => From claim (TermLike Variable)
    => MonadSimplify m
    => MonadIO m
    => ReplCommand
    -- ^ command to redirect
    -> FilePath
    -- ^ file path
    -> ReplM claim m ()
redirect cmd file = do
    liftIO $ withExistingDirectory file (`writeFile` "")
    appendCommand cmd file

runInterpreterWithOutput
    :: forall claim m
    .  Claim claim
    => From claim (TermLike Variable)
    => MonadSimplify m
    => MonadIO m
    => PrintAuxOutput
    -> PrintKoreOutput
    -> ReplCommand
    -> Config claim m
    -> ReplM claim m ()
runInterpreterWithOutput printAux printKore cmd config =
    get >>= (\st -> lift
            $ execStateReader config st
            $ replInterpreter0 printAux printKore cmd
            )
        >>= put

data AlsoApplyRule = Never | IfPossible

-- | Attempt to use a specific axiom or claim to see if it unifies with the
-- current node.
tryAxiomClaim
    :: forall claim m
    .  Claim claim
    => MonadSimplify m
    => MonadIO m
    => RuleReference
    -- ^ tagged index in the axioms or claims list
    -> ReplM claim m ()
tryAxiomClaim = tryAxiomClaimWorker Never

-- | Attempt to use a specific axiom or claim to progress the current proof.
tryFAxiomClaim
    :: forall claim m
    .  Claim claim
    => MonadSimplify m
    => MonadIO m
    => RuleReference
    -- ^ tagged index in the axioms or claims list
    -> ReplM claim m ()
tryFAxiomClaim = tryAxiomClaimWorker IfPossible

tryAxiomClaimWorker
    :: forall claim axiom m
    .  Claim claim
    => axiom ~ Rule claim
    => MonadSimplify m
    => MonadIO m
    => AlsoApplyRule
    -> RuleReference
    -- ^ tagged index in the axioms or claims list
    -> ReplM claim m ()
tryAxiomClaimWorker mode ref = do
    maybeAxiomOrClaim <-
        ruleReference
            getAxiomOrClaimByIndex
            getAxiomOrClaimByName
            ref
    case maybeAxiomOrClaim of
        Nothing ->
            putStrLn' "Could not find axiom or claim."
        Just axiomOrClaim -> do
            claim <- Lens.use (field @"claim")
            if isReachabilityRule claim && notEqualClaimTypes axiomOrClaim claim
                then putStrLn' "Only claims of the same type as the current\
                               \ claim can be applied as rewrite rules."
                else do
                    node <- Lens.use (field @"node")
                    case mode of
                        Never ->
                            showUnificationFailure axiomOrClaim node
                        IfPossible ->
                            tryForceAxiomOrClaim axiomOrClaim node
  where
    notEqualClaimTypes :: Either axiom claim -> claim -> Bool
    notEqualClaimTypes axiomOrClaim' claim' =
        not (either (const True) (equalClaimTypes claim') axiomOrClaim')

    equalClaimTypes :: claim -> claim -> Bool
    equalClaimTypes =
        isSameType `on` castToReachability

    castToReachability :: claim -> Maybe (ReachabilityRule Variable)
    castToReachability = Typeable.cast

    isReachabilityRule :: claim -> Bool
    isReachabilityRule = isJust . castToReachability

    isSameType
        :: Maybe (ReachabilityRule Variable)
        -> Maybe (ReachabilityRule Variable)
        -> Bool
    isSameType (Just (OnePath _)) (Just (OnePath _)) = True
    isSameType (Just (AllPath _)) (Just (AllPath _)) = True
    isSameType _ _ = False

    showUnificationFailure
        :: Either axiom claim
        -> ReplNode
        -> ReplM claim m ()
    showUnificationFailure axiomOrClaim' node = do
        let first = extractLeftPattern axiomOrClaim'
        maybeSecond <- getConfigAt (Just node)
        case maybeSecond of
            Nothing -> putStrLn' "Unexpected error getting current config."
            Just (_, second) ->
                proofState
                    ProofStateTransformer
                        { provenValue        = putStrLn' "Cannot unify bottom"
                        , goalTransformer = patternUnifier
                        , goalRemainderTransformer = patternUnifier
                        , goalRewrittenTransformer = patternUnifier
                        , goalStuckTransformer = patternUnifier
                        }
                    second
              where
                patternUnifier :: Pattern Variable -> ReplM claim m ()
                patternUnifier
                    (Pattern.splitTerm -> (secondTerm, secondCondition))
                  =
                    runUnifier' sideCondition first secondTerm
                  where
                    sideCondition =
                        SideCondition.assumeTrueCondition secondCondition

    tryForceAxiomOrClaim
        :: Either axiom claim
        -> ReplNode
        -> ReplM claim m ()
    tryForceAxiomOrClaim axiomOrClaim node = do
        (graph, result) <-
            runStepper'
                (either mempty pure   axiomOrClaim)
                (either pure   mempty axiomOrClaim)
                node
        case result of
            NoResult ->
                showUnificationFailure axiomOrClaim node
            SingleResult nextNode -> do
                updateExecutionGraph graph
                field @"node" .= nextNode
            BranchResult _ ->
                updateExecutionGraph graph

    runUnifier'
        :: SideCondition Variable
        -> TermLike Variable
        -> TermLike Variable
        -> ReplM claim m ()
    runUnifier' sideCondition first second =
        runUnifier sideCondition first' second
        >>= tell . formatUnificationMessage
      where
        first' = TermLike.refreshVariables (freeVariables second) first

    extractLeftPattern :: Either axiom claim -> TermLike Variable
    extractLeftPattern = left . either toRulePattern toRulePattern

-- | Removes specified node and all its child nodes.
clear
    :: forall m claim axiom
    .  MonadState (ReplState claim) m
    => Claim claim
    => axiom ~ Rule claim
    => MonadWriter ReplOutput m
    => Maybe ReplNode
    -- ^ 'Nothing' for current node, or @Just n@ for a specific node identifier
    -> m ()
clear =
    \case
        Nothing -> Just <$> Lens.use (field @"node") >>= clear
        Just node
          | unReplNode node == 0 -> putStrLn' "Cannot clear initial node (0)."
          | otherwise -> clear0 node
  where
    clear0 :: ReplNode -> m ()
    clear0 rnode = do
        graph <- getInnerGraph
        let node = unReplNode rnode
        let
            nodesToBeRemoved = collect (next graph) node
            graph' = Graph.delNodes nodesToBeRemoved graph
        updateInnerGraph graph'
        field @"node" .= ReplNode (prevNode graph' node)
        putStrLn' $ "Removed " <> show (length nodesToBeRemoved) <> " node(s)."

    next :: InnerGraph axiom -> Graph.Node -> [Graph.Node]
    next gr n = fst <$> Graph.lsuc gr n

    collect :: (a -> [a]) -> a -> [a]
    collect f x = x : [ z | y <- f x, z <- collect f y]

    prevNode :: InnerGraph axiom -> Graph.Node -> Graph.Node
    prevNode graph = fromMaybe 0 . headMay . fmap fst . Graph.lpre graph

-- | Save this sessions' commands to the specified file.
saveSession
    :: forall m claim
    .  MonadState (ReplState claim) m
    => MonadWriter ReplOutput m
    => MonadIO m
    => FilePath
    -- ^ path to file
    -> m ()
saveSession path =
    withExistingDirectory path saveToFile
  where
    saveToFile :: FilePath -> m ()
    saveToFile file = do
        content <- seqUnlines <$> Lens.use (field @"commands")
        liftIO $ writeFile file content
        putStrLn' "Done."
    seqUnlines :: Seq String -> String
    seqUnlines = unlines . toList

-- | Save the current proof state as a kore module to the specified file.
saveProof
    :: MonadWriter ReplOutput m
    => Maybe Natural
    -> FilePath
    -> m ()
saveProof currentNode file = do
    let leafToRemove = correspondingLeaf currentNode
    undefined
  where
    correspondingLeaf = undefined

-- | Pipe result of the command to the specified program. This function will start
-- one process for each KoreOut in the command's output. AuxOut will not be piped,
-- instead it will be sent directly to the repl's output.
pipe
    :: forall claim m
    .  Claim claim
    => From claim (TermLike Variable)
    => MonadIO m
    => MonadSimplify m
    => ReplCommand
    -- ^ command to pipe
    -> String
    -- ^ path to the program that will receive the command's output
    -> [String]
    -- ^ additional arguments to be passed to the program
    -> ReplM claim m ()
pipe cmd file args = do
    exists <- liftIO $ findExecutable file
    case exists of
        Nothing -> putStrLn' "Cannot find executable."
        Just exec -> do
            config <- ask
            pipeOutRef <- liftIO $ newIORef (mempty :: ReplOutput)
            runInterpreterWithOutput
                (PrintAuxOutput $ justPrint pipeOutRef)
                (PrintKoreOutput $ runExternalProcess pipeOutRef exec)
                cmd
                config
            pipeOut <- liftIO $ readIORef pipeOutRef
            tell pipeOut
  where
    createProcess' exec =
        liftIO $ createProcess (proc exec args)
            { std_in = CreatePipe, std_out = CreatePipe }
    runExternalProcess :: IORef ReplOutput -> String -> String -> IO ()
    runExternalProcess pipeOut exec str = do
        (maybeInput, maybeOutput, _, _) <- createProcess' exec
        let outputFunc = maybe putStrLn hPutStr maybeInput
        outputFunc str
        case maybeOutput of
            Nothing ->
                putStrLn "Error: couldn't access output handle."
            Just handle -> do
                output <- liftIO $ hGetContents handle
                modifyIORef pipeOut (appReplOut . AuxOut $ output)
    justPrint :: IORef ReplOutput -> String -> IO ()
    justPrint outRef = modifyIORef outRef . appReplOut . AuxOut

-- | Appends output of a command to a file.
appendTo
    :: forall claim m
    .  Claim claim
    => From claim (TermLike Variable)
    => MonadSimplify m
    => MonadIO m
    => ReplCommand
    -- ^ command
    -> FilePath
    -- ^ file to append to
    -> ReplM claim m ()
appendTo cmd file =
    withExistingDirectory file (appendCommand cmd)

appendCommand
    :: forall claim m
    .  Claim claim
    => From claim (TermLike Variable)
    => MonadSimplify m
    => MonadIO m
    => ReplCommand
    -> FilePath
    -> ReplM claim m ()
appendCommand cmd file = do
    config <- ask
    runInterpreterWithOutput
        (PrintAuxOutput $ appendFile file)
        (PrintKoreOutput $ appendFile file)
        cmd
        config
    putStrLn' $ "Redirected output to \"" <> file <> "\"."

alias
    :: forall m claim
    .  MonadState (ReplState claim) m
    => MonadWriter ReplOutput m
    => AliasDefinition
    -> m ()
alias a = do
    result <- runExceptT $ addOrUpdateAlias a
    case result of
        Left err -> putStrLn' $ showAliasError err
        Right _  -> pure ()

tryAlias
    :: forall claim m
    .  Claim claim
    => From claim (TermLike Variable)
    => MonadSimplify m
    => MonadIO m
    => ReplAlias
    -> PrintAuxOutput
    -> PrintKoreOutput
    -> ReplM claim m ReplStatus
tryAlias replAlias@ReplAlias { name } printAux printKore = do
    res <- findAlias name
    case res of
        Nothing  -> showUsage $> Continue
        Just aliasDef -> do
            let
                command = substituteAlias aliasDef replAlias
                parsedCommand =
                    fromMaybe ShowUsage $ parseMaybe commandParser command
            config <- ask
            (cont, st') <- get >>= runInterpreter parsedCommand config
            put st'
            return cont
  where
    runInterpreter
        :: ReplCommand
        -> Config claim m
        -> ReplState claim
        -> ReplM claim m (ReplStatus, ReplState claim)
    runInterpreter cmd config st =
        lift
            $ (`runStateT` st)
            $ runReaderT (replInterpreter0 printAux printKore cmd) config

-- | Performs n proof steps, picking the next node unless branching occurs.
-- Returns 'Left' while it has to continue looping, and 'Right' when done
-- or when execution branches or proof finishes earlier than the counter.
--
-- See 'loopM' for details.
performStepNoBranching
    :: forall claim m
    .  Claim claim
    => MonadSimplify m
    => MonadIO m
    => (Natural, StepResult)
    -- ^ (current step, last result)
    -> ReplM claim m (Either (Natural, StepResult) (Natural, StepResult))
performStepNoBranching =
    \case
        -- Termination branch
        (0, res) -> pure $ Right (0, res)
        -- Loop branch
        (n, SingleResult _) -> do
            res <- runStepper
            pure $ Left (n-1, res)
        -- Early exit when there is a branch or there is no next.
        (n, res) -> pure $ Right (n, res)

-- TODO(Vladimir): It would be ideal for this to be implemented in terms of
-- 'performStepNoBranching'.
recursiveForcedStep
    :: Claim claim
    => MonadSimplify m
    => MonadIO m
    => Natural
    -> ReplNode
    -> ReplM claim m ()
recursiveForcedStep n node
  | n == 0    = pure ()
  | otherwise = do
    ReplState { claims, axioms } <- get
    (graph, result) <- runStepper' claims axioms node
    updateExecutionGraph graph
    case result of
        NoResult -> pure ()
        SingleResult sr -> (recursiveForcedStep $ n-1) sr
        BranchResult xs -> Foldable.traverse_ (recursiveForcedStep (n-1)) xs

-- | Display a rule as a String.
showRewriteRule
    :: ToRulePattern rule
    => Unparse rule
    => rule
    -> ReplOutput
showRewriteRule rule =
    makeKoreReplOutput (unparseToString rule)
    <> makeAuxReplOutput
        (show . Pretty.pretty . extractSourceAndLocation $ rule')
  where
    rule' = toRulePattern rule

    extractSourceAndLocation :: RulePattern Variable -> SourceLocation
    extractSourceAndLocation RulePattern { Axiom.attributes } =
        Attribute.sourceLocation attributes

-- | Unparses a strategy node, using an omit list to hide specified children.
unparseStrategy
    :: Set String
    -- ^ omit list
    -> CommonProofState
    -- ^ pattern
    -> ReplOutput
unparseStrategy omitList =
    proofState ProofStateTransformer
        { goalTransformer = makeKoreReplOutput . unparseToString . fmap hide
        , goalRemainderTransformer = \pat ->
            makeAuxReplOutput "Stuck: \n"
            <> makeKoreReplOutput (unparseToString $ fmap hide pat)
        , goalRewrittenTransformer =
            makeKoreReplOutput . unparseToString . fmap hide
        , goalStuckTransformer = \pat ->
            makeAuxReplOutput "Stuck: \n"
            <> makeKoreReplOutput (unparseToString $ fmap hide pat)
        , provenValue = makeAuxReplOutput "Reached bottom"
        }
  where
    hide :: TermLike Variable -> TermLike Variable
    hide =
        Recursive.unfold $ \termLike ->
            case Recursive.project termLike of
                ann :< TermLike.ApplySymbolF app
                  | shouldBeExcluded (applicationSymbolOrAlias app) ->
                    -- Do not display children
                    ann :< TermLike.ApplySymbolF (withoutChildren app)
                projected -> projected

    withoutChildren app = app { applicationChildren = [] }

    shouldBeExcluded =
       (`elem` omitList)
           . Text.unpack
           . Id.getId
           . TermLike.symbolConstructor

putStrLn' :: MonadWriter ReplOutput m => String -> m ()
putStrLn' str =
    tell . makeAuxReplOutput $ str

printIfNotEmpty :: String -> IO ()
printIfNotEmpty =
    \case
        "" -> pure ()
        xs -> putStr xs

printNotFound :: MonadWriter ReplOutput m => m ()
printNotFound = putStrLn' "Variable or index not found"

-- | Shows the 'dot' graph. This currently only works on Linux. The 'Int'
-- parameter is needed in order to distinguish between axioms and claims and
-- represents the number of available axioms.
showDotGraph
    :: ToRulePattern axiom
    => Int -> Gr CommonProofState (Maybe (Seq axiom)) -> IO ()
showDotGraph len =
    flip Graph.runGraphvizCanvas' Graph.Xlib
        . Graph.graphToDot (graphParams len)

saveDotGraph
    :: ToRulePattern axiom
    => Int
    -> Gr CommonProofState (Maybe (Seq axiom))
    -> Graph.GraphvizOutput
    -> FilePath
    -> IO ()
saveDotGraph len gr format file =
    withExistingDirectory file saveGraphImg
  where
    saveGraphImg :: FilePath -> IO ()
    saveGraphImg path =
        void
        $ Graph.addExtension
            (Graph.runGraphviz
                (Graph.graphToDot (graphParams len) gr)
            )
            format
            path

graphParams
    :: ToRulePattern axiom
    => Int
    -> Graph.GraphvizParams
         Graph.Node
         CommonProofState
         (Maybe (Seq axiom))
         ()
         CommonProofState
graphParams len = Graph.nonClusteredParams
    { Graph.fmtEdge = \(_, _, l) ->
        [ Graph.textLabel (maybe "" (ruleIndex len) l)
        , Graph.Attr.Style [dottedOrSolidEdge l]
        ]
    , Graph.fmtNode = \(_, ps) ->
        [ Graph.Attr.Color
            $ case ps of
                ProofState.DoNotUse.Proven          -> toColorList green
                ProofState.DoNotUse.GoalStuck _     -> toColorList red
                ProofState.DoNotUse.GoalRemainder _ -> toColorList red
                _                                   -> []
        ]
    }
  where
    dottedOrSolidEdge lbl =
        maybe
            (Graph.Attr.SItem Graph.Attr.Dotted mempty)
            (const $ Graph.Attr.SItem Graph.Attr.Solid mempty)
            lbl
    ruleIndex ln lbl =
        case headMay . toList $ lbl of
            Nothing -> "Simpl/RD"
            Just rule ->
                maybe
                    ( maybe "Unknown"
                        Text.Lazy.pack
                        ( showAxiomOrClaim ln
                        . getInternalIdentifier
                        $ rule
                        )
                    )
                    Text.Lazy.fromStrict
                    ( showAxiomOrClaimName ln (getInternalIdentifier rule)
                    . getNameText
                    $ rule
                    )
    toColorList col = [Graph.Attr.WC col (Just 1.0)]
    green = Graph.Attr.RGB 0 200 0
    red = Graph.Attr.RGB 200 0 0

showAliasError :: AliasError -> String
showAliasError =
    \case
        NameAlreadyDefined -> "Error: Alias name is already defined."
        UnknownCommand     -> "Error: Command does not exist."

showAxiomOrClaim :: Int -> Attribute.RuleIndex -> Maybe String
showAxiomOrClaim _   (RuleIndex Nothing) = Nothing
showAxiomOrClaim len (RuleIndex (Just rid))
  | rid < len = Just $ "Axiom " <> show rid
  | otherwise = Just $ "Claim " <> show (rid - len)

showAxiomOrClaimName
    :: Int
    -> Attribute.RuleIndex
    -> AttrLabel.Label
    -> Maybe Text.Text
showAxiomOrClaimName _ _ (AttrLabel.Label Nothing) = Nothing
showAxiomOrClaimName _ (RuleIndex Nothing) _ = Nothing
showAxiomOrClaimName
    len
    (RuleIndex (Just rid))
    (AttrLabel.Label (Just ruleName))
  | rid < len = Just $ "Axiom " <> ruleName
  | otherwise = Just $ "Claim " <> ruleName

parseEvalScript
    :: forall claim t m
    .  Claim claim
    => From claim (TermLike Variable)
    => MonadSimplify m
    => MonadIO m
    => MonadState (ReplState claim) (t m)
    => MonadReader (Config claim m) (t m)
    => Monad.Trans.MonadTrans t
    => FilePath
    -> t m ()
parseEvalScript file = do
    exists <- lift . liftIO . doesFileExist $ file
    if exists
        then do
            contents <- lift . liftIO $ readFile file
            let result = runParser scriptParser file contents
            either parseFailed executeScript result
        else lift . liftIO . putStrLn $ "Cannot find " <> file

  where
    parseFailed
        :: ParseErrorBundle String String
        -> t m ()
    parseFailed err =
        lift . liftIO . putStrLn
            $ "\nCouldn't parse initial script file."
            <> "\nParser error at: "
            <> errorBundlePretty err

    executeScript
        :: [ReplCommand]
        -> t m ()
    executeScript cmds = do
        config <- ask
        get >>= executeCommands config >>= put
      where
        executeCommands config st =
           lift
               $ execStateReader config st
               $ Foldable.for_ cmds
               $ replInterpreter0
                    (PrintAuxOutput $ \_ -> return ())
                    (PrintKoreOutput $ \_ -> return ())

formatUnificationMessage
    :: Either ReplOutput (NonEmpty (Condition Variable))
    -> ReplOutput
formatUnificationMessage docOrCondition =
    either id prettyUnifiers docOrCondition
  where
    prettyUnifiers =
        ReplOutput
        . (:) (AuxOut "Succeeded with unifiers:\n")
        . List.intersperse (AuxOut . show $ Pretty.indent 2 "and")
        . map (KoreOut . show . Pretty.indent 4 . unparseUnifier)
        . Foldable.toList
    unparseUnifier c =
        unparse
        . TermLike.externalizeFreshVariables
        . Pattern.toTermLike
        $ TermLike.mkTop (TermLike.mkSortVariable "UNKNOWN") <$ c

showProofStatus :: Map.Map ClaimIndex GraphProofStatus -> String
showProofStatus m =
    Map.foldrWithKey acc "Current proof status: " m
  where
    acc :: ClaimIndex -> GraphProofStatus -> String -> String
    acc key elm res =
        res
        <> "\n  claim "
        <> (show . unClaimIndex) key
        <> ": "
        <> show elm

showCurrentClaimIndex :: ClaimIndex -> String
showCurrentClaimIndex ci =
    "You are currently proving claim "
    <> show (unClaimIndex ci)

execStateReader :: Monad m => env -> st -> ReaderT env (StateT st m) a -> m st
execStateReader config st = flip execStateT st . flip runReaderT config

doesParentDirectoryExist :: MonadIO m => FilePath -> m Bool
doesParentDirectoryExist =
    liftIO . doesDirectoryExist . fst . splitFileName

withExistingDirectory
    :: MonadIO m
    => FilePath
    -> (FilePath -> m ())
    -> m ()
withExistingDirectory path action =
    ifM
        (doesParentDirectoryExist path)
        (action path)
        $ liftIO . putStrLn $ "Directory does not exist."<|MERGE_RESOLUTION|>--- conflicted
+++ resolved
@@ -331,11 +331,7 @@
 exit = do
     proofs <- allProofs
     ofile <- Lens.view (field @"outputFile")
-<<<<<<< HEAD
-    onePathClaims <- generateInProgressClaims Nothing
-=======
-    newClaims <- generateInProgressClaims
->>>>>>> 2f528b74
+    newClaims <- generateInProgressClaims Nothing
     sort <- currentClaimSort
     let conj = conjOfClaims newClaims sort
         printTerm = maybe putStrLn writeFile (unOutputFile ofile)
