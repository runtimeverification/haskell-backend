--- conflicted
+++ resolved
@@ -25,13 +25,9 @@
 import           Control.Monad.IO.Class
                  ( MonadIO, liftIO )
 import           Control.Monad.RWS.Strict
-<<<<<<< HEAD
                  ( MonadWriter, RWST, lift, runRWST, tell )
 import           Control.Monad.State.Class
                  ( get, modify, put )
-=======
-                 ( MonadWriter, RWST, get, lift, put, runRWST, tell )
->>>>>>> ae05eac4
 import           Control.Monad.State.Strict
                  ( MonadState, StateT (..), execStateT )
 import qualified Control.Monad.Trans.Class as Monad.Trans
@@ -119,32 +115,32 @@
     => (String -> IO ())
     -> ReplCommand
     -> StateT (ReplState claim level) Simplifier Bool
-<<<<<<< HEAD
 replInterpreter printFn replCmd = do
     let command = case replCmd of
-                ShowUsage         -> showUsage         $> True
-                Help              -> help              $> True
-                ShowClaim c       -> showClaim c       $> True
-                ShowAxiom a       -> showAxiom a       $> True
-                Prove i           -> prove i           $> True
-                ShowGraph         -> showGraph         $> True
-                ProveSteps n      -> proveSteps n      $> True
-                ProveStepsF n     -> proveStepsF n     $> True
-                SelectNode i      -> selectNode i      $> True
-                ShowConfig mc     -> showConfig mc     $> True
-                OmitCell c        -> omitCell c        $> True
-                ShowLeafs         -> showLeafs         $> True
-                ShowRule   mc     -> showRule mc       $> True
-                ShowPrecBranch mn -> showPrecBranch mn $> True
-                ShowChildren mn   -> showChildren mn   $> True
-                Label ms          -> label ms          $> True
-                LabelAdd l mn     -> labelAdd l mn     $> True
-                LabelDel l        -> labelDel l        $> True
-                Redirect inn file -> redirect inn file $> True
-                Try ac            -> tryAxiomClaim ac  $> True
-                Clear n           -> clear n           $> True
-                SaveSession file  -> saveSession file  $> True
-                Exit              -> pure                 False
+                ShowUsage         -> showUsage           $> True
+                Help              -> help                $> True
+                ShowClaim c       -> showClaim c         $> True
+                ShowAxiom a       -> showAxiom a         $> True
+                Prove i           -> prove i             $> True
+                ShowGraph         -> showGraph           $> True
+                ProveSteps n      -> proveSteps n        $> True
+                ProveStepsF n     -> proveStepsF n       $> True
+                SelectNode i      -> selectNode i        $> True
+                ShowConfig mc     -> showConfig mc       $> True
+                OmitCell c        -> omitCell c          $> True
+                ShowLeafs         -> showLeafs           $> True
+                ShowRule   mc     -> showRule mc         $> True
+                ShowPrecBranch mn -> showPrecBranch mn   $> True
+                ShowChildren mn   -> showChildren mn     $> True
+                Label ms          -> label ms            $> True
+                LabelAdd l mn     -> labelAdd l mn       $> True
+                LabelDel l        -> labelDel l          $> True
+                Redirect inn file -> redirect inn file   $> True
+                Try ac            -> tryAxiomClaim ac    $> True
+                Clear n           -> clear n             $> True
+                SaveSession file  -> saveSession file    $> True
+                Pipe inn file args -> pipe inn file args $> True
+                Exit              -> pure                   False
     (output, shouldContinue) <- evaluateCommand command
     liftIO $ printFn output
     pure shouldContinue
@@ -160,38 +156,6 @@
         (exit, st', w) <- Monad.Trans.lift $ runRWST c () st
         put st'
         pure (w, exit)
-=======
-replInterpreter output cmd =
-    StateT $ \st -> do
-        let rwst = case cmd of
-                    ShowUsage          -> showUsage          $> True
-                    Help               -> help               $> True
-                    ShowClaim c        -> showClaim c        $> True
-                    ShowAxiom a        -> showAxiom a        $> True
-                    Prove i            -> prove i            $> True
-                    ShowGraph          -> showGraph          $> True
-                    ProveSteps n       -> proveSteps n       $> True
-                    ProveStepsF n      -> proveStepsF n      $> True
-                    SelectNode i       -> selectNode i       $> True
-                    ShowConfig mc      -> showConfig mc      $> True
-                    OmitCell c         -> omitCell c         $> True
-                    ShowLeafs          -> showLeafs          $> True
-                    ShowRule   mc      -> showRule mc        $> True
-                    ShowPrecBranch mn  -> showPrecBranch mn  $> True
-                    ShowChildren mn    -> showChildren mn    $> True
-                    Label ms           -> label ms           $> True
-                    LabelAdd l mn      -> labelAdd l mn      $> True
-                    LabelDel l         -> labelDel l         $> True
-                    Redirect inn file  -> redirect inn file  $> True
-                    Try ac             -> tryAxiomClaim ac   $> True
-                    Clear n            -> clear n            $> True
-                    Pipe inn file args -> pipe inn file args $> True
-                    SaveSession file   -> saveSession file  $> True
-                    Exit               -> pure                  False
-        (exit, st', w) <- runRWST rwst () st
-        liftIO $ output w
-        pure (exit, st')
->>>>>>> ae05eac4
 
 showUsage :: MonadWriter String m => m ()
 showUsage =
@@ -491,36 +455,9 @@
     st' <- lift $ execStateT (replInterpreter redirectToFile cmd) st
     put st'
     putStrLn' "File created."
-    pure ()
   where
     redirectToFile :: String -> IO ()
     redirectToFile = writeFile path
-
-pipe
-    :: forall level claim
-    .  MetaOrObject level
-    => Claim claim
-    => ReplCommand
-    -> String
-    -> [String]
-    -> ReplM claim level ()
-pipe cmd file args = do
-    exists <- liftIO $ findExecutable file
-    case exists of
-        Nothing -> putStrLn' "Cannot find executable."
-        Just exec -> do
-            (maybeInput, maybeOutput, _, _) <-
-                liftIO $ createProcess (proc exec args)
-                    { std_in = CreatePipe, std_out = CreatePipe }
-            let outputFunc = maybe putStrLn hPutStr maybeInput
-            st <- get
-            st' <- lift $ execStateT (replInterpreter outputFunc cmd) st
-            put st'
-            case maybeOutput of
-                Just handle -> do
-                    output <- liftIO $ hGetContents handle
-                    putStrLn' output
-                Nothing -> putStrLn' "Error: couldn't access output handle of executable."
 
 tryAxiomClaim
     :: forall level claim
@@ -693,6 +630,32 @@
    seqUnlines :: Seq String -> String
    seqUnlines = unlines . toList
 
+pipe
+    :: forall level claim
+    .  MetaOrObject level
+    => Claim claim
+    => ReplCommand
+    -> String
+    -> [String]
+    -> ReplM claim level ()
+pipe cmd file args = do
+    exists <- liftIO $ findExecutable file
+    case exists of
+        Nothing -> putStrLn' "Cannot find executable."
+        Just exec -> do
+            (maybeInput, maybeOutput, _, _) <-
+                liftIO $ createProcess (proc exec args)
+                    { std_in = CreatePipe, std_out = CreatePipe }
+            let outputFunc = maybe putStrLn hPutStr maybeInput
+            st <- get
+            st' <- lift $ execStateT (replInterpreter outputFunc cmd) st
+            put st'
+            case maybeOutput of
+                Just handle -> do
+                    output <- liftIO $ hGetContents handle
+                    putStrLn' output
+                Nothing -> putStrLn' "Error: couldn't access output handle of executable."
+
 printRewriteRule :: MonadWriter String m => RewriteRule level Variable -> m ()
 printRewriteRule rule = do
     putStrLn' $ unparseToString rule
