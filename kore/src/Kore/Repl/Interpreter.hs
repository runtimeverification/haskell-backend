{-|
Module      : Kore.Interpreter
Description : REPL interpreter
Copyright   : (c) Runtime Verification, 2019
License     : NCSA
Maintainer  : vladimir.ciobanu@runtimeverification.com
-}

module Kore.Repl.Interpreter
    ( replInterpreter
    , emptyExecutionGraph
    ) where

import           Control.Lens
                 ( (%=), (.=) )
import qualified Control.Lens as Lens hiding
                 ( makeLenses )
import           Control.Monad.Extra
                 ( loop, loopM )
import           Control.Monad.IO.Class
                 ( MonadIO, liftIO )
import           Control.Monad.State.Strict
                 ( MonadState, StateT )
import           Data.Foldable
                 ( traverse_ )
import           Data.Functor
                 ( ($>) )
import           Data.Functor.Foldable
                 ( embed, project )
import           Data.Graph.Inductive.Graph
                 ( Graph )
import qualified Data.Graph.Inductive.Graph as Graph
import qualified Data.GraphViz as Graph
import           Data.List.Extra
                 ( groupSort )
import           Data.Maybe
                 ( catMaybes )
import qualified Data.Text as Text
import           Data.Text.Prettyprint.Doc
                 ( pretty )

import           Kore.AST.Common
                 ( SymbolOrAlias (..), Variable )
import qualified Kore.AST.Identifier as Identifier
                 ( Id (..) )
import           Kore.AST.MetaOrObject
                 ( MetaOrObject )
import           Kore.AST.Valid
                 ( pattern App_, mkApp, predicateSort )
import           Kore.Attribute.Axiom
                 ( SourceLocation (..) )
import qualified Kore.Attribute.Axiom as Attribute
                 ( sourceLocation )
import           Kore.OnePath.Step
                 ( CommonStrategyPattern, StrategyPattern (..),
                 strategyPattern )
import           Kore.OnePath.Verification
                 ( Axiom (..) )
import           Kore.OnePath.Verification
                 ( Claim (..) )
import           Kore.Repl.Data
import           Kore.Step.Pattern
                 ( StepPattern )
import           Kore.Step.Representation.ExpandedPattern
                 ( Predicated (..) )
import           Kore.Step.Rule
                 ( RewriteRule (..) )
import           Kore.Step.Rule
                 ( RulePattern (..) )
import qualified Kore.Step.Rule as Axiom
                 ( attributes )
import           Kore.Step.Simplification.Data
                 ( Simplifier )
import qualified Kore.Step.Strategy as Strategy
import           Kore.Unparser
                 ( unparseToString )

-- | Interprets a REPL command in a stateful Simplifier context.
replInterpreter
    :: forall level
    .  MetaOrObject level
    => ReplCommand
    -> StateT (ReplState level) Simplifier Bool
replInterpreter =
    \case
        ShowUsage     -> showUsage     $> True
        Help          -> help          $> True
        ShowClaim c   -> showClaim c   $> True
        ShowAxiom a   -> showAxiom a   $> True
        Prove i       -> prove i       $> True
        ShowGraph     -> showGraph     $> True
        ProveSteps n  -> proveSteps n  $> True
        SelectNode i  -> selectNode i  $> True
        ShowConfig mc -> showConfig mc $> True
<<<<<<< HEAD
        OmitCell c    -> omitCell c    $> True
        ShowLeafs     -> showLeafs     $> True
        Exit          -> pure             False
=======
        ShowLeafs -> showLeafs $> True
        ShowPrecBranch mn -> showPrecBranch mn $> True
        ShowChildren mn -> showChildren mn $> True
        Exit -> pure False
>>>>>>> fc68752a

showUsage :: MonadIO m => m ()
showUsage =
    putStrLn' "Could not parse command, try using 'help'."

help :: MonadIO m => m ()
help = putStrLn' helpText

showClaim
    :: MonadIO m
    => MonadState (ReplState level) m
    => Int
    -> m ()
showClaim index = do
    claim <- Lens.preuse $ lensClaims . Lens.element index
    maybe printNotFound (printRewriteRule . unClaim) $ claim

showAxiom
    :: MonadIO m
    => MonadState (ReplState level) m
    => Int
    -> m ()
showAxiom index = do
    axiom <- Lens.preuse $ lensAxioms . Lens.element index
    maybe printNotFound (printRewriteRule . unAxiom) $ axiom

prove
    :: MonadIO m
    => MonadState (ReplState level) m
    => Int
    -> m ()
prove index = do
    claim' <- Lens.preuse $ lensClaims . Lens.element index
    case claim' of
        Nothing -> printNotFound
        Just claim -> do
            let
                graph@Strategy.ExecutionGraph { root }
                    = emptyExecutionGraph claim
            lensGraph .= graph
            lensClaim .= claim
            lensNode  .= root
            putStrLn' "Execution Graph initiated"

showGraph
    :: MonadIO m
    => MonadState (ReplState level) m
    => m ()
showGraph = do
    Strategy.ExecutionGraph { graph } <- Lens.use lensGraph
    liftIO $ showDotGraph graph

proveSteps :: Int -> StateT (ReplState level) Simplifier ()
proveSteps n = do
    result <- loopM performStepNoBranching (n, Success)
    case result of
        (0, Success) -> pure ()
        (done, res) ->
            putStrLn'
                $ "Stopped after "
                <> show (n - done - 1)
                <> " step(s) due to "
                <> show res

selectNode :: Int -> StateT (ReplState level) Simplifier ()
selectNode i = do
    Strategy.ExecutionGraph { graph } <- Lens.use lensGraph
    if i `elem` Graph.nodes graph
        then lensNode .= i
        else putStrLn' "Invalid node!"

showConfig
    :: MetaOrObject level
    => Maybe Int
    -> StateT (ReplState level) Simplifier ()
showConfig configNode = do
    Strategy.ExecutionGraph { graph } <- Lens.use lensGraph
    node <- Lens.use lensNode
    let node' = maybe node id configNode
    if node' `elem` Graph.nodes graph
        then do
            omit <- Lens.use lensOmit
            putStrLn' $ "Config at node " <> show node' <> " is:"
            putStrLn'
                . unparseStrategy omit
                . Graph.lab'
                . Graph.context graph
                $ node'
        else putStrLn' "Invalid node!"

omitCell :: Maybe String -> StateT (ReplState level) Simplifier ()
omitCell =
    \case
        Nothing  -> showCells
        Just str -> addOrRemove str
  where
    showCells :: StateT (ReplState level) Simplifier ()
    showCells = Lens.use lensOmit >>= traverse_ putStrLn'

    addOrRemove :: String -> StateT (ReplState level) Simplifier ()
    addOrRemove str = lensOmit %= toggle str

    toggle :: String -> [String] -> [String]
    toggle x xs
      | x `elem` xs = filter (/= x) xs
      | otherwise   = x : xs

data NodeStates = StuckNode | UnevaluatedNode
    deriving (Eq, Ord, Show)

showLeafs
    :: MetaOrObject level
    => StateT (ReplState level) Simplifier ()
showLeafs = do
    Strategy.ExecutionGraph { graph } <- Lens.use lensGraph
    let nodes = Graph.nodes graph
    let leafs = filter (\x -> (Graph.outdeg graph x) == 0) nodes
    let result =
            groupSort
                . catMaybes
                . fmap (getNodeState graph)
                $ leafs

    putStrLn' $ foldr ((<>) . showPair) "" result
  where
    getNodeState graph node =
        maybe Nothing (\x -> Just (x, node))
        . strategyPattern (const . Just $ UnevaluatedNode) (const . Just $ StuckNode) Nothing
        . Graph.lab'
        . Graph.context graph
        $ node

    showPair :: (NodeStates, [Graph.Node]) -> String
    showPair (ns, xs) = show ns <> ": " <> show xs

<<<<<<< HEAD
=======
showPrecBranch
    :: Maybe Int
    -> StateT (ReplState level) Simplifier ()
showPrecBranch mnode = do
    Strategy.ExecutionGraph { graph } <- Lens.use lensGraph
    node <- Lens.use lensNode
    let node' = maybe node id mnode
    if node' `elem` Graph.nodes graph
       then putStrLn' . show $ loop (loopCond graph) node'
       else putStrLn' "Invalid node!"
  where
    loopCond gph n
      | (Graph.outdeg gph n) <= 1 && (not . null . Graph.pre gph $ n)
          = Left $ head (Graph.pre gph n)
      | otherwise = Right n

showChildren
    :: Maybe Int
    -> StateT (ReplState level) Simplifier ()
showChildren mnode = do
    Strategy.ExecutionGraph { graph } <- Lens.use lensGraph
    node <- Lens.use lensNode
    let node' = maybe node id mnode
    if node' `elem` Graph.nodes graph
       then putStrLn' $ show (Graph.suc graph node')
       else putStrLn' "Invalid node!"
>>>>>>> fc68752a

printRewriteRule :: MonadIO m => RewriteRule level Variable -> m ()
printRewriteRule rule = do
    putStrLn' $ unparseToString rule
    putStrLn'
        . show
        . pretty
        . extractSourceAndLocation
        $ rule

performSingleStep
    :: StateT (ReplState level) Simplifier StepResult
performSingleStep = do
    f <- Lens.use lensStepper
    node <- Lens.use lensNode
    res <- f
    if res
        then do
            Strategy.ExecutionGraph { graph } <- Lens.use lensGraph
            let
                context = Graph.context graph node
            case Graph.suc' context of
                [] -> pure NoChildNodes
                [configNo] -> do
                    lensNode .= configNo
                    pure Success
                neighbors -> pure (Branch neighbors)
        else pure NodeAlreadyEvaluated

-- | Performs n proof steps, picking the next node unless branching occurs.
-- Returns 'Left' while it has to continue looping, and 'Right' when done
-- or when execution branches or proof finishes earlier than the counter.
--
-- See 'loopM' for details.
performStepNoBranching
    :: (Int, StepResult)
    -- ^ (current step, last result)
    -> StateT
        (ReplState level)
        Simplifier
            (Either
                    (Int, StepResult)
                    (Int, StepResult)
            )
performStepNoBranching (0, res) =
    pure $ Right (0, res)
performStepNoBranching (n, Success) = do
    res <- performSingleStep
    pure $ Left (n-1, res)
performStepNoBranching (n, res) =
    pure $ Right (n, res)

unparseStrategy
    :: forall level
    .  MetaOrObject level
    => [String]
    -> CommonStrategyPattern level
    -> String
unparseStrategy omitList =
    strategyPattern
        (\pat -> unparseToString (hide <$> pat))
        (\pat -> "Stuck: \n" <> unparseToString (hide <$> pat))
        "Reached bottom"
  where
    hide :: StepPattern level Variable -> StepPattern level Variable
    hide =
        \case
            App_ soa _
              | shouldBeExcluded soa -> mkApp predicateSort soa []
            pat -> embed . fmap hide . project $ pat

    shouldBeExcluded =
       (flip elem) omitList
           . Text.unpack
           . Identifier.getId
           . symbolOrAliasConstructor

extractSourceAndLocation
    :: RewriteRule level Variable
    -> SourceLocation
extractSourceAndLocation
    (RewriteRule (RulePattern{ Axiom.attributes })) =
        Attribute.sourceLocation attributes

printNotFound :: MonadIO m => m ()
printNotFound = putStrLn' "Variable or index not found"

putStrLn' :: MonadIO m => String -> m ()
putStrLn' = liftIO . putStrLn

showDotGraph :: Graph gr => gr nl el -> IO ()
showDotGraph =
    (flip Graph.runGraphvizCanvas') Graph.Xlib
        . Graph.graphToDot Graph.nonClusteredParams

data StepResult
    = NodeAlreadyEvaluated
    | NoChildNodes
    | Branch [Graph.Node]
    | Success
    deriving Show

unClaim :: forall level. Claim level -> RewriteRule level Variable
unClaim Claim { rule } = rule

unAxiom :: Axiom level -> RewriteRule level Variable
unAxiom (Axiom rule) = rule

emptyExecutionGraph
    :: Claim level
    -> Strategy.ExecutionGraph (CommonStrategyPattern level)
emptyExecutionGraph = Strategy.emptyExecutionGraph . extractConfig . unClaim

extractConfig
    :: RewriteRule level Variable
    -> CommonStrategyPattern level
extractConfig (RewriteRule RulePattern { left, requires }) =
    RewritePattern $ Predicated left requires mempty<|MERGE_RESOLUTION|>--- conflicted
+++ resolved
@@ -83,25 +83,20 @@
     -> StateT (ReplState level) Simplifier Bool
 replInterpreter =
     \case
-        ShowUsage     -> showUsage     $> True
-        Help          -> help          $> True
-        ShowClaim c   -> showClaim c   $> True
-        ShowAxiom a   -> showAxiom a   $> True
-        Prove i       -> prove i       $> True
-        ShowGraph     -> showGraph     $> True
-        ProveSteps n  -> proveSteps n  $> True
-        SelectNode i  -> selectNode i  $> True
-        ShowConfig mc -> showConfig mc $> True
-<<<<<<< HEAD
-        OmitCell c    -> omitCell c    $> True
-        ShowLeafs     -> showLeafs     $> True
-        Exit          -> pure             False
-=======
-        ShowLeafs -> showLeafs $> True
+        ShowUsage         -> showUsage         $> True
+        Help              -> help              $> True
+        ShowClaim c       -> showClaim c       $> True
+        ShowAxiom a       -> showAxiom a       $> True
+        Prove i           -> prove i           $> True
+        ShowGraph         -> showGraph         $> True
+        ProveSteps n      -> proveSteps n      $> True
+        SelectNode i      -> selectNode i      $> True
+        ShowConfig mc     -> showConfig mc     $> True
+        OmitCell c        -> omitCell c        $> True
+        ShowLeafs         -> showLeafs         $> True
         ShowPrecBranch mn -> showPrecBranch mn $> True
-        ShowChildren mn -> showChildren mn $> True
-        Exit -> pure False
->>>>>>> fc68752a
+        ShowChildren mn   -> showChildren mn   $> True
+        Exit              -> pure                 False
 
 showUsage :: MonadIO m => m ()
 showUsage =
@@ -237,8 +232,6 @@
     showPair :: (NodeStates, [Graph.Node]) -> String
     showPair (ns, xs) = show ns <> ": " <> show xs
 
-<<<<<<< HEAD
-=======
 showPrecBranch
     :: Maybe Int
     -> StateT (ReplState level) Simplifier ()
@@ -265,7 +258,6 @@
     if node' `elem` Graph.nodes graph
        then putStrLn' $ show (Graph.suc graph node')
        else putStrLn' "Invalid node!"
->>>>>>> fc68752a
 
 printRewriteRule :: MonadIO m => RewriteRule level Variable -> m ()
 printRewriteRule rule = do
