{-|
Module      : Kore.Interpreter
Description : REPL interpreter
Copyright   : (c) Runtime Verification, 2019
License     : NCSA
Maintainer  : vladimir.ciobanu@runtimeverification.com
-}

module Kore.Repl.Interpreter
    ( replInterpreter
    , replInterpreter0
    , showUsageMessage
    , showStepStoppedMessage
    , showProofStatus
    , showClaimSwitch
    , printIfNotEmpty
    , showRewriteRule
    , parseEvalScript
    , showAliasError
    , formatUnificationMessage
    , allProofs
    , ReplStatus(..)
    , showCurrentClaimIndex
    ) where

import Prelude.Kore hiding
    ( toList
    )

import Control.Lens
    ( (%=)
    , (.=)
    )
import qualified Control.Lens as Lens
import Control.Monad
    ( void
    , (<=<)
    )
import Control.Monad.Extra
    ( ifM
    , loop
    , loopM
    )
import Control.Monad.Reader
    ( MonadReader
    , ReaderT (..)
    )
import qualified Control.Monad.Reader as Reader
    ( ask
    )
import Control.Monad.RWS.Strict
    ( MonadWriter
    , RWST
    , ask
    , runRWST
    , tell
    )
import Control.Monad.State.Class
    ( get
    , put
    )
import Control.Monad.State.Strict
    ( MonadState
    , StateT (..)
    , execStateT
    )
import qualified Control.Monad.Trans.Class as Monad.Trans
import Control.Monad.Trans.Except
    ( runExceptT
    )
import Data.Coerce
    ( coerce
    )
import qualified Data.Functor.Foldable as Recursive
import Data.Generics.Product
import qualified Data.Graph.Inductive.Graph as Graph
import Data.Graph.Inductive.PatriciaTree
    ( Gr
    )
import qualified Data.Graph.Inductive.Query.BFS as Graph
import qualified Data.GraphViz as Graph
import qualified Data.GraphViz.Attributes.Complete as Graph.Attr
import Data.IORef
    ( IORef
    , modifyIORef
    , newIORef
    , readIORef
    )
import qualified Data.List as List
import Data.List.Extra
    ( upper
    )
import qualified Data.Map.Strict as Map
import Data.Maybe
    ( fromJust
    )
import Data.Sequence
    ( Seq
    )
import Data.Set
    ( Set
    )
import qualified Data.Set as Set
import qualified Data.Text as Text
import qualified Data.Text.Lazy as Text.Lazy
import qualified Data.Typeable as Typeable
import GHC.Exts
    ( toList
    )
import GHC.IO.Handle
    ( hGetContents
    , hPutStr
    )
import GHC.Natural
    ( naturalToInt
    )
import Kore.Rewriting.RewritingVariable
    ( RewritingVariableName
    , getRewritingPattern
    )
import Numeric.Natural
import System.Directory
    ( doesDirectoryExist
    , doesFileExist
    , findExecutable
    )
import System.Exit
import System.FilePath
    ( splitFileName
    , (<.>)
    )
import System.IO
    ( IOMode (..)
    , withFile
    )
import System.Process
    ( StdStream (CreatePipe)
    , createProcess
    , proc
    , std_in
    , std_out
    )
import Text.Megaparsec
    ( ParseErrorBundle (..)
    , ShowErrorComponent (..)
    , errorBundlePretty
    , mapParseError
    , parseMaybe
    , runParser
    )

import Kore.Attribute.Axiom
    ( SourceLocation (..)
    )
import qualified Kore.Attribute.Axiom as Attribute
import qualified Kore.Attribute.Label as AttrLabel
import Kore.Attribute.Pattern.FreeVariables
    ( freeVariables
    )
import Kore.Attribute.RuleIndex
    ( RuleIndex (..)
    )
import Kore.Internal.Condition
    ( Condition
    )
import qualified Kore.Internal.OrPattern as OrPattern
import Kore.Internal.Pattern
    ( Pattern
    )
import qualified Kore.Internal.Pattern as Pattern
import Kore.Internal.SideCondition
    ( SideCondition
    )
import qualified Kore.Internal.SideCondition as SideCondition
    ( assumeTrueCondition
    )
import Kore.Internal.TermLike
    ( TermLike
    )
import qualified Kore.Internal.TermLike as TermLike
import qualified Kore.Log as Log
import Kore.Reachability
    ( ClaimState (..)
    , ClaimStateTransformer (..)
    , CommonClaimState
    , Rule (ReachabilityRewriteRule)
    , SomeClaim (..)
    , claimState
    , extractUnproven
    , getConfiguration
    , getDestination
    , isTrusted
    , makeTrusted
    )
import Kore.Repl.Data
import Kore.Repl.Parser
import Kore.Repl.State
import qualified Kore.Step.RulePattern as RulePattern
import Kore.Step.Simplification.Data
    ( MonadSimplify
    )
import qualified Kore.Step.Strategy as Strategy
import Kore.Syntax.Application
import qualified Kore.Syntax.Id as Id
    ( Id (..)
    )
import Kore.Syntax.Variable
import Kore.Unparser
    ( Unparse
    , renderDefault
    , unparse
    , unparseToString
    )
import Pretty
    ( Pretty (..)
    )
import qualified Pretty

-- | Warning: you should never use WriterT or RWST. It is used here with
-- _great care_ of evaluating the RWST to a StateT immediately, and thus getting
-- rid of the WriterT part of the stack. This happens in the implementation of
-- 'replInterpreter'.
type ReplM m a = RWST (Config m) ReplOutput ReplState m a

data ReplStatus = Continue | SuccessStop | FailStop
    deriving (Eq, Show)

-- | Interprets a REPL command in a stateful Simplifier context.
replInterpreter
    :: forall m
    .  MonadSimplify m
    => MonadIO m
    => (String -> IO ())
    -> ReplCommand
    -> ReaderT (Config m) (StateT ReplState m) ReplStatus
replInterpreter fn cmd =
    replInterpreter0
        (PrintAuxOutput fn)
        (PrintKoreOutput fn)
        cmd

replInterpreter0
    :: forall m
    .  MonadSimplify m
    => MonadIO m
    => PrintAuxOutput
    -> PrintKoreOutput
    -> ReplCommand
    -> ReaderT (Config m) (StateT ReplState m) ReplStatus
replInterpreter0 printAux printKore replCmd = do
    let command = case replCmd of
                ShowUsage               -> showUsage               $> Continue
                Help                    -> help                    $> Continue
                ShowClaim mc            -> showClaim mc            $> Continue
                ShowAxiom ea            -> showAxiom ea            $> Continue
                Prove i                 -> prove i                 $> Continue
                ShowGraph v mfile out   -> showGraph v mfile out   $> Continue
                ProveSteps n            -> proveSteps n            $> Continue
                ProveStepsF n           -> proveStepsF n           $> Continue
                SelectNode i            -> selectNode i            $> Continue
                ShowConfig mc           -> showConfig mc           $> Continue
                ShowDest mc             -> showDest mc             $> Continue
                OmitCell c              -> omitCell c              $> Continue
                ShowLeafs               -> showLeafs               $> Continue
                ShowRule   mc           -> showRule mc             $> Continue
                ShowRules  ns           -> showRules ns            $> Continue
                ShowPrecBranch mn       -> showPrecBranch mn       $> Continue
                ShowChildren mn         -> showChildren mn         $> Continue
                Label ms                -> label ms                $> Continue
                LabelAdd l mn           -> labelAdd l mn           $> Continue
                LabelDel l              -> labelDel l              $> Continue
                Redirect inn file       -> redirect inn file
                                                                   $> Continue
                Try ref                 -> tryAxiomClaim ref       $> Continue
                TryF ac                 -> tryFAxiomClaim ac       $> Continue
                Clear n                 -> clear n                 $> Continue
                SaveSession file        -> saveSession file        $> Continue
                SavePartialProof mn f   -> savePartialProof mn f   $> Continue
                Pipe inn file args      -> pipe inn file args
                                                                   $> Continue
                AppendTo inn file       -> appendTo inn file
                                                                   $> Continue
                Alias a                 -> alias a                 $> Continue
                TryAlias name           ->
                    tryAlias name printAux printKore
                LoadScript file         -> loadScript file
                                                                   $> Continue
                ProofStatus             -> proofStatus             $> Continue
                Log opts                -> log opts                $> Continue
                DebugAttemptEquation op -> debugAttemptEquation op $> Continue
                DebugApplyEquation op   -> debugApplyEquation op   $> Continue
                DebugEquation op        -> debugEquation op        $> Continue
                Exit                    -> exit
    (ReplOutput output, shouldContinue) <- evaluateCommand command
    liftIO $ traverse_
            ( replOut
                (unPrintAuxOutput printAux)
                (unPrintKoreOutput printKore)
            )
            output
    case shouldContinue of
        Continue -> pure Continue
        SuccessStop -> liftIO exitSuccess
        FailStop -> liftIO . exitWith $ ExitFailure 2
  where
    -- Extracts the Writer out of the RWST monad using the current state
    -- and updates the state, returning the writer output along with the
    -- monadic result.
    evaluateCommand
        :: ReplM m ReplStatus
        -> ReaderT (Config m) (StateT ReplState m) (ReplOutput, ReplStatus)
    evaluateCommand c = do
        st <- get
        config <- Reader.ask
        (ext, st', w) <-
            Monad.Trans.lift
                $ Monad.Trans.lift
                $ runRWST c config st
        put st'
        pure (w, ext)

showUsageMessage :: String
showUsageMessage = "Could not parse command, try using 'help'."

showStepStoppedMessage :: Natural -> StepResult -> String
showStepStoppedMessage n sr =
    "Stopped after "
    <> show n
    <> " step(s) due to "
    <> case sr of
        NoResult ->
            "reaching end of proof on current branch."
        SingleResult _ -> ""
        BranchResult xs ->
            "branching on "
            <> show (fmap unReplNode xs)

showUsage :: MonadWriter ReplOutput m => m ()
showUsage = putStrLn' showUsageMessage

exit
    :: MonadIO m
    => ReplM m ReplStatus
exit = do
    proofs <- allProofs
    ofile <- Lens.view (field @"outputFile")
    newClaims <- generateInProgressClaims
    sort <- currentClaimSort
    let conj = conjOfClaims newClaims sort
        printTerm = maybe putStrLn writeFile (unOutputFile ofile)
    liftIO . printTerm . unparseToString $ conj
    if isCompleted (Map.elems proofs)
       then return SuccessStop
       else return FailStop
  where
    isCompleted :: [GraphProofStatus] -> Bool
    isCompleted = all (\x -> x == Completed || x == TrustedClaim)

help :: MonadWriter ReplOutput m => m ()
help = putStrLn' helpText

-- | Prints a claim using an index in the claims list.
showClaim
    :: MonadState ReplState m
    => MonadWriter ReplOutput m
    => Maybe (Either ClaimIndex RuleName)
    -> m ()
showClaim =
    \case
        Nothing -> do
            currentClaimIndex <- Lens.use (field @"claimIndex")
            currentClaim <- Lens.use (field @"claim")
            putStrLn' . showCurrentClaimIndex $ currentClaimIndex
            tell . makeKoreReplOutput . unparseToString $ currentClaim
        Just indexOrName -> do
            claim <- either
                        (getClaimByIndex . unClaimIndex)
                        (getClaimByName . unRuleName)
                        indexOrName
            maybe printNotFound (tell . showRewriteRule) claim

-- | Prints an axiom using an index in the axioms list.
showAxiom
    :: MonadState ReplState m
    => MonadWriter ReplOutput m
    => Either AxiomIndex RuleName
    -- ^ index in the axioms list
    -> m ()
showAxiom indexOrName = do
    axiom <- either
                (getAxiomByIndex . unAxiomIndex)
                (getAxiomByName . unRuleName)
                indexOrName
    maybe printNotFound (tell . showRewriteRule) axiom

-- | Changes the currently focused proof, using an index in the claims list.
prove
    :: forall m
    .  MonadState ReplState m
    => MonadWriter ReplOutput m
    => Either ClaimIndex RuleName
    -- ^ index in the claims list
    -> m ()
prove indexOrName = do
    claim' <- either
                (getClaimByIndex . unClaimIndex)
                (getClaimByName . unRuleName)
                indexOrName
    maybe
        printNotFound
        startProving
        claim'
  where
    startProving :: SomeClaim -> m ()
    startProving claim
      | isTrusted claim =
        putStrLn'
            $ "Cannot switch to proving claim "
            <> showIndexOrName indexOrName
            <> ". Claim is trusted."
      | otherwise = do
        claimIndex <-
            either
                (return . return)
                (getClaimIndexByName . unRuleName)
                indexOrName
        switchToProof claim $ fromJust claimIndex
        putStrLn'
            $ "Switched to proving claim "
            <> showIndexOrName indexOrName

showClaimSwitch :: Either ClaimIndex RuleName -> String
showClaimSwitch indexOrName =
    "Switched to proving claim "
    <> showIndexOrName indexOrName

showIndexOrName
    :: Either ClaimIndex RuleName
    -> String
showIndexOrName =
        either (show . unClaimIndex) (show . unRuleName)

showGraph
    :: MonadIO m
    => MonadWriter ReplOutput m
    => Maybe GraphView
    -> Maybe FilePath
    -> Maybe Graph.GraphvizOutput
    -> MonadState ReplState m
    => m ()
showGraph view mfile out = do
    let format = fromMaybe Graph.Svg out
    graph <- getInnerGraph
    processedGraph <-
        case view of
            Just Expanded ->
                return $ Graph.emap Just graph
            _ ->
                maybe (showOriginalGraph graph) return (smoothOutGraph graph)
    installed <- liftIO Graph.isGraphvizInstalled
    if installed
        then
            liftIO
            $ maybe
                (showDotGraph processedGraph)
                (saveDotGraph processedGraph format)
                mfile
       else putStrLn' "Graphviz is not installed."
  where
    showOriginalGraph graph = do
        putStrLn'
            "Could not process execution graph for visualization.\
            \ Will default to showing the full graph."
        return $ Graph.emap Just graph

-- | Executes 'n' prove steps, or until branching occurs.
proveSteps
    :: MonadSimplify m
    => MonadIO m
    => Natural
    -- ^ maximum number of steps to perform
    -> ReplM m ()
proveSteps n = do
    let node = ReplNode . fromEnum $ n
    result <- loopM performStepNoBranching (n, SingleResult node)
    case result of
        (0, SingleResult _) -> pure ()
        (done, res) ->
            putStrLn' $ showStepStoppedMessage (n - done - 1) res

{- | Executes 'n' prove steps, distributing over branches. It will perform less
than 'n' steps if the proof is stuck or completed in less than 'n' steps.
-}

proveStepsF
    :: MonadSimplify m
    => MonadIO m
    => Natural
    -- ^ maximum number of steps to perform
    -> ReplM m ()
proveStepsF n = do
    node   <- Lens.use (field @"node")
    recursiveForcedStep n node
    graph <- getInnerGraph
    let targetNode = getInterestingBranchingNode n graph node
    case targetNode of
        Nothing -> putStrLn' "Proof completed on all branches."
        Just someNode -> selectNode someNode

-- | Loads a script from a file.
loadScript
    :: forall m
    .  MonadSimplify m
    => MonadIO m
    => FilePath
    -- ^ path to file
    -> ReplM m ()
loadScript file = parseEvalScript file DisableOutput

-- | Change the general log settings.
log
    :: MonadState ReplState m
    => GeneralLogOptions
    -> m ()
log generalLogOptions =
    field @"koreLogOptions" %= generalLogOptionsTransformer generalLogOptions

-- | Log debugging information about attempting to apply
-- specific equations.
debugAttemptEquation
    :: MonadState ReplState m
    => Log.DebugAttemptEquationOptions
    -> m ()
debugAttemptEquation debugAttemptEquationOptions =
    field @"koreLogOptions"
        %= debugAttemptEquationTransformer debugAttemptEquationOptions

-- | Log when specific equations apply.
debugApplyEquation
    :: MonadState ReplState m
    => Log.DebugApplyEquationOptions
    -> m ()
debugApplyEquation debugApplyEquationOptions =
    field @"koreLogOptions"
        %= debugApplyEquationTransformer debugApplyEquationOptions

-- | Log the attempts and the applications of specific
-- equations.
debugEquation
    :: MonadState ReplState m
    => Log.DebugEquationOptions
    -> m ()
debugEquation debugEquationOptions =
    field @"koreLogOptions"
        %= debugEquationTransformer debugEquationOptions

-- | Focuses the node with id equals to 'n'.
selectNode
    :: MonadState ReplState m
    => MonadWriter ReplOutput m
    => ReplNode
    -- ^ node identifier
    -> m ()
selectNode rnode = do
    graph <- getInnerGraph
    let i = unReplNode rnode
    if i `elem` Graph.nodes graph
        then field @"node" .= rnode
        else putStrLn' "Invalid node!"

-- | Shows configuration at node 'n', or current node if 'Nothing' is passed.
showConfig
    :: Monad m
    => Maybe ReplNode
    -- ^ 'Nothing' for current node, or @Just n@ for a specific node identifier
    -> ReplM m ()
showConfig =
    showClaimStateComponent "Config" getConfiguration

-- | Shows destination at node 'n', or current node if 'Nothing' is passed.
showDest
    :: Monad m
    => Maybe ReplNode
    -- ^ 'Nothing' for current node, or @Just n@ for a specific node identifier
    -> ReplM m ()
showDest =
    showClaimStateComponent
        "Destination"
        (OrPattern.toPattern . getDestination)

showClaimStateComponent
    :: Monad m
    => String
    -- ^ component name
    -> (SomeClaim -> Pattern RewritingVariableName)
    -> Maybe ReplNode
    -> ReplM m ()
showClaimStateComponent name transformer maybeNode = do
    maybeClaimState <- getClaimStateAt maybeNode
    case maybeClaimState of
        Nothing -> putStrLn' "Invalid node!"
        Just (ReplNode node, config) -> do
            omit <- Lens.use (field @"omit")
            putStrLn' $ name <> " at node " <> show node <> " is:"
            prettyClaimStateComponent
                transformer
                omit
                config
                & tell

-- | Shows current omit list if passed 'Nothing'. Adds/removes from the list
-- depending on whether the string already exists in the list or not.
omitCell
    :: forall m
    .  Monad m
    => Maybe String
    -- ^ Nothing to show current list, @Just str@ to add/remove to list
    -> ReplM m ()
omitCell =
    \case
        Nothing  -> showCells
        Just str -> addOrRemove str
  where
    showCells :: ReplM m ()
    showCells = do
        omit <- Lens.use (field @"omit")
        if Set.null omit
            then putStrLn' "Omit list is currently empty."
            else traverse_ putStrLn' omit

    addOrRemove :: String -> ReplM m ()
    addOrRemove str = field @"omit" %= toggle str

    toggle :: String -> Set String -> Set String
    toggle x xs
      | x `Set.member` xs = x `Set.delete` xs
      | otherwise         = x `Set.insert` xs

-- | Shows all leaf nodes identifiers which are either stuck or can be
-- evaluated further.
showLeafs :: forall m. Monad m => ReplM m ()
showLeafs = do
    leafsByType <- sortLeafsByType <$> getInnerGraph
    case Map.foldMapWithKey showPair leafsByType of
        "" -> putStrLn' "No leafs found, proof is complete."
        xs -> putStrLn' xs
  where
    showPair :: NodeState -> [Graph.Node] -> String
    showPair ns xs = show ns <> ": " <> show xs

proofStatus :: forall m. Monad m => ReplM m ()
proofStatus = do
    proofs <- allProofs
    putStrLn' . showProofStatus $ proofs

allProofs
    :: forall m
    .  Monad m
    => ReplM m (Map.Map ClaimIndex GraphProofStatus)
allProofs = do
    graphs <- Lens.use (field @"graphs")
    claims <- Lens.use (field @"claims")
    let cindexes = ClaimIndex <$> [0..length claims - 1]
    return
        $ Map.union
            (fmap inProgressProofs graphs)
            (notStartedProofs graphs (Map.fromList $ zip cindexes claims))
  where
    inProgressProofs
        :: ExecutionGraph
        -> GraphProofStatus
    inProgressProofs =
        findProofStatus
        . sortLeafsByType
        . Strategy.graph

    notStartedProofs
        :: Map.Map ClaimIndex ExecutionGraph
        -> Map.Map ClaimIndex SomeClaim
        -> Map.Map ClaimIndex GraphProofStatus
    notStartedProofs gphs cls =
        notStartedOrTrusted <$> cls `Map.difference` gphs

    notStartedOrTrusted :: SomeClaim -> GraphProofStatus
    notStartedOrTrusted cl =
        if isTrusted cl
           then TrustedClaim
           else NotStarted

    findProofStatus :: Map.Map NodeState [Graph.Node] -> GraphProofStatus
    findProofStatus m =
        case Map.lookup StuckNode m of
            Nothing ->
                case Map.lookup UnevaluatedNode m of
                    Nothing -> Completed
                    Just ns -> InProgress ns
            Just ns -> StuckProof ns

showRule
    :: MonadState ReplState m
    => MonadWriter ReplOutput m
    => Maybe ReplNode
    -> m ()
showRule configNode = do
    maybeRule <- getRuleFor configNode
    case maybeRule of
        Nothing -> putStrLn' "Invalid node!"
        Just rule -> do
            tell . showRewriteRule $ rule
            putStrLn' $ showRuleIdentifier rule

showRules
    :: Monad m
    => (ReplNode, ReplNode)
    -> ReplM m ()
showRules (ReplNode node1, ReplNode node2) = do
    graph <- getInnerGraph
    let path =
            Graph.lesp node1 node2 graph
            & Graph.unLPath
    case path of
        [] -> putStrLn' noPath
        [singleNode] ->
            getRuleFor (singleNode & fst & ReplNode & Just)
            >>= putStrLn' . maybe "Invalid node!" showRuleIdentifier
        (_ : labeledNodes) -> do
            let mapPath = Map.fromList labeledNodes
            putStrLn' $ Map.foldrWithKey acc "Rules applied:" mapPath
  where
    noPath =
         "There is no path between "
         <> show node1
         <> " and "
         <> show node2
         <> "."
    acc node rules result =
        result
        <> "\n  to reach node "
        <> show node
        <> " the following rules were applied:"
        <> case toList rules of
              [] -> " Implication checking."
              rules' -> foldr oneStepRuleIndexes "" rules'
    oneStepRuleIndexes rule result =
        result <> " " <> showRuleIdentifier rule

showRuleIdentifier
    :: From rule AttrLabel.Label
    => From rule RuleIndex
    => rule
    -> String
showRuleIdentifier rule =
    fromMaybe
        (showAxiomOrClaim ruleIndex)
        (showAxiomOrClaimName ruleIndex (getNameText rule))
  where
    ruleIndex = getInternalIdentifier rule

-- | Shows the previous branching point.
showPrecBranch
    :: Monad m
    => Maybe ReplNode
    -- ^ 'Nothing' for current node, or @Just n@ for a specific node identifier
    -> ReplM m ()
showPrecBranch maybeNode = do
    graph <- getInnerGraph
    node' <- getTargetNode maybeNode
    case node' of
        Nothing -> putStrLn' "Invalid node!"
        Just node -> putStrLn' . show $ loop (loopCond graph) (unReplNode node)
  where
    -- "Left n" means continue looping with value being n
    -- "Right n" means "stop and return n"
    loopCond gph n
      | isNotBranch gph n && isNotRoot gph n = Left $ head (Graph.pre gph n)
      | otherwise = Right n

    isNotBranch gph n = Graph.outdeg gph n <= 1
    isNotRoot gph n = not . null . Graph.pre gph $ n

-- | Shows the next node(s) for the selected node.
showChildren
    :: Monad m
    => Maybe ReplNode
    -- ^ 'Nothing' for current node, or @Just n@ for a specific node identifier
    -> ReplM m ()
showChildren maybeNode = do
    graph <- getInnerGraph
    node' <- getTargetNode maybeNode
    case node' of
        Nothing -> putStrLn' "Invalid node!"
        Just node -> putStrLn' . show . Graph.suc graph $ unReplNode node

-- | Shows existing labels or go to an existing label.
label
    :: forall m
    .  MonadState ReplState m
    => MonadWriter ReplOutput m
    => Maybe String
    -- ^ 'Nothing' for show labels, @Just str@ for jumping to the string label.
    -> m ()
label =
    \case
        Nothing  -> showLabels
        Just lbl -> gotoLabel lbl
  where
    showLabels :: m ()
    showLabels = do
        lbls <- getLabels
        putStrLn' $ Map.foldrWithKey acc "Labels: " lbls

    gotoLabel :: String -> m ()
    gotoLabel l = do
        lbls <- getLabels
        selectNode $ fromMaybe (ReplNode $ -1) (Map.lookup l lbls)

    acc :: String -> ReplNode -> String -> String
    acc key node res =
        res <> "\n  " <> key <> ": " <> show (unReplNode node)

-- | Adds label for selected node.
labelAdd
    :: MonadState ReplState m
    => MonadWriter ReplOutput m
    => String
    -- ^ label
    -> Maybe ReplNode
    -- ^ 'Nothing' for current node, or @Just n@ for a specific node identifier
    -> m ()
labelAdd lbl maybeNode = do
    node' <- getTargetNode maybeNode
    case node' of
        Nothing -> putStrLn' "Target node is not in the graph."
        Just node -> do
            labels <- getLabels
            if lbl `Map.notMember` labels
                then do
                    setLabels $ Map.insert lbl node labels
                    putStrLn' "Label added."
                else
                    putStrLn' "Label already exists."

-- | Removes a label.
labelDel
    :: MonadState ReplState m
    => MonadWriter ReplOutput m
    => String
    -- ^ label
    -> m ()
labelDel lbl = do
    labels <- getLabels
    if lbl `Map.member` labels
       then do
           setLabels $ Map.delete lbl labels
           putStrLn' "Removed label."
       else
           putStrLn' "Label doesn't exist."

-- | Redirect command to specified file.
redirect
    :: forall m
    .  MonadSimplify m
    => MonadIO m
    => ReplCommand
    -- ^ command to redirect
    -> FilePath
    -- ^ file path
    -> ReplM m ()
redirect cmd file = do
    liftIO $ withExistingDirectory file (`writeFile` "")
    appendCommand cmd file

runInterpreterWithOutput
    :: forall m
    .  MonadSimplify m
    => MonadIO m
    => PrintAuxOutput
    -> PrintKoreOutput
    -> ReplCommand
    -> Config m
    -> ReplM m ()
runInterpreterWithOutput printAux printKore cmd config =
    get >>= (\st -> lift
            $ execStateReader config st
            $ replInterpreter0 printAux printKore cmd
            )
        >>= put

data AlsoApplyRule = Never | IfPossible

-- | Attempt to use a specific axiom or claim to see if it unifies with the
-- current node.
tryAxiomClaim
    :: forall m
    .  MonadSimplify m
    => MonadIO m
    => RuleReference
    -- ^ tagged index in the axioms or claims list
    -> ReplM m ()
tryAxiomClaim = tryAxiomClaimWorker Never

-- | Attempt to use a specific axiom or claim to progress the current proof.
tryFAxiomClaim
    :: forall m
    .  MonadSimplify m
    => MonadIO m
    => RuleReference
    -- ^ tagged index in the axioms or claims list
    -> ReplM m ()
tryFAxiomClaim = tryAxiomClaimWorker IfPossible

tryAxiomClaimWorker
    :: forall m
    .  MonadSimplify m
    => MonadIO m
    => AlsoApplyRule
    -> RuleReference
    -- ^ tagged index in the axioms or claims list
    -> ReplM m ()
tryAxiomClaimWorker mode ref = do
    maybeAxiomOrClaim <-
        ruleReference
            getAxiomOrClaimByIndex
            getAxiomOrClaimByName
            ref
    case maybeAxiomOrClaim of
        Nothing ->
            putStrLn' "Could not find axiom or claim."
        Just axiomOrClaim -> do
            claim <- Lens.use (field @"claim")
            if isSomeClaim claim && notEqualClaimTypes axiomOrClaim claim
                then putStrLn' "Only claims of the same type as the current\
                               \ claim can be applied as rewrite rules."
                else do
                    node <- Lens.use (field @"node")
                    case mode of
                        Never ->
                            showUnificationFailure axiomOrClaim node
                        IfPossible ->
                            tryForceAxiomOrClaim axiomOrClaim node
  where
    notEqualClaimTypes :: Either Axiom SomeClaim -> SomeClaim -> Bool
    notEqualClaimTypes axiomOrClaim' claim' =
        not (either (const True) (equalClaimTypes claim') axiomOrClaim')

    equalClaimTypes :: SomeClaim -> SomeClaim -> Bool
    equalClaimTypes =
        isSameType `on` castToReachability

    castToReachability :: SomeClaim -> Maybe SomeClaim
    castToReachability = Typeable.cast

    isSomeClaim :: SomeClaim -> Bool
    isSomeClaim = isJust . castToReachability

    isSameType
        :: Maybe SomeClaim
        -> Maybe SomeClaim
        -> Bool
    isSameType (Just (OnePath _)) (Just (OnePath _)) = True
    isSameType (Just (AllPath _)) (Just (AllPath _)) = True
    isSameType _ _ = False

    showUnificationFailure
        :: Either Axiom SomeClaim
        -> ReplNode
        -> ReplM m ()
    showUnificationFailure axiomOrClaim' node = do
        let first = extractLeftPattern axiomOrClaim'
        maybeSecond <- getClaimStateAt (Just node)
        case maybeSecond of
            Nothing -> putStrLn' "Unexpected error getting current config."
            Just (_, second) ->
                claimState
                    ClaimStateTransformer
                        { provenValue        = putStrLn' "Cannot unify bottom"
                        , claimedTransformer = patternUnifier
                        , remainingTransformer = patternUnifier
                        , rewrittenTransformer = patternUnifier
                        , stuckTransformer = patternUnifier
                        }
                    (getConfiguration <$> second)
              where
                patternUnifier :: Pattern RewritingVariableName -> ReplM m ()
                patternUnifier
                    (Pattern.splitTerm -> (secondTerm, secondCondition))
                  =
                    runUnifier' sideCondition first secondTerm
                  where
                    sideCondition =
                        SideCondition.assumeTrueCondition secondCondition

    tryForceAxiomOrClaim
        :: Either Axiom SomeClaim
        -> ReplNode
        -> ReplM m ()
    tryForceAxiomOrClaim axiomOrClaim node = do
        (graph, result) <-
            runStepper'
                (either mempty pure   axiomOrClaim)
                (either pure   mempty axiomOrClaim)
                node
        case result of
            NoResult ->
                showUnificationFailure axiomOrClaim node
            SingleResult nextNode -> do
                updateExecutionGraph graph
                field @"node" .= nextNode
            BranchResult _ ->
                updateExecutionGraph graph

    runUnifier'
        :: SideCondition RewritingVariableName
        -> TermLike RewritingVariableName
        -> TermLike RewritingVariableName
        -> ReplM m ()
    runUnifier' sideCondition first second =
        runUnifier sideCondition first' second
        >>= tell . formatUnificationMessage
      where
        first' = TermLike.refreshVariables (freeVariables second) first

    extractLeftPattern
        :: Either Axiom SomeClaim
        -> TermLike RewritingVariableName
    extractLeftPattern =
        either
            (RulePattern.left . coerce)
            (Pattern.toTermLike . getConfiguration)

-- | Removes specified node and all its child nodes.
clear
    :: forall m
    .  MonadState ReplState m
    => MonadWriter ReplOutput m
    => Maybe ReplNode
    -- ^ 'Nothing' for current node, or @Just n@ for a specific node identifier
    -> m ()
clear maybeNode = do
    graph <- getInnerGraph
    case maybeNode of
        Nothing -> Lens.use (field @"node") >>= clear . Just
        Just node
          | unReplNode node == 0 ->
              putStrLn' "Cannot clear initial node (0)."
          | isDirectDescendentOfBranching node graph ->
              putStrLn' "Cannot clear a direct descendant of a branching node."
          | otherwise -> clear0 node graph
  where
    clear0 :: ReplNode -> InnerGraph -> m ()
    clear0 rnode graph = do
        let node = unReplNode rnode
        let
            nodesToBeRemoved = collect (next graph) node
            graph' = Graph.delNodes nodesToBeRemoved graph
        updateInnerGraph graph'
        field @"node" .= ReplNode (prevNode graph' node)
        putStrLn' $ "Removed " <> show (length nodesToBeRemoved) <> " node(s)."

    next :: InnerGraph -> Graph.Node -> [Graph.Node]
    next gr n = fst <$> Graph.lsuc gr n

    collect :: (a -> [a]) -> a -> [a]
    collect f x = x : [ z | y <- f x, z <- collect f y]

    prevNode :: InnerGraph -> Graph.Node -> Graph.Node
    prevNode graph = fromMaybe 0 . headMay . fmap fst . Graph.lpre graph

    isDirectDescendentOfBranching :: ReplNode -> InnerGraph -> Bool
    isDirectDescendentOfBranching (ReplNode node) graph =
        let childrenOfParent = (Graph.suc graph <=< Graph.pre graph) node
         in length childrenOfParent /= 1

-- | Save this sessions' commands to the specified file.
saveSession
    :: forall m
    .  MonadState ReplState m
    => MonadWriter ReplOutput m
    => MonadIO m
    => FilePath
    -- ^ path to file
    -> m ()
saveSession path =
    withExistingDirectory path saveToFile
  where
    saveToFile :: FilePath -> m ()
    saveToFile file = do
        content <- seqUnlines <$> Lens.use (field @"commands")
        liftIO $ writeFile file content
        putStrLn' "Done."
    seqUnlines :: Seq String -> String
    seqUnlines = unlines . toList

savePartialProof
    :: forall m
    .  MonadIO m
    => Maybe Natural
    -> FilePath
    -> ReplM m ()
savePartialProof maybeNatural file = do
    currentIndex <- Lens.use (field @"claimIndex")
    claims <- Lens.use (field @"claims")
    Config { mainModuleName } <- ask
    maybeConfig <- getClaimStateAt maybeNode
    case (fmap . fmap) extractUnproven maybeConfig of
        Nothing -> putStrLn' "Invalid node!"
        Just (_, Nothing) -> putStrLn' "Goal is proven."
        Just (currentNode, Just currentGoal) -> do
            let newTrustedClaims =
                    makeTrusted
                    <$> removeIfRoot currentNode currentIndex claims
                newDefinition =
                    createNewDefinition
                        mainModuleName
                        (makeModuleName file)
                        $ currentGoal : newTrustedClaims
            saveUnparsedDefinitionToFile (unparse newDefinition)
            putStrLn' "Done."
  where
    saveUnparsedDefinitionToFile
        :: Pretty.Doc ann
        -> ReplM m ()
    saveUnparsedDefinitionToFile definition =
        liftIO
        $ withFile
            (file <.> "kore")
            WriteMode
            (`Pretty.hPutDoc` definition)

    maybeNode :: Maybe ReplNode
    maybeNode =
        ReplNode . naturalToInt <$> maybeNatural

    removeIfRoot
        :: ReplNode
        -> ClaimIndex
        -> [SomeClaim]
        -> [SomeClaim]
    removeIfRoot (ReplNode node) (ClaimIndex index) claims
        | index >= 0 && index < length claims
        , node == 0 =
            take index claims
            <> drop (index + 1) claims
        | otherwise = claims

    makeModuleName :: FilePath -> String
    makeModuleName name = upper name <> "-SPEC"

{- | Pipe result of the command to the specified program.

This function will start one process for each KoreOut in the command's
output. AuxOut will not be piped, instead it will be sent directly to the repl's
output.

 -}
pipe
    :: forall m
    .  MonadIO m
    => MonadSimplify m
    => ReplCommand
    -- ^ command to pipe
    -> String
    -- ^ path to the program that will receive the command's output
    -> [String]
    -- ^ additional arguments to be passed to the program
    -> ReplM m ()
pipe cmd file args = do
    exists <- liftIO $ findExecutable file
    case exists of
        Nothing -> putStrLn' "Cannot find executable."
        Just exec -> do
            config <- ask
            pipeOutRef <- liftIO $ newIORef (mempty :: ReplOutput)
            runInterpreterWithOutput
                (PrintAuxOutput $ justPrint pipeOutRef)
                (PrintKoreOutput $ runExternalProcess pipeOutRef exec)
                cmd
                config
            pipeOut <- liftIO $ readIORef pipeOutRef
            tell pipeOut
  where
    createProcess' exec =
        liftIO $ createProcess (proc exec args)
            { std_in = CreatePipe, std_out = CreatePipe }
    runExternalProcess :: IORef ReplOutput -> String -> String -> IO ()
    runExternalProcess pipeOut exec str = do
        (maybeInput, maybeOutput, _, _) <- createProcess' exec
        let outputFunc = maybe putStrLn hPutStr maybeInput
        outputFunc str
        case maybeOutput of
            Nothing ->
                putStrLn "Error: couldn't access output handle."
            Just handle -> do
                output <- liftIO $ hGetContents handle
                modifyIORef pipeOut (appReplOut . AuxOut $ output)
    justPrint :: IORef ReplOutput -> String -> IO ()
    justPrint outRef = modifyIORef outRef . appReplOut . AuxOut

-- | Appends output of a command to a file.
appendTo
    :: forall m
    .  MonadSimplify m
    => MonadIO m
    => ReplCommand
    -- ^ command
    -> FilePath
    -- ^ file to append to
    -> ReplM m ()
appendTo cmd file =
    withExistingDirectory file (appendCommand cmd)

appendCommand
    :: forall m
    .  MonadSimplify m
    => MonadIO m
    => ReplCommand
    -> FilePath
    -> ReplM m ()
appendCommand cmd file = do
    config <- ask
    runInterpreterWithOutput
        (PrintAuxOutput $ appendFile file)
        (PrintKoreOutput $ appendFile file)
        cmd
        config
    putStrLn' $ "Redirected output to \"" <> file <> "\"."

alias
    :: forall m
    .  MonadState ReplState m
    => MonadWriter ReplOutput m
    => AliasDefinition
    -> m ()
alias a = do
    result <- runExceptT $ addOrUpdateAlias a
    case result of
        Left err -> putStrLn' $ showAliasError err
        Right _  -> pure ()

tryAlias
    :: forall m
    .  MonadSimplify m
    => MonadIO m
    => ReplAlias
    -> PrintAuxOutput
    -> PrintKoreOutput
    -> ReplM m ReplStatus
tryAlias replAlias@ReplAlias { name } printAux printKore = do
    res <- findAlias name
    case res of
        Nothing  -> showUsage $> Continue
        Just aliasDef -> do
            let
                command = substituteAlias aliasDef replAlias
                parsedCommand =
                    fromMaybe
                        ShowUsage
                        $ parseMaybe commandParser (Text.pack command)
            config <- ask
            (cont, st') <- get >>= runInterpreter parsedCommand config
            put st'
            return cont
  where
    runInterpreter
        :: ReplCommand
        -> Config m
        -> ReplState
        -> ReplM m (ReplStatus, ReplState)
    runInterpreter cmd config st =
        lift
            $ (`runStateT` st)
            $ runReaderT
                (replInterpreter0 printAux printKore cmd)
                config

-- | Performs n proof steps, picking the next node unless branching occurs.
-- Returns 'Left' while it has to continue looping, and 'Right' when done
-- or when execution branches or proof finishes earlier than the counter.
--
-- See 'loopM' for details.
performStepNoBranching
    :: forall m
    .  MonadSimplify m
    => MonadIO m
    => (Natural, StepResult)
    -- ^ (current step, last result)
    -> ReplM m (Either (Natural, StepResult) (Natural, StepResult))
performStepNoBranching =
    \case
        -- Termination branch
        (0, res) -> pure $ Right (0, res)
        -- Loop branch
        (n, SingleResult _) -> do
            res <- runStepper
            pure $ Left (n-1, res)
        -- Early exit when there is a branch or there is no next.
        (n, res) -> pure $ Right (n, res)

-- TODO(Vladimir): It would be ideal for this to be implemented in terms of
-- 'performStepNoBranching'.
recursiveForcedStep
    :: MonadSimplify m
    => MonadIO m
    => Natural
    -> ReplNode
    -> ReplM m ()
recursiveForcedStep n node
  | n == 0    = pure ()
  | otherwise = do
    ReplState { claims, axioms } <- get
    (graph, result) <- runStepper' claims axioms node
    updateExecutionGraph graph
    case result of
        NoResult -> pure ()
        SingleResult sr -> (recursiveForcedStep $ n-1) sr
        BranchResult xs -> traverse_ (recursiveForcedStep (n-1)) xs

-- | Display a rule as a String.
showRewriteRule
    :: Unparse rule
    => From rule SourceLocation
    => rule
    -> ReplOutput
showRewriteRule rule =
    makeKoreReplOutput (unparseToString rule)
    <> makeAuxReplOutput (show . Pretty.pretty . from @_ @SourceLocation $ rule)

-- | Pretty prints a strategy node, using an omit list to hide specified children.
prettyClaimStateComponent
    :: (SomeClaim -> Pattern RewritingVariableName)
    -> Set String
    -- ^ omit list
    -> CommonClaimState
    -- ^ pattern
    -> ReplOutput
prettyClaimStateComponent transformation omitList =
    claimState ClaimStateTransformer
        { claimedTransformer =
            makeKoreReplOutput . prettyComponent
        , remainingTransformer = \goal ->
            makeAuxReplOutput "Stuck: \n"
            <> makeKoreReplOutput (prettyComponent goal)
        , rewrittenTransformer =
            makeKoreReplOutput . prettyComponent
        , stuckTransformer = \goal ->
            makeAuxReplOutput "Stuck: \n"
            <> makeKoreReplOutput (prettyComponent goal)
        , provenValue = makeAuxReplOutput "Reached bottom"
        }
  where
    prettyComponent =
<<<<<<< HEAD
        renderDefault . pretty . fmap hide . getRewritingPattern
=======
        unparseToString . fmap hide . getRewritingPattern
>>>>>>> 05491686
            . transformation
    hide
        :: TermLike VariableName
        -> TermLike VariableName
    hide =
        Recursive.unfold $ \termLike ->
            case Recursive.project termLike of
                ann :< TermLike.ApplySymbolF app
                  | shouldBeExcluded (applicationSymbolOrAlias app) ->
                    -- Do not display children
                    ann :< TermLike.ApplySymbolF (withoutChildren app)
                projected -> projected

    withoutChildren app = app { applicationChildren = [] }

    shouldBeExcluded =
       (`elem` omitList)
           . Text.unpack
           . Id.getId
           . TermLike.symbolConstructor

putStrLn' :: MonadWriter ReplOutput m => String -> m ()
putStrLn' = tell . makeAuxReplOutput

printIfNotEmpty :: String -> IO ()
printIfNotEmpty =
    \case
        "" -> pure ()
        xs -> putStr xs

printNotFound :: MonadWriter ReplOutput m => m ()
printNotFound = putStrLn' "Variable or index not found"

-- | Shows the 'dot' graph. This currently only works on Linux. The 'Int'
-- parameter is needed in order to distinguish between axioms and claims and
-- represents the number of available axioms.
showDotGraph
    :: From axiom AttrLabel.Label
    => From axiom RuleIndex
    => Gr CommonClaimState (Maybe (Seq axiom))
    -> IO ()
showDotGraph =
    flip Graph.runGraphvizCanvas' Graph.Xlib
        . Graph.graphToDot graphParams

saveDotGraph
    :: From axiom AttrLabel.Label
    => From axiom RuleIndex
    => Gr CommonClaimState (Maybe (Seq axiom))
    -> Graph.GraphvizOutput
    -> FilePath
    -> IO ()
saveDotGraph gr format file =
    withExistingDirectory file saveGraphImg
  where
    saveGraphImg :: FilePath -> IO ()
    saveGraphImg path =
        void
        $ Graph.addExtension
            (Graph.runGraphviz
                (Graph.graphToDot graphParams gr)
            )
            format
            path

graphParams
    :: From axiom AttrLabel.Label
    => From axiom RuleIndex
    => Graph.GraphvizParams
         Graph.Node
         CommonClaimState
         (Maybe (Seq axiom))
         ()
         CommonClaimState
graphParams = Graph.nonClusteredParams
    { Graph.fmtEdge = \(_, _, l) ->
        [ Graph.textLabel (maybe "" ruleIndex l)
        , Graph.Attr.Style [dottedOrSolidEdge l]
        ]
    , Graph.fmtNode = \(_, ps) ->
        [ Graph.Attr.Color
            $ case ps of
                Proven      -> toColorList green
                Stuck _     -> toColorList red
                Remaining _ -> toColorList red
                _                               -> []
        ]
    }
  where
    dottedOrSolidEdge lbl =
        maybe
            (Graph.Attr.SItem Graph.Attr.Dotted mempty)
            (const $ Graph.Attr.SItem Graph.Attr.Solid mempty)
            lbl
    ruleIndex lbl =
        case headMay . toList $ lbl of
            Nothing -> "Simpl/RD"
            Just rule ->
                Text.Lazy.pack (showRuleIdentifier rule)
    toColorList col = [Graph.Attr.WC col (Just 1.0)]
    green = Graph.Attr.RGB 0 200 0
    red = Graph.Attr.RGB 200 0 0

showAliasError :: AliasError -> String
showAliasError =
    \case
        NameAlreadyDefined -> "Error: Alias name is already defined."
        UnknownCommand     -> "Error: Command does not exist."

showAxiomOrClaim :: Attribute.RuleIndex -> String
showAxiomOrClaim (RuleIndex Nothing) =
    "Internal error: rule index was not initialized."
showAxiomOrClaim (RuleIndex (Just (Attribute.AxiomIndex ruleId))) =
    "Axiom " <> show ruleId
showAxiomOrClaim (RuleIndex (Just (Attribute.ClaimIndex ruleId))) =
    "Claim " <> show ruleId

showAxiomOrClaimName
    :: Attribute.RuleIndex
    -> AttrLabel.Label
    -> Maybe String
showAxiomOrClaimName _ (AttrLabel.Label Nothing) = Nothing
showAxiomOrClaimName (RuleIndex Nothing) _ = Nothing
showAxiomOrClaimName
    (RuleIndex (Just (Attribute.AxiomIndex _)))
    (AttrLabel.Label (Just ruleName))
  =
    Just $ "Axiom " <> Text.unpack ruleName
showAxiomOrClaimName
    (RuleIndex (Just (Attribute.ClaimIndex _)))
    (AttrLabel.Label (Just ruleName))
  =
    Just $ "Claim " <> Text.unpack ruleName

newtype ReplScriptParseError = ReplScriptParseError String
    deriving (Eq, Ord, Show)

instance ShowErrorComponent ReplScriptParseError where
    showErrorComponent (ReplScriptParseError err) = err

parseEvalScript
    :: forall t m
    .  MonadSimplify m
    => MonadIO m
    => MonadState ReplState (t m)
    => MonadReader (Config m) (t m)
    => Monad.Trans.MonadTrans t
    => FilePath
    -> ScriptModeOutput
    -> t m ()
parseEvalScript file scriptModeOutput = do
    exists <- lift . liftIO . doesFileExist $ file
    if exists
        then do
            contents <- lift . liftIO $ readFile file
            let result = runParser scriptParser file (Text.pack contents)
            either parseFailed executeScript result
        else lift . liftIO . putStrLn $ "Cannot find " <> file

  where
    parseFailed err =
        lift . liftIO . putStrLn
            $ "\nCouldn't parse repl script file."
            <> "\nParser error at: "
            <> (err & toReplScriptParseErrors & errorBundlePretty)

    toReplScriptParseErrors errorBundle =
        errorBundle
            { bundleErrors =
                mapParseError (ReplScriptParseError . unReplParseError)
                <$> bundleErrors errorBundle
            }

    executeScript
        :: [ReplCommand]
        -> t m ()
    executeScript cmds = do
        config <- ask
        get >>= executeCommands config >>= put
      where
        executeCommands config st =
           lift
               $ execStateReader config st
               $ for_ cmds
               $ if scriptModeOutput == EnableOutput
                    then executeCommandWithOutput
                    else executeCommand

        executeCommand
            :: ReplCommand
            -> ReaderT (Config m) (StateT ReplState m) ReplStatus
        executeCommand command =
            replInterpreter0
                (PrintAuxOutput $ \_ -> return ())
                (PrintKoreOutput $ \_ -> return ())
                command

        executeCommandWithOutput
            :: ReplCommand
            -> ReaderT (Config m) (StateT ReplState m) ReplStatus
        executeCommandWithOutput command = do
            node <- Lens.use (field @"node")
            liftIO $ putStr $ "Kore (" <> show (unReplNode node) <> ")> "
            liftIO $ print command
            replInterpreter0
                    (PrintAuxOutput printIfNotEmpty)
                    (PrintKoreOutput printIfNotEmpty)
                    command

formatUnificationMessage
    :: Either ReplOutput (NonEmpty (Condition RewritingVariableName))
    -> ReplOutput
formatUnificationMessage docOrCondition =
    either id prettyUnifiers docOrCondition
  where
    prettyUnifiers =
        ReplOutput
        . (:) (AuxOut "Succeeded with unifiers:\n")
        . List.intersperse (AuxOut . show $ Pretty.indent 2 "and")
        . map (KoreOut . show . Pretty.indent 4 . unparseUnifier)
        . toList
    unparseUnifier c =
        unparse
        . Pattern.toTermLike
        $ TermLike.mkTop (TermLike.mkSortVariable "UNKNOWN") <$ c

showProofStatus :: Map.Map ClaimIndex GraphProofStatus -> String
showProofStatus m =
    Map.foldrWithKey acc "Current proof status: " m
  where
    acc :: ClaimIndex -> GraphProofStatus -> String -> String
    acc key elm res =
        res
        <> "\n  claim "
        <> (show . unClaimIndex) key
        <> ": "
        <> show elm

showCurrentClaimIndex :: ClaimIndex -> String
showCurrentClaimIndex ci =
    "You are currently proving claim "
    <> show (unClaimIndex ci)

execStateReader :: Monad m => env -> st -> ReaderT env (StateT st m) a -> m st
execStateReader config st = flip execStateT st . flip runReaderT config

doesParentDirectoryExist :: MonadIO m => FilePath -> m Bool
doesParentDirectoryExist =
    liftIO . doesDirectoryExist . fst . splitFileName

withExistingDirectory
    :: MonadIO m
    => FilePath
    -> (FilePath -> m ())
    -> m ()
withExistingDirectory path action =
    ifM
        (doesParentDirectoryExist path)
        (action path)
        $ liftIO . putStrLn $ "Directory does not exist."<|MERGE_RESOLUTION|>--- conflicted
+++ resolved
@@ -207,7 +207,6 @@
 import Kore.Syntax.Variable
 import Kore.Unparser
     ( Unparse
-    , renderDefault
     , unparse
     , unparseToString
     )
@@ -1349,11 +1348,7 @@
         }
   where
     prettyComponent =
-<<<<<<< HEAD
-        renderDefault . pretty . fmap hide . getRewritingPattern
-=======
         unparseToString . fmap hide . getRewritingPattern
->>>>>>> 05491686
             . transformation
     hide
         :: TermLike VariableName
