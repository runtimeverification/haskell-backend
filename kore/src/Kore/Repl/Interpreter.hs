{-|
Module      : Kore.Interpreter
Description : REPL interpreter
Copyright   : (c) Runtime Verification, 2019
License     : NCSA
Maintainer  : vladimir.ciobanu@runtimeverification.com
-}

module Kore.Repl.Interpreter
    ( replInterpreter
    , replInterpreter0
    , showUsageMessage
    , showStepStoppedMessage
    , showProofStatus
    , showClaimSwitch
    , printIfNotEmpty
    , showRewriteRule
    , parseEvalScript
    , showAliasError
    , formatUnificationMessage
    , allProofs
    , ReplStatus(..)
    , showCurrentClaimIndex
    ) where

import Prelude.Kore

import Control.Lens
    ( (%=)
    , (.=)
    )
import qualified Control.Lens as Lens
import Control.Monad
    ( void
    )
import Control.Monad.Extra
    ( ifM
    , loop
    , loopM
    )
import Control.Monad.Reader
    ( MonadReader
    , ReaderT (..)
    )
import qualified Control.Monad.Reader as Reader
    ( ask
    )
import Control.Monad.RWS.Strict
    ( MonadWriter
    , RWST
    , ask
    , lift
    , runRWST
    , tell
    )
import Control.Monad.State.Class
    ( get
    , put
    )
import Control.Monad.State.Strict
    ( MonadState
    , StateT (..)
    , execStateT
    )
import qualified Control.Monad.Trans.Class as Monad.Trans
import Control.Monad.Trans.Except
    ( runExceptT
    )
import qualified Data.Foldable as Foldable
import Data.Functor
    ( ($>)
    )
import qualified Data.Functor.Foldable as Recursive
import Data.Generics.Product
import qualified Data.Graph.Inductive.Graph as Graph
import Data.Graph.Inductive.PatriciaTree
    ( Gr
    )
import qualified Data.GraphViz as Graph
import qualified Data.GraphViz.Attributes.Complete as Graph.Attr
import Data.IORef
    ( IORef
    , modifyIORef
    , newIORef
    , readIORef
    )
import qualified Data.List as List
import Data.List.Extra
    ( upper
    )
import Data.List.NonEmpty
    ( NonEmpty
    )
import qualified Data.Map.Strict as Map
import Data.Maybe
    ( fromJust
    )
import Data.Sequence
    ( Seq
    )
import Data.Set
    ( Set
    )
import qualified Data.Set as Set
import qualified Data.Text as Text
import qualified Data.Text.Lazy as Text.Lazy
import qualified Data.Text.Prettyprint.Doc as Pretty
import Data.Text.Prettyprint.Doc.Render.Text
    ( hPutDoc
    )
import qualified Data.Typeable as Typeable
import GHC.Exts
    ( toList
    )
import GHC.IO.Handle
    ( hGetContents
    , hPutStr
    )
import GHC.Natural
    ( naturalToInt
    )
import Numeric.Natural
import System.Directory
    ( doesDirectoryExist
    , doesFileExist
    , findExecutable
    )
import System.Exit
import System.FilePath.Posix
    ( splitFileName
    , (<.>)
    )
import System.IO
    ( IOMode (..)
    , withFile
    )
import System.Process
    ( StdStream (CreatePipe)
    , createProcess
    , proc
    , std_in
    , std_out
    )
import Text.Megaparsec
    ( ParseErrorBundle (..)
    , errorBundlePretty
    , parseMaybe
    , runParser
    )

import Kore.Attribute.Axiom
    ( SourceLocation (..)
    )
import qualified Kore.Attribute.Axiom as Attribute
import qualified Kore.Attribute.Label as AttrLabel
import Kore.Attribute.Pattern.FreeVariables
    ( freeVariables
    )
import Kore.Attribute.RuleIndex
import Kore.Internal.Condition
    ( Condition
    )
import Kore.Internal.Pattern
    ( Pattern
    )
import qualified Kore.Internal.Pattern as Pattern
import Kore.Internal.SideCondition
    ( SideCondition
    )
import qualified Kore.Internal.SideCondition as SideCondition
    ( assumeTrueCondition
    )
import Kore.Internal.TermLike
    ( TermLike
    )
import qualified Kore.Internal.TermLike as TermLike
import qualified Kore.Log as Log
import Kore.Repl.Data
import Kore.Repl.Parser
import Kore.Repl.State
import Kore.Step.RulePattern
    ( ReachabilityRule (..)
    , RulePattern (..)
    )
import qualified Kore.Step.RulePattern as Rule
import Kore.Step.Simplification.Data
    ( MonadSimplify
    )
import qualified Kore.Step.Strategy as Strategy
import Kore.Strategies.Goal
import Kore.Strategies.ProofState
    ( ProofStateTransformer (ProofStateTransformer)
    , proofState
    )
import qualified Kore.Strategies.ProofState as ProofState.DoNotUse
import Kore.Strategies.Verification
    ( CommonProofState
    , commonProofStateTransformer
    )
import Kore.Syntax.Application
import qualified Kore.Syntax.Id as Id
    ( Id (..)
    )
import Kore.Syntax.Variable
    ( Variable
    )
import Kore.Unparser
    ( Unparse
    , unparse
    , unparseToString
    )

-- | Warning: you should never use WriterT or RWST. It is used here with
-- _great care_ of evaluating the RWST to a StateT immediatly, and thus getting
-- rid of the WriterT part of the stack. This happens in the implementation of
-- 'replInterpreter'.
type ReplM m a = RWST (Config m) ReplOutput ReplState m a

data ReplStatus = Continue | SuccessStop | FailStop
    deriving (Eq, Show)

-- | Interprets a REPL command in a stateful Simplifier context.
replInterpreter
    :: forall m
    .  MonadSimplify m
    => MonadIO m
    => (String -> IO ())
    -> ReplCommand
    -> ReaderT (Config m) (StateT ReplState m) ReplStatus
replInterpreter fn cmd =
    replInterpreter0
        (PrintAuxOutput fn)
        (PrintKoreOutput fn)
        cmd

replInterpreter0
    :: forall m
    .  MonadSimplify m
    => MonadIO m
    => PrintAuxOutput
    -> PrintKoreOutput
    -> ReplCommand
    -> ReaderT (Config m) (StateT ReplState m) ReplStatus
replInterpreter0 printAux printKore replCmd = do
    let command = case replCmd of
                ShowUsage             -> showUsage             $> Continue
                Help                  -> help                  $> Continue
                ShowClaim mc          -> showClaim mc          $> Continue
                ShowAxiom ea          -> showAxiom ea          $> Continue
                Prove i               -> prove i               $> Continue
                ShowGraph mfile out   -> showGraph mfile out   $> Continue
                ProveSteps n          -> proveSteps n          $> Continue
                ProveStepsF n         -> proveStepsF n         $> Continue
                SelectNode i          -> selectNode i          $> Continue
                ShowConfig mc         -> showConfig mc         $> Continue
                OmitCell c            -> omitCell c            $> Continue
                ShowLeafs             -> showLeafs             $> Continue
                ShowRule   mc         -> showRule mc           $> Continue
                ShowPrecBranch mn     -> showPrecBranch mn     $> Continue
                ShowChildren mn       -> showChildren mn       $> Continue
                Label ms              -> label ms              $> Continue
                LabelAdd l mn         -> labelAdd l mn         $> Continue
                LabelDel l            -> labelDel l            $> Continue
                Redirect inn file     -> redirect inn file     $> Continue
                Try ref               -> tryAxiomClaim ref     $> Continue
                TryF ac               -> tryFAxiomClaim ac     $> Continue
                Clear n               -> clear n               $> Continue
                SaveSession file      -> saveSession file      $> Continue
                SavePartialProof mn f -> savePartialProof mn f $> Continue
                Pipe inn file args    -> pipe inn file args    $> Continue
                AppendTo inn file     -> appendTo inn file     $> Continue
                Alias a               -> alias a               $> Continue
                TryAlias name         -> tryAlias name printAux printKore
                LoadScript file       -> loadScript file       $> Continue
                ProofStatus           -> proofStatus           $> Continue
                Log opts              -> handleLog opts        $> Continue
                Exit                  -> exit
    (ReplOutput output, shouldContinue) <- evaluateCommand command
    liftIO $ Foldable.traverse_
            ( replOut
                (unPrintAuxOutput printAux)
                (unPrintKoreOutput printKore)
            )
            output
    case shouldContinue of
        Continue -> pure Continue
        SuccessStop -> liftIO exitSuccess
        FailStop -> liftIO . exitWith $ ExitFailure 2
  where
    -- Extracts the Writer out of the RWST monad using the current state
    -- and updates the state, returning the writer output along with the
    -- monadic result.
    evaluateCommand
        :: ReplM m ReplStatus
        -> ReaderT (Config m) (StateT ReplState m) (ReplOutput, ReplStatus)
    evaluateCommand c = do
        st <- get
        config <- Reader.ask
        (ext, st', w) <-
            Monad.Trans.lift
                $ Monad.Trans.lift
                $ runRWST c config st
        put st'
        pure (w, ext)

showUsageMessage :: String
showUsageMessage = "Could not parse command, try using 'help'."

showStepStoppedMessage :: Natural -> StepResult -> String
showStepStoppedMessage n sr =
    "Stopped after "
    <> show n
    <> " step(s) due to "
    <> case sr of
        NoResult ->
            "reaching end of proof on current branch."
        SingleResult _ -> ""
        BranchResult xs ->
            "branching on "
            <> show (fmap unReplNode xs)

showUsage :: MonadWriter ReplOutput m => m ()
showUsage = putStrLn' showUsageMessage

exit
    :: MonadIO m
    => ReplM m ReplStatus
exit = do
    proofs <- allProofs
    ofile <- Lens.view (field @"outputFile")
    newClaims <- generateInProgressClaims
    sort <- currentClaimSort
    let conj = conjOfClaims newClaims sort
        printTerm = maybe putStrLn writeFile (unOutputFile ofile)
    liftIO . printTerm . unparseToString $ conj
    if isCompleted (Map.elems proofs)
       then return SuccessStop
       else return FailStop
  where
    isCompleted :: [GraphProofStatus] -> Bool
    isCompleted = all (\x -> x == Completed || x == TrustedClaim)

help :: MonadWriter ReplOutput m => m ()
help = putStrLn' helpText

-- | Prints a claim using an index in the claims list.
showClaim
    :: MonadState ReplState m
    => MonadWriter ReplOutput m
    => Maybe (Either ClaimIndex RuleName)
    -> m ()
showClaim =
    \case
        Nothing -> do
            currentClaimIndex <- Lens.use (field @"claimIndex")
            currentClaim <- Lens.use (field @"claim")
            putStrLn' . showCurrentClaimIndex $ currentClaimIndex
            tell . makeKoreReplOutput . unparseToString $ currentClaim
        Just indexOrName -> do
            claim <- either
                        (getClaimByIndex . unClaimIndex)
                        (getClaimByName . unRuleName)
                        indexOrName
            maybe printNotFound (tell . showRewriteRule) claim

-- | Prints an axiom using an index in the axioms list.
showAxiom
    :: MonadState ReplState m
    => MonadWriter ReplOutput m
    => Either AxiomIndex RuleName
    -- ^ index in the axioms list
    -> m ()
showAxiom indexOrName = do
    axiom <- either
                (getAxiomByIndex . unAxiomIndex)
                (getAxiomByName . unRuleName)
                indexOrName
    maybe printNotFound (tell . showRewriteRule) axiom

-- | Changes the currently focused proof, using an index in the claims list.
prove
    :: forall m
    .  MonadState ReplState m
    => MonadWriter ReplOutput m
    => Either ClaimIndex RuleName
    -- ^ index in the claims list
    -> m ()
prove indexOrName = do
    claim' <- either
                (getClaimByIndex . unClaimIndex)
                (getClaimByName . unRuleName)
                indexOrName
    maybe
        printNotFound
        startProving
        claim'
  where
    startProving :: ReachabilityRule -> m ()
    startProving claim
      | isTrusted claim =
        putStrLn'
            $ "Cannot switch to proving claim "
            <> showIndexOrName indexOrName
            <> ". Claim is trusted."
      | otherwise = do
        claimIndex <-
            either
                (return . return)
                (getClaimIndexByName . unRuleName)
                indexOrName
        switchToProof claim $ fromJust claimIndex
        putStrLn'
            $ "Switched to proving claim "
            <> showIndexOrName indexOrName

showClaimSwitch :: Either ClaimIndex RuleName -> String
showClaimSwitch indexOrName =
    "Switched to proving claim "
    <> showIndexOrName indexOrName

showIndexOrName
    :: Either ClaimIndex RuleName
    -> String
showIndexOrName =
        either (show . unClaimIndex) (show . unRuleName)

showGraph
    :: MonadIO m
    => MonadWriter ReplOutput m
    => Maybe FilePath
    -> Maybe Graph.GraphvizOutput
    -> MonadState ReplState m
    => m ()
showGraph mfile out = do
    let format = fromMaybe Graph.Svg out
    graph <- getInnerGraph
    processedGraph <-
        maybe (showOriginalGraph graph) return (smoothOutGraph graph)
    axioms <- Lens.use (field @"axioms")
    installed <- liftIO Graph.isGraphvizInstalled
    if installed
       then liftIO $ maybe
                        (showDotGraph (length axioms) processedGraph)
                        (saveDotGraph (length axioms) processedGraph format)
                        mfile
       else putStrLn' "Graphviz is not installed."
  where
    showOriginalGraph graph = do
        putStrLn'
            "Could not process execution graph for visualization.\
            \ Will default to showing the full graph."
        return $ Graph.emap Just graph

-- | Executes 'n' prove steps, or until branching occurs.
proveSteps
    :: MonadSimplify m
    => MonadIO m
    => Natural
    -- ^ maximum number of steps to perform
    -> ReplM m ()
proveSteps n = do
    let node = ReplNode . fromEnum $ n
    result <- loopM performStepNoBranching (n, SingleResult node)
    case result of
        (0, SingleResult _) -> pure ()
        (done, res) ->
            putStrLn' $ showStepStoppedMessage (n - done - 1) res

-- | Executes 'n' prove steps, distributing over branches. It will perform less
-- than 'n' steps if the proof is stuck or completed in less than 'n' steps.
proveStepsF
    :: MonadSimplify m
    => MonadIO m
    => Natural
    -- ^ maximum number of steps to perform
    -> ReplM m ()
proveStepsF n = do
    node   <- Lens.use (field @"node")
    recursiveForcedStep n node

-- | Loads a script from a file.
loadScript
    :: forall m
    .  MonadSimplify m
    => MonadIO m
    => FilePath
    -- ^ path to file
<<<<<<< HEAD
    -> ReplM claim m ()
loadScript file = parseEvalScript file (ScriptModeOutput False)
=======
    -> ReplM m ()
loadScript file = parseEvalScript file
>>>>>>> b3c17111

handleLog
    :: MonadState ReplState m
    => Log.KoreLogOptions
    -> m ()
handleLog t = field @"koreLogOptions" .= t

-- | Focuses the node with id equals to 'n'.
selectNode
    :: MonadState ReplState m
    => MonadWriter ReplOutput m
    => ReplNode
    -- ^ node identifier
    -> m ()
selectNode rnode = do
    graph <- getInnerGraph
    let i = unReplNode rnode
    if i `elem` Graph.nodes graph
        then field @"node" .= rnode
        else putStrLn' "Invalid node!"

-- | Shows configuration at node 'n', or current node if 'Nothing' is passed.
showConfig
    :: Monad m
    => Maybe ReplNode
    -- ^ 'Nothing' for current node, or @Just n@ for a specific node identifier
    -> ReplM m ()
showConfig configNode = do
    maybeConfig <- getConfigAt configNode
    case maybeConfig of
        Nothing -> putStrLn' "Invalid node!"
        Just (ReplNode node, config) -> do
            omit <- Lens.use (field @"omit")
            putStrLn' $ "Config at node " <> show node <> " is:"
            tell $ unparseStrategy omit config

-- | Shows current omit list if passed 'Nothing'. Adds/removes from the list
-- depending on whether the string already exists in the list or not.
omitCell
    :: forall m
    .  Monad m
    => Maybe String
    -- ^ Nothing to show current list, @Just str@ to add/remove to list
    -> ReplM m ()
omitCell =
    \case
        Nothing  -> showCells
        Just str -> addOrRemove str
  where
    showCells :: ReplM m ()
    showCells = do
        omit <- Lens.use (field @"omit")
        if Set.null omit
            then putStrLn' "Omit list is currently empty."
            else Foldable.traverse_ putStrLn' omit

    addOrRemove :: String -> ReplM m ()
    addOrRemove str = field @"omit" %= toggle str

    toggle :: String -> Set String -> Set String
    toggle x xs
      | x `Set.member` xs = x `Set.delete` xs
      | otherwise         = x `Set.insert` xs

-- | Shows all leaf nodes identifiers which are either stuck or can be
-- evaluated further.
showLeafs :: forall m. Monad m => ReplM m ()
showLeafs = do
    leafsByType <- sortLeafsByType <$> getInnerGraph
    case Map.foldMapWithKey showPair leafsByType of
        "" -> putStrLn' "No leafs found, proof is complete."
        xs -> putStrLn' xs
  where
    showPair :: NodeState -> [Graph.Node] -> String
    showPair ns xs = show ns <> ": " <> show xs

proofStatus :: forall m. Monad m => ReplM m ()
proofStatus = do
    proofs <- allProofs
    putStrLn' . showProofStatus $ proofs

allProofs
    :: forall m
    .  Monad m
    => ReplM m (Map.Map ClaimIndex GraphProofStatus)
allProofs = do
    graphs <- Lens.use (field @"graphs")
    claims <- Lens.use (field @"claims")
    let cindexes = ClaimIndex <$> [0..length claims - 1]
    return
        $ Map.union
            (fmap inProgressProofs graphs)
            (notStartedProofs graphs (Map.fromList $ zip cindexes claims))
  where
    inProgressProofs
        :: ExecutionGraph Axiom
        -> GraphProofStatus
    inProgressProofs =
        findProofStatus
        . sortLeafsByType
        . Strategy.graph

    notStartedProofs
        :: Map.Map ClaimIndex (ExecutionGraph Axiom)
        -> Map.Map ClaimIndex ReachabilityRule
        -> Map.Map ClaimIndex GraphProofStatus
    notStartedProofs gphs cls =
        notStartedOrTrusted <$> cls `Map.difference` gphs

    notStartedOrTrusted :: ReachabilityRule -> GraphProofStatus
    notStartedOrTrusted cl =
        if isTrusted cl
           then TrustedClaim
           else NotStarted

    findProofStatus :: Map.Map NodeState [Graph.Node] -> GraphProofStatus
    findProofStatus m =
        case Map.lookup StuckNode m of
            Nothing ->
                case Map.lookup UnevaluatedNode m of
                    Nothing -> Completed
                    Just ns -> InProgress ns
            Just ns -> StuckProof ns

showRule
    :: MonadState ReplState m
    => MonadWriter ReplOutput m
    => Maybe ReplNode
    -> m ()
showRule configNode = do
    maybeRule <- getRuleFor configNode
    case maybeRule of
        Nothing -> putStrLn' "Invalid node!"
        Just rule -> do
            axioms <- Lens.use (field @"axioms")
            tell . showRewriteRule $ rule
            let ruleIndex = getRuleIndex . toRulePattern $ rule
            putStrLn'
                $ fromMaybe "Error: identifier attribute wasn't initialized."
                $ showAxiomOrClaim (length axioms) ruleIndex
  where
    getRuleIndex :: RulePattern Variable -> Attribute.RuleIndex
    getRuleIndex = Attribute.identifier . Rule.attributes

-- | Shows the previous branching point.
showPrecBranch
    :: Monad m
    => Maybe ReplNode
    -- ^ 'Nothing' for current node, or @Just n@ for a specific node identifier
    -> ReplM m ()
showPrecBranch maybeNode = do
    graph <- getInnerGraph
    node' <- getTargetNode maybeNode
    case node' of
        Nothing -> putStrLn' "Invalid node!"
        Just node -> putStrLn' . show $ loop (loopCond graph) (unReplNode node)
  where
    -- "Left n" means continue looping with value being n
    -- "Right n" means "stop and return n"
    loopCond gph n
      | isNotBranch gph n && isNotRoot gph n = Left $ head (Graph.pre gph n)
      | otherwise = Right n

    isNotBranch gph n = Graph.outdeg gph n <= 1
    isNotRoot gph n = not . null . Graph.pre gph $ n

-- | Shows the next node(s) for the selected node.
showChildren
    :: Monad m
    => Maybe ReplNode
    -- ^ 'Nothing' for current node, or @Just n@ for a specific node identifier
    -> ReplM m ()
showChildren maybeNode = do
    graph <- getInnerGraph
    node' <- getTargetNode maybeNode
    case node' of
        Nothing -> putStrLn' "Invalid node!"
        Just node -> putStrLn' . show . Graph.suc graph $ unReplNode node

-- | Shows existing labels or go to an existing label.
label
    :: forall m
    .  MonadState ReplState m
    => MonadWriter ReplOutput m
    => Maybe String
    -- ^ 'Nothing' for show labels, @Just str@ for jumping to the string label.
    -> m ()
label =
    \case
        Nothing  -> showLabels
        Just lbl -> gotoLabel lbl
  where
    showLabels :: m ()
    showLabels = do
        lbls <- getLabels
        putStrLn' $ Map.foldrWithKey acc "Labels: " lbls

    gotoLabel :: String -> m ()
    gotoLabel l = do
        lbls <- getLabels
        selectNode $ fromMaybe (ReplNode $ -1) (Map.lookup l lbls)

    acc :: String -> ReplNode -> String -> String
    acc key node res =
        res <> "\n  " <> key <> ": " <> show (unReplNode node)

-- | Adds label for selected node.
labelAdd
    :: MonadState ReplState m
    => MonadWriter ReplOutput m
    => String
    -- ^ label
    -> Maybe ReplNode
    -- ^ 'Nothing' for current node, or @Just n@ for a specific node identifier
    -> m ()
labelAdd lbl maybeNode = do
    node' <- getTargetNode maybeNode
    case node' of
        Nothing -> putStrLn' "Target node is not in the graph."
        Just node -> do
            labels <- getLabels
            if lbl `Map.notMember` labels
                then do
                    setLabels $ Map.insert lbl node labels
                    putStrLn' "Label added."
                else
                    putStrLn' "Label already exists."

-- | Removes a label.
labelDel
    :: MonadState ReplState m
    => MonadWriter ReplOutput m
    => String
    -- ^ label
    -> m ()
labelDel lbl = do
    labels <- getLabels
    if lbl `Map.member` labels
       then do
           setLabels $ Map.delete lbl labels
           putStrLn' "Removed label."
       else
           putStrLn' "Label doesn't exist."

-- | Redirect command to specified file.
redirect
    :: forall m
    .  MonadSimplify m
    => MonadIO m
    => ReplCommand
    -- ^ command to redirect
    -> FilePath
    -- ^ file path
    -> ReplM m ()
redirect cmd file = do
    liftIO $ withExistingDirectory file (`writeFile` "")
    appendCommand cmd file

runInterpreterWithOutput
    :: forall m
    .  MonadSimplify m
    => MonadIO m
    => PrintAuxOutput
    -> PrintKoreOutput
    -> ReplCommand
    -> Config m
    -> ReplM m ()
runInterpreterWithOutput printAux printKore cmd config =
    get >>= (\st -> lift
            $ execStateReader config st
            $ replInterpreter0 printAux printKore cmd
            )
        >>= put

data AlsoApplyRule = Never | IfPossible

-- | Attempt to use a specific axiom or claim to see if it unifies with the
-- current node.
tryAxiomClaim
    :: forall m
    .  MonadSimplify m
    => MonadIO m
    => RuleReference
    -- ^ tagged index in the axioms or claims list
    -> ReplM m ()
tryAxiomClaim = tryAxiomClaimWorker Never

-- | Attempt to use a specific axiom or claim to progress the current proof.
tryFAxiomClaim
    :: forall m
    .  MonadSimplify m
    => MonadIO m
    => RuleReference
    -- ^ tagged index in the axioms or claims list
    -> ReplM m ()
tryFAxiomClaim = tryAxiomClaimWorker IfPossible

tryAxiomClaimWorker
    :: forall m
    .  MonadSimplify m
    => MonadIO m
    => AlsoApplyRule
    -> RuleReference
    -- ^ tagged index in the axioms or claims list
    -> ReplM m ()
tryAxiomClaimWorker mode ref = do
    maybeAxiomOrClaim <-
        ruleReference
            getAxiomOrClaimByIndex
            getAxiomOrClaimByName
            ref
    case maybeAxiomOrClaim of
        Nothing ->
            putStrLn' "Could not find axiom or claim."
        Just axiomOrClaim -> do
            claim <- Lens.use (field @"claim")
            if isReachabilityRule claim && notEqualClaimTypes axiomOrClaim claim
                then putStrLn' "Only claims of the same type as the current\
                               \ claim can be applied as rewrite rules."
                else do
                    node <- Lens.use (field @"node")
                    case mode of
                        Never ->
                            showUnificationFailure axiomOrClaim node
                        IfPossible ->
                            tryForceAxiomOrClaim axiomOrClaim node
  where
    notEqualClaimTypes :: Either Axiom ReachabilityRule -> ReachabilityRule -> Bool
    notEqualClaimTypes axiomOrClaim' claim' =
        not (either (const True) (equalClaimTypes claim') axiomOrClaim')

    equalClaimTypes :: ReachabilityRule -> ReachabilityRule -> Bool
    equalClaimTypes =
        isSameType `on` castToReachability

    castToReachability :: ReachabilityRule -> Maybe ReachabilityRule
    castToReachability = Typeable.cast

    isReachabilityRule :: ReachabilityRule -> Bool
    isReachabilityRule = isJust . castToReachability

    isSameType
        :: Maybe ReachabilityRule
        -> Maybe ReachabilityRule
        -> Bool
    isSameType (Just (OnePath _)) (Just (OnePath _)) = True
    isSameType (Just (AllPath _)) (Just (AllPath _)) = True
    isSameType _ _ = False

    showUnificationFailure
        :: Either Axiom ReachabilityRule
        -> ReplNode
        -> ReplM m ()
    showUnificationFailure axiomOrClaim' node = do
        let first = extractLeftPattern axiomOrClaim'
        maybeSecond <- getConfigAt (Just node)
        case maybeSecond of
            Nothing -> putStrLn' "Unexpected error getting current config."
            Just (_, second) ->
                proofState
                    ProofStateTransformer
                        { provenValue        = putStrLn' "Cannot unify bottom"
                        , goalTransformer = patternUnifier
                        , goalRemainderTransformer = patternUnifier
                        , goalRewrittenTransformer = patternUnifier
                        , goalStuckTransformer = patternUnifier
                        }
                    second
              where
                patternUnifier :: Pattern Variable -> ReplM m ()
                patternUnifier
                    (Pattern.splitTerm -> (secondTerm, secondCondition))
                  =
                    runUnifier' sideCondition first secondTerm
                  where
                    sideCondition =
                        SideCondition.assumeTrueCondition secondCondition

    tryForceAxiomOrClaim
        :: Either Axiom ReachabilityRule
        -> ReplNode
        -> ReplM m ()
    tryForceAxiomOrClaim axiomOrClaim node = do
        (graph, result) <-
            runStepper'
                (either mempty pure   axiomOrClaim)
                (either pure   mempty axiomOrClaim)
                node
        case result of
            NoResult ->
                showUnificationFailure axiomOrClaim node
            SingleResult nextNode -> do
                updateExecutionGraph graph
                field @"node" .= nextNode
            BranchResult _ ->
                updateExecutionGraph graph

    runUnifier'
        :: SideCondition Variable
        -> TermLike Variable
        -> TermLike Variable
        -> ReplM m ()
    runUnifier' sideCondition first second =
        runUnifier sideCondition first' second
        >>= tell . formatUnificationMessage
      where
        first' = TermLike.refreshVariables (freeVariables second) first

    extractLeftPattern :: Either Axiom ReachabilityRule -> TermLike Variable
    extractLeftPattern = left . either toRulePattern toRulePattern

-- | Removes specified node and all its child nodes.
clear
    :: forall m
    .  MonadState ReplState m
    => MonadWriter ReplOutput m
    => Maybe ReplNode
    -- ^ 'Nothing' for current node, or @Just n@ for a specific node identifier
    -> m ()
clear =
    \case
        Nothing -> Just <$> Lens.use (field @"node") >>= clear
        Just node
          | unReplNode node == 0 -> putStrLn' "Cannot clear initial node (0)."
          | otherwise -> clear0 node
  where
    clear0 :: ReplNode -> m ()
    clear0 rnode = do
        graph <- getInnerGraph
        let node = unReplNode rnode
        let
            nodesToBeRemoved = collect (next graph) node
            graph' = Graph.delNodes nodesToBeRemoved graph
        updateInnerGraph graph'
        field @"node" .= ReplNode (prevNode graph' node)
        putStrLn' $ "Removed " <> show (length nodesToBeRemoved) <> " node(s)."

    next :: InnerGraph axiom -> Graph.Node -> [Graph.Node]
    next gr n = fst <$> Graph.lsuc gr n

    collect :: (a -> [a]) -> a -> [a]
    collect f x = x : [ z | y <- f x, z <- collect f y]

    prevNode :: InnerGraph axiom -> Graph.Node -> Graph.Node
    prevNode graph = fromMaybe 0 . headMay . fmap fst . Graph.lpre graph

-- | Save this sessions' commands to the specified file.
saveSession
    :: forall m
    .  MonadState ReplState m
    => MonadWriter ReplOutput m
    => MonadIO m
    => FilePath
    -- ^ path to file
    -> m ()
saveSession path =
    withExistingDirectory path saveToFile
  where
    saveToFile :: FilePath -> m ()
    saveToFile file = do
        content <- seqUnlines <$> Lens.use (field @"commands")
        liftIO $ writeFile file content
        putStrLn' "Done."
    seqUnlines :: Seq String -> String
    seqUnlines = unlines . toList

savePartialProof
    :: forall m
    .  MonadIO m
    => Maybe Natural
    -> FilePath
    -> ReplM m ()
savePartialProof maybeNatural file = do
    currentClaim <- Lens.use (field @"claim")
    currentIndex <- Lens.use (field @"claimIndex")
    claims <- Lens.use (field @"claims")
    Config { mainModuleName } <- ask
    maybeConfig <- getConfigAt maybeNode
    case maybeConfig of
        Nothing -> putStrLn' "Invalid node!"
        Just (currentNode, currentProofState) -> do
            let config = unwrapConfig currentProofState
                newClaim = createClaim currentClaim config
                newTrustedClaims =
                    makeTrusted
                    <$> removeIfRoot currentNode currentIndex claims
                newDefinition =
                    createNewDefinition
                        mainModuleName
                        (makeModuleName file)
                        $ newClaim : newTrustedClaims
            saveUnparsedDefinitionToFile (unparse newDefinition)
            putStrLn' "Done."
  where
    unwrapConfig :: CommonProofState -> Pattern Variable
    unwrapConfig = proofState commonProofStateTransformer

    saveUnparsedDefinitionToFile
        :: Pretty.Doc ann
        -> ReplM m ()
    saveUnparsedDefinitionToFile definition =
        liftIO
        $ withFile
            (file <.> "kore")
            WriteMode
            (`hPutDoc` definition)

    maybeNode :: Maybe ReplNode
    maybeNode =
        ReplNode . naturalToInt <$> maybeNatural

    makeTrusted :: ReachabilityRule -> ReachabilityRule
    makeTrusted goal@(toRulePattern -> rule) =
        fromRulePattern goal
        $ rule
            { attributes =
                (attributes rule)
                    { Attribute.trusted = Attribute.Trusted True
                    }
            }

    removeIfRoot
        :: ReplNode
        -> ClaimIndex
        -> [ReachabilityRule]
        -> [ReachabilityRule]
    removeIfRoot (ReplNode node) (ClaimIndex index) claims
        | index >= 0 && index < length claims
        , node == 0 =
            take index claims
            <> drop (index + 1) claims
        | otherwise = claims

    makeModuleName :: FilePath -> String
    makeModuleName name = upper name <> "-SPEC"

{- | Pipe result of the command to the specified program.

This function will start one process for each KoreOut in the command's
output. AuxOut will not be piped, instead it will be sent directly to the repl's
output.

 -}
pipe
    :: forall m
    .  MonadIO m
    => MonadSimplify m
    => ReplCommand
    -- ^ command to pipe
    -> String
    -- ^ path to the program that will receive the command's output
    -> [String]
    -- ^ additional arguments to be passed to the program
    -> ReplM m ()
pipe cmd file args = do
    exists <- liftIO $ findExecutable file
    case exists of
        Nothing -> putStrLn' "Cannot find executable."
        Just exec -> do
            config <- ask
            pipeOutRef <- liftIO $ newIORef (mempty :: ReplOutput)
            runInterpreterWithOutput
                (PrintAuxOutput $ justPrint pipeOutRef)
                (PrintKoreOutput $ runExternalProcess pipeOutRef exec)
                cmd
                config
            pipeOut <- liftIO $ readIORef pipeOutRef
            tell pipeOut
  where
    createProcess' exec =
        liftIO $ createProcess (proc exec args)
            { std_in = CreatePipe, std_out = CreatePipe }
    runExternalProcess :: IORef ReplOutput -> String -> String -> IO ()
    runExternalProcess pipeOut exec str = do
        (maybeInput, maybeOutput, _, _) <- createProcess' exec
        let outputFunc = maybe putStrLn hPutStr maybeInput
        outputFunc str
        case maybeOutput of
            Nothing ->
                putStrLn "Error: couldn't access output handle."
            Just handle -> do
                output <- liftIO $ hGetContents handle
                modifyIORef pipeOut (appReplOut . AuxOut $ output)
    justPrint :: IORef ReplOutput -> String -> IO ()
    justPrint outRef = modifyIORef outRef . appReplOut . AuxOut

-- | Appends output of a command to a file.
appendTo
    :: forall m
    .  MonadSimplify m
    => MonadIO m
    => ReplCommand
    -- ^ command
    -> FilePath
    -- ^ file to append to
    -> ReplM m ()
appendTo cmd file =
    withExistingDirectory file (appendCommand cmd)

appendCommand
    :: forall m
    .  MonadSimplify m
    => MonadIO m
    => ReplCommand
    -> FilePath
    -> ReplM m ()
appendCommand cmd file = do
    config <- ask
    runInterpreterWithOutput
        (PrintAuxOutput $ appendFile file)
        (PrintKoreOutput $ appendFile file)
        cmd
        config
    putStrLn' $ "Redirected output to \"" <> file <> "\"."

alias
    :: forall m
    .  MonadState ReplState m
    => MonadWriter ReplOutput m
    => AliasDefinition
    -> m ()
alias a = do
    result <- runExceptT $ addOrUpdateAlias a
    case result of
        Left err -> putStrLn' $ showAliasError err
        Right _  -> pure ()

tryAlias
    :: forall m
    .  MonadSimplify m
    => MonadIO m
    => ReplAlias
    -> PrintAuxOutput
    -> PrintKoreOutput
    -> ReplM m ReplStatus
tryAlias replAlias@ReplAlias { name } printAux printKore = do
    res <- findAlias name
    case res of
        Nothing  -> showUsage $> Continue
        Just aliasDef -> do
            let
                command = substituteAlias aliasDef replAlias
                parsedCommand =
                    fromMaybe ShowUsage $ parseMaybe commandParser command
            config <- ask
            (cont, st') <- get >>= runInterpreter parsedCommand config
            put st'
            return cont
  where
    runInterpreter
        :: ReplCommand
        -> Config m
        -> ReplState
        -> ReplM m (ReplStatus, ReplState)
    runInterpreter cmd config st =
        lift
            $ (`runStateT` st)
            $ runReaderT (replInterpreter0 printAux printKore cmd) config

-- | Performs n proof steps, picking the next node unless branching occurs.
-- Returns 'Left' while it has to continue looping, and 'Right' when done
-- or when execution branches or proof finishes earlier than the counter.
--
-- See 'loopM' for details.
performStepNoBranching
    :: forall m
    .  MonadSimplify m
    => MonadIO m
    => (Natural, StepResult)
    -- ^ (current step, last result)
    -> ReplM m (Either (Natural, StepResult) (Natural, StepResult))
performStepNoBranching =
    \case
        -- Termination branch
        (0, res) -> pure $ Right (0, res)
        -- Loop branch
        (n, SingleResult _) -> do
            res <- runStepper
            pure $ Left (n-1, res)
        -- Early exit when there is a branch or there is no next.
        (n, res) -> pure $ Right (n, res)

-- TODO(Vladimir): It would be ideal for this to be implemented in terms of
-- 'performStepNoBranching'.
recursiveForcedStep
    :: MonadSimplify m
    => MonadIO m
    => Natural
    -> ReplNode
    -> ReplM m ()
recursiveForcedStep n node
  | n == 0    = pure ()
  | otherwise = do
    ReplState { claims, axioms } <- get
    (graph, result) <- runStepper' claims axioms node
    updateExecutionGraph graph
    case result of
        NoResult -> pure ()
        SingleResult sr -> (recursiveForcedStep $ n-1) sr
        BranchResult xs -> Foldable.traverse_ (recursiveForcedStep (n-1)) xs

-- | Display a rule as a String.
showRewriteRule
    :: Unparse rule
    => From rule SourceLocation
    => rule
    -> ReplOutput
showRewriteRule rule =
    makeKoreReplOutput (unparseToString rule)
    <> makeAuxReplOutput (show . Pretty.pretty . from @_ @SourceLocation $ rule)

-- | Unparses a strategy node, using an omit list to hide specified children.
unparseStrategy
    :: Set String
    -- ^ omit list
    -> CommonProofState
    -- ^ pattern
    -> ReplOutput
unparseStrategy omitList =
    proofState ProofStateTransformer
        { goalTransformer = makeKoreReplOutput . unparseToString . fmap hide
        , goalRemainderTransformer = \pat ->
            makeAuxReplOutput "Stuck: \n"
            <> makeKoreReplOutput (unparseToString $ fmap hide pat)
        , goalRewrittenTransformer =
            makeKoreReplOutput . unparseToString . fmap hide
        , goalStuckTransformer = \pat ->
            makeAuxReplOutput "Stuck: \n"
            <> makeKoreReplOutput (unparseToString $ fmap hide pat)
        , provenValue = makeAuxReplOutput "Reached bottom"
        }
  where
    hide :: TermLike Variable -> TermLike Variable
    hide =
        Recursive.unfold $ \termLike ->
            case Recursive.project termLike of
                ann :< TermLike.ApplySymbolF app
                  | shouldBeExcluded (applicationSymbolOrAlias app) ->
                    -- Do not display children
                    ann :< TermLike.ApplySymbolF (withoutChildren app)
                projected -> projected

    withoutChildren app = app { applicationChildren = [] }

    shouldBeExcluded =
       (`elem` omitList)
           . Text.unpack
           . Id.getId
           . TermLike.symbolConstructor

putStrLn' :: MonadWriter ReplOutput m => String -> m ()
putStrLn' = tell . makeAuxReplOutput

printIfNotEmpty :: String -> IO ()
printIfNotEmpty =
    \case
        "" -> pure ()
        xs -> putStr xs

printNotFound :: MonadWriter ReplOutput m => m ()
printNotFound = putStrLn' "Variable or index not found"

-- | Shows the 'dot' graph. This currently only works on Linux. The 'Int'
-- parameter is needed in order to distinguish between axioms and claims and
-- represents the number of available axioms.
showDotGraph
    :: From axiom AttrLabel.Label
    => From axiom RuleIndex
    => Int -> Gr CommonProofState (Maybe (Seq axiom)) -> IO ()
showDotGraph len =
    flip Graph.runGraphvizCanvas' Graph.Xlib
        . Graph.graphToDot (graphParams len)

saveDotGraph
    :: From axiom AttrLabel.Label
    => From axiom RuleIndex
    => Int
    -> Gr CommonProofState (Maybe (Seq axiom))
    -> Graph.GraphvizOutput
    -> FilePath
    -> IO ()
saveDotGraph len gr format file =
    withExistingDirectory file saveGraphImg
  where
    saveGraphImg :: FilePath -> IO ()
    saveGraphImg path =
        void
        $ Graph.addExtension
            (Graph.runGraphviz
                (Graph.graphToDot (graphParams len) gr)
            )
            format
            path

graphParams
    :: From axiom AttrLabel.Label
    => From axiom RuleIndex
    => Int
    -> Graph.GraphvizParams
         Graph.Node
         CommonProofState
         (Maybe (Seq axiom))
         ()
         CommonProofState
graphParams len = Graph.nonClusteredParams
    { Graph.fmtEdge = \(_, _, l) ->
        [ Graph.textLabel (maybe "" (ruleIndex len) l)
        , Graph.Attr.Style [dottedOrSolidEdge l]
        ]
    , Graph.fmtNode = \(_, ps) ->
        [ Graph.Attr.Color
            $ case ps of
                ProofState.DoNotUse.Proven          -> toColorList green
                ProofState.DoNotUse.GoalStuck _     -> toColorList red
                ProofState.DoNotUse.GoalRemainder _ -> toColorList red
                _                                   -> []
        ]
    }
  where
    dottedOrSolidEdge lbl =
        maybe
            (Graph.Attr.SItem Graph.Attr.Dotted mempty)
            (const $ Graph.Attr.SItem Graph.Attr.Solid mempty)
            lbl
    ruleIndex ln lbl =
        case headMay . toList $ lbl of
            Nothing -> "Simpl/RD"
            Just rule ->
                maybe
                    ( maybe "Unknown"
                        Text.Lazy.pack
                        ( showAxiomOrClaim ln
                        . getInternalIdentifier
                        $ rule
                        )
                    )
                    Text.Lazy.fromStrict
                    ( showAxiomOrClaimName ln (getInternalIdentifier rule)
                    . getNameText
                    $ rule
                    )
    toColorList col = [Graph.Attr.WC col (Just 1.0)]
    green = Graph.Attr.RGB 0 200 0
    red = Graph.Attr.RGB 200 0 0

showAliasError :: AliasError -> String
showAliasError =
    \case
        NameAlreadyDefined -> "Error: Alias name is already defined."
        UnknownCommand     -> "Error: Command does not exist."

showAxiomOrClaim :: Int -> Attribute.RuleIndex -> Maybe String
showAxiomOrClaim _   (RuleIndex Nothing) = Nothing
showAxiomOrClaim len (RuleIndex (Just rid))
  | rid < len = Just $ "Axiom " <> show rid
  | otherwise = Just $ "Claim " <> show (rid - len)

showAxiomOrClaimName
    :: Int
    -> Attribute.RuleIndex
    -> AttrLabel.Label
    -> Maybe Text.Text
showAxiomOrClaimName _ _ (AttrLabel.Label Nothing) = Nothing
showAxiomOrClaimName _ (RuleIndex Nothing) _ = Nothing
showAxiomOrClaimName
    len
    (RuleIndex (Just rid))
    (AttrLabel.Label (Just ruleName))
  | rid < len = Just $ "Axiom " <> ruleName
  | otherwise = Just $ "Claim " <> ruleName

parseEvalScript
    :: forall t m
    .  MonadSimplify m
    => MonadIO m
    => MonadState ReplState (t m)
    => MonadReader (Config m) (t m)
    => Monad.Trans.MonadTrans t
    => FilePath
    -> ScriptModeOutput
    -> t m ()
parseEvalScript file (ScriptModeOutput shouldOutput) = do
    exists <- lift . liftIO . doesFileExist $ file
    if exists
        then do
            contents <- lift . liftIO $ readFile file
            let result = runParser scriptParser file contents
            either parseFailed executeScript result
        else lift . liftIO . putStrLn $ "Cannot find " <> file

  where
    parseFailed
        :: ParseErrorBundle String String
        -> t m ()
    parseFailed err =
        lift . liftIO . putStrLn
            $ "\nCouldn't parse initial script file."
            <> "\nParser error at: "
            <> errorBundlePretty err

    executeScript
        :: [ReplCommand]
        -> t m ()
    executeScript cmds = do
        config <- ask
        get >>= executeCommands config >>= put
      where
        executeCommands config st =
           lift
               $ execStateReader config st
               $ Foldable.for_ cmds
               $ if shouldOutput then executeCommandWithOutput else executeCommand

        executeCommand
            :: ReplCommand
            -> ReaderT (Config claim m) (StateT (ReplState claim) m) ReplStatus
        executeCommand command =
            replInterpreter0
                (PrintAuxOutput $ \_ -> return ())
                (PrintKoreOutput $ \_ -> return ())
                command

        executeCommandWithOutput
            :: ReplCommand
            -> ReaderT (Config claim m) (StateT (ReplState claim) m) ReplStatus
        executeCommandWithOutput command = do
            node <- Lens.use (field @"node")
            liftIO $ putStr $ "Kore (" <> show (unReplNode node) <> ")> "
            liftIO $ print command
            replInterpreter0
                    (PrintAuxOutput printIfNotEmpty)
                    (PrintKoreOutput printIfNotEmpty)
                    command

formatUnificationMessage
    :: Either ReplOutput (NonEmpty (Condition Variable))
    -> ReplOutput
formatUnificationMessage docOrCondition =
    either id prettyUnifiers docOrCondition
  where
    prettyUnifiers =
        ReplOutput
        . (:) (AuxOut "Succeeded with unifiers:\n")
        . List.intersperse (AuxOut . show $ Pretty.indent 2 "and")
        . map (KoreOut . show . Pretty.indent 4 . unparseUnifier)
        . Foldable.toList
    unparseUnifier c =
        unparse
        . TermLike.externalizeFreshVariables
        . Pattern.toTermLike
        $ TermLike.mkTop (TermLike.mkSortVariable "UNKNOWN") <$ c

showProofStatus :: Map.Map ClaimIndex GraphProofStatus -> String
showProofStatus m =
    Map.foldrWithKey acc "Current proof status: " m
  where
    acc :: ClaimIndex -> GraphProofStatus -> String -> String
    acc key elm res =
        res
        <> "\n  claim "
        <> (show . unClaimIndex) key
        <> ": "
        <> show elm

showCurrentClaimIndex :: ClaimIndex -> String
showCurrentClaimIndex ci =
    "You are currently proving claim "
    <> show (unClaimIndex ci)

execStateReader :: Monad m => env -> st -> ReaderT env (StateT st m) a -> m st
execStateReader config st = flip execStateT st . flip runReaderT config

doesParentDirectoryExist :: MonadIO m => FilePath -> m Bool
doesParentDirectoryExist =
    liftIO . doesDirectoryExist . fst . splitFileName

withExistingDirectory
    :: MonadIO m
    => FilePath
    -> (FilePath -> m ())
    -> m ()
withExistingDirectory path action =
    ifM
        (doesParentDirectoryExist path)
        (action path)
        $ liftIO . putStrLn $ "Directory does not exist."<|MERGE_RESOLUTION|>--- conflicted
+++ resolved
@@ -485,13 +485,8 @@
     => MonadIO m
     => FilePath
     -- ^ path to file
-<<<<<<< HEAD
-    -> ReplM claim m ()
-loadScript file = parseEvalScript file (ScriptModeOutput False)
-=======
-    -> ReplM m ()
-loadScript file = parseEvalScript file
->>>>>>> b3c17111
+    -> ReplM m ()
+loadScript file = parseEvalScript file DisableOutput
 
 handleLog
     :: MonadState ReplState m
@@ -1373,7 +1368,7 @@
     => FilePath
     -> ScriptModeOutput
     -> t m ()
-parseEvalScript file (ScriptModeOutput shouldOutput) = do
+parseEvalScript file scriptModeOutput = do
     exists <- lift . liftIO . doesFileExist $ file
     if exists
         then do
@@ -1403,11 +1398,13 @@
            lift
                $ execStateReader config st
                $ Foldable.for_ cmds
-               $ if shouldOutput then executeCommandWithOutput else executeCommand
+               $ if scriptModeOutput == EnableOutput 
+                    then executeCommandWithOutput 
+                    else executeCommand
 
         executeCommand
             :: ReplCommand
-            -> ReaderT (Config claim m) (StateT (ReplState claim) m) ReplStatus
+            -> ReaderT (Config m) (StateT ReplState m) ReplStatus
         executeCommand command =
             replInterpreter0
                 (PrintAuxOutput $ \_ -> return ())
@@ -1416,7 +1413,7 @@
 
         executeCommandWithOutput
             :: ReplCommand
-            -> ReaderT (Config claim m) (StateT (ReplState claim) m) ReplStatus
+            -> ReaderT (Config m) (StateT ReplState m) ReplStatus
         executeCommandWithOutput command = do
             node <- Lens.use (field @"node")
             liftIO $ putStr $ "Kore (" <> show (unReplNode node) <> ")> "
