--- conflicted
+++ resolved
@@ -259,12 +259,7 @@
 
 -- | Shows configuration at node 'n', or current node if 'Nothing' is passed.
 showConfig
-<<<<<<< HEAD
-    :: level ~ Object
-    => Maybe ReplNode
-=======
-    :: Maybe Int
->>>>>>> 27a4b220
+    :: Maybe ReplNode
     -- ^ 'Nothing' for current node, or @Just n@ for a specific node identifier
     -> ReplM claim ()
 showConfig configNode = do
@@ -515,11 +510,7 @@
     rightToList :: Either a b -> [b]
     rightToList = either (const []) pure
 
-<<<<<<< HEAD
-    stuckToUnstuck :: [ReplNode] -> ExecutionGraph -> ReplM claim level ()
-=======
-    stuckToUnstuck :: [Graph.Node] -> ExecutionGraph -> ReplM claim ()
->>>>>>> 27a4b220
+    stuckToUnstuck :: [ReplNode] -> ExecutionGraph -> ReplM claim ()
     stuckToUnstuck nodes Strategy.ExecutionGraph{ graph } =
         updateInnerGraph $ Graph.gmap (stuckToRewrite $ fmap unReplNode nodes) graph
 
@@ -531,15 +522,9 @@
         | otherwise = ct
 
     showUnificationFailure
-<<<<<<< HEAD
-        :: Either (Axiom level) claim
+        :: Either (Axiom) claim
         -> ReplNode
-        -> ReplM claim level ()
-=======
-        :: Either (Axiom) claim
-        -> Graph.Node
         -> ReplM claim ()
->>>>>>> 27a4b220
     showUnificationFailure axiomOrClaim' node = do
         let first = extractLeftPattern axiomOrClaim'
         maybeSecond <- getConfigAt (Just node)
@@ -687,11 +672,7 @@
     .  Claim claim
     => (Natural, StepResult)
     -- ^ (current step, last result)
-<<<<<<< HEAD
-    -> ReplM claim level (Either (Natural, StepResult) (Natural, StepResult))
-=======
-    -> ReplM claim (Either (Int, StepResult) (Int, StepResult))
->>>>>>> 27a4b220
+    -> ReplM claim (Either (Natural, StepResult) (Natural, StepResult))
 performStepNoBranching =
     \case
         -- Termination branch
@@ -709,13 +690,8 @@
     :: Claim claim
     => Natural
     -> ExecutionGraph
-<<<<<<< HEAD
     -> ReplNode
-    -> ReplM claim level ExecutionGraph
-=======
-    -> Graph.Node
     -> ReplM claim ExecutionGraph
->>>>>>> 27a4b220
 recursiveForcedStep n graph node
   | n == 0    = return graph
   | otherwise = do
