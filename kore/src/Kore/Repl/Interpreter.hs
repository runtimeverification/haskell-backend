{-|
Module      : Kore.Interpreter
Description : REPL interpreter
Copyright   : (c) Runtime Verification, 2019
License     : NCSA
Maintainer  : vladimir.ciobanu@runtimeverification.com
-}

module Kore.Repl.Interpreter
    ( replInterpreter
    , emptyExecutionGraph
    ) where

import           Control.Comonad.Trans.Cofree
                 ( CofreeF (..) )
import           Control.Lens
                 ( (%=), (.=) )
import qualified Control.Lens as Lens hiding
                 ( makeLenses )
import           Control.Monad.Extra
                 ( loop, loopM )
import           Control.Monad.IO.Class
                 ( MonadIO, liftIO )
import           Control.Monad.RWS.Strict
                 ( MonadWriter, RWST, get, lift, runRWST, tell )
import           Control.Monad.State.Strict
                 ( MonadState, StateT (..), evalStateT )
import           Data.Foldable
                 ( traverse_ )
import           Data.Functor
                 ( ($>) )
import qualified Data.Functor.Foldable as Recursive
import           Data.Graph.Inductive.Graph
                 ( Graph )
import qualified Data.Graph.Inductive.Graph as Graph
import qualified Data.GraphViz as Graph
import           Data.List.Extra
                 ( groupSort )
import qualified Data.Map.Strict as Map
import           Data.Maybe
                 ( catMaybes )
import qualified Data.Text as Text
import           Data.Text.Prettyprint.Doc
                 ( pretty )

import           Kore.AST.Common
                 ( Application (..), Pattern (..), SymbolOrAlias (..),
                 Variable )
import qualified Kore.AST.Identifier as Identifier
                 ( Id (..) )
import           Kore.AST.MetaOrObject
                 ( MetaOrObject )
import           Kore.Attribute.Axiom
                 ( SourceLocation (..) )
import qualified Kore.Attribute.Axiom as Attribute
                 ( sourceLocation )
import           Kore.OnePath.Step
                 ( CommonStrategyPattern, StrategyPattern (..),
                 strategyPattern )
import           Kore.OnePath.Verification
                 ( Axiom (..) )
import           Kore.OnePath.Verification
                 ( Claim (..) )
import           Kore.Repl.Data
import           Kore.Step.Pattern
                 ( StepPattern )
import           Kore.Step.Representation.ExpandedPattern
                 ( Predicated (..) )
import           Kore.Step.Rule
                 ( RewriteRule (..) )
import           Kore.Step.Rule
                 ( RulePattern (..) )
import qualified Kore.Step.Rule as Axiom
                 ( attributes )
import           Kore.Step.Simplification.Data
                 ( Simplifier )
import qualified Kore.Step.Strategy as Strategy
import           Kore.Unparser
                 ( unparseToString )

-- | Warning: you should never use WriterT or RWST. It is used here with
-- _great care_ of evaluating the RWST to a StateT immediatly, and thus getting
-- rid of the WriterT part of the stack. This happens in the implementation of
-- 'replInterpreter'.
type ReplM level a = RWST () String (ReplState level) Simplifier a

-- | Interprets a REPL command in a stateful Simplifier context.
replInterpreter
    :: forall level
    .  MetaOrObject level
    => (String -> IO ())
    -> ReplCommand
    -> StateT (ReplState level) Simplifier Bool
<<<<<<< HEAD
replInterpreter output cmd =
    StateT $ \st -> do
        let rwst = case cmd of
                    ShowUsage         -> showUsage         $> True
                    Help              -> help              $> True
                    ShowClaim c       -> showClaim c       $> True
                    ShowAxiom a       -> showAxiom a       $> True
                    Prove i           -> prove i           $> True
                    ShowGraph         -> showGraph         $> True
                    ProveSteps n      -> proveSteps n      $> True
                    SelectNode i      -> selectNode i      $> True
                    ShowConfig mc     -> showConfig mc     $> True
                    OmitCell c        -> omitCell c        $> True
                    ShowLeafs         -> showLeafs         $> True
                    ShowPrecBranch mn -> showPrecBranch mn $> True
                    ShowChildren mn   -> showChildren mn   $> True
                    Redirect cmd file -> redirect cmd file $> True
                    Exit              -> pure                 False
        (exit, st', w) <- runRWST rwst () st
        liftIO $ output w
        pure (exit, st')

showUsage :: MonadWriter String m => m ()
=======
replInterpreter =
    \case
        ShowUsage         -> showUsage         $> True
        Help              -> help              $> True
        ShowClaim c       -> showClaim c       $> True
        ShowAxiom a       -> showAxiom a       $> True
        Prove i           -> prove i           $> True
        ShowGraph         -> showGraph         $> True
        ProveSteps n      -> proveSteps n      $> True
        SelectNode i      -> selectNode i      $> True
        ShowConfig mc     -> showConfig mc     $> True
        OmitCell c        -> omitCell c        $> True
        ShowLeafs         -> showLeafs         $> True
        ShowPrecBranch mn -> showPrecBranch mn $> True
        ShowChildren mn   -> showChildren mn   $> True
        Label ms          -> label ms          $> True
        LabelAdd l mn     -> labelAdd l mn     $> True
        LabelDel l        -> labelDel l        $> True
        Exit              -> pure                 False

showUsage :: MonadIO m => m ()
>>>>>>> ae885fd3
showUsage =
    putStrLn' "Could not parse command, try using 'help'."

help :: MonadWriter String m => m ()
help = putStrLn' helpText

showClaim
    :: MonadIO m
    => MonadState (ReplState level) m
    => MonadWriter String m
    => Int
    -> m ()
showClaim index = do
    claim <- Lens.preuse $ lensClaims . Lens.element index
    maybe printNotFound (printRewriteRule . unClaim) $ claim

showAxiom
    :: MonadIO m
    => MonadState (ReplState level) m
    => MonadWriter String m
    => Int
    -> m ()
showAxiom index = do
    axiom <- Lens.preuse $ lensAxioms . Lens.element index
    maybe printNotFound (printRewriteRule . unAxiom) $ axiom

prove
    :: MonadIO m
    => MonadState (ReplState level) m
    => MonadWriter String m
    => Int
    -> m ()
prove index = do
    claim' <- Lens.preuse $ lensClaims . Lens.element index
    case claim' of
        Nothing -> printNotFound
        Just claim -> do
            let
                graph@Strategy.ExecutionGraph { root }
                    = emptyExecutionGraph claim
            lensGraph  .= graph
            lensClaim  .= claim
            lensNode   .= root
            lensLabels .= Map.empty
            putStrLn' "Execution Graph initiated"

showGraph
    :: MonadIO m
    => MonadState (ReplState level) m
    => m ()
showGraph = do
    Strategy.ExecutionGraph { graph } <- Lens.use lensGraph
    liftIO $ showDotGraph graph

proveSteps :: Int -> ReplM level ()
proveSteps n = do
    result <- loopM performStepNoBranching (n, Success)
    case result of
        (0, Success) -> pure ()
        (done, res) ->
            putStrLn'
                $ "Stopped after "
                <> show (n - done - 1)
                <> " step(s) due to "
                <> show res

selectNode :: Int -> ReplM level ()
selectNode i = do
    Strategy.ExecutionGraph { graph } <- Lens.use lensGraph
    if i `elem` Graph.nodes graph
        then lensNode .= i
        else putStrLn' "Invalid node!"

showConfig
    :: MetaOrObject level
    => Maybe Int
    -> ReplM level ()
showConfig configNode = do
    Strategy.ExecutionGraph { graph } <- Lens.use lensGraph
    node <- Lens.use lensNode
    let node' = maybe node id configNode
    if node' `elem` Graph.nodes graph
        then do
            omit <- Lens.use lensOmit
            putStrLn' $ "Config at node " <> show node' <> " is:"
            putStrLn'
                . unparseStrategy omit
                . Graph.lab'
                . Graph.context graph
                $ node'
        else putStrLn' "Invalid node!"

omitCell :: Maybe String -> ReplM level ()
omitCell =
    \case
        Nothing  -> showCells
        Just str -> addOrRemove str
  where
    showCells :: ReplM level ()
    showCells = Lens.use lensOmit >>= traverse_ putStrLn'

    addOrRemove :: String -> ReplM level ()
    addOrRemove str = lensOmit %= toggle str

    toggle :: String -> [String] -> [String]
    toggle x xs
      | x `elem` xs = filter (/= x) xs
      | otherwise   = x : xs

data NodeStates = StuckNode | UnevaluatedNode
    deriving (Eq, Ord, Show)

showLeafs
    :: MetaOrObject level
    => ReplM level ()
showLeafs = do
    Strategy.ExecutionGraph { graph } <- Lens.use lensGraph
    let nodes = Graph.nodes graph
    let leafs = filter (\x -> (Graph.outdeg graph x) == 0) nodes
    let result =
            groupSort
                . catMaybes
                . fmap (getNodeState graph)
                $ leafs

    putStrLn' $ foldr ((<>) . showPair) "" result
  where
    getNodeState graph node =
        maybe Nothing (\x -> Just (x, node))
        . strategyPattern (const . Just $ UnevaluatedNode) (const . Just $ StuckNode) Nothing
        . Graph.lab'
        . Graph.context graph
        $ node

    showPair :: (NodeStates, [Graph.Node]) -> String
    showPair (ns, xs) = show ns <> ": " <> show xs

showPrecBranch
    :: Maybe Int
    -> ReplM level ()
showPrecBranch mnode = do
    Strategy.ExecutionGraph { graph } <- Lens.use lensGraph
    node <- Lens.use lensNode
    let node' = maybe node id mnode
    if node' `elem` Graph.nodes graph
       then putStrLn' . show $ loop (loopCond graph) node'
       else putStrLn' "Invalid node!"
  where
    loopCond gph n
      | (Graph.outdeg gph n) <= 1 && (not . null . Graph.pre gph $ n)
          = Left $ head (Graph.pre gph n)
      | otherwise = Right n

showChildren
    :: Maybe Int
    -> ReplM level ()
showChildren mnode = do
    Strategy.ExecutionGraph { graph } <- Lens.use lensGraph
    node <- Lens.use lensNode
    let node' = maybe node id mnode
    if node' `elem` Graph.nodes graph
       then putStrLn' $ show (Graph.suc graph node')
       else putStrLn' "Invalid node!"

<<<<<<< HEAD
redirect
    :: forall level
    .  MetaOrObject level
    => ReplCommand
    -> FilePath
    -> ReplM level ()
redirect cmd path = do
    st <- get
    res <- lift $ evalStateT (replInterpreter redirectToFile cmd) st
    putStrLn' "File created."
    pure ()
  where
    redirectToFile :: String -> IO ()
    redirectToFile = writeFile path

printRewriteRule :: MonadWriter String m => RewriteRule level Variable -> m ()
=======
label :: Maybe String -> StateT (ReplState level) Simplifier ()
label =
    \case
        Nothing -> showLabels
        Just label -> gotoLabel label
  where
    showLabels :: StateT (ReplState level) Simplifier ()
    showLabels = do
        labels <- Lens.use lensLabels
        if null labels
           then putStrLn' "No labels are set."
           else putStrLn' $ Map.foldrWithKey acc "Labels: " labels

    gotoLabel :: String -> StateT (ReplState level) Simplifier ()
    gotoLabel l = do
        labels <- Lens.use lensLabels
        selectNode $ maybe (-1) id (Map.lookup l labels)

    acc :: String -> Graph.Node -> String -> String
    acc key node res =
        res <> "\n  " <> key <> ": " <> (show node)

labelAdd :: String -> Maybe Int -> StateT (ReplState level) Simplifier ()
labelAdd label mn = do
    Strategy.ExecutionGraph { graph } <- Lens.use lensGraph
    node <- Lens.use lensNode
    let node' = maybe node id mn
    labels <- Lens.use lensLabels
    if label `Map.notMember` labels && node' `elem` Graph.nodes graph
       then do
           lensLabels .= Map.insert label node' labels
           putStrLn' "Label added."
       else putStrLn' "Label already exists or the node isn't in the graph."

labelDel :: String -> StateT (ReplState level) Simplifier ()
labelDel label = do
    labels <- Lens.use lensLabels
    if label `Map.member` labels
       then do
           lensLabels .= Map.delete label labels
           putStrLn' "Removed label."
       else putStrLn' "Label doesn't exist."

printRewriteRule :: MonadIO m => RewriteRule level Variable -> m ()
>>>>>>> ae885fd3
printRewriteRule rule = do
    putStrLn' $ unparseToString rule
    putStrLn'
        . show
        . pretty
        . extractSourceAndLocation
        $ rule

performSingleStep
    :: ReplM level StepResult
performSingleStep = do
    ReplState { claims , axioms , graph , claim , node, stepper } <- get
    (graph'@Strategy.ExecutionGraph { graph = gr }, res) <- lift $ stepper claim claims axioms graph node
    if res
        then do
            lensGraph .= graph'
            let
                context = Graph.context gr node
            case Graph.suc' context of
                [] -> pure NoChildNodes
                [configNo] -> do
                    lensNode .= configNo
                    pure Success
                neighbors -> pure (Branch neighbors)
        else pure NodeAlreadyEvaluated

-- | Performs n proof steps, picking the next node unless branching occurs.
-- Returns 'Left' while it has to continue looping, and 'Right' when done
-- or when execution branches or proof finishes earlier than the counter.
--
-- See 'loopM' for details.
performStepNoBranching
    :: (Int, StepResult)
    -- ^ (current step, last result)
    -> ReplM level (Either (Int, StepResult) (Int, StepResult))
performStepNoBranching (0, res) =
    pure $ Right (0, res)
performStepNoBranching (n, Success) = do
    res <- performSingleStep
    pure $ Left (n-1, res)
performStepNoBranching (n, res) =
    pure $ Right (n, res)

unparseStrategy
    :: forall level
    .  MetaOrObject level
    => [String]
    -> CommonStrategyPattern level
    -> String
unparseStrategy omitList =
    strategyPattern
        (\pat -> unparseToString (hide <$> pat))
        (\pat -> "Stuck: \n" <> unparseToString (hide <$> pat))
        "Reached bottom"
  where
    hide :: StepPattern level Variable -> StepPattern level Variable
    hide =
        Recursive.unfold $ \stepPattern ->
            case Recursive.project stepPattern of
                ann :< ApplicationPattern app
                  | shouldBeExcluded (applicationSymbolOrAlias app) ->
                    -- Do not display children
                    ann :< ApplicationPattern (withoutChildren app)
                projected -> projected
      where
        withoutChildren app = app { applicationChildren = [] }

    shouldBeExcluded =
       (flip elem) omitList
           . Text.unpack
           . Identifier.getId
           . symbolOrAliasConstructor

extractSourceAndLocation
    :: RewriteRule level Variable
    -> SourceLocation
extractSourceAndLocation
    (RewriteRule (RulePattern{ Axiom.attributes })) =
        Attribute.sourceLocation attributes

printNotFound :: MonadWriter String m => m ()
printNotFound = putStrLn' "Variable or index not found"

putStrLn' :: MonadWriter String m => String -> m ()
putStrLn' = tell

showDotGraph :: Graph gr => gr nl el -> IO ()
showDotGraph =
    (flip Graph.runGraphvizCanvas') Graph.Xlib
        . Graph.graphToDot Graph.nonClusteredParams

data StepResult
    = NodeAlreadyEvaluated
    | NoChildNodes
    | Branch [Graph.Node]
    | Success
    deriving Show

unClaim :: forall level. Claim level -> RewriteRule level Variable
unClaim Claim { rule } = rule

unAxiom :: Axiom level -> RewriteRule level Variable
unAxiom (Axiom rule) = rule

emptyExecutionGraph
    :: Claim level
    -> Strategy.ExecutionGraph (CommonStrategyPattern level)
emptyExecutionGraph = Strategy.emptyExecutionGraph . extractConfig . unClaim

extractConfig
    :: RewriteRule level Variable
    -> CommonStrategyPattern level
extractConfig (RewriteRule RulePattern { left, requires }) =
    RewritePattern $ Predicated left requires mempty<|MERGE_RESOLUTION|>--- conflicted
+++ resolved
@@ -91,7 +91,6 @@
     => (String -> IO ())
     -> ReplCommand
     -> StateT (ReplState level) Simplifier Bool
-<<<<<<< HEAD
 replInterpreter output cmd =
     StateT $ \st -> do
         let rwst = case cmd of
@@ -108,36 +107,16 @@
                     ShowLeafs         -> showLeafs         $> True
                     ShowPrecBranch mn -> showPrecBranch mn $> True
                     ShowChildren mn   -> showChildren mn   $> True
-                    Redirect cmd file -> redirect cmd file $> True
+                    Label ms          -> label ms          $> True
+                    LabelAdd l mn     -> labelAdd l mn     $> True
+                    LabelDel l        -> labelDel l        $> True
+                    Redirect inn file -> redirect inn file $> True
                     Exit              -> pure                 False
         (exit, st', w) <- runRWST rwst () st
         liftIO $ output w
         pure (exit, st')
 
 showUsage :: MonadWriter String m => m ()
-=======
-replInterpreter =
-    \case
-        ShowUsage         -> showUsage         $> True
-        Help              -> help              $> True
-        ShowClaim c       -> showClaim c       $> True
-        ShowAxiom a       -> showAxiom a       $> True
-        Prove i           -> prove i           $> True
-        ShowGraph         -> showGraph         $> True
-        ProveSteps n      -> proveSteps n      $> True
-        SelectNode i      -> selectNode i      $> True
-        ShowConfig mc     -> showConfig mc     $> True
-        OmitCell c        -> omitCell c        $> True
-        ShowLeafs         -> showLeafs         $> True
-        ShowPrecBranch mn -> showPrecBranch mn $> True
-        ShowChildren mn   -> showChildren mn   $> True
-        Label ms          -> label ms          $> True
-        LabelAdd l mn     -> labelAdd l mn     $> True
-        LabelDel l        -> labelDel l        $> True
-        Exit              -> pure                 False
-
-showUsage :: MonadIO m => m ()
->>>>>>> ae885fd3
 showUsage =
     putStrLn' "Could not parse command, try using 'help'."
 
@@ -204,7 +183,11 @@
                 <> " step(s) due to "
                 <> show res
 
-selectNode :: Int -> ReplM level ()
+selectNode
+    :: MonadState (ReplState level) m
+    => MonadWriter String m
+    => Int
+    -> m ()
 selectNode i = do
     Strategy.ExecutionGraph { graph } <- Lens.use lensGraph
     if i `elem` Graph.nodes graph
@@ -302,7 +285,6 @@
        then putStrLn' $ show (Graph.suc graph node')
        else putStrLn' "Invalid node!"
 
-<<<<<<< HEAD
 redirect
     :: forall level
     .  MetaOrObject level
@@ -311,29 +293,32 @@
     -> ReplM level ()
 redirect cmd path = do
     st <- get
-    res <- lift $ evalStateT (replInterpreter redirectToFile cmd) st
+    _ <- lift $ evalStateT (replInterpreter redirectToFile cmd) st
     putStrLn' "File created."
     pure ()
   where
     redirectToFile :: String -> IO ()
     redirectToFile = writeFile path
 
-printRewriteRule :: MonadWriter String m => RewriteRule level Variable -> m ()
-=======
-label :: Maybe String -> StateT (ReplState level) Simplifier ()
+label
+    :: forall level m
+    .  MonadState (ReplState level) m
+    => MonadWriter String m
+    => Maybe String
+    -> m ()
 label =
     \case
         Nothing -> showLabels
-        Just label -> gotoLabel label
-  where
-    showLabels :: StateT (ReplState level) Simplifier ()
+        Just lbl -> gotoLabel lbl
+  where
+    showLabels :: m ()
     showLabels = do
         labels <- Lens.use lensLabels
         if null labels
            then putStrLn' "No labels are set."
            else putStrLn' $ Map.foldrWithKey acc "Labels: " labels
 
-    gotoLabel :: String -> StateT (ReplState level) Simplifier ()
+    gotoLabel :: String -> m ()
     gotoLabel l = do
         labels <- Lens.use lensLabels
         selectNode $ maybe (-1) id (Map.lookup l labels)
@@ -342,29 +327,39 @@
     acc key node res =
         res <> "\n  " <> key <> ": " <> (show node)
 
-labelAdd :: String -> Maybe Int -> StateT (ReplState level) Simplifier ()
-labelAdd label mn = do
+labelAdd
+    :: forall level m
+    .  MonadState (ReplState level) m
+    => MonadWriter String m
+    => String
+    -> Maybe Int
+    -> m ()
+labelAdd lbl mn = do
     Strategy.ExecutionGraph { graph } <- Lens.use lensGraph
     node <- Lens.use lensNode
     let node' = maybe node id mn
     labels <- Lens.use lensLabels
-    if label `Map.notMember` labels && node' `elem` Graph.nodes graph
+    if lbl `Map.notMember` labels && node' `elem` Graph.nodes graph
        then do
-           lensLabels .= Map.insert label node' labels
+           lensLabels .= Map.insert lbl node' labels
            putStrLn' "Label added."
        else putStrLn' "Label already exists or the node isn't in the graph."
 
-labelDel :: String -> StateT (ReplState level) Simplifier ()
-labelDel label = do
+labelDel
+    :: forall level m
+    .  MonadState (ReplState level) m
+    => MonadWriter String m
+    => String
+    -> m ()
+labelDel lbl = do
     labels <- Lens.use lensLabels
-    if label `Map.member` labels
+    if lbl `Map.member` labels
        then do
-           lensLabels .= Map.delete label labels
+           lensLabels .= Map.delete lbl labels
            putStrLn' "Removed label."
        else putStrLn' "Label doesn't exist."
 
-printRewriteRule :: MonadIO m => RewriteRule level Variable -> m ()
->>>>>>> ae885fd3
+printRewriteRule :: MonadWriter String m => RewriteRule level Variable -> m ()
 printRewriteRule rule = do
     putStrLn' $ unparseToString rule
     putStrLn'
