--- conflicted
+++ resolved
@@ -97,7 +97,6 @@
     => (String -> IO ())
     -> ReplCommand
     -> StateT (ReplState level) Simplifier Bool
-<<<<<<< HEAD
 replInterpreter output cmd =
     StateT $ \st -> do
         let rwst = case cmd of
@@ -112,6 +111,7 @@
                     ShowConfig mc     -> showConfig mc     $> True
                     OmitCell c        -> omitCell c        $> True
                     ShowLeafs         -> showLeafs         $> True
+                    ShowRule   mc     -> showRule mc       $> True
                     ShowPrecBranch mn -> showPrecBranch mn $> True
                     ShowChildren mn   -> showChildren mn   $> True
                     Label ms          -> label ms          $> True
@@ -124,30 +124,6 @@
         pure (exit, st')
 
 showUsage :: MonadWriter String m => m ()
-=======
-replInterpreter =
-    \case
-        ShowUsage         -> showUsage         $> True
-        Help              -> help              $> True
-        ShowClaim c       -> showClaim c       $> True
-        ShowAxiom a       -> showAxiom a       $> True
-        Prove i           -> prove i           $> True
-        ShowGraph         -> showGraph         $> True
-        ProveSteps n      -> proveSteps n      $> True
-        SelectNode i      -> selectNode i      $> True
-        ShowConfig mc     -> showConfig mc     $> True
-        OmitCell c        -> omitCell c        $> True
-        ShowLeafs         -> showLeafs         $> True
-        ShowRule   mc     -> showRule mc       $> True
-        ShowPrecBranch mn -> showPrecBranch mn $> True
-        ShowChildren mn   -> showChildren mn   $> True
-        Label ms          -> label ms          $> True
-        LabelAdd l mn     -> labelAdd l mn     $> True
-        LabelDel l        -> labelDel l        $> True
-        Exit              -> pure                 False
-
-showUsage :: MonadIO m => m ()
->>>>>>> 405a8f29
 showUsage =
     putStrLn' "Could not parse command, try using 'help'."
 
@@ -175,13 +151,10 @@
     maybe printNotFound (printRewriteRule . unAxiom) $ axiom
 
 prove
-    :: MonadIO m
-<<<<<<< HEAD
+    :: (level ~ Object)
+    => MonadIO m
     => MonadState (ReplState level) m
     => MonadWriter String m
-=======
-    => MonadState (ReplState Object) m
->>>>>>> 405a8f29
     => Int
     -> m ()
 prove index = do
@@ -295,8 +268,10 @@
 
 showRule
     :: MetaOrObject level
+    => MonadState (ReplState level) m
+    => MonadWriter String m
     => Maybe Int
-    -> StateT (ReplState level) Simplifier ()
+    -> m ()
 showRule configNode = do
     Strategy.ExecutionGraph { graph } <- Lens.use lensGraph
     node <- Lens.use lensNode
@@ -338,7 +313,6 @@
        then putStrLn' $ show (Graph.suc graph node')
        else putStrLn' "Invalid node!"
 
-<<<<<<< HEAD
 redirect
     :: forall level
     .  MetaOrObject level
@@ -360,30 +334,19 @@
     => MonadWriter String m
     => Maybe String
     -> m ()
-=======
-label :: Maybe String -> StateT (ReplState level) Simplifier ()
->>>>>>> 405a8f29
 label =
     \case
         Nothing -> showLabels
         Just lbl -> gotoLabel lbl
   where
-<<<<<<< HEAD
     showLabels :: m ()
-=======
-    showLabels :: StateT (ReplState level) Simplifier ()
->>>>>>> 405a8f29
     showLabels = do
         labels <- Lens.use lensLabels
         if null labels
            then putStrLn' "No labels are set."
            else putStrLn' $ Map.foldrWithKey acc "Labels: " labels
 
-<<<<<<< HEAD
     gotoLabel :: String -> m ()
-=======
-    gotoLabel :: String -> StateT (ReplState level) Simplifier ()
->>>>>>> 405a8f29
     gotoLabel l = do
         labels <- Lens.use lensLabels
         selectNode $ maybe (-1) id (Map.lookup l labels)
@@ -392,7 +355,6 @@
     acc key node res =
         res <> "\n  " <> key <> ": " <> (show node)
 
-<<<<<<< HEAD
 labelAdd
     :: forall level m
     .  MonadState (ReplState level) m
@@ -400,9 +362,6 @@
     => String
     -> Maybe Int
     -> m ()
-=======
-labelAdd :: String -> Maybe Int -> StateT (ReplState level) Simplifier ()
->>>>>>> 405a8f29
 labelAdd lbl mn = do
     Strategy.ExecutionGraph { graph } <- Lens.use lensGraph
     node <- Lens.use lensNode
@@ -414,16 +373,12 @@
            putStrLn' "Label added."
        else putStrLn' "Label already exists or the node isn't in the graph."
 
-<<<<<<< HEAD
 labelDel
     :: forall level m
     .  MonadState (ReplState level) m
     => MonadWriter String m
     => String
     -> m ()
-=======
-labelDel :: String -> StateT (ReplState level) Simplifier ()
->>>>>>> 405a8f29
 labelDel lbl = do
     labels <- Lens.use lensLabels
     if lbl `Map.member` labels
@@ -432,11 +387,7 @@
            putStrLn' "Removed label."
        else putStrLn' "Label doesn't exist."
 
-<<<<<<< HEAD
 printRewriteRule :: MonadWriter String m => RewriteRule level Variable -> m ()
-=======
-printRewriteRule :: MonadIO m => RewriteRule level Variable -> m ()
->>>>>>> 405a8f29
 printRewriteRule rule = do
     putStrLn' $ unparseToString rule
     putStrLn'
