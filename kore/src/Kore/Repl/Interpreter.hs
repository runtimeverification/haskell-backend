{-|
Module      : Kore.Interpreter
Description : REPL interpreter
Copyright   : (c) Runtime Verification, 2019
License     : NCSA
Maintainer  : vladimir.ciobanu@runtimeverification.com
-}

module Kore.Repl.Interpreter
    ( replInterpreter
    ) where

import           Control.Comonad.Trans.Cofree
                 ( CofreeF (..) )
import           Control.Lens
                 ( (%=), (.=) )
import qualified Control.Lens as Lens hiding
                 ( makeLenses )
import           Control.Monad
                 ( foldM, void )
import           Control.Monad.Extra
                 ( loop, loopM )
import           Control.Monad.IO.Class
                 ( MonadIO, liftIO )
import           Control.Monad.RWS.Strict
                 ( MonadWriter, RWST, lift, runRWST, tell )
import           Control.Monad.State.Class
                 ( get, put )
import           Control.Monad.State.Strict
                 ( MonadState, StateT (..), execStateT )
import qualified Control.Monad.Trans.Class as Monad.Trans
import           Data.Coerce
                 ( coerce )
import           Data.Foldable
                 ( traverse_ )
import           Data.Functor
                 ( ($>) )
import qualified Data.Functor.Foldable as Recursive
import qualified Data.Graph.Inductive.Graph as Graph
import qualified Data.GraphViz as Graph
import           Data.List.Extra
                 ( groupSort )
import qualified Data.Map.Strict as Map
import           Data.Maybe
                 ( catMaybes, listToMaybe )
import           Data.Sequence
                 ( Seq )
import qualified Data.Text as Text
import qualified Data.Text.Lazy as Text.Lazy
import qualified Data.Text.Prettyprint.Doc as Pretty
import           GHC.Exts
                 ( toList )
import           GHC.IO.Handle
                 ( hGetContents, hPutStr )
import           System.Directory
                 ( findExecutable )
import           System.Process
                 ( StdStream (CreatePipe), createProcess, proc, std_in,
                 std_out )

import           Kore.AST.Common
                 ( Pattern (..) )
import           Kore.Attribute.Axiom
                 ( SourceLocation (..) )
import qualified Kore.Attribute.Axiom as Attribute
                 ( Axiom (..), RuleIndex (..), sourceLocation )
import           Kore.Attribute.RuleIndex
import           Kore.OnePath.Step
                 ( CommonStrategyPattern, StrategyPattern (..),
                 StrategyPatternTransformer (StrategyPatternTransformer),
                 strategyPattern )
import qualified Kore.OnePath.Step as StrategyPatternTransformer
                 ( StrategyPatternTransformer (..) )
import           Kore.OnePath.Verification
                 ( Axiom (..) )
import           Kore.OnePath.Verification
                 ( Claim )
import           Kore.Repl.Data
import           Kore.Step.Pattern
                 ( Conditional (..) )
import           Kore.Step.Rule
                 ( RewriteRule (..), RulePattern (..) )
import qualified Kore.Step.Rule as Rule
import qualified Kore.Step.Rule as Axiom
                 ( attributes )
import           Kore.Step.Simplification.Data
                 ( Simplifier )
import qualified Kore.Step.Strategy as Strategy
import           Kore.Step.TermLike
                 ( TermLike )
import           Kore.Syntax.Application
import qualified Kore.Syntax.Id as Id
                 ( Id (..) )
import           Kore.Syntax.Variable
                 ( Variable )
import           Kore.Unparser
                 ( unparseToString )

-- | Warning: you should never use WriterT or RWST. It is used here with
-- _great care_ of evaluating the RWST to a StateT immediatly, and thus getting
-- rid of the WriterT part of the stack. This happens in the implementation of
-- 'replInterpreter'.
type ReplM claim a = RWST () String (ReplState claim) Simplifier a

-- | Interprets a REPL command in a stateful Simplifier context.
replInterpreter
    :: forall claim
    .  Claim claim
    => (String -> IO ())
    -> ReplCommand
    -> StateT (ReplState claim) Simplifier Bool
replInterpreter printFn replCmd = do
    let command = case replCmd of
                ShowUsage          -> showUsage          $> True
                Help               -> help               $> True
                ShowClaim c        -> showClaim c        $> True
                ShowAxiom a        -> showAxiom a        $> True
                Prove i            -> prove i            $> True
                ShowGraph mfile    -> showGraph mfile    $> True
                ProveSteps n       -> proveSteps n       $> True
                ProveStepsF n      -> proveStepsF n      $> True
                SelectNode i       -> selectNode i       $> True
                ShowConfig mc      -> showConfig mc      $> True
                OmitCell c         -> omitCell c         $> True
                ShowLeafs          -> showLeafs          $> True
                ShowRule   mc      -> showRule mc        $> True
                ShowPrecBranch mn  -> showPrecBranch mn  $> True
                ShowChildren mn    -> showChildren mn    $> True
                Label ms           -> label ms           $> True
                LabelAdd l mn      -> labelAdd l mn      $> True
                LabelDel l         -> labelDel l         $> True
                Redirect inn file  -> redirect inn file  $> True
                Try ac             -> tryAxiomClaim ac   $> True
                Clear n            -> clear n            $> True
                SaveSession file   -> saveSession file   $> True
                Pipe inn file args -> pipe inn file args $> True
                AppendTo inn file  -> appendTo inn file  $> True
                Exit               -> pure                  False
    (output, shouldContinue) <- evaluateCommand command
    liftIO $ printFn output
    pure shouldContinue
  where
    -- Extracts the Writer out of the RWST monad using the current state
    -- and updates the state, returning the writer output along with the
    -- monadic result.
    evaluateCommand
        :: ReplM claim Bool
        -> StateT (ReplState claim) Simplifier (String, Bool)
    evaluateCommand c = do
        st <- get
        (exit, st', w) <- Monad.Trans.lift $ runRWST c () st
        put st'
        pure (w, exit)

showUsage :: MonadWriter String m => m ()
showUsage = putStrLn' "Could not parse command, try using 'help'."

help :: MonadWriter String m => m ()
help = putStrLn' helpText

-- | Prints a claim using an index in the claims list.
showClaim
    :: Claim claim
    => MonadState (ReplState claim) m
    => MonadWriter String m
    => Int
    -- ^ index in the claims list
    -> m ()
showClaim index = do
    claim <- getClaimByIndex index
    maybe printNotFound (printRewriteRule .RewriteRule . coerce) $ claim

-- | Prints an axiom using an index in the axioms list.
showAxiom
    :: MonadState (ReplState claim) m
    => MonadWriter String m
    => Int
    -- ^ index in the axioms list
    -> m ()
showAxiom index = do
    axiom <- getAxiomByIndex index
    maybe printNotFound (printRewriteRule . unAxiom) $ axiom

-- | Changes the currently focused proof, using an index in the claims list.
prove
    :: forall claim m
    .  Claim claim
    => MonadState (ReplState claim) m
    => MonadWriter String m
    => Int
    -- ^ index in the claims list
    -> m ()
prove index = do
    claim' <- getClaimByIndex index
    maybe printNotFound initProof claim'
  where
    initProof :: claim -> m ()
    initProof claim = do
            initializeProofFor claim
            putStrLn' "Execution Graph initiated"

showGraph
    :: MonadIO m
<<<<<<< HEAD
    => MonadState (ReplState claim) m
=======
    => Maybe FilePath
    -> MonadState (ReplState claim level) m
>>>>>>> f3939347
    => m ()
showGraph mfile = do
    graph <- getInnerGraph
    axioms <- Lens.use lensAxioms
    liftIO $ maybe
            (showDotGraph (length axioms) graph)
            (saveDotGraph (length axioms) graph)
            mfile

-- | Executes 'n' prove steps, or until branching occurs.
proveSteps
    :: Claim claim
    => Int
    -- ^ maximum number of steps to perform
    -> ReplM claim ()
proveSteps n = do
    result <- loopM performStepNoBranching (n, SingleResult n)
    case result of
        (0, SingleResult _) -> pure ()
        (done, res) ->
            putStrLn'
                $ "Stopped after "
                <> show (n - done - 1)
                <> " step(s) due to "
                <> show res

-- | Executes 'n' prove steps, distributing over branches. It will perform less
-- than 'n' steps if the proof is stuck or completed in less than 'n' steps.
proveStepsF
    :: Claim claim
    => Int
    -- ^ maximum number of steps to perform
    -> ReplM claim ()
proveStepsF n = do
    graph  <- Lens.use lensGraph
    node   <- Lens.use lensNode
    graph' <- recursiveForcedStep n graph node
    lensGraph .= graph'

-- | Focuses the node with id equals to 'n'.
selectNode
    :: MonadState (ReplState claim) m
    => MonadWriter String m
    => Int
    -- ^ node identifier
    -> m ()
selectNode i = do
    graph <- getInnerGraph
    if i `elem` Graph.nodes graph
        then lensNode .= i
        else putStrLn' "Invalid node!"

-- | Shows configuration at node 'n', or current node if 'Nothing' is passed.
showConfig
    :: Maybe Int
    -- ^ 'Nothing' for current node, or @Just n@ for a specific node identifier
    -> ReplM claim ()
showConfig configNode = do
    maybeConfig <- getConfigAt configNode
    case maybeConfig of
        Nothing -> putStrLn' "Invalid node!"
        Just (node, config) -> do
            omit <- Lens.use lensOmit
            putStrLn' $ "Config at node " <> show node <> " is:"
            putStrLn' $ unparseStrategy omit config

-- | Shows current omit list if passed 'Nothing'. Adds/removes from the list
-- depending on whether the string already exists in the list or not.
omitCell
    :: forall claim
    .  Maybe String
    -- ^ Nothing to show current list, @Just str@ to add/remove to list
    -> ReplM claim ()
omitCell =
    \case
        Nothing  -> showCells
        Just str -> addOrRemove str
  where
    showCells :: ReplM claim ()
    showCells = do
        omitList <- Lens.use lensOmit
        case omitList of
            [] -> putStrLn' "Omit list is currently empty."
            _  -> traverse_ putStrLn' omitList

    addOrRemove :: String -> ReplM claim ()
    addOrRemove str = lensOmit %= toggle str

    toggle :: String -> [String] -> [String]
    toggle x xs
      | x `elem` xs = filter (/= x) xs
      | otherwise   = x : xs

-- | Shows all leaf nodes identifiers which are either stuck or can be
-- evaluated further.
showLeafs :: forall claim. ReplM claim ()
showLeafs = do
    leafsByType <- sortLeafsByType <$> getInnerGraph
    case foldMap showPair leafsByType of
        "" -> putStrLn' "No leafs found, proof is complete."
        xs -> putStrLn' xs
  where
    sortLeafsByType :: InnerGraph -> [(NodeState, [Graph.Node])]
    sortLeafsByType graph =
        groupSort
            . catMaybes
            . fmap (getNodeState graph)
            . findLeafNodes
            $ graph

    findLeafNodes :: InnerGraph -> [Graph.Node]
    findLeafNodes graph =
        filter ((==) 0 . Graph.outdeg graph) $ Graph.nodes graph

    getNodeState :: InnerGraph -> Graph.Node -> Maybe (NodeState, Graph.Node)
    getNodeState graph node =
        fmap (\nodeState -> (nodeState, node))
        . strategyPattern StrategyPatternTransformer
            { rewriteTransformer = const . Just $ UnevaluatedNode
            , stuckTransformer = const . Just $ StuckNode
            , bottomValue = Nothing
            }
        . Graph.lab'
        . Graph.context graph
        $ node

    showPair :: (NodeState, [Graph.Node]) -> String
    showPair (ns, xs) = show ns <> ": " <> show xs

showRule
    :: MonadState (ReplState claim) m
    => MonadWriter String m
    => Maybe Int
    -> m ()
showRule configNode = do
    maybeRule <- getRuleFor configNode
    case maybeRule of
        Nothing -> putStrLn' "Invalid node!"
        Just rule -> do
            axioms <- Lens.use lensAxioms
            printRewriteRule rule
            let ruleIndex = getRuleIndex rule
            putStrLn' $ maybe
                "Error: identifier attribute wasn't initialized."
                id
                (showAxiomOrClaim (length axioms) ruleIndex)
  where
    getRuleIndex :: RewriteRule Variable -> Attribute.RuleIndex
    getRuleIndex = Attribute.identifier . Rule.attributes . Rule.getRewriteRule

-- | Shows the previous branching point.
showPrecBranch
    :: Maybe Int
    -- ^ 'Nothing' for current node, or @Just n@ for a specific node identifier
    -> ReplM claim ()
showPrecBranch maybeNode = do
    graph <- getInnerGraph
    node' <- getTargetNode maybeNode
    case node' of
        Nothing -> putStrLn' "Invalid node!"
        Just node -> putStrLn' . show $ loop (loopCond graph) node
  where
    -- "Left n" means continue looping with value being n
    -- "Right n" means "stop and return n"
    loopCond gph n
      | isNotBranch gph n && isNotRoot gph n = Left $ head (Graph.pre gph n)
      | otherwise = Right n

    isNotBranch gph n = Graph.outdeg gph n <= 1
    isNotRoot gph n = not . null . Graph.pre gph $ n

-- | Shows the next node(s) for the selected node.
showChildren
    :: Maybe Int
    -- ^ 'Nothing' for current node, or @Just n@ for a specific node identifier
    -> ReplM claim ()
showChildren maybeNode = do
    graph <- getInnerGraph
    node' <- getTargetNode maybeNode
    case node' of
        Nothing -> putStrLn' "Invalid node!"
        Just node -> putStrLn' . show . Graph.suc graph $ node

-- | Shows existing labels or go to an existing label.
label
    :: forall m claim
    .  MonadState (ReplState claim) m
    => MonadWriter String m
    => Maybe String
    -- ^ 'Nothing' for show labels, @Just str@ for jumping to the string label.
    -> m ()
label =
    \case
        Nothing  -> showLabels
        Just lbl -> gotoLabel lbl
  where
    showLabels :: m ()
    showLabels = do
        labels <- Lens.use lensLabels
        if null labels
           then putStrLn' "No labels are set."
           else putStrLn' $ Map.foldrWithKey acc "Labels: " labels

    gotoLabel :: String -> m ()
    gotoLabel l = do
        labels <- Lens.use lensLabels
        selectNode $ maybe (-1) id (Map.lookup l labels)

    acc :: String -> Graph.Node -> String -> String
    acc key node res =
        res <> "\n  " <> key <> ": " <> show node

-- | Adds label for selected node.
labelAdd
    :: MonadState (ReplState claim) m
    => MonadWriter String m
    => String
    -- ^ label
    -> Maybe Int
    -- ^ 'Nothing' for current node, or @Just n@ for a specific node identifier
    -> m ()
labelAdd lbl maybeNode = do
    node' <- getTargetNode maybeNode
    case node' of
        Nothing -> putStrLn' "Target node is not in the graph."
        Just node -> do
            labels <- Lens.use lensLabels
            if lbl `Map.notMember` labels
                then do
                    lensLabels .= Map.insert lbl node labels
                    putStrLn' "Label added."
                else
                    putStrLn' "Label already exists."

-- | Removes a label.
labelDel
    :: MonadState (ReplState claim) m
    => MonadWriter String m
    => String
    -- ^ label
    -> m ()
labelDel lbl = do
    labels <- Lens.use lensLabels
    if lbl `Map.member` labels
       then do
           lensLabels .= Map.delete lbl labels
           putStrLn' "Removed label."
       else
           putStrLn' "Label doesn't exist."

-- | Redirect command to specified file.
redirect
    :: forall claim
    .  Claim claim
    => ReplCommand
    -- ^ command to redirect
    -> FilePath
    -- ^ file path
    -> ReplM claim ()
redirect cmd path = do
    get >>= runInterpreter >>= put
    putStrLn' "File created."
  where
    redirectToFile :: String -> IO ()
    redirectToFile = writeFile path

    runInterpreter
        :: ReplState claim
        -> ReplM claim (ReplState claim)
    runInterpreter = lift . execStateT (replInterpreter redirectToFile cmd)

-- | Attempt to use a specific axiom or claim to progress the current proof.
tryAxiomClaim
    :: forall claim
    .  Claim claim
    => Either AxiomIndex ClaimIndex
    -- ^ tagged index in the axioms or claims list
    -> ReplM claim ()
tryAxiomClaim eac = do
    maybeAxiomOrClaim <- getAxiomOrClaimByIndex eac
    case maybeAxiomOrClaim of
        Nothing -> putStrLn' "Could not find axiom or claim."
        Just axiomOrClaim -> do
            node <- Lens.use lensNode
            (graph, stepResult) <- runStepper'
                (rightToList axiomOrClaim)
                (leftToList  axiomOrClaim)
                node
            case stepResult of
                NoResult ->
                    showUnificationFailure axiomOrClaim node
                SingleResult node' -> do
                    lensNode .= node'
                    putStrLn' "Unification successful."
                BranchResult nodes -> do
                    stuckToUnstuck nodes graph
                    putStrLn'
                        $ "Unification successful with branching: " <> show nodes
  where
    leftToList :: Either a b -> [a]
    leftToList = either pure (const [])

    rightToList :: Either a b -> [b]
    rightToList = either (const []) pure

    stuckToUnstuck :: [Graph.Node] -> ExecutionGraph -> ReplM claim ()
    stuckToUnstuck nodes Strategy.ExecutionGraph{ graph } =
        updateInnerGraph $ Graph.gmap (stuckToRewrite nodes) graph

    stuckToRewrite xs ct@(to, n, lab, from)
        | n `elem` xs =
            case lab of
                Stuck patt -> (to, n, RewritePattern patt, from)
                _ -> ct
        | otherwise = ct

    showUnificationFailure
        :: Either (Axiom) claim
        -> Graph.Node
        -> ReplM claim ()
    showUnificationFailure axiomOrClaim' node = do
        let first = extractLeftPattern axiomOrClaim'
        maybeSecond <- getConfigAt (Just node)
        case maybeSecond of
            Nothing -> putStrLn' "Unexpected error getting current config."
            Just (_, second) ->
                strategyPattern
                    StrategyPatternTransformer
                        { bottomValue        = putStrLn' "Cannot unify bottom"
                        , rewriteTransformer = unify first . term
                        , stuckTransformer   = unify first . term
                        }
                    second
    unify
        :: TermLike Variable
        -> TermLike Variable
        -> ReplM claim ()
    unify first second = do
        unifier <- Lens.use lensUnifier
        mdoc <-
            Monad.Trans.lift . runUnifierWithExplanation $ unifier first second
        case mdoc of
            Nothing -> putStrLn' "No unification error found."
            Just doc -> putStrLn' $ show doc
    extractLeftPattern
        :: Either (Axiom) claim
        -> TermLike Variable
    extractLeftPattern =
            left . getRewriteRule . either unAxiom coerce

-- | Removes specified node and all its child nodes.
clear
    :: forall m claim
    .  MonadState (ReplState claim) m
    => MonadWriter String m
    => Maybe Int
    -- ^ 'Nothing' for current node, or @Just n@ for a specific node identifier
    -> m ()
clear =
    \case
        Nothing -> Just <$> Lens.use lensNode >>= clear
        Just node
          | node == 0 -> putStrLn' "Cannot clear initial node (0)."
          | otherwise -> clear0 node
  where
    clear0 :: Int -> m ()
    clear0 node = do
        graph <- getInnerGraph
        let
            nodesToBeRemoved = collect (next graph) node
            graph' = Graph.delNodes nodesToBeRemoved graph
        updateInnerGraph graph'
        lensNode .= prevNode graph' node
        putStrLn' $ "Removed " <> show (length nodesToBeRemoved) <> " node(s)."

    next :: InnerGraph -> Graph.Node -> [Graph.Node]
    next gr n = fst <$> Graph.lsuc gr n

    collect :: (a -> [a]) -> a -> [a]
    collect f x = x : [ z | y <- f x, z <- collect f y]

    prevNode :: InnerGraph -> Graph.Node -> Graph.Node
    prevNode graph = maybe 0 id . listToMaybe . fmap fst . Graph.lpre graph

-- | Save this sessions' commands to the specified file.
saveSession
    :: MonadState (ReplState claim) m
    => MonadWriter String m
    => MonadIO m
    => FilePath
    -- ^ path to file
    -> m ()
saveSession path = do
   content <- seqUnlines <$> Lens.use lensCommands
   liftIO $ writeFile path content
   putStrLn' "Done."
 where
   seqUnlines :: Seq String -> String
   seqUnlines = unlines . toList

-- | Pipe result of command to specified program.
pipe
    :: forall claim
    .  Claim claim
    => ReplCommand
    -- ^ command to pipe
    -> String
    -- ^ path to the program that will receive the command's output
    -> [String]
    -- ^ additional arguments to be passed to the program
    -> ReplM claim ()
pipe cmd file args = do
    exists <- liftIO $ findExecutable file
    case exists of
        Nothing -> putStrLn' "Cannot find executable."
        Just exec -> do
            (maybeInput, maybeOutput, _, _) <- createProcess' exec
            let
                outputFunc = maybe putStrLn hPutStr maybeInput
            get >>= runInterpreter outputFunc >>= put
            case maybeOutput of
                Nothing ->
                    putStrLn' "Error: couldn't access output handle."
                Just handle -> do
                    output <- liftIO $ hGetContents handle
                    putStrLn' output
  where
    runInterpreter
        :: (String -> IO ())
        -> ReplState claim
        -> ReplM claim (ReplState claim)
    runInterpreter io = lift . execStateT (replInterpreter io cmd)

    createProcess' exec =
        liftIO $ createProcess (proc exec args)
            { std_in = CreatePipe, std_out = CreatePipe }

-- | Appends output of a command to a file.
appendTo
    :: forall claim
    .  Claim claim
    => ReplCommand
    -- ^ command
    -> FilePath
    -- ^ file to append to
    -> ReplM claim ()
appendTo cmd file = do
    get >>= runInterpreter >>= put
    putStrLn' $ "Appended output to \"" <> file <> "\"."
  where
    runInterpreter
        :: ReplState claim
        -> ReplM claim (ReplState claim)
    runInterpreter = lift . execStateT (replInterpreter (appendFile file) cmd)


-- | Performs n proof steps, picking the next node unless branching occurs.
-- Returns 'Left' while it has to continue looping, and 'Right' when done
-- or when execution branches or proof finishes earlier than the counter.
--
-- See 'loopM' for details.
performStepNoBranching
    :: forall claim
    .  Claim claim
    => (Int, StepResult)
    -- ^ (current step, last result)
    -> ReplM claim (Either (Int, StepResult) (Int, StepResult))
performStepNoBranching =
    \case
        -- Termination branch
        (0, res) -> pure $ Right (0, res)
        -- Loop branch
        (n, SingleResult _) -> do
            res <- runStepper
            pure $ Left (n-1, res)
        -- Early exit when there is a branch or there is no next.
        (n, res) -> pure $ Right (n, res)

-- TODO(Vladimir): It would be ideal for this to be implemented in terms of
-- 'performStepNoBranching'.
recursiveForcedStep
    :: Claim claim
    => Int
    -> ExecutionGraph
    -> Graph.Node
    -> ReplM claim ExecutionGraph
recursiveForcedStep n graph node
  | n == 0    = return graph
  | otherwise = do
      ReplState { claims , axioms , claim , stepper } <- get
      graph'@Strategy.ExecutionGraph { graph = gr } <-
          lift $ stepper claim claims axioms graph node
      case (Graph.suc gr node) of
          [] -> return graph'
          xs -> foldM (recursiveForcedStep $ n-1) graph' xs

-- | Prints an unparsed rewrite rule along with its source location.
printRewriteRule :: MonadWriter String m => RewriteRule Variable -> m ()
printRewriteRule rule = do
    putStrLn' $ unparseToString rule
    putStrLn'
        . show
        . Pretty.pretty
        . extractSourceAndLocation
        $ rule
  where
    extractSourceAndLocation
        :: RewriteRule Variable
        -> SourceLocation
    extractSourceAndLocation
        (RewriteRule (RulePattern{ Axiom.attributes })) =
            Attribute.sourceLocation attributes

-- | Unparses a strategy node, using an omit list to hide specified children.
unparseStrategy
    :: [String]
    -- ^ omit list
    -> CommonStrategyPattern
    -- ^ pattern
    -> String
unparseStrategy omitList =
    strategyPattern StrategyPatternTransformer
        { rewriteTransformer = \pat -> unparseToString (hide <$> pat)
        , stuckTransformer =
            \pat -> "Stuck: \n" <> unparseToString (hide <$> pat)
        , bottomValue = "Reached bottom"
        }
  where
    hide :: TermLike Variable -> TermLike Variable
    hide =
        Recursive.unfold $ \termLike ->
            case Recursive.project termLike of
                ann :< ApplicationPattern app
                  | shouldBeExcluded (applicationSymbolOrAlias app) ->
                    -- Do not display children
                    ann :< ApplicationPattern (withoutChildren app)
                projected -> projected

    withoutChildren app = app { applicationChildren = [] }

    shouldBeExcluded =
       (`elem` omitList)
           . Text.unpack
           . Id.getId
           . symbolOrAliasConstructor

putStrLn' :: MonadWriter String m => String -> m ()
putStrLn' str = tell $ str <> "\n"

printNotFound :: MonadWriter String m => m ()
printNotFound = putStrLn' "Variable or index not found"

-- | Shows the 'dot' graph. This currently only works on Linux. The 'Int'
-- parameter is needed in order to distinguish between axioms and claims and
-- represents the number of available axioms.
showDotGraph :: Int -> InnerGraph -> IO ()
showDotGraph len =
    (flip Graph.runGraphvizCanvas') Graph.Xlib
        . Graph.graphToDot (graphParams len)

saveDotGraph :: Int -> InnerGraph -> FilePath -> IO ()
saveDotGraph len gr =
    void
    . Graph.runGraphviz
        (Graph.graphToDot (graphParams len) gr) Graph.Jpeg

graphParams
    :: Int
    -> Graph.GraphvizParams
         Graph.Node
         (CommonStrategyPattern Object)
         (Seq (RewriteRule Object Variable))
         ()
         (CommonStrategyPattern Object)
graphParams len = Graph.nonClusteredParams
    { Graph.fmtEdge = \(_, _, l) ->
        [Graph.textLabel (ruleIndex l len)]
    }
  where
    ruleIndex lbl ln =
        case listToMaybe . toList $ lbl of
            Nothing -> "Simpl/RD"
            Just rule ->
                maybe "Unknown" Text.Lazy.pack
                    . showAxiomOrClaim ln
                    . Attribute.identifier
                    . Rule.attributes
                    . Rule.getRewriteRule
                    $ rule

showAxiomOrClaim :: Int -> Attribute.RuleIndex -> Maybe String
showAxiomOrClaim _   (RuleIndex Nothing) = Nothing
showAxiomOrClaim len (RuleIndex (Just rid))
  | rid < len = Just $ "Axiom " <> show rid
  | otherwise = Just $ "Claim " <> show (rid - len)

data NodeState = StuckNode | UnevaluatedNode
    deriving (Eq, Ord, Show)<|MERGE_RESOLUTION|>--- conflicted
+++ resolved
@@ -201,12 +201,8 @@
 
 showGraph
     :: MonadIO m
-<<<<<<< HEAD
-    => MonadState (ReplState claim) m
-=======
     => Maybe FilePath
-    -> MonadState (ReplState claim level) m
->>>>>>> f3939347
+    -> MonadState (ReplState claim) m
     => m ()
 showGraph mfile = do
     graph <- getInnerGraph
@@ -777,10 +773,10 @@
     :: Int
     -> Graph.GraphvizParams
          Graph.Node
-         (CommonStrategyPattern Object)
-         (Seq (RewriteRule Object Variable))
+         CommonStrategyPattern
+         (Seq (RewriteRule Variable))
          ()
-         (CommonStrategyPattern Object)
+         CommonStrategyPattern
 graphParams len = Graph.nonClusteredParams
     { Graph.fmtEdge = \(_, _, l) ->
         [Graph.textLabel (ruleIndex l len)]
