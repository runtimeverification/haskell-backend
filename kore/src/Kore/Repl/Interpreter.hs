{-|
Module      : Kore.Interpreter
Description : REPL interpreter
Copyright   : (c) Runtime Verification, 2019
License     : NCSA
Maintainer  : vladimir.ciobanu@runtimeverification.com
-}

module Kore.Repl.Interpreter
    ( replInterpreter
    , emptyExecutionGraph
    ) where

import           Control.Comonad.Trans.Cofree
                 ( CofreeF (..) )
import           Control.Error.Safe
                 ( atZ )
import           Control.Lens
                 ( (%=), (.=) )
import qualified Control.Lens as Lens hiding
                 ( makeLenses )
import           Control.Monad
                 ( foldM, join )
import           Control.Monad.Extra
                 ( loop, loopM )
import           Control.Monad.IO.Class
                 ( MonadIO, liftIO )
import           Control.Monad.RWS.Strict
                 ( MonadWriter, RWST, get, lift, put, runRWST, tell )
import           Control.Monad.State.Strict
<<<<<<< HEAD
                 ( MonadState, StateT (..), execStateT )
=======
                 ( MonadState, StateT (..), evalStateT )
import qualified Control.Monad.Trans.Class as Monad.Trans
>>>>>>> 8a367dae
import           Data.Bifunctor
                 ( bimap )
import           Data.Coerce
                 ( coerce )
import           Data.Foldable
                 ( traverse_ )
import           Data.Functor
                 ( ($>) )
import qualified Data.Functor.Foldable as Recursive
import qualified Data.Graph.Inductive.Graph as Graph
import qualified Data.GraphViz as Graph
import           Data.List.Extra
                 ( groupSort )
import qualified Data.Map.Strict as Map
import           Data.Maybe
                 ( catMaybes, listToMaybe )
import           Data.Sequence
                 ( Seq )
import qualified Data.Text as Text
import qualified Data.Text.Lazy as Text.Lazy
import qualified Data.Text.Prettyprint.Doc as Pretty
import           GHC.Exts
                 ( toList )
import           GHC.IO.Handle
                 ( hGetContents, hPutStr )
import           System.Directory
                 ( findExecutable )
import           System.Process
                 ( StdStream (CreatePipe), createProcess, proc, std_in,
                 std_out )

import           Kore.AST.Common
                 ( Application (..), Pattern (..), SymbolOrAlias (..),
                 Variable )
import qualified Kore.AST.Identifier as Identifier
                 ( Id (..) )
import           Kore.AST.MetaOrObject
                 ( MetaOrObject, Object )
import           Kore.Attribute.Axiom
                 ( SourceLocation (..) )
import qualified Kore.Attribute.Axiom as Attribute
                 ( Axiom (..), sourceLocation )
import           Kore.Attribute.RuleIndex
import           Kore.OnePath.Step
                 ( CommonStrategyPattern, StrategyPattern (..),
                 StrategyPatternTransformer (StrategyPatternTransformer),
                 strategyPattern )
import qualified Kore.OnePath.Step as StrategyPatternTransformer
                 ( StrategyPatternTransformer (..) )
import           Kore.OnePath.Verification
                 ( Axiom (..) )
import           Kore.OnePath.Verification
                 ( Claim )
import           Kore.Repl.Data
import           Kore.Step.Pattern
                 ( StepPattern )
import           Kore.Step.Representation.ExpandedPattern
                 ( Predicated (..) )
import           Kore.Step.Rule
                 ( RewriteRule (..) )
import           Kore.Step.Rule
                 ( RulePattern (..) )
import qualified Kore.Step.Rule as Rule
import qualified Kore.Step.Rule as Axiom
                 ( attributes )
import           Kore.Step.Simplification.Data
                 ( Simplifier )
import qualified Kore.Step.Strategy as Strategy
import           Kore.Unparser
                 ( unparseToString )

-- | Warning: you should never use WriterT or RWST. It is used here with
-- _great care_ of evaluating the RWST to a StateT immediatly, and thus getting
-- rid of the WriterT part of the stack. This happens in the implementation of
-- 'replInterpreter'.
type ReplM claim level a = RWST () String (ReplState claim level) Simplifier a

-- | Interprets a REPL command in a stateful Simplifier context.
replInterpreter
    :: forall level claim
    .  MetaOrObject level
    => Claim claim
    => (String -> IO ())
    -> ReplCommand
    -> StateT (ReplState claim level) Simplifier Bool
replInterpreter output cmd =
    StateT $ \st -> do
        let rwst = case cmd of
<<<<<<< HEAD
                    ShowUsage          -> showUsage          $> True
                    Help               -> help               $> True
                    ShowClaim c        -> showClaim c        $> True
                    ShowAxiom a        -> showAxiom a        $> True
                    Prove i            -> prove i            $> True
                    ShowGraph          -> showGraph          $> True
                    ProveSteps n       -> proveSteps n       $> True
                    ProveStepsF n      -> proveStepsF n      $> True
                    SelectNode i       -> selectNode i       $> True
                    ShowConfig mc      -> showConfig mc      $> True
                    OmitCell c         -> omitCell c         $> True
                    ShowLeafs          -> showLeafs          $> True
                    ShowRule   mc      -> showRule mc        $> True
                    ShowPrecBranch mn  -> showPrecBranch mn  $> True
                    ShowChildren mn    -> showChildren mn    $> True
                    Label ms           -> label ms           $> True
                    LabelAdd l mn      -> labelAdd l mn      $> True
                    LabelDel l         -> labelDel l         $> True
                    Redirect inn file  -> redirect inn file  $> True
                    Try ac             -> tryAxiomClaim ac   $> True
                    Clear n            -> clear n            $> True
                    Pipe inn file args -> pipe inn file args $> True
                    Exit               -> pure                  False
=======
                    ShowUsage         -> showUsage         $> True
                    Help              -> help              $> True
                    ShowClaim c       -> showClaim c       $> True
                    ShowAxiom a       -> showAxiom a       $> True
                    Prove i           -> prove i           $> True
                    ShowGraph         -> showGraph         $> True
                    ProveSteps n      -> proveSteps n      $> True
                    ProveStepsF n     -> proveStepsF n     $> True
                    SelectNode i      -> selectNode i      $> True
                    ShowConfig mc     -> showConfig mc     $> True
                    OmitCell c        -> omitCell c        $> True
                    ShowLeafs         -> showLeafs         $> True
                    ShowRule   mc     -> showRule mc       $> True
                    ShowPrecBranch mn -> showPrecBranch mn $> True
                    ShowChildren mn   -> showChildren mn   $> True
                    Label ms          -> label ms          $> True
                    LabelAdd l mn     -> labelAdd l mn     $> True
                    LabelDel l        -> labelDel l        $> True
                    Redirect inn file -> redirect inn file $> True
                    Try ac            -> tryAxiomClaim ac  $> True
                    Clear n           -> clear n           $> True
                    SaveSession file  -> saveSession file  $> True
                    Exit              -> pure                 False
>>>>>>> 8a367dae
        (exit, st', w) <- runRWST rwst () st
        liftIO $ output w
        pure (exit, st')

showUsage :: MonadWriter String m => m ()
showUsage =
    putStrLn' "Could not parse command, try using 'help'."

help :: MonadWriter String m => m ()
help = putStrLn' helpText

showClaim
    :: MonadIO m
    => Claim claim
    => MonadState (ReplState claim level) m
    => MonadWriter String m
    => Int
    -> m ()
showClaim index = do
    claim <- Lens.preuse $ lensClaims . Lens.element index
    maybe printNotFound (printRewriteRule .RewriteRule . coerce) $ claim

showAxiom
    :: MonadIO m
    => Claim claim
    => MonadState (ReplState claim level) m
    => MonadWriter String m
    => Int
    -> m ()
showAxiom index = do
    axiom <- Lens.preuse $ lensAxioms . Lens.element index
    maybe printNotFound (printRewriteRule . unAxiom) $ axiom

prove
    :: (level ~ Object)
    => MonadIO m
    => Claim claim
    => MonadState (ReplState claim level) m
    => MonadWriter String m
    => Int
    -> m ()
prove index = do
    claim' <- Lens.preuse $ lensClaims . Lens.element index
    case claim' of
        Nothing -> printNotFound
        Just claim -> do
            let
                graph@Strategy.ExecutionGraph { root }
                    = emptyExecutionGraph claim
            lensGraph  .= graph
            lensClaim  .= claim
            lensNode   .= root
            lensLabels .= Map.empty
            putStrLn' "Execution Graph initiated"

showGraph
    :: MonadIO m
    => Claim claim
    => MonadState (ReplState claim level) m
    => m ()
showGraph = do
    Strategy.ExecutionGraph { graph } <- Lens.use lensGraph
    axioms <- Lens.use lensAxioms
    liftIO $ showDotGraph (length axioms) graph

proveSteps :: Claim claim => Int -> ReplM claim level ()
proveSteps n = do
    result <- loopM performStepNoBranching (n, Success)
    case result of
        (0, Success) -> pure ()
        (done, res) ->
            putStrLn'
                $ "Stopped after "
                <> show (n - done - 1)
                <> " step(s) due to "
                <> show res

proveStepsF :: Claim claim => Int -> ReplM claim level ()
proveStepsF n = do
    graph  <- Lens.use lensGraph
    node   <- Lens.use lensNode
    graph' <- recursiveForcedStep n graph node
    lensGraph .= graph'
    lensNode  .= (snd $ Graph.nodeRange . Strategy.graph $ graph')

selectNode
    :: Claim claim
    => MonadState (ReplState claim level) m
    => MonadWriter String m
    => Int
    -> m ()
selectNode i = do
    Strategy.ExecutionGraph { graph } <- Lens.use lensGraph
    if i `elem` Graph.nodes graph
        then lensNode .= i
        else putStrLn' "Invalid node!"

showConfig
    :: MetaOrObject level
    => Claim claim
    => Maybe Int
    -> ReplM claim level ()
showConfig configNode = do
    Strategy.ExecutionGraph { graph } <- Lens.use lensGraph
    node <- Lens.use lensNode
    let node' = maybe node id configNode
    if node' `elem` Graph.nodes graph
        then do
            omit <- Lens.use lensOmit
            putStrLn' $ "Config at node " <> show node' <> " is:"
            putStrLn'
                . unparseStrategy omit
                . Graph.lab'
                . Graph.context graph
                $ node'
        else putStrLn' "Invalid node!"

omitCell :: Claim claim => Maybe String -> ReplM claim level ()
omitCell =
    \case
        Nothing  -> showCells
        Just str -> addOrRemove str
  where
    showCells :: ReplM claim level ()
    showCells = Lens.use lensOmit >>= traverse_ putStrLn'

    addOrRemove :: String -> ReplM claim level ()
    addOrRemove str = lensOmit %= toggle str

    toggle :: String -> [String] -> [String]
    toggle x xs
      | x `elem` xs = filter (/= x) xs
      | otherwise   = x : xs

data NodeStates = StuckNode | UnevaluatedNode
    deriving (Eq, Ord, Show)

showLeafs
    :: MetaOrObject level
    => Claim claim
    => ReplM claim level ()
showLeafs = do
    Strategy.ExecutionGraph { graph } <- Lens.use lensGraph
    let nodes = Graph.nodes graph
    let leafs = filter (\x -> (Graph.outdeg graph x) == 0) nodes
    let result =
            groupSort
                . catMaybes
                . fmap (getNodeState graph)
                $ leafs

    case foldr ((<>) . showPair) "" result of
        "" -> putStrLn' "No leafs found, proof is complete"
        xs -> putStrLn' xs
  where
    getNodeState graph node =
        maybe Nothing (\x -> Just (x, node))
        . strategyPattern StrategyPatternTransformer
            { rewriteTransformer = const . Just $ UnevaluatedNode
            , stuckTransformer = const . Just $ StuckNode
            , bottomValue = Nothing
            }
        . Graph.lab'
        . Graph.context graph
        $ node

    showPair :: (NodeStates, [Graph.Node]) -> String
    showPair (ns, xs) = show ns <> ": " <> show xs

showRule
    :: MetaOrObject level
    => Claim claim
    => MonadState (ReplState claim level) m
    => MonadWriter String m
    => Maybe Int
    -> m ()
showRule configNode = do
    ReplState { axioms, graph = Strategy.ExecutionGraph { graph } } <- get
    node <- Lens.use lensNode
    let node' = maybe node id configNode
    if node' `elem` Graph.nodes graph
        then do
            putStrLn' $ "Rule for node " <> show node' <> " is:"
            unparseNodeLabels
                . Graph.inn'
                . Graph.context graph
                $ node'
            let mrule = getRewriteRuleFromLabel
                            . Graph.inn'
                            . Graph.context graph
                            $ node'
            case mrule of
                Just rule -> do
                    let mid = getRuleIndex
                                . Attribute.identifier
                                . Rule.attributes
                                . Rule.getRewriteRule
                                $ rule
                    putStrLn' $ maybe
                        "Error: identifier attribute wasn't initialized."
                        (axiomOrClaim (length axioms))
                        mid
                Nothing ->
                    putStrLn' "No rule was applied."
        else putStrLn' "Invalid node!"

axiomOrClaim :: Int -> Int -> String
axiomOrClaim len iden
  | iden < len = "Axiom " <> show iden
  | otherwise  = "Claim " <> show (iden - len)

showPrecBranch
    :: Claim claim
    => Maybe Int
    -> ReplM claim level ()
showPrecBranch mnode = do
    Strategy.ExecutionGraph { graph } <- Lens.use lensGraph
    node <- Lens.use lensNode
    let node' = maybe node id mnode
    if node' `elem` Graph.nodes graph
       then putStrLn' . show $ loop (loopCond graph) node'
       else putStrLn' "Invalid node!"
  where
    loopCond gph n
      | (Graph.outdeg gph n) <= 1 && (not . null . Graph.pre gph $ n)
          = Left $ head (Graph.pre gph n)
      | otherwise = Right n

showChildren
    :: Claim claim
    => Maybe Int
    -> ReplM claim level ()
showChildren mnode = do
    Strategy.ExecutionGraph { graph } <- Lens.use lensGraph
    node <- Lens.use lensNode
    let node' = maybe node id mnode
    if node' `elem` Graph.nodes graph
       then putStrLn' $ show (Graph.suc graph node')
       else putStrLn' "Invalid node!"

redirect
    :: forall level claim
    .  MetaOrObject level
    => Claim claim
    => ReplCommand
    -> FilePath
    -> ReplM claim level ()
redirect cmd path = do
    st <- get
    st' <- lift $ execStateT (replInterpreter redirectToFile cmd) st
    put st'
    putStrLn' "File created."
    pure ()
  where
    redirectToFile :: String -> IO ()
    redirectToFile = writeFile path

pipe
    :: forall level
    .  MetaOrObject level
    => ReplCommand
    -> String
    -> [String]
    -> ReplM level ()
pipe cmd file args = do
    exists <- liftIO $ findExecutable file
    case exists of
        Nothing -> putStrLn' "Cannot find executable."
        Just exec -> do
            (mhin, mhout, _, _) <-
                liftIO $ createProcess (proc exec args)
                    { std_in = CreatePipe, std_out = CreatePipe }
            let outputFunc = maybe putStrLn hPutStr mhin
            st <- get
            st' <- lift $ execStateT (replInterpreter outputFunc cmd) st
            put st'
            case mhout of
                Just handle -> do
                    output <- liftIO $ hGetContents handle
                    putStrLn' output
                Nothing -> putStrLn' "Error: couldn't access output handle of executable."

tryAxiomClaim
    :: forall level claim
    .  MetaOrObject level
    => Claim claim
    => level ~ Object
    => Either AxiomIndex ClaimIndex
    -> ReplM claim level ()
tryAxiomClaim eac = do
    ReplState { axioms, claims, claim, graph, node, stepper } <- get
    case getAxiomOrClaim axioms claims node of
        Nothing ->
            putStrLn' "Could not find axiom or claim,\
                 \or attempt to use claim as first step"
        Just eac' -> do
            if Graph.outdeg (Strategy.graph graph) node == 0
                then do
                    graph'@Strategy.ExecutionGraph { graph = gr } <-
                        lift $ stepper
                            claim
                            (either (const []) id eac')
                            (either id (const []) eac')
                            graph
                            node
{-
    After trying to apply an axiom/claim, there are three possible cases:
    - If there are no resulting nodes then the rule
    couldn't be applied.
    - If there is a single resulting node then the rule
    was applied successfully.
    - If there are more than one resulting nodes then
    the rule was applied successfully but it wasn't sufficient.
    If a remainder exists after applying a set of axioms
    the current unification algorithm considers this
    remainder to be Stuck. In this case, though, since only one
    rule of the set is applied we must consider the
    possibility that another axiom may be further applied
    successfully on the resulting remainder, so as a workaround
    we will change the state of these nodes from Stuck to
    RewritePattern to allow further applications.
    If indeed no other axiom can be applied on the remainder,
    then a single step command will identify it as being Stuck.
-}
                    case Graph.suc' $ Graph.context gr node of
                        [] -> showUnificationFailure eac' node
                        [node'] -> do
                            lensGraph .= graph'
                            lensNode .= node'
                            putStrLn' "Unification successful."
                        xs -> do
                            lensGraph .=
                                Strategy.ExecutionGraph
                                    (Strategy.root graph')
                                    (tryAgainOnNodes xs gr)
                            putStrLn' "Unification successful."
                else putStrLn' "Node is already evaluated"
  where
    tryAgainOnNodes ns gph =
        Graph.gmap (stuckToRewrite ns) gph

    stuckToRewrite xs ct@(to, n, lab, from)
        | n `elem` xs =
            case lab of
                Stuck patt -> (to, n, RewritePattern patt, from)
                _ -> ct
        | otherwise = ct
    getAxiomOrClaim
        :: [Axiom level]
        -> [claim]
        -> Graph.Node
        -> Maybe (Either [Axiom level] [claim])
    getAxiomOrClaim axioms claims node =
        bimap pure pure <$> resolve axioms claims node
    resolve
        :: [Axiom level]
        -> [claim]
        -> Graph.Node
        -> Maybe (Either (Axiom level) (claim))
    resolve axioms claims node =
        case eac of
            Left  (AxiomIndex aid) -> Left  <$> axioms `atZ` aid
            Right (ClaimIndex cid)
              | node == 0 -> Nothing
              | otherwise -> Right <$> claims `atZ` cid
    showUnificationFailure
        :: Either [Axiom level] [claim]
        -> Graph.Node
        -> ReplM claim level ()
    showUnificationFailure axiomOrClaim' node = do
        case extractLeftPattern axiomOrClaim' of
            Nothing    -> putStrLn' "No axiom or claim found."
            Just first -> do
                second <- getCurrentConfig node
                strategyPattern
                    StrategyPatternTransformer
                        { bottomValue        = putStrLn' "Cannot unify bottom"
                        , rewriteTransformer = unify first . term
                        , stuckTransformer   = unify first . term
                        }
                    second
    unify
        :: StepPattern Object Variable
        -> StepPattern Object Variable
        -> ReplM claim level ()
    unify first second = do
        unifier <- Lens.use lensUnifier
        mdoc <-
            Monad.Trans.lift . runUnifierWithExplanation $ unifier first second
        case mdoc of
            Nothing -> putStrLn' "No unification error found."
            Just doc -> putStrLn' $ show doc
    extractLeftPattern
        :: Either [Axiom level] [claim]
        -> Maybe (StepPattern level Variable)
    extractLeftPattern =
        listToMaybe
            . fmap (left . getRewriteRule)
            . either (fmap unAxiom) (fmap coerce)
    getCurrentConfig node = do
        Strategy.ExecutionGraph { graph } <- Lens.use lensGraph
        return . Graph.lab' . Graph.context graph $ node


label
    :: forall level m claim
    .  Claim claim
    => MonadState (ReplState claim level) m
    => MonadWriter String m
    => Maybe String
    -> m ()
label =
    \case
        Nothing -> showLabels
        Just lbl -> gotoLabel lbl
  where
    showLabels :: m ()
    showLabels = do
        labels <- Lens.use lensLabels
        if null labels
           then putStrLn' "No labels are set."
           else putStrLn' $ Map.foldrWithKey acc "Labels: " labels

    gotoLabel :: String -> m ()
    gotoLabel l = do
        labels <- Lens.use lensLabels
        selectNode $ maybe (-1) id (Map.lookup l labels)

    acc :: String -> Graph.Node -> String -> String
    acc key node res =
        res <> "\n  " <> key <> ": " <> (show node)

labelAdd
    :: forall level m claim
    .  Claim claim
    => MonadState (ReplState claim level) m
    => MonadWriter String m
    => String
    -> Maybe Int
    -> m ()
labelAdd lbl mn = do
    Strategy.ExecutionGraph { graph } <- Lens.use lensGraph
    node <- Lens.use lensNode
    let node' = maybe node id mn
    labels <- Lens.use lensLabels
    if lbl `Map.notMember` labels && node' `elem` Graph.nodes graph
       then do
           lensLabels .= Map.insert lbl node' labels
           putStrLn' "Label added."
       else putStrLn' "Label already exists or the node isn't in the graph."

labelDel
    :: forall level m claim
    .  MonadState (ReplState claim level) m
    => Claim claim
    => MonadWriter String m
    => String
    -> m ()
labelDel lbl = do
    labels <- Lens.use lensLabels
    if lbl `Map.member` labels
       then do
           lensLabels .= Map.delete lbl labels
           putStrLn' "Removed label."
       else putStrLn' "Label doesn't exist."

clear
    :: forall level m claim
    .  Claim claim
    => MonadState (ReplState claim level) m
    => MonadWriter String m
    => Maybe Int
    -> m ()
clear =
    \case
        Nothing -> Just <$> Lens.use lensNode >>= clear
        Just node
          | node == 0 -> putStrLn' "Cannot clear initial node (0)."
          | otherwise -> go node
  where
    go :: Int -> m ()
    go node = do
        eg@Strategy.ExecutionGraph { graph = gr } <- Lens.use lensGraph
        let
            nodes = collect (next gr) node
            gr' = Graph.delNodes nodes gr
            prevNode =
                maybe 0 id
                    . listToMaybe
                    . fmap fst
                    $ Graph.lpre gr node
        lensGraph .= eg { Strategy.graph = gr' }
        lensNode .= prevNode
        putStrLn' $ "Removed " <> show (length nodes) <> " node(s)."

    next :: InnerGraph -> Graph.Node -> [Graph.Node]
    next gr n = fst <$> Graph.lsuc gr n

    collect :: (a -> [a]) -> a -> [a]
    collect f x = x : [ z | y <- f x, z <- collect f y]

saveSession
    :: forall level m claim
    .  MonadState (ReplState level claim) m
    => MonadWriter String m
    => MonadIO m
    => FilePath
    -> m ()
saveSession path = do
   content <- seqUnlines <$> Lens.use lensCommands
   liftIO $ writeFile path content
   putStrLn' "Done."
 where
   seqUnlines :: Seq String -> String
   seqUnlines = unlines . toList

printRewriteRule :: MonadWriter String m => RewriteRule level Variable -> m ()
printRewriteRule rule = do
    putStrLn' $ unparseToString rule
    putStrLn'
        . show
        . Pretty.pretty
        . extractSourceAndLocation
        $ rule

performSingleStep
    :: Claim claim => ReplM claim level StepResult
performSingleStep = do
    ReplState { claims , axioms , graph , claim , node, stepper } <- get
    graph'@Strategy.ExecutionGraph { graph = gr }  <-
        lift $ stepper claim claims axioms graph node
    lensGraph .= graph'
    let context = Graph.context gr node
    case Graph.suc' context of
      [] -> pure NoChildNodes
      [configNo] -> do
          lensNode .= configNo
          pure Success
      neighbors -> pure (Branch neighbors)

recursiveForcedStep
    :: Claim claim
    => Int
    -> ExecutionGraph
    -> Graph.Node
    -> ReplM claim level ExecutionGraph
recursiveForcedStep n graph node
  | n == 0    = return graph
  | otherwise = do
      ReplState { claims , axioms , claim , stepper } <- get
      graph'@Strategy.ExecutionGraph { graph = gr } <-
          lift $ stepper claim claims axioms graph node
      case (Graph.suc gr node) of
          [] -> return graph'
          xs -> foldM (recursiveForcedStep $ n-1) graph' xs

-- | Performs n proof steps, picking the next node unless branching occurs.
-- Returns 'Left' while it has to continue looping, and 'Right' when done
-- or when execution branches or proof finishes earlier than the counter.
--
-- See 'loopM' for details.
performStepNoBranching
    :: Claim claim
    => (Int, StepResult)
    -- ^ (current step, last result)
    -> ReplM claim level (Either (Int, StepResult) (Int, StepResult))
performStepNoBranching (0, res) =
    pure $ Right (0, res)
performStepNoBranching (n, Success) = do
    res <- performSingleStep
    pure $ Left (n-1, res)
performStepNoBranching (n, res) =
    pure $ Right (n, res)

unparseStrategy
    :: forall level
    .  MetaOrObject level
    => [String]
    -> CommonStrategyPattern level
    -> String
unparseStrategy omitList =
    strategyPattern StrategyPatternTransformer
        { rewriteTransformer = \pat -> unparseToString (hide <$> pat)
        , stuckTransformer =
            \pat -> "Stuck: \n" <> unparseToString (hide <$> pat)
        , bottomValue = "Reached bottom"
        }
  where
    hide :: StepPattern level Variable -> StepPattern level Variable
    hide =
        Recursive.unfold $ \stepPattern ->
            case Recursive.project stepPattern of
                ann :< ApplicationPattern app
                  | shouldBeExcluded (applicationSymbolOrAlias app) ->
                    -- Do not display children
                    ann :< ApplicationPattern (withoutChildren app)
                projected -> projected
      where
        withoutChildren app = app { applicationChildren = [] }

    shouldBeExcluded =
       (flip elem) omitList
           . Text.unpack
           . Identifier.getId
           . symbolOrAliasConstructor

unparseNodeLabels
    :: MonadWriter String m
    => [ (Graph.Node, Graph.Node, Seq (RewriteRule Object Variable)) ]
    -> m ()
unparseNodeLabels =
    traverse_ printRewriteRule
    . join
    . fmap (toList . third)
  where
    third :: (a, b, c) -> c
    third (_, _, c) = c

getRewriteRuleFromLabel
    :: [ (Graph.Node, Graph.Node, Seq (RewriteRule Object Variable)) ]
    -> Maybe (RewriteRule Object Variable)
getRewriteRuleFromLabel =
    listToMaybe
    . join
    . fmap (toList . third)
  where
      third :: (a, b, c) -> c
      third (_, _, c) = c

extractSourceAndLocation
    :: RewriteRule level Variable
    -> SourceLocation
extractSourceAndLocation
    (RewriteRule (RulePattern{ Axiom.attributes })) =
        Attribute.sourceLocation attributes

printNotFound :: MonadWriter String m => m ()
printNotFound = putStrLn' "Variable or index not found"

putStrLn' :: MonadWriter String m => String -> m ()
putStrLn' str = tell $ str <> "\n"

showDotGraph :: Int -> InnerGraph-> IO ()
showDotGraph len =
    (flip Graph.runGraphvizCanvas') Graph.Xlib
        . Graph.graphToDot params
  where
    params = Graph.nonClusteredParams
        { Graph.fmtEdge = \(_, _, l) ->
            [Graph.textLabel (ruleIndex l)]
        }
    ruleIndex lbl =
        case listToMaybe . toList $ lbl of
            Nothing -> "Simpl/RD"
            Just rule -> maybe "Unknown " Text.Lazy.pack
                      . fmap (axiomOrClaim len)
                      . getRuleIndex
                      . Attribute.identifier
                      . Rule.attributes
                      . Rule.getRewriteRule
                      $ rule

data StepResult
    = NoChildNodes
    | Branch [Graph.Node]
    | Success
    deriving Show

emptyExecutionGraph :: Claim claim => claim -> ExecutionGraph
emptyExecutionGraph =
    Strategy.emptyExecutionGraph . extractConfig . RewriteRule . coerce

extractConfig
    :: RewriteRule level Variable
    -> CommonStrategyPattern level
extractConfig (RewriteRule RulePattern { left, requires }) =
    RewritePattern $ Predicated left requires mempty<|MERGE_RESOLUTION|>--- conflicted
+++ resolved
@@ -28,12 +28,8 @@
 import           Control.Monad.RWS.Strict
                  ( MonadWriter, RWST, get, lift, put, runRWST, tell )
 import           Control.Monad.State.Strict
-<<<<<<< HEAD
                  ( MonadState, StateT (..), execStateT )
-=======
-                 ( MonadState, StateT (..), evalStateT )
 import qualified Control.Monad.Trans.Class as Monad.Trans
->>>>>>> 8a367dae
 import           Data.Bifunctor
                  ( bimap )
 import           Data.Coerce
@@ -122,7 +118,6 @@
 replInterpreter output cmd =
     StateT $ \st -> do
         let rwst = case cmd of
-<<<<<<< HEAD
                     ShowUsage          -> showUsage          $> True
                     Help               -> help               $> True
                     ShowClaim c        -> showClaim c        $> True
@@ -145,32 +140,8 @@
                     Try ac             -> tryAxiomClaim ac   $> True
                     Clear n            -> clear n            $> True
                     Pipe inn file args -> pipe inn file args $> True
+                    SaveSession file   -> saveSession file  $> True
                     Exit               -> pure                  False
-=======
-                    ShowUsage         -> showUsage         $> True
-                    Help              -> help              $> True
-                    ShowClaim c       -> showClaim c       $> True
-                    ShowAxiom a       -> showAxiom a       $> True
-                    Prove i           -> prove i           $> True
-                    ShowGraph         -> showGraph         $> True
-                    ProveSteps n      -> proveSteps n      $> True
-                    ProveStepsF n     -> proveStepsF n     $> True
-                    SelectNode i      -> selectNode i      $> True
-                    ShowConfig mc     -> showConfig mc     $> True
-                    OmitCell c        -> omitCell c        $> True
-                    ShowLeafs         -> showLeafs         $> True
-                    ShowRule   mc     -> showRule mc       $> True
-                    ShowPrecBranch mn -> showPrecBranch mn $> True
-                    ShowChildren mn   -> showChildren mn   $> True
-                    Label ms          -> label ms          $> True
-                    LabelAdd l mn     -> labelAdd l mn     $> True
-                    LabelDel l        -> labelDel l        $> True
-                    Redirect inn file -> redirect inn file $> True
-                    Try ac            -> tryAxiomClaim ac  $> True
-                    Clear n           -> clear n           $> True
-                    SaveSession file  -> saveSession file  $> True
-                    Exit              -> pure                 False
->>>>>>> 8a367dae
         (exit, st', w) <- runRWST rwst () st
         liftIO $ output w
         pure (exit, st')
@@ -429,12 +400,13 @@
     redirectToFile = writeFile path
 
 pipe
-    :: forall level
+    :: forall level claim
     .  MetaOrObject level
+    => Claim claim
     => ReplCommand
     -> String
     -> [String]
-    -> ReplM level ()
+    -> ReplM claim level ()
 pipe cmd file args = do
     exists <- liftIO $ findExecutable file
     case exists of
