{-|
Module      : Kore.Interpreter
Description : REPL interpreter
Copyright   : (c) Runtime Verification, 2019
License     : NCSA
Maintainer  : vladimir.ciobanu@runtimeverification.com
-}

module Kore.Repl.Interpreter
    ( replInterpreter
    , emptyExecutionGraph
    ) where

import           Control.Comonad.Trans.Cofree
                 ( CofreeF (..) )
import           Control.Lens
                 ( (%=), (.=) )
import qualified Control.Lens as Lens hiding
                 ( makeLenses )
import           Control.Monad.Extra
                 ( loop, loopM )
import           Control.Monad.IO.Class
                 ( MonadIO, liftIO )
import           Control.Monad.State.Strict
                 ( MonadState, StateT )
import           Data.Foldable
                 ( traverse_ )
import           Data.Functor
                 ( ($>) )
import qualified Data.Functor.Foldable as Recursive
import           Data.Graph.Inductive.Graph
                 ( Graph )
import qualified Data.Graph.Inductive.Graph as Graph
import qualified Data.GraphViz as Graph
import           Data.List.Extra
                 ( groupSort )
import qualified Data.Map.Strict as Map
import           Data.Maybe
                 ( catMaybes )
import qualified Data.Text as Text
import           Data.Text.Prettyprint.Doc
                 ( pretty )

import           Kore.AST.Common
                 ( Application (..), Pattern (..), SymbolOrAlias (..),
                 Variable )
import qualified Kore.AST.Identifier as Identifier
                 ( Id (..) )
import           Kore.AST.MetaOrObject
                 ( MetaOrObject )
import           Kore.Attribute.Axiom
                 ( SourceLocation (..) )
import qualified Kore.Attribute.Axiom as Attribute
                 ( sourceLocation )
import           Kore.OnePath.Step
                 ( CommonStrategyPattern, StrategyPattern (..),
                 strategyPattern )
import           Kore.OnePath.Verification
                 ( Axiom (..) )
import           Kore.OnePath.Verification
                 ( Claim (..) )
import           Kore.Repl.Data
import           Kore.Step.Pattern
                 ( StepPattern )
import           Kore.Step.Representation.ExpandedPattern
                 ( Predicated (..) )
import           Kore.Step.Rule
                 ( RewriteRule (..) )
import           Kore.Step.Rule
                 ( RulePattern (..) )
import qualified Kore.Step.Rule as Axiom
                 ( attributes )
import           Kore.Step.Simplification.Data
                 ( Simplifier )
import qualified Kore.Step.Strategy as Strategy
import           Kore.Unparser
                 ( unparseToString )

-- | Interprets a REPL command in a stateful Simplifier context.
replInterpreter
    :: forall level
    .  MetaOrObject level
    => ReplCommand
    -> StateT (ReplState level) Simplifier Bool
replInterpreter =
    \case
        ShowUsage         -> showUsage         $> True
        Help              -> help              $> True
        ShowClaim c       -> showClaim c       $> True
        ShowAxiom a       -> showAxiom a       $> True
        Prove i           -> prove i           $> True
        ShowGraph         -> showGraph         $> True
        ProveSteps n      -> proveSteps n      $> True
        SelectNode i      -> selectNode i      $> True
        ShowConfig mc     -> showConfig mc     $> True
        OmitCell c        -> omitCell c        $> True
        ShowLeafs         -> showLeafs         $> True
        ShowPrecBranch mn -> showPrecBranch mn $> True
<<<<<<< HEAD
        ShowChildren mn -> showChildren mn $> True
        ShowLabels -> showLabels $> True
        SetLabel l n -> setLabel l n $> True
        GotoLabel l -> gotoLabel l $> True
        RemoveLabel l -> removeLabel l $> True
        Exit -> pure False
=======
        ShowChildren mn   -> showChildren mn   $> True
        Exit              -> pure                 False
>>>>>>> aefc6607

showUsage :: MonadIO m => m ()
showUsage =
    putStrLn' "Could not parse command, try using 'help'."

help :: MonadIO m => m ()
help = putStrLn' helpText

showClaim
    :: MonadIO m
    => MonadState (ReplState level) m
    => Int
    -> m ()
showClaim index = do
    claim <- Lens.preuse $ lensClaims . Lens.element index
    maybe printNotFound (printRewriteRule . unClaim) $ claim

showAxiom
    :: MonadIO m
    => MonadState (ReplState level) m
    => Int
    -> m ()
showAxiom index = do
    axiom <- Lens.preuse $ lensAxioms . Lens.element index
    maybe printNotFound (printRewriteRule . unAxiom) $ axiom

prove
    :: MonadIO m
    => MonadState (ReplState level) m
    => Int
    -> m ()
prove index = do
    claim' <- Lens.preuse $ lensClaims . Lens.element index
    case claim' of
        Nothing -> printNotFound
        Just claim -> do
            let
                graph@Strategy.ExecutionGraph { root }
                    = emptyExecutionGraph claim
            lensGraph  .= graph
            lensClaim  .= claim
            lensNode   .= root
            lensLabels .= Map.empty
            putStrLn' "Execution Graph initiated"

showGraph
    :: MonadIO m
    => MonadState (ReplState level) m
    => m ()
showGraph = do
    Strategy.ExecutionGraph { graph } <- Lens.use lensGraph
    liftIO $ showDotGraph graph

proveSteps :: Int -> StateT (ReplState level) Simplifier ()
proveSteps n = do
    result <- loopM performStepNoBranching (n, Success)
    case result of
        (0, Success) -> pure ()
        (done, res) ->
            putStrLn'
                $ "Stopped after "
                <> show (n - done - 1)
                <> " step(s) due to "
                <> show res

selectNode :: Int -> StateT (ReplState level) Simplifier ()
selectNode i = do
    Strategy.ExecutionGraph { graph } <- Lens.use lensGraph
    if i `elem` Graph.nodes graph
        then lensNode .= i
        else putStrLn' "Invalid node!"

showConfig
    :: MetaOrObject level
    => Maybe Int
    -> StateT (ReplState level) Simplifier ()
showConfig configNode = do
    Strategy.ExecutionGraph { graph } <- Lens.use lensGraph
    node <- Lens.use lensNode
    let node' = maybe node id configNode
    if node' `elem` Graph.nodes graph
        then do
            omit <- Lens.use lensOmit
            putStrLn' $ "Config at node " <> show node' <> " is:"
            putStrLn'
                . unparseStrategy omit
                . Graph.lab'
                . Graph.context graph
                $ node'
        else putStrLn' "Invalid node!"

omitCell :: Maybe String -> StateT (ReplState level) Simplifier ()
omitCell =
    \case
        Nothing  -> showCells
        Just str -> addOrRemove str
  where
    showCells :: StateT (ReplState level) Simplifier ()
    showCells = Lens.use lensOmit >>= traverse_ putStrLn'

    addOrRemove :: String -> StateT (ReplState level) Simplifier ()
    addOrRemove str = lensOmit %= toggle str

    toggle :: String -> [String] -> [String]
    toggle x xs
      | x `elem` xs = filter (/= x) xs
      | otherwise   = x : xs

data NodeStates = StuckNode | UnevaluatedNode
    deriving (Eq, Ord, Show)

showLeafs
    :: MetaOrObject level
    => StateT (ReplState level) Simplifier ()
showLeafs = do
    Strategy.ExecutionGraph { graph } <- Lens.use lensGraph
    let nodes = Graph.nodes graph
    let leafs = filter (\x -> (Graph.outdeg graph x) == 0) nodes
    let result =
            groupSort
                . catMaybes
                . fmap (getNodeState graph)
                $ leafs

    putStrLn' $ foldr ((<>) . showPair) "" result
  where
    getNodeState graph node =
        maybe Nothing (\x -> Just (x, node))
        . strategyPattern (const . Just $ UnevaluatedNode) (const . Just $ StuckNode) Nothing
        . Graph.lab'
        . Graph.context graph
        $ node

    showPair :: (NodeStates, [Graph.Node]) -> String
    showPair (ns, xs) = show ns <> ": " <> show xs

showPrecBranch
    :: Maybe Int
    -> StateT (ReplState level) Simplifier ()
showPrecBranch mnode = do
    Strategy.ExecutionGraph { graph } <- Lens.use lensGraph
    node <- Lens.use lensNode
    let node' = maybe node id mnode
    if node' `elem` Graph.nodes graph
       then putStrLn' . show $ loop (loopCond graph) node'
       else putStrLn' "Invalid node!"
  where
    loopCond gph n
      | (Graph.outdeg gph n) <= 1 && (not . null . Graph.pre gph $ n)
          = Left $ head (Graph.pre gph n)
      | otherwise = Right n

showChildren
    :: Maybe Int
    -> StateT (ReplState level) Simplifier ()
showChildren mnode = do
    Strategy.ExecutionGraph { graph } <- Lens.use lensGraph
    node <- Lens.use lensNode
    let node' = maybe node id mnode
    if node' `elem` Graph.nodes graph
       then putStrLn' $ show (Graph.suc graph node')
       else putStrLn' "Invalid node!"

showLabels :: StateT (ReplState level) Simplifier ()
showLabels = do
    labels <- Lens.use lensLabels
    if null labels
       then putStrLn' "No labels are set."
       else putStrLn' $ Map.foldrWithKey acc "Labels: " labels
  where
    acc :: String -> Graph.Node -> String -> String
    acc key node res =
        res <> "\n  " <> key <> ": " <> (show node)

setLabel
    :: String
    -> Int
    -> StateT (ReplState level) Simplifier ()
setLabel label node = do
    Strategy.ExecutionGraph { graph } <- Lens.use lensGraph
    labels <- Lens.use lensLabels
    if label `Map.notMember` labels && node `elem` Graph.nodes graph
       then do
           lensLabels .= Map.insert label node labels
           putStrLn' "Label added."
       else putStrLn' "Label already exists or the node isn't in the graph."

gotoLabel :: String -> StateT (ReplState level) Simplifier ()
gotoLabel label = do
    labels <- Lens.use lensLabels
    selectNode $ maybe (-1) id (Map.lookup label labels)

removeLabel :: String -> StateT (ReplState level) Simplifier ()
removeLabel label = do
    labels <- Lens.use lensLabels
    if label `Map.member` labels
       then do
           lensLabels .= Map.delete label labels
           putStrLn' "Removed label."
       else putStrLn' "Label doesn't exist."

printRewriteRule :: MonadIO m => RewriteRule level Variable -> m ()
printRewriteRule rule = do
    putStrLn' $ unparseToString rule
    putStrLn'
        . show
        . pretty
        . extractSourceAndLocation
        $ rule

performSingleStep
    :: StateT (ReplState level) Simplifier StepResult
performSingleStep = do
    f <- Lens.use lensStepper
    node <- Lens.use lensNode
    res <- f
    if res
        then do
            Strategy.ExecutionGraph { graph } <- Lens.use lensGraph
            let
                context = Graph.context graph node
            case Graph.suc' context of
                [] -> pure NoChildNodes
                [configNo] -> do
                    lensNode .= configNo
                    pure Success
                neighbors -> pure (Branch neighbors)
        else pure NodeAlreadyEvaluated

-- | Performs n proof steps, picking the next node unless branching occurs.
-- Returns 'Left' while it has to continue looping, and 'Right' when done
-- or when execution branches or proof finishes earlier than the counter.
--
-- See 'loopM' for details.
performStepNoBranching
    :: (Int, StepResult)
    -- ^ (current step, last result)
    -> StateT
        (ReplState level)
        Simplifier
            (Either
                    (Int, StepResult)
                    (Int, StepResult)
            )
performStepNoBranching (0, res) =
    pure $ Right (0, res)
performStepNoBranching (n, Success) = do
    res <- performSingleStep
    pure $ Left (n-1, res)
performStepNoBranching (n, res) =
    pure $ Right (n, res)

unparseStrategy
    :: forall level
    .  MetaOrObject level
    => [String]
    -> CommonStrategyPattern level
    -> String
unparseStrategy omitList =
    strategyPattern
        (\pat -> unparseToString (hide <$> pat))
        (\pat -> "Stuck: \n" <> unparseToString (hide <$> pat))
        "Reached bottom"
  where
    hide :: StepPattern level Variable -> StepPattern level Variable
    hide =
        Recursive.unfold $ \stepPattern ->
            case Recursive.project stepPattern of
                ann :< ApplicationPattern app
                  | shouldBeExcluded (applicationSymbolOrAlias app) ->
                    -- Do not display children
                    ann :< ApplicationPattern (withoutChildren app)
                projected -> projected
      where
        withoutChildren app = app { applicationChildren = [] }

    shouldBeExcluded =
       (flip elem) omitList
           . Text.unpack
           . Identifier.getId
           . symbolOrAliasConstructor

extractSourceAndLocation
    :: RewriteRule level Variable
    -> SourceLocation
extractSourceAndLocation
    (RewriteRule (RulePattern{ Axiom.attributes })) =
        Attribute.sourceLocation attributes

printNotFound :: MonadIO m => m ()
printNotFound = putStrLn' "Variable or index not found"

putStrLn' :: MonadIO m => String -> m ()
putStrLn' = liftIO . putStrLn

showDotGraph :: Graph gr => gr nl el -> IO ()
showDotGraph =
    (flip Graph.runGraphvizCanvas') Graph.Xlib
        . Graph.graphToDot Graph.nonClusteredParams

data StepResult
    = NodeAlreadyEvaluated
    | NoChildNodes
    | Branch [Graph.Node]
    | Success
    deriving Show

unClaim :: forall level. Claim level -> RewriteRule level Variable
unClaim Claim { rule } = rule

unAxiom :: Axiom level -> RewriteRule level Variable
unAxiom (Axiom rule) = rule

emptyExecutionGraph
    :: Claim level
    -> Strategy.ExecutionGraph (CommonStrategyPattern level)
emptyExecutionGraph = Strategy.emptyExecutionGraph . extractConfig . unClaim

extractConfig
    :: RewriteRule level Variable
    -> CommonStrategyPattern level
extractConfig (RewriteRule RulePattern { left, requires }) =
    RewritePattern $ Predicated left requires mempty<|MERGE_RESOLUTION|>--- conflicted
+++ resolved
@@ -96,17 +96,12 @@
         OmitCell c        -> omitCell c        $> True
         ShowLeafs         -> showLeafs         $> True
         ShowPrecBranch mn -> showPrecBranch mn $> True
-<<<<<<< HEAD
-        ShowChildren mn -> showChildren mn $> True
-        ShowLabels -> showLabels $> True
-        SetLabel l n -> setLabel l n $> True
-        GotoLabel l -> gotoLabel l $> True
-        RemoveLabel l -> removeLabel l $> True
-        Exit -> pure False
-=======
         ShowChildren mn   -> showChildren mn   $> True
-        Exit              -> pure                 False
->>>>>>> aefc6607
+        ShowLabels        -> showLabels        $> True
+        SetLabel l n      -> setLabel l n      $> True
+        GotoLabel l       -> gotoLabel l       $> True
+        RemoveLabel l     -> removeLabel l     $> True
+        Exit              -> pure False
 
 showUsage :: MonadIO m => m ()
 showUsage =
