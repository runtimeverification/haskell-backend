{- |
Module      : Kore.Interpreter
Description : REPL interpreter
Copyright   : (c) Runtime Verification, 2019-2021
License     : BSD-3-Clause
Maintainer  : vladimir.ciobanu@runtimeverification.com
-}
module Kore.Repl.Interpreter (
    replInterpreter,
    replInterpreter0,
    showUsageMessage,
    showStepStoppedMessage,
    showProofStatus,
    showClaimSwitch,
    printIfNotEmpty,
    showRewriteRule,
    parseEvalScript,
    showAliasError,
    saveSessionWithMessage,
    formatUnificationMessage,
    allProofs,
    ReplStatus (..),
    showCurrentClaimIndex,
) where

import Control.Exception (
    catch,
    displayException,
    throw,
 )
import Control.Lens (
    (%=),
    (.=),
 )
import qualified Control.Lens as Lens
import Control.Monad (
    (<=<),
 )
import Control.Monad.Extra (
    ifM,
    loop,
    loopM,
 )
import Control.Monad.RWS.Strict (
    MonadWriter,
    RWST,
    ask,
    runRWST,
    tell,
 )
import Control.Monad.Reader (
    MonadReader,
    ReaderT (..),
 )
import qualified Control.Monad.Reader as Reader (
    ask,
 )
import Control.Monad.State.Class (
    get,
    put,
 )
import Control.Monad.State.Strict (
    MonadState,
    StateT (..),
    execStateT,
 )
import qualified Control.Monad.Trans.Class as Monad.Trans
import Control.Monad.Trans.Except (
    runExceptT,
 )
import Data.Coerce (
    coerce,
 )
import qualified Data.Functor.Foldable as Recursive
import Data.Generics.Product
import qualified Data.Graph.Inductive.Graph as Graph
import Data.Graph.Inductive.PatriciaTree (
    Gr,
 )
import qualified Data.Graph.Inductive.Query.BFS as Graph
import qualified Data.GraphViz as Graph
import qualified Data.GraphViz.Attributes.Complete as Graph.Attr
import Data.GraphViz.Exception (
    GraphvizException (..),
 )
import Data.IORef (
    IORef,
    modifyIORef,
    newIORef,
    readIORef,
 )
import qualified Data.List as List
import Data.List.Extra (
    upper,
 )
import qualified Data.Map.Strict as Map
import Data.Maybe (
    fromJust,
 )
import Data.Sequence (
    Seq,
 )
import Data.Set (
    Set,
 )
import qualified Data.Set as Set
import qualified Data.Text as Text
import qualified Data.Text.Lazy as Text.Lazy
import qualified Data.Typeable as Typeable
import GHC.Exts (
    fromString,
    toList,
 )
import GHC.IO.Handle (
    hGetContents,
    hPutStr,
 )
import GHC.Natural (
    naturalToInt,
 )
import Kore.Attribute.Axiom (
    SourceLocation (..),
 )
import qualified Kore.Attribute.Axiom as Attribute
import qualified Kore.Attribute.Label as AttrLabel
import Kore.Attribute.Pattern.FreeVariables (
    freeVariables,
 )
import Kore.Attribute.RuleIndex (
    RuleIndex (..),
 )
import Kore.Internal.Condition (
    Condition,
 )
import qualified Kore.Internal.MultiOr as MultiOr
import Kore.Internal.OrPattern (
    OrPattern,
 )
import qualified Kore.Internal.OrPattern as OrPattern
import Kore.Internal.Pattern (
    Pattern,
 )
import qualified Kore.Internal.Pattern as Pattern
import Kore.Internal.SideCondition (
    SideCondition,
 )
import qualified Kore.Internal.SideCondition as SideCondition (
    fromConditionWithReplacements,
 )
import Kore.Internal.TermLike (
    Sort (..),
    SortVariable (..),
    TermLike,
 )
import qualified Kore.Internal.TermLike as TermLike
import qualified Kore.Log as Log
import Kore.Log.WarnIfLowProductivity (
    warnIfLowProductivity,
 )
import Kore.Reachability (
    ClaimState (..),
    ClaimStateTransformer (..),
    CommonClaimState,
    Rule (ReachabilityRewriteRule),
    SomeClaim (..),
    claimState,
    extractUnproven,
    getConfiguration,
    getDestination,
    isTrusted,
    makeTrusted,
 )
import qualified Kore.Reachability.ClaimState as ClaimState
import Kore.Repl.Data
import Kore.Repl.Parser
import Kore.Repl.State
import Kore.Rewrite.RewritingVariable (
    RewritingVariableName,
    getRewritingPattern,
 )
import qualified Kore.Rewrite.RulePattern as RulePattern
import qualified Kore.Rewrite.Strategy as Strategy
import Kore.Simplify.Data (
    MonadSimplify,
 )
import Kore.Syntax.Application
import qualified Kore.Syntax.Id as Id (
    Id (..),
 )
import Kore.Syntax.Variable
import Kore.Unparser (
    Unparse,
    unparse,
    unparseToString,
 )
import Numeric.Natural
import Prelude.Kore hiding (
    toList,
 )
import Pretty (
    Pretty (..),
 )
import qualified Pretty
import System.Directory (
    doesDirectoryExist,
    doesFileExist,
    findExecutable,
 )
import System.Exit
import System.FilePath (
    splitFileName,
    (<.>),
 )
import System.IO (
    IOMode (..),
    hPrint,
    hPutStrLn,
    stderr,
    withFile,
 )
import System.Process (
    StdStream (CreatePipe),
    createProcess,
    proc,
    std_in,
    std_out,
 )
import Text.Megaparsec (
    ParseErrorBundle (..),
    ShowErrorComponent (..),
    errorBundlePretty,
    mapParseError,
    parseMaybe,
    runParser,
 )

{- | Warning: you should never use WriterT or RWST. It is used here with
 _great care_ of evaluating the RWST to a StateT immediately, and thus getting
 rid of the WriterT part of the stack. This happens in the implementation of
 'replInterpreter'.
-}
type ReplM m a = RWST (Config m) ReplOutput ReplState m a

data ReplStatus = Continue | SuccessStop | FailStop
    deriving stock (Eq, Show)

-- | Interprets a REPL command in a stateful Simplifier context.
replInterpreter ::
    forall m.
    MonadSimplify m =>
    MonadIO m =>
    (String -> IO ()) ->
    ReplCommand ->
    ReaderT (Config m) (StateT ReplState m) ReplStatus
replInterpreter fn cmd =
    replInterpreter0
        (PrintAuxOutput fn)
        (PrintKoreOutput fn)
        cmd

replInterpreter0 ::
    forall m.
    MonadSimplify m =>
    MonadIO m =>
    PrintAuxOutput ->
    PrintKoreOutput ->
    ReplCommand ->
    ReaderT (Config m) (StateT ReplState m) ReplStatus
replInterpreter0 printAux printKore replCmd = do
    let command = case replCmd of
            ShowUsage -> showUsage $> Continue
            Help -> help $> Continue
            ShowClaim mc -> showClaim mc $> Continue
            ShowAxiom ea -> showAxiom ea $> Continue
            Prove i -> prove i $> Continue
            ShowGraph v mfile out -> showGraph v mfile out $> Continue
            ProveSteps n -> proveSteps n $> Continue
            ProveStepsF n -> proveStepsF n $> Continue
            SelectNode i -> selectNode i $> Continue
            ShowConfig mc -> showConfig mc $> Continue
            ShowDest mc -> showDest mc $> Continue
            OmitCell c -> omitCell c $> Continue
            ShowLeafs -> showLeafs $> Continue
            ShowRule mc -> showRule mc $> Continue
            ShowRules ns -> showRules ns $> Continue
            ShowPrecBranch mn -> showPrecBranch mn $> Continue
            ShowChildren mn -> showChildren mn $> Continue
            Label ms -> label ms $> Continue
            LabelAdd l mn -> labelAdd l mn $> Continue
            LabelDel l -> labelDel l $> Continue
            Redirect inn file ->
                redirect inn file
                    $> Continue
            Try ref -> tryAxiomClaim ref $> Continue
            TryF ac -> tryFAxiomClaim ac $> Continue
            Clear n -> clear n $> Continue
            SaveSession file -> saveSession file $> Continue
            SavePartialProof mn f -> savePartialProof mn f $> Continue
            Pipe inn file args ->
                pipe inn file args
                    $> Continue
            AppendTo inn file ->
                appendTo inn file
                    $> Continue
            Alias a -> alias a $> Continue
            TryAlias name ->
                tryAlias name printAux printKore
            LoadScript file ->
                loadScript file
                    $> Continue
            ProofStatus -> proofStatus $> Continue
            Log opts -> log opts $> Continue
            DebugAttemptEquation op -> debugAttemptEquation op $> Continue
            DebugApplyEquation op -> debugApplyEquation op $> Continue
            DebugEquation op -> debugEquation op $> Continue
            Exit -> exit
    (ReplOutput output, shouldContinue) <- evaluateCommand command
    liftIO $
        traverse_
            ( replOut
                (unPrintAuxOutput printAux)
                (unPrintKoreOutput printKore)
            )
            output
    case shouldContinue of
        Continue -> pure Continue
        SuccessStop -> do
            warnProductivity
            liftIO exitSuccess
        FailStop -> do
            warnProductivity
            liftIO . exitWith $ ExitFailure 2
  where
    warnProductivity = do
        Config{kFileLocations} <- ask
        warnIfLowProductivity kFileLocations

    -- Extracts the Writer out of the RWST monad using the current state
    -- and updates the state, returning the writer output along with the
    -- monadic result.
    evaluateCommand ::
        ReplM m ReplStatus ->
        ReaderT (Config m) (StateT ReplState m) (ReplOutput, ReplStatus)
    evaluateCommand c = do
        st <- get
        config <- Reader.ask
        (ext, st', w) <-
            Monad.Trans.lift $
                Monad.Trans.lift $
                    runRWST c config st
        put st'
        pure (w, ext)

showUsageMessage :: String
showUsageMessage = "Could not parse command, try using 'help'."

showStepStoppedMessage :: Natural -> StepResult -> String
showStepStoppedMessage n sr =
    "Stopped after "
        <> show n
        <> " step(s) due to "
        <> case sr of
            NoResult ->
                "reaching end of proof on current branch."
            SingleResult _ -> ""
            BranchResult xs ->
                "branching on "
                    <> show (fmap unReplNode xs)

showUsage :: MonadWriter ReplOutput m => m ()
showUsage = putStrLn' showUsageMessage

exit ::
    MonadIO m =>
    ReplM m ReplStatus
exit = do
    proofs <- allProofs
    ofile <- Lens.view (field @"outputFile")
    newClaims <- generateInProgressClaims
    sort <- currentClaimSort
    let conj = conjOfClaims newClaims sort
        printTerm = maybe putStrLn writeFile (unOutputFile ofile)
    liftIO . printTerm . unparseToString $ conj
    if isCompleted (Map.elems proofs)
        then return SuccessStop
        else return FailStop
  where
    isCompleted :: [GraphProofStatus] -> Bool
    isCompleted = all (\x -> x == Completed || x == TrustedClaim)

help :: MonadWriter ReplOutput m => m ()
help = putStrLn' helpText

-- | Prints a claim using an index in the claims list.
showClaim ::
    MonadState ReplState m =>
    MonadWriter ReplOutput m =>
    Maybe (Either ClaimIndex RuleName) ->
    m ()
showClaim =
    \case
        Nothing -> do
            currentClaimIndex <- Lens.use (field @"claimIndex")
            currentClaim <- Lens.use (field @"claim")
            putStrLn' . showCurrentClaimIndex $ currentClaimIndex
            tell . makeKoreReplOutput . unparseToString $ currentClaim
        Just indexOrName -> do
            claim <-
                either
                    (getClaimByIndex . unClaimIndex)
                    (getClaimByName . unRuleName)
                    indexOrName
            maybe printNotFound (tell . showRewriteRule) claim

-- | Prints an axiom using an index in the axioms list.
showAxiom ::
    MonadState ReplState m =>
    MonadWriter ReplOutput m =>
    -- | index in the axioms list
    Either AxiomIndex RuleName ->
    m ()
showAxiom indexOrName = do
    axiom <-
        either
            (getAxiomByIndex . unAxiomIndex)
            (getAxiomByName . unRuleName)
            indexOrName
    maybe printNotFound (tell . showRewriteRule) axiom

-- | Changes the currently focused proof, using an index in the claims list.
prove ::
    forall m.
    MonadState ReplState m =>
    MonadWriter ReplOutput m =>
    -- | index in the claims list
    Either ClaimIndex RuleName ->
    m ()
prove indexOrName = do
    claim' <-
        either
            (getClaimByIndex . unClaimIndex)
            (getClaimByName . unRuleName)
            indexOrName
    maybe
        printNotFound
        startProving
        claim'
  where
    startProving :: SomeClaim -> m ()
    startProving claim
        | isTrusted claim =
            putStrLn' $
                "Cannot switch to proving claim "
                    <> showIndexOrName indexOrName
                    <> ". Claim is trusted."
        | otherwise = do
            claimIndex <-
                either
                    (return . return)
                    (getClaimIndexByName . unRuleName)
                    indexOrName
            switchToProof claim $ fromJust claimIndex
            putStrLn' $
                "Switched to proving claim "
                    <> showIndexOrName indexOrName

showClaimSwitch :: Either ClaimIndex RuleName -> String
showClaimSwitch indexOrName =
    "Switched to proving claim "
        <> showIndexOrName indexOrName

showIndexOrName ::
    Either ClaimIndex RuleName ->
    String
showIndexOrName =
    either (show . unClaimIndex) (show . unRuleName)

showGraph ::
    MonadIO m =>
    MonadWriter ReplOutput m =>
    Maybe GraphView ->
    Maybe FilePath ->
    Maybe Graph.GraphvizOutput ->
    MonadState ReplState m =>
    m ()
showGraph view mfile out = do
    let format = fromMaybe Graph.Svg out
    graph <- getInnerGraph
    processedGraph <-
        case view of
            Just Expanded ->
                return $ Graph.emap Just graph
            _ ->
                maybe (showOriginalGraph graph) return (smoothOutGraph graph)
    installed <- liftIO Graph.isGraphvizInstalled
    if installed
        then
            liftIO $
                maybe
                    (showDotGraphCatchException processedGraph)
                    (saveDotGraph processedGraph format)
                    mfile
        else putStrLn' "Graphviz is not installed."
  where
    showOriginalGraph graph = do
        putStrLn'
            "Could not process execution graph for visualization.\
            \ Will default to showing the full graph."
        return $ Graph.emap Just graph

-- | Executes 'n' prove steps, or until branching occurs.
proveSteps ::
    MonadSimplify m =>
    MonadIO m =>
    -- | maximum number of steps to perform
    Natural ->
    ReplM m ()
proveSteps n = do
    let node = ReplNode . fromEnum $ n
    result <- loopM performStepNoBranching (n, SingleResult node)
    case result of
        (0, SingleResult _) -> pure ()
        (done, res) ->
            putStrLn' $ showStepStoppedMessage (n - done - 1) res

{- | Executes 'n' prove steps, distributing over branches. It will perform less
than 'n' steps if the proof is stuck or completed in less than 'n' steps.
-}
proveStepsF ::
    MonadSimplify m =>
    MonadIO m =>
    -- | maximum number of steps to perform
    Natural ->
    ReplM m ()
proveStepsF n = do
    node <- Lens.use (field @"node")
    recursiveForcedStep n node
    graph <- getInnerGraph
    let targetNode = getInterestingBranchingNode n graph node
    case targetNode of
        Nothing -> putStrLn' "Proof completed on all branches."
        Just someNode -> selectNode someNode

-- | Loads a script from a file.
loadScript ::
    forall m.
    MonadSimplify m =>
    MonadIO m =>
    -- | path to file
    FilePath ->
    ReplM m ()
loadScript file = parseEvalScript file DisableOutput

-- | Change the general log settings.
log ::
    MonadState ReplState m =>
    GeneralLogOptions ->
    m ()
log generalLogOptions =
    field @"koreLogOptions" %= generalLogOptionsTransformer generalLogOptions

{- | Log debugging information about attempting to apply
 specific equations.
-}
debugAttemptEquation ::
    MonadState ReplState m =>
    Log.DebugAttemptEquationOptions ->
    m ()
debugAttemptEquation debugAttemptEquationOptions =
    field @"koreLogOptions"
        %= debugAttemptEquationTransformer debugAttemptEquationOptions

-- | Log when specific equations apply.
debugApplyEquation ::
    MonadState ReplState m =>
    Log.DebugApplyEquationOptions ->
    m ()
debugApplyEquation debugApplyEquationOptions =
    field @"koreLogOptions"
        %= debugApplyEquationTransformer debugApplyEquationOptions

{- | Log the attempts and the applications of specific
 equations.
-}
debugEquation ::
    MonadState ReplState m =>
    Log.DebugEquationOptions ->
    m ()
debugEquation debugEquationOptions =
    field @"koreLogOptions"
        %= debugEquationTransformer debugEquationOptions

-- | Focuses the node with id equals to 'n'.
selectNode ::
    MonadState ReplState m =>
    MonadWriter ReplOutput m =>
    -- | node identifier
    ReplNode ->
    m ()
selectNode rnode = do
    graph <- getInnerGraph
    let i = unReplNode rnode
    if i `elem` Graph.nodes graph
        then field @"node" .= rnode
        else putStrLn' "Invalid node!"

-- | Shows configuration at node 'n', or current node if 'Nothing' is passed.
showConfig ::
    Monad m =>
    -- | 'Nothing' for current node, or @Just n@ for a specific node identifier
    Maybe ReplNode ->
    ReplM m ()
showConfig =
    showClaimStateComponent "Config" (from @_ @(OrPattern _) . getConfiguration)

-- | Shows destination at node 'n', or current node if 'Nothing' is passed.
showDest ::
    Monad m =>
    -- | 'Nothing' for current node, or @Just n@ for a specific node identifier
    Maybe ReplNode ->
    ReplM m ()
showDest =
    showClaimStateComponent
        "Destination"
        getDestination

showClaimStateComponent ::
    Monad m =>
    -- | component name
    String ->
    (SomeClaim -> OrPattern RewritingVariableName) ->
    Maybe ReplNode ->
    ReplM m ()
showClaimStateComponent name transformer maybeNode = do
    maybeClaimState <- getClaimStateAt maybeNode
    case maybeClaimState of
        Nothing -> putStrLn' "Invalid node!"
        Just (ReplNode node, config) -> do
            omit <- Lens.use (field @"omit")
            putStrLn' $ name <> " at node " <> show node <> " is:"
            prettyClaimStateComponent
                transformer
                omit
                config
                & tell

{- | Shows current omit list if passed 'Nothing'. Adds/removes from the list
 depending on whether the string already exists in the list or not.
-}
omitCell ::
    forall m.
    Monad m =>
    -- | Nothing to show current list, @Just str@ to add/remove to list
    Maybe String ->
    ReplM m ()
omitCell =
    \case
        Nothing -> showCells
        Just str -> addOrRemove str
  where
    showCells :: ReplM m ()
    showCells = do
        omit <- Lens.use (field @"omit")
        if Set.null omit
            then putStrLn' "Omit list is currently empty."
            else traverse_ putStrLn' omit

    addOrRemove :: String -> ReplM m ()
    addOrRemove str = field @"omit" %= toggle str

    toggle :: String -> Set String -> Set String
    toggle x xs
        | x `Set.member` xs = x `Set.delete` xs
        | otherwise = x `Set.insert` xs

{- | Shows all leaf nodes identifiers which are either stuck or can be
 evaluated further.
-}
showLeafs :: forall m. Monad m => ReplM m ()
showLeafs = do
    leafsByType <- sortLeafsByType <$> getInnerGraph
    case Map.foldMapWithKey showPair leafsByType of
        "" -> putStrLn' "No leafs found, proof is complete."
        xs -> putStrLn' xs
  where
    showPair :: NodeState -> [Graph.Node] -> String
    showPair ns xs = show ns <> ": " <> show xs

proofStatus :: forall m. Monad m => ReplM m ()
proofStatus = do
    proofs <- allProofs
    putStrLn' . showProofStatus $ proofs

allProofs ::
    forall m.
    Monad m =>
    ReplM m (Map.Map ClaimIndex GraphProofStatus)
allProofs = do
    graphs <- Lens.use (field @"graphs")
    claims <- Lens.use (field @"claims")
    let cindexes = ClaimIndex <$> [0 .. length claims - 1]
    return $
        Map.union
            (fmap inProgressProofs graphs)
            (notStartedProofs graphs (Map.fromList $ zip cindexes claims))
  where
    inProgressProofs ::
        ExecutionGraph ->
        GraphProofStatus
    inProgressProofs =
        findProofStatus
            . sortLeafsByType
            . Strategy.graph

    notStartedProofs ::
        Map.Map ClaimIndex ExecutionGraph ->
        Map.Map ClaimIndex SomeClaim ->
        Map.Map ClaimIndex GraphProofStatus
    notStartedProofs gphs cls =
        notStartedOrTrusted <$> cls `Map.difference` gphs

    notStartedOrTrusted :: SomeClaim -> GraphProofStatus
    notStartedOrTrusted cl =
        if isTrusted cl
            then TrustedClaim
            else NotStarted

    findProofStatus :: Map.Map NodeState [Graph.Node] -> GraphProofStatus
    findProofStatus m =
        case Map.lookup StuckNode m of
            Nothing ->
                case Map.lookup UnevaluatedNode m of
                    Nothing -> Completed
                    Just ns -> InProgress ns
            Just ns -> StuckProof ns

showRule ::
    MonadState ReplState m =>
    MonadWriter ReplOutput m =>
    Maybe ReplNode ->
    m ()
showRule configNode = do
    maybeRule <- getRuleFor configNode
    case maybeRule of
        Nothing -> putStrLn' "Invalid node!"
        Just rule -> do
            tell . showRewriteRule $ rule
            putStrLn' $ showRuleIdentifier rule

showRules ::
    Monad m =>
    (ReplNode, ReplNode) ->
    ReplM m ()
showRules (ReplNode node1, ReplNode node2) = do
    graph <- getInnerGraph
    let path =
            Graph.lesp node1 node2 graph
                & Graph.unLPath
    case path of
        [] -> putStrLn' noPath
        [singleNode] ->
            getRuleFor (singleNode & fst & ReplNode & Just)
                >>= putStrLn' . maybe "Invalid node!" showRuleIdentifier
        (_ : labeledNodes) -> do
            let mapPath = Map.fromList labeledNodes
            putStrLn' $ Map.foldrWithKey acc "Rules applied:" mapPath
  where
    noPath =
        "There is no path between "
            <> show node1
            <> " and "
            <> show node2
            <> "."
    acc node rules result =
        result
            <> "\n  to reach node "
            <> show node
            <> " the following rules were applied:"
            <> case toList rules of
                [] -> " Implication checking."
                rules' -> foldr oneStepRuleIndexes "" rules'
    oneStepRuleIndexes rule result =
        result <> " " <> showRuleIdentifier rule

showRuleIdentifier ::
    From rule AttrLabel.Label =>
    From rule RuleIndex =>
    rule ->
    String
showRuleIdentifier rule =
    fromMaybe
        (showAxiomOrClaim ruleIndex)
        (showAxiomOrClaimName ruleIndex (getNameText rule))
  where
    ruleIndex = getInternalIdentifier rule

-- | Shows the previous branching point.
showPrecBranch ::
    Monad m =>
    -- | 'Nothing' for current node, or @Just n@ for a specific node identifier
    Maybe ReplNode ->
    ReplM m ()
showPrecBranch maybeNode = do
    graph <- getInnerGraph
    node' <- getTargetNode maybeNode
    case node' of
        Nothing -> putStrLn' "Invalid node!"
        Just node -> putStrLn' . show $ loop (loopCond graph) (unReplNode node)
  where
    -- "Left n" means continue looping with value being n
    -- "Right n" means "stop and return n"
    loopCond gph n
        | isNotBranch gph n && isNotRoot gph n = Left $ head (Graph.pre gph n)
        | otherwise = Right n

    isNotBranch gph n = Graph.outdeg gph n <= 1
    isNotRoot gph n = not . null . Graph.pre gph $ n

-- | Shows the next node(s) for the selected node.
showChildren ::
    Monad m =>
    -- | 'Nothing' for current node, or @Just n@ for a specific node identifier
    Maybe ReplNode ->
    ReplM m ()
showChildren maybeNode = do
    graph <- getInnerGraph
    node' <- getTargetNode maybeNode
    case node' of
        Nothing -> putStrLn' "Invalid node!"
        Just node -> putStrLn' . show . Graph.suc graph $ unReplNode node

-- | Shows existing labels or go to an existing label.
label ::
    forall m.
    MonadState ReplState m =>
    MonadWriter ReplOutput m =>
    -- | 'Nothing' for show labels, @Just str@ for jumping to the string label.
    Maybe String ->
    m ()
label =
    \case
        Nothing -> showLabels
        Just lbl -> gotoLabel lbl
  where
    showLabels :: m ()
    showLabels = do
        lbls <- getLabels
        putStrLn' $ Map.foldrWithKey acc "Labels: " lbls

    gotoLabel :: String -> m ()
    gotoLabel l = do
        lbls <- getLabels
        selectNode $ fromMaybe (ReplNode $ -1) (Map.lookup l lbls)

    acc :: String -> ReplNode -> String -> String
    acc key node res =
        res <> "\n  " <> key <> ": " <> show (unReplNode node)

-- | Adds label for selected node.
labelAdd ::
    MonadState ReplState m =>
    MonadWriter ReplOutput m =>
    -- | label
    String ->
    -- | 'Nothing' for current node, or @Just n@ for a specific node identifier
    Maybe ReplNode ->
    m ()
labelAdd lbl maybeNode = do
    node' <- getTargetNode maybeNode
    case node' of
        Nothing -> putStrLn' "Target node is not in the graph."
        Just node -> do
            labels <- getLabels
            if lbl `Map.notMember` labels
                then do
                    setLabels $ Map.insert lbl node labels
                    putStrLn' "Label added."
                else putStrLn' "Label already exists."

-- | Removes a label.
labelDel ::
    MonadState ReplState m =>
    MonadWriter ReplOutput m =>
    -- | label
    String ->
    m ()
labelDel lbl = do
    labels <- getLabels
    if lbl `Map.member` labels
        then do
            setLabels $ Map.delete lbl labels
            putStrLn' "Removed label."
        else putStrLn' "Label doesn't exist."

-- | Redirect command to specified file.
redirect ::
    forall m.
    MonadSimplify m =>
    MonadIO m =>
    -- | command to redirect
    ReplCommand ->
    -- | file path
    FilePath ->
    ReplM m ()
redirect cmd file = do
    liftIO $ withExistingDirectory file (`writeFile` "")
    appendCommand cmd file

runInterpreterWithOutput ::
    forall m.
    MonadSimplify m =>
    MonadIO m =>
    PrintAuxOutput ->
    PrintKoreOutput ->
    ReplCommand ->
    Config m ->
    ReplM m ()
runInterpreterWithOutput printAux printKore cmd config =
    get
        >>= ( \st ->
                lift $
                    execStateReader config st $
                        replInterpreter0 printAux printKore cmd
            )
        >>= put

data AlsoApplyRule = Never | IfPossible

{- | Attempt to use a specific axiom or claim to see if it unifies with the
 current node.
-}
tryAxiomClaim ::
    forall m.
    MonadSimplify m =>
    MonadIO m =>
    -- | tagged index in the axioms or claims list
    RuleReference ->
    ReplM m ()
tryAxiomClaim = tryAxiomClaimWorker Never

-- | Attempt to use a specific axiom or claim to progress the current proof.
tryFAxiomClaim ::
    forall m.
    MonadSimplify m =>
    MonadIO m =>
    -- | tagged index in the axioms or claims list
    RuleReference ->
    ReplM m ()
tryFAxiomClaim = tryAxiomClaimWorker IfPossible

tryAxiomClaimWorker ::
    forall m.
    MonadSimplify m =>
    MonadIO m =>
    AlsoApplyRule ->
    -- | tagged index in the axioms or claims list
    RuleReference ->
    ReplM m ()
tryAxiomClaimWorker mode ref = do
    maybeAxiomOrClaim <-
        ruleReference
            getAxiomOrClaimByIndex
            getAxiomOrClaimByName
            ref
    case maybeAxiomOrClaim of
        Nothing ->
            putStrLn' "Could not find axiom or claim."
        Just axiomOrClaim -> do
            claim <- Lens.use (field @"claim")
            if isSomeClaim claim && notEqualClaimTypes axiomOrClaim claim
                then
                    putStrLn'
                        "Only claims of the same type as the current\
                        \ claim can be applied as rewrite rules."
                else do
                    node <- Lens.use (field @"node")
                    case mode of
                        Never ->
                            showUnificationFailure axiomOrClaim node
                        IfPossible ->
                            tryForceAxiomOrClaim axiomOrClaim node
  where
    notEqualClaimTypes :: Either Axiom SomeClaim -> SomeClaim -> Bool
    notEqualClaimTypes axiomOrClaim' claim' =
        not (either (const True) (equalClaimTypes claim') axiomOrClaim')

    equalClaimTypes :: SomeClaim -> SomeClaim -> Bool
    equalClaimTypes =
        isSameType `on` castToReachability

    castToReachability :: SomeClaim -> Maybe SomeClaim
    castToReachability = Typeable.cast

    isSomeClaim :: SomeClaim -> Bool
    isSomeClaim = isJust . castToReachability

    isSameType ::
        Maybe SomeClaim ->
        Maybe SomeClaim ->
        Bool
    isSameType (Just (OnePath _)) (Just (OnePath _)) = True
    isSameType (Just (AllPath _)) (Just (AllPath _)) = True
    isSameType _ _ = False

    showUnificationFailure ::
        Either Axiom SomeClaim ->
        ReplNode ->
        ReplM m ()
    showUnificationFailure axiomOrClaim' node = do
        let first = extractLeftPattern axiomOrClaim'
        maybeSecond <- getClaimStateAt (Just node)
        case maybeSecond of
            Nothing -> putStrLn' "Unexpected error getting current config."
            Just (_, second) ->
                claimState
                    ClaimStateTransformer
                        { provenValue = putStrLn' "Cannot unify bottom"
                        , claimedTransformer = patternUnifier
                        , remainingTransformer = patternUnifier
                        , rewrittenTransformer = patternUnifier
                        , stuckTransformer = patternUnifier
                        }
                    (getConfiguration <$> second)
              where
                patternUnifier :: Pattern RewritingVariableName -> ReplM m ()
                patternUnifier
                    (Pattern.splitTerm -> (secondTerm, secondCondition)) =
                        runUnifier' sideCondition first secondTerm
                      where
                        sideCondition =
                            SideCondition.fromConditionWithReplacements
                                secondCondition

    tryForceAxiomOrClaim ::
        Either Axiom SomeClaim ->
        ReplNode ->
        ReplM m ()
    tryForceAxiomOrClaim axiomOrClaim node = do
        (graph, result) <-
            tryApplyAxiomOrClaim axiomOrClaim node
        case result of
            DoesNotApply ->
                showUnificationFailure axiomOrClaim node
            GetsProven -> do
                updateExecutionGraph graph
                putStrLn'
                    "The proof was proven without applying any rewrite rules."
            OneResult nextNode -> do
                updateExecutionGraph graph
                field @"node" .= nextNode
            MultipleResults ->
                updateExecutionGraph graph

    runUnifier' ::
        SideCondition RewritingVariableName ->
        TermLike RewritingVariableName ->
        TermLike RewritingVariableName ->
        ReplM m ()
    runUnifier' sideCondition first second =
        runUnifier sideCondition first' second
            >>= tell . formatUnificationMessage
      where
        first' = TermLike.refreshVariables (freeVariables second) first

    extractLeftPattern ::
        Either Axiom SomeClaim ->
        TermLike RewritingVariableName
    extractLeftPattern =
        either
            (RulePattern.left . coerce)
            (Pattern.toTermLike . getConfiguration)

-- | Removes specified node and all its child nodes.
clear ::
    forall m.
    MonadState ReplState m =>
    MonadWriter ReplOutput m =>
    -- | 'Nothing' for current node, or @Just n@ for a specific node identifier
    Maybe ReplNode ->
    m ()
clear maybeNode = do
    graph <- getInnerGraph
    case maybeNode of
        Nothing -> Lens.use (field @"node") >>= clear . Just
        Just node
            | unReplNode node == 0 ->
                putStrLn' "Cannot clear initial node (0)."
            | isDirectDescendentOfBranching node graph ->
                putStrLn' "Cannot clear a direct descendant of a branching node."
            | otherwise -> clear0 node graph
  where
    clear0 :: ReplNode -> InnerGraph -> m ()
    clear0 rnode graph = do
        let node = unReplNode rnode
        let nodesToBeRemoved = collect (next graph) node
            graph' = Graph.delNodes nodesToBeRemoved graph
        updateInnerGraph graph'
        field @"node" .= ReplNode (prevNode graph' node)
        putStrLn' $ "Removed " <> show (length nodesToBeRemoved) <> " node(s)."

    next :: InnerGraph -> Graph.Node -> [Graph.Node]
    next gr n = fst <$> Graph.lsuc gr n

    collect :: (a -> [a]) -> a -> [a]
    collect f x = x : [z | y <- f x, z <- collect f y]

    prevNode :: InnerGraph -> Graph.Node -> Graph.Node
    prevNode graph = fromMaybe 0 . headMay . fmap fst . Graph.lpre graph

    isDirectDescendentOfBranching :: ReplNode -> InnerGraph -> Bool
    isDirectDescendentOfBranching (ReplNode node) graph =
        let childrenOfParent = (Graph.suc graph <=< Graph.pre graph) node
         in length childrenOfParent /= 1

-- | Save this sessions' commands to the specified file and tell "Done." after that.
saveSession ::
    forall m.
    MonadState ReplState m =>
    MonadWriter ReplOutput m =>
    MonadIO m =>
    -- | path to file
    FilePath ->
    m ()
saveSession path = saveSessionWithMessage notifySuccess path
  where
    notifySuccess = putStrLn' "Done."

-- | Save this sessions' commands to the specified file and tell a message after that.
saveSessionWithMessage ::
    forall m.
    MonadState ReplState m =>
    MonadIO m =>
    -- | path to file
    m () ->
    FilePath ->
    m ()
saveSessionWithMessage notifySuccess path =
    withExistingDirectory path saveToFile
  where
    saveToFile :: FilePath -> m ()
    saveToFile file = do
        content <- seqUnlines <$> Lens.use (field @"commands")
        liftIO $ writeFile file content
        notifySuccess
    seqUnlines :: Seq String -> String
    seqUnlines = unlines . toList

savePartialProof ::
    forall m.
    MonadIO m =>
    Maybe Natural ->
    FilePath ->
    ReplM m ()
savePartialProof maybeNatural file = do
    currentIndex <- Lens.use (field @"claimIndex")
    claims <- Lens.use (field @"claims")
    Config{mainModuleName} <- ask
    maybeConfig <- getClaimStateAt maybeNode
    case (fmap . fmap) extractUnproven maybeConfig of
        Nothing -> putStrLn' "Invalid node!"
        Just (_, Nothing) -> putStrLn' "Goal is proven."
        Just (currentNode, Just currentGoal) -> do
            let newTrustedClaims =
                    makeTrusted
                        <$> removeIfRoot currentNode currentIndex claims
                newDefinition =
                    createNewDefinition
                        mainModuleName
                        (makeModuleName file)
                        $ currentGoal : newTrustedClaims
            saveUnparsedDefinitionToFile (unparse newDefinition)
            putStrLn' "Done."
  where
    saveUnparsedDefinitionToFile ::
        Pretty.Doc ann ->
        ReplM m ()
    saveUnparsedDefinitionToFile definition =
        liftIO $
            withFile
                (file <.> "kore")
                WriteMode
                (`Pretty.hPutDoc` definition)

    maybeNode :: Maybe ReplNode
    maybeNode =
        ReplNode . naturalToInt <$> maybeNatural

    removeIfRoot ::
        ReplNode ->
        ClaimIndex ->
        [SomeClaim] ->
        [SomeClaim]
    removeIfRoot (ReplNode node) (ClaimIndex index) claims
        | index >= 0 && index < length claims
          , node == 0 =
            take index claims
                <> drop (index + 1) claims
        | otherwise = claims

    makeModuleName :: FilePath -> String
    makeModuleName name = upper name <> "-SPEC"

{- | Pipe result of the command to the specified program.

This function will start one process for each KoreOut in the command's
output. AuxOut will not be piped, instead it will be sent directly to the repl's
output.
-}
pipe ::
    forall m.
    MonadIO m =>
    MonadSimplify m =>
    -- | command to pipe
    ReplCommand ->
    -- | path to the program that will receive the command's output
    String ->
    -- | additional arguments to be passed to the program
    [String] ->
    ReplM m ()
pipe cmd file args = do
    exists <- liftIO $ findExecutable file
    case exists of
        Nothing -> putStrLn' "Cannot find executable."
        Just exec -> do
            config <- ask
            pipeOutRef <- liftIO $ newIORef (mempty :: ReplOutput)
            runInterpreterWithOutput
                (PrintAuxOutput $ justPrint pipeOutRef)
                (PrintKoreOutput $ runExternalProcess pipeOutRef exec)
                cmd
                config
            pipeOut <- liftIO $ readIORef pipeOutRef
            tell pipeOut
  where
    createProcess' exec =
        liftIO $
            createProcess
                (proc exec args)
                    { std_in = CreatePipe
                    , std_out = CreatePipe
                    }
    runExternalProcess :: IORef ReplOutput -> String -> String -> IO ()
    runExternalProcess pipeOut exec str = do
        (maybeInput, maybeOutput, _, _) <- createProcess' exec
        let outputFunc = maybe putStrLn hPutStr maybeInput
        outputFunc str
        case maybeOutput of
            Nothing ->
                hPutStrLn stderr "Error: couldn't access output handle."
            Just handle -> do
                output <- liftIO $ hGetContents handle
                modifyIORef pipeOut (appReplOut . AuxOut $ output)
    justPrint :: IORef ReplOutput -> String -> IO ()
    justPrint outRef = modifyIORef outRef . appReplOut . AuxOut

-- | Appends output of a command to a file.
appendTo ::
    forall m.
    MonadSimplify m =>
    MonadIO m =>
    -- | command
    ReplCommand ->
    -- | file to append to
    FilePath ->
    ReplM m ()
appendTo cmd file =
    withExistingDirectory file (appendCommand cmd)

appendCommand ::
    forall m.
    MonadSimplify m =>
    MonadIO m =>
    ReplCommand ->
    FilePath ->
    ReplM m ()
appendCommand cmd file = do
    config <- ask
    runInterpreterWithOutput
        (PrintAuxOutput $ appendFile file)
        (PrintKoreOutput $ appendFile file)
        cmd
        config
    putStrLn' $ "Redirected output to \"" <> file <> "\"."

alias ::
    forall m.
    MonadState ReplState m =>
    MonadWriter ReplOutput m =>
    AliasDefinition ->
    m ()
alias a = do
    result <- runExceptT $ addOrUpdateAlias a
    case result of
        Left err -> putStrLn' $ showAliasError err
        Right _ -> pure ()

tryAlias ::
    forall m.
    MonadSimplify m =>
    MonadIO m =>
    ReplAlias ->
    PrintAuxOutput ->
    PrintKoreOutput ->
    ReplM m ReplStatus
tryAlias replAlias@ReplAlias{name} printAux printKore = do
    res <- findAlias name
    case res of
        Nothing -> showUsage $> Continue
        Just aliasDef -> do
            let command = substituteAlias aliasDef replAlias
                parsedCommand =
                    fromMaybe
                        ShowUsage
                        $ parseMaybe commandParser (Text.pack command)
            config <- ask
            (cont, st') <- get >>= runInterpreter parsedCommand config
            put st'
            return cont
  where
    runInterpreter ::
        ReplCommand ->
        Config m ->
        ReplState ->
        ReplM m (ReplStatus, ReplState)
    runInterpreter cmd config st =
        lift $
            (`runStateT` st) $
                runReaderT
                    (replInterpreter0 printAux printKore cmd)
                    config

{- | Performs n proof steps, picking the next node unless branching occurs.
 Returns 'Left' while it has to continue looping, and 'Right' when done
 or when execution branches or proof finishes earlier than the counter.

 See 'loopM' for details.
-}
performStepNoBranching ::
    forall m.
    MonadSimplify m =>
    MonadIO m =>
    -- | (current step, last result)
    (Natural, StepResult) ->
    ReplM m (Either (Natural, StepResult) (Natural, StepResult))
performStepNoBranching =
    \case
        -- Termination branch
        (0, res) -> pure $ Right (0, res)
        -- Loop branch
        (n, SingleResult _) -> do
            res <- runStepper
            pure $ Left (n -1, res)
        -- Early exit when there is a branch or there is no next.
        (n, res) -> pure $ Right (n, res)

-- TODO(Vladimir): It would be ideal for this to be implemented in terms of
-- 'performStepNoBranching'.
recursiveForcedStep ::
    MonadSimplify m =>
    MonadIO m =>
    Natural ->
    ReplNode ->
    ReplM m ()
recursiveForcedStep n node
    | n == 0 = pure ()
    | otherwise = do
        ReplState{claims, axioms} <- get
        (graph, result) <- runStepper' claims axioms node
        updateExecutionGraph graph
        case result of
            NoResult -> pure ()
            SingleResult sr -> (recursiveForcedStep $ n -1) sr
            BranchResult xs -> traverse_ (recursiveForcedStep (n -1)) xs

-- | Display a rule as a String.
showRewriteRule ::
    Unparse rule =>
    From rule SourceLocation =>
    rule ->
    ReplOutput
showRewriteRule rule =
    makeKoreReplOutput (unparseToString rule)
        <> makeAuxReplOutput (show . Pretty.pretty . from @_ @SourceLocation $ rule)

-- | Pretty prints a strategy node, using an omit list to hide specified children.
prettyClaimStateComponent ::
    (SomeClaim -> OrPattern RewritingVariableName) ->
    -- | omit list
    Set String ->
    -- | pattern
    CommonClaimState ->
    ReplOutput
prettyClaimStateComponent transformation omitList =
    claimState
        ClaimStateTransformer
            { claimedTransformer =
                makeKoreReplOutput . prettyComponent
            , remainingTransformer =
                makeKoreReplOutput . prettyComponent
            , rewrittenTransformer =
                makeKoreReplOutput . prettyComponent
            , stuckTransformer = \goal ->
                makeAuxReplOutput "Stuck: \n"
                    <> makeKoreReplOutput (prettyComponent goal)
            , provenValue = makeAuxReplOutput "Proven."
            }
  where
    -- Sort variable used to unparse configurations.
    -- This is only used for unparsing \bottom.
    dummySort = SortVariableSort (SortVariable "R")
    prettyComponent =
        unparseToString . OrPattern.toTermLike dummySort
            . MultiOr.map (fmap hide . getRewritingPattern)
            . transformation
    hide ::
        TermLike VariableName ->
        TermLike VariableName
    hide =
        Recursive.unfold $ \termLike ->
            case Recursive.project termLike of
                ann :< TermLike.ApplySymbolF app
                    | shouldBeExcluded (applicationSymbolOrAlias app) ->
                        -- Do not display children
                        ann :< TermLike.ApplySymbolF (withoutChildren app)
                projected -> projected

    withoutChildren app = app{applicationChildren = []}

    shouldBeExcluded =
        (`elem` omitList)
            . Text.unpack
            . Id.getId
            . TermLike.symbolConstructor

putStrLn' :: MonadWriter ReplOutput m => String -> m ()
putStrLn' = tell . makeAuxReplOutput

printIfNotEmpty :: String -> IO ()
printIfNotEmpty =
    \case
        "" -> pure ()
        xs -> putStr xs

printNotFound :: MonadWriter ReplOutput m => m ()
printNotFound = putStrLn' "Variable or index not found"

{- | Shows the 'dot' graph. This currently only works on Linux. The 'Int'
 parameter is needed in order to distinguish between axioms and claims and
 represents the number of available axioms.
-}
showDotGraph ::
    From axiom AttrLabel.Label =>
    From axiom RuleIndex =>
    Gr CommonClaimState (Maybe (Seq axiom)) ->
    IO ()
showDotGraph gr =
    flip Graph.runGraphvizCanvas' Graph.Xlib
        . Graph.graphToDot (graphParams gr)
        $ gr

<<<<<<< HEAD
{- | A version of @showDotGraph@ that catches a @GVProgramExc@ exception.
-}
=======
-- | A version of @showDotGraph@ that catches any exceptions.
>>>>>>> f30c66c9
showDotGraphCatchException ::
    From axiom AttrLabel.Label =>
    From axiom RuleIndex =>
    Gr CommonClaimState (Maybe (Seq axiom)) ->
    IO ()
showDotGraphCatchException gr =
<<<<<<< HEAD
    catch (showDotGraph gr) $ \(e :: GraphvizException) ->
        case e of
            GVProgramExc _ ->
                hPrint stderr $
                    Pretty.vsep
                        [ "Encountered the following exception:\n"
                        , Pretty.indent 4 $ fromString $ displayException e
                        , "Please note that the 'graph' command is not\
                        \ currently supported on MacOS. The user may\
                        \ instead wish to save the graph to file using\
                        \ the command 'graph <filename>'."
                        ]
            _ -> throw e
=======
    catch (showDotGraph gr) $ \(e :: SomeException) ->
        hPrint stderr $
            Pretty.vsep
                [ "Encountered the following exception:"
                , Pretty.indent 4 $ fromString $ displayException e
                , "Please note that the graph command is not\
                  \ currently supported on MacOS."
                ]
>>>>>>> f30c66c9

saveDotGraph ::
    From axiom AttrLabel.Label =>
    From axiom RuleIndex =>
    Gr CommonClaimState (Maybe (Seq axiom)) ->
    Graph.GraphvizOutput ->
    FilePath ->
    IO ()
saveDotGraph gr format file =
    withExistingDirectory file saveGraphImg
  where
    saveGraphImg :: FilePath -> IO ()
    saveGraphImg path =
        void $
            Graph.addExtension
                ( Graph.runGraphviz
                    (Graph.graphToDot (graphParams gr) gr)
                )
                format
                path

graphParams ::
    From axiom AttrLabel.Label =>
    From axiom RuleIndex =>
    Gr CommonClaimState (Maybe (Seq axiom)) ->
    Graph.GraphvizParams
        Graph.Node
        CommonClaimState
        (Maybe (Seq axiom))
        ()
        CommonClaimState
graphParams gr =
    Graph.nonClusteredParams
        { Graph.fmtEdge = \(_, resN, l) ->
            [ Graph.textLabel (maybe "" (ruleIndex resN) l)
            , Graph.Attr.Style [dottedOrSolidEdge l]
            ]
        , Graph.fmtNode = \(_, ps) ->
            [ Graph.Attr.Color $
                case ps of
                    Proven -> toColorList green
                    Stuck _ -> toColorList red
                    _ -> []
            ]
        }
  where
    dottedOrSolidEdge lbl =
        maybe
            (Graph.Attr.SItem Graph.Attr.Dotted mempty)
            (const $ Graph.Attr.SItem Graph.Attr.Solid mempty)
            lbl
    ruleIndex resultNode lbl =
        let appliedRule = lbl & toList & headMay
            labelWithoutRule
                | isRemaining resultNode = "Remaining"
                | otherwise = "CheckImplication"
         in maybe
                labelWithoutRule
                (Text.Lazy.pack . showRuleIdentifier)
                appliedRule
    toColorList col = [Graph.Attr.WC col (Just 1.0)]
    green = Graph.Attr.RGB 0 200 0
    red = Graph.Attr.RGB 200 0 0
    isRemaining n =
        let (_, _, state, _) = Graph.context gr n
         in ClaimState.isRemaining state

showAliasError :: AliasError -> String
showAliasError =
    \case
        NameAlreadyDefined -> "Error: Alias name is already defined."
        UnknownCommand -> "Error: Command does not exist."

showAxiomOrClaim :: Attribute.RuleIndex -> String
showAxiomOrClaim (RuleIndex Nothing) =
    "Internal error: rule index was not initialized."
showAxiomOrClaim (RuleIndex (Just (Attribute.AxiomIndex ruleId))) =
    "Axiom " <> show ruleId
showAxiomOrClaim (RuleIndex (Just (Attribute.ClaimIndex ruleId))) =
    "Claim " <> show ruleId

showAxiomOrClaimName ::
    Attribute.RuleIndex ->
    AttrLabel.Label ->
    Maybe String
showAxiomOrClaimName _ (AttrLabel.Label Nothing) = Nothing
showAxiomOrClaimName (RuleIndex Nothing) _ = Nothing
showAxiomOrClaimName
    (RuleIndex (Just (Attribute.AxiomIndex _)))
    (AttrLabel.Label (Just ruleName)) =
        Just $ "Axiom " <> Text.unpack ruleName
showAxiomOrClaimName
    (RuleIndex (Just (Attribute.ClaimIndex _)))
    (AttrLabel.Label (Just ruleName)) =
        Just $ "Claim " <> Text.unpack ruleName

newtype ReplScriptParseError = ReplScriptParseError String
    deriving stock (Eq, Ord, Show)

instance ShowErrorComponent ReplScriptParseError where
    showErrorComponent (ReplScriptParseError err) = err

parseEvalScript ::
    forall t m.
    MonadSimplify m =>
    MonadIO m =>
    MonadState ReplState (t m) =>
    MonadReader (Config m) (t m) =>
    Monad.Trans.MonadTrans t =>
    FilePath ->
    ScriptModeOutput ->
    t m ()
parseEvalScript file scriptModeOutput = do
    exists <- lift . liftIO . doesFileExist $ file
    if exists
        then do
            contents <- lift . liftIO $ readFile file
            let result = runParser scriptParser file (Text.pack contents)
            either parseFailed executeScript result
        else lift . liftIO . hPutStrLn stderr $ "Cannot find " <> file
  where
    parseFailed err =
        lift . liftIO . hPutStrLn stderr $
            "\nCouldn't parse repl script file."
                <> "\nParser error at: "
                <> (err & toReplScriptParseErrors & errorBundlePretty)

    toReplScriptParseErrors errorBundle =
        errorBundle
            { bundleErrors =
                mapParseError (ReplScriptParseError . unReplParseError)
                    <$> bundleErrors errorBundle
            }

    executeScript ::
        [ReplCommand] ->
        t m ()
    executeScript cmds = do
        config <- ask
        get >>= executeCommands config >>= put
      where
        executeCommands config st =
            lift $
                execStateReader config st $
                    for_ cmds $
                        if scriptModeOutput == EnableOutput
                            then executeCommandWithOutput
                            else executeCommand

        executeCommand ::
            ReplCommand ->
            ReaderT (Config m) (StateT ReplState m) ReplStatus
        executeCommand command =
            replInterpreter0
                (PrintAuxOutput $ \_ -> return ())
                (PrintKoreOutput $ \_ -> return ())
                command

        executeCommandWithOutput ::
            ReplCommand ->
            ReaderT (Config m) (StateT ReplState m) ReplStatus
        executeCommandWithOutput command = do
            node <- Lens.use (field @"node")
            liftIO $ putStr $ "Kore (" <> show (unReplNode node) <> ")> "
            liftIO $ print command
            replInterpreter0
                (PrintAuxOutput printIfNotEmpty)
                (PrintKoreOutput printIfNotEmpty)
                command

formatUnificationMessage ::
    Maybe (NonEmpty (Condition RewritingVariableName)) ->
    ReplOutput
formatUnificationMessage docOrCondition =
    maybe mempty prettyUnifiers docOrCondition
  where
    prettyUnifiers =
        ReplOutput
            . (:) (AuxOut "Succeeded with unifiers:\n")
            . List.intersperse (AuxOut . show $ Pretty.indent 2 "and")
            . map (KoreOut . show . Pretty.indent 4 . unparseUnifier)
            . toList
    unparseUnifier c =
        unparse
            . Pattern.toTermLike
            $ TermLike.mkTop (TermLike.mkSortVariable "UNKNOWN") <$ c

showProofStatus :: Map.Map ClaimIndex GraphProofStatus -> String
showProofStatus m =
    Map.foldrWithKey acc "Current proof status: " m
  where
    acc :: ClaimIndex -> GraphProofStatus -> String -> String
    acc key elm res =
        res
            <> "\n  claim "
            <> (show . unClaimIndex) key
            <> ": "
            <> show elm

showCurrentClaimIndex :: ClaimIndex -> String
showCurrentClaimIndex ci =
    "You are currently proving claim "
        <> show (unClaimIndex ci)

execStateReader :: Monad m => env -> st -> ReaderT env (StateT st m) a -> m st
execStateReader config st = flip execStateT st . flip runReaderT config

doesParentDirectoryExist :: MonadIO m => FilePath -> m Bool
doesParentDirectoryExist =
    liftIO . doesDirectoryExist . fst . splitFileName

withExistingDirectory ::
    MonadIO m =>
    FilePath ->
    (FilePath -> m ()) ->
    m ()
withExistingDirectory path action =
    ifM
        (doesParentDirectoryExist path)
        (action path)
        $ liftIO . hPutStrLn stderr $ "Directory does not exist."<|MERGE_RESOLUTION|>--- conflicted
+++ resolved
@@ -1458,19 +1458,13 @@
         . Graph.graphToDot (graphParams gr)
         $ gr
 
-<<<<<<< HEAD
-{- | A version of @showDotGraph@ that catches a @GVProgramExc@ exception.
--}
-=======
--- | A version of @showDotGraph@ that catches any exceptions.
->>>>>>> f30c66c9
+-- | A version of @showDotGraph@ that catches a @GVProgramExc@ exception.
 showDotGraphCatchException ::
     From axiom AttrLabel.Label =>
     From axiom RuleIndex =>
     Gr CommonClaimState (Maybe (Seq axiom)) ->
     IO ()
 showDotGraphCatchException gr =
-<<<<<<< HEAD
     catch (showDotGraph gr) $ \(e :: GraphvizException) ->
         case e of
             GVProgramExc _ ->
@@ -1484,16 +1478,6 @@
                         \ the command 'graph <filename>'."
                         ]
             _ -> throw e
-=======
-    catch (showDotGraph gr) $ \(e :: SomeException) ->
-        hPrint stderr $
-            Pretty.vsep
-                [ "Encountered the following exception:"
-                , Pretty.indent 4 $ fromString $ displayException e
-                , "Please note that the graph command is not\
-                  \ currently supported on MacOS."
-                ]
->>>>>>> f30c66c9
 
 saveDotGraph ::
     From axiom AttrLabel.Label =>
