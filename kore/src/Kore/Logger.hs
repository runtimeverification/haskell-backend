{-|
Module      : Kore.Logger
Description : Logging functions.
Copyright   : (c) Runtime Verification, 2018
License     : NCSA
Maintainer  : vladimir.ciobanu@runtimeverification.com
-}

module Kore.Logger
    ( LogMessage (..)
    , Severity (..)
    , Scope (..)
    , WithLog
    , LogAction (..)
    , log
    , logDebug
    , logInfo
    , logWarning
    , logError
    , logCritical
    , withLogScope
    , liftLogAction
    , hoistLogAction
    , LoggerT (..)
    , SomeEntry (..)
    , someEntry
    , withSomeEntry
    , Entry (..)
    , defaultShouldLog
    , MonadLog (..)
    , mapLocalFunction
    ) where

import Colog
    ( LogAction (..)
    , (<&)
    )
import qualified Control.Lens as Lens
import Control.Lens.Prism
    ( Prism
    )
import Control.Monad.Except
    ( ExceptT
    )
import qualified Control.Monad.Except as Except
import Control.Monad.IO.Class
import Control.Monad.Morph
    ( MFunctor
    )
import qualified Control.Monad.Morph as Morph
import Control.Monad.Trans
    ( MonadTrans
    )
import qualified Control.Monad.Trans as Monad.Trans
import Control.Monad.Trans.Accum
    ( AccumT
    )
import qualified Control.Monad.Trans.Accum as Accum
import Control.Monad.Trans.Identity
    ( IdentityT
    )
import Control.Monad.Trans.Maybe
    ( MaybeT
    )
import Control.Monad.Trans.Reader
import qualified Control.Monad.Trans.State.Strict as Strict
    ( StateT
    )
import qualified Data.Foldable as Fold
import Data.Functor.Contravariant
    ( contramap
    )
import Data.Set
    ( Set
    )
import qualified Data.Set as Set
import Data.String
    ( IsString
    )
import Data.Text
    ( Text
    )
import qualified Data.Text.Prettyprint.Doc as Pretty
import Data.Typeable
    ( Typeable
    )
import qualified Data.Typeable
    ( cast
    )
import GHC.Stack
    ( CallStack
    , HasCallStack
    , callStack
    , getCallStack
    , popCallStack
    , prettyCallStack
    )
import Prelude hiding
    ( log
    )

import Control.Monad.Counter
    ( CounterT
    )

-- | Log level used to describe each log message. It is also used to set the
-- minimum level to be outputted.
data Severity
    = Debug
    -- ^ Lowest level used for low-level debugging.
    | Info
    -- ^ Used for various informative messages.
    | Warning
    -- ^ Used for odd/unusual cases which are recoverable.
    | Error
    -- ^ Used for application errors, unexpected behaviors, etc.
    | Critical
    -- ^ Used before shutting down the application.
    deriving (Show, Read, Eq, Ord)

instance Pretty.Pretty Severity where
    pretty = Pretty.pretty . show

-- | Logging scope, used by 'LogMessage'.
newtype Scope = Scope
    { unScope :: Text
    } deriving (Eq, Ord, Read, Show, Semigroup, Monoid, IsString)

instance Pretty.Pretty Scope where
    pretty = Pretty.pretty . unScope

-- | This type should not be used directly, but rather should be created and
-- dispatched through the `log` functions.
data LogMessage = LogMessage
    { message   :: !Text
    -- ^ message being logged
    , severity  :: !Severity
    -- ^ log level / severity of message
    , scope     :: ![Scope]
    -- ^ scope of the message, usually of the form "a.b.c"
    , callstack :: !CallStack
    -- ^ call stack of the message, when available
    }

instance Pretty.Pretty LogMessage where
    pretty LogMessage {message, severity, scope, callstack} =
        Pretty.hsep
            [ Pretty.brackets (Pretty.pretty severity)
            , Pretty.brackets (prettyScope scope)
            , ":"
            , Pretty.pretty message
            , Pretty.brackets (formatCallstack callstack)
            ]
      where
        prettyScope :: [Scope] -> Pretty.Doc ann
        prettyScope =
            mconcat
                . zipWith (<>) ("" : repeat ".")
                . fmap Pretty.pretty
        formatCallstack :: GHC.Stack.CallStack -> Pretty.Doc ann
        formatCallstack cs
          | length (getCallStack cs) <= 1 = mempty
          | otherwise                               = callStackToBuilder cs
        callStackToBuilder :: GHC.Stack.CallStack -> Pretty.Doc ann
        callStackToBuilder =
            Pretty.pretty
            . prettyCallStack
            . popCallStack

type WithLog msg = MonadLog

-- | 'Monad.Trans.lift' any 'LogAction' into a monad transformer.
liftLogAction
    :: (Monad m, MonadTrans t)
    => LogAction m msg
    -> LogAction (t m) msg
liftLogAction logAction =
    Colog.LogAction (Monad.Trans.lift . Colog.unLogAction logAction)

-- | Use a natural transform on a 'LogAction'.
hoistLogAction
    :: (forall a. m a -> n a)
    -> LogAction m msg
    -> LogAction n msg
hoistLogAction f (LogAction logger) = LogAction $ \msg -> f (logger msg)

-- | Log any message.
logMsg :: (Entry msg, WithLog msg m) => msg -> m ()
logMsg = logM

-- | Logs a message using given 'Severity'.
log
    :: forall m
    . (HasCallStack, WithLog LogMessage m)
    => Severity
    -- ^ If lower than the minimum severity, the message will not be logged
    -> Text
    -- ^ Message to be logged
    -> m ()
log s t = logMsg $ LogMessage t s mempty callStack

-- | Logs using 'Debug' log level. See 'log'.
logDebug
    :: forall m
    . (WithLog LogMessage m)
    => Text
    -> m ()
logDebug = log Debug

-- | Logs using 'Info' log level. See 'log'.
logInfo
    :: forall m
    . (WithLog LogMessage m)
    => Text
    -> m ()
logInfo = log Info

-- | Logs using 'Warning' log level. See 'log'.
logWarning
    :: forall m
    . (WithLog LogMessage m)
    => Text
    -> m ()
logWarning = log Warning

-- | Logs using 'Error' log level. See 'log'.
logError
    :: forall m
    . (WithLog LogMessage m)
    => Text
    -> m ()
logError = log Error

-- | Logs using 'Critical' log level. See 'log'.
logCritical
    :: forall m
    . (WithLog LogMessage m)
    => Text
    -> m ()
logCritical = log Critical

-- | Creates a new logging scope, appending the text to the current scope. For
-- example, if the current scope is "a.b" and 'withLogScope' is called with
-- "c", then the new scope will be "a.b.c".
withLogScope
    :: forall m a
    .  WithLog LogMessage m
    => Scope
    -- ^ new scope
    -> m a
    -- ^ continuation / enclosure for the new scope
    -> m a
withLogScope newScope =
    logScope appendScope
  where
    appendScope (LogMessage msg sev scope callstack) =
        LogMessage msg sev (newScope : scope) callstack

-- ---------------------------------------------------------------------
-- * LoggerT

class (Typeable entry, Pretty.Pretty entry) => Entry entry where
    toEntry :: entry -> SomeEntry
    toEntry = SomeEntry

    fromEntry :: SomeEntry -> Maybe entry
    fromEntry (SomeEntry entry) = Data.Typeable.cast entry

    shouldLog :: Severity -> Set Scope -> entry -> Bool

<<<<<<< HEAD
instance Entry LogMessage where
    shouldLog :: Severity -> Set Scope -> LogMessage -> Bool
    shouldLog minSeverity currentScope LogMessage { severity, scope } =
        defaultShouldLog severity scope minSeverity currentScope

defaultShouldLog :: Severity -> [Scope] -> Severity -> Set Scope -> Bool
defaultShouldLog severity scope minSeverity currentScope =
    severity >= minSeverity && scope `member` currentScope
  where
    member :: [Scope] -> Set Scope -> Bool
    member s set
      | Set.null set = True
      | otherwise    = Fold.any (`Set.member` set) s
=======
someEntry :: (Entry e1, Entry e2) => Prism SomeEntry SomeEntry e1 e2
someEntry = Lens.prism' toEntry fromEntry
>>>>>>> 88842797

data SomeEntry where
    SomeEntry :: Entry entry => entry -> SomeEntry

instance Pretty.Pretty SomeEntry where
    pretty (SomeEntry entry) = Pretty.pretty entry

withSomeEntry
    :: (forall entry. Entry entry => entry -> a)
    -> SomeEntry
    -> a
withSomeEntry f (SomeEntry entry) = f entry

class Monad m => MonadLog m where
    logM :: Entry entry => entry -> m ()
    default logM
        :: Entry entry
        => (MonadTrans trans, MonadLog log, m ~ trans log)
        => entry
        -> m ()
    logM = Monad.Trans.lift . logM
    {-# INLINE logM #-}

    logScope :: Entry e1 => Entry e2 => (e1 -> e2) -> m a -> m a
    default logScope
        :: (Entry e1, Entry e2)
        => (MFunctor trans, MonadLog log, m ~ trans log)
        => (e1 -> e2)
        -> m a
        -> m a
    logScope locally = Morph.hoist (logScope locally)
    {-# INLINE logScope #-}

instance (Monoid acc, MonadLog log) => MonadLog (AccumT acc log) where
    logScope locally = Accum.mapAccumT (logScope locally)
    {-# INLINE logScope #-}

instance MonadLog log => MonadLog (CounterT log)

instance MonadLog log => MonadLog (ExceptT error log)

instance MonadLog log => MonadLog (IdentityT log)

instance MonadLog log => MonadLog (MaybeT log)

instance MonadLog log => MonadLog (Strict.StateT state log)

newtype LoggerT m a =
    LoggerT { getLoggerT :: ReaderT (LogAction m SomeEntry) m a }
    deriving (Functor, Applicative, Monad)
    deriving (MonadIO)

instance Monad m => MonadLog (LoggerT m) where
    logM entry =
        LoggerT $ ask >>= Monad.Trans.lift . (<& toEntry entry)
    logScope f (LoggerT (ReaderT logActionReader)) =
        LoggerT . ReaderT
            $ \(LogAction logAction) ->
                logActionReader . LogAction
                    $ \entry ->
                        case fromEntry entry of
                            Nothing -> logAction entry
                            Just entry' -> logAction $ toEntry $ f entry'

<<<<<<< HEAD
-- instance (Monad m, WithLog LogMessage m) => MonadLog m where
--     logM entry = do
--         LogAction la <- askLogAction
--         la $ toLogMessage entry
--       where
--         toLogMessage :: Entry entry => entry -> LogMessage
--         toLogMessage = undefined

--     logScope :: forall e1 e2 a. Entry e1 => Entry e2 => (e1 -> e2) -> m a -> m a
--     logScope f = localLogAction (go f)
--       where
--         toLogMessage :: Entry entry => entry -> LogMessage
--         toLogMessage = undefined
--         toEntry' :: LogMessage -> e1
--         toEntry' = undefined
--         go
--             :: (e1 -> e2)
--             -> (forall n. LogAction n LogMessage -> LogAction n LogMessage)
--         go f (LogAction la) =
--             LogAction $ \logMessage ->
--                 la . toLogMessage . f . toEntry' $ logMessage

instance Monad m => WithLog LogMessage (LoggerT m) where
    askLogAction :: LoggerT m (LogAction (LoggerT m) LogMessage)
    askLogAction = LoggerT . ReaderT $ pure . go
      where
        go :: LogAction m SomeEntry -> LogAction (LoggerT m) LogMessage
        go (LogAction fn) = LogAction $ Monad.Trans.lift . fn . toEntry
    {-# INLINE askLogAction #-}

    localLogAction
        :: (forall n. LogAction n LogMessage -> LogAction n LogMessage)
        -> LoggerT m a
        -> LoggerT m a
    localLogAction locally (LoggerT (ReaderT la)) =
        LoggerT . ReaderT $ la . mapLocalFunction locally
    {-# INLINE localLogAction #-}

=======
>>>>>>> 88842797
instance MonadTrans LoggerT where
    lift = LoggerT . Monad.Trans.lift
    {-# INLINE lift #-}

mapLocalFunction
    :: forall m
    .  (LogAction m LogMessage -> LogAction m LogMessage)
    -> LogAction m SomeEntry
    -> LogAction m SomeEntry
mapLocalFunction mapping la@(LogAction action) =
    LogAction $ \entry ->
        case fromEntry entry of
            Nothing -> action entry
            Just logMessage ->
                let LogAction f = mapping $ contramap toEntry la
                in f logMessage
<|MERGE_RESOLUTION|>--- conflicted
+++ resolved
@@ -268,7 +268,6 @@
 
     shouldLog :: Severity -> Set Scope -> entry -> Bool
 
-<<<<<<< HEAD
 instance Entry LogMessage where
     shouldLog :: Severity -> Set Scope -> LogMessage -> Bool
     shouldLog minSeverity currentScope LogMessage { severity, scope } =
@@ -282,10 +281,9 @@
     member s set
       | Set.null set = True
       | otherwise    = Fold.any (`Set.member` set) s
-=======
+
 someEntry :: (Entry e1, Entry e2) => Prism SomeEntry SomeEntry e1 e2
 someEntry = Lens.prism' toEntry fromEntry
->>>>>>> 88842797
 
 data SomeEntry where
     SomeEntry :: Entry entry => entry -> SomeEntry
@@ -350,47 +348,6 @@
                             Nothing -> logAction entry
                             Just entry' -> logAction $ toEntry $ f entry'
 
-<<<<<<< HEAD
--- instance (Monad m, WithLog LogMessage m) => MonadLog m where
---     logM entry = do
---         LogAction la <- askLogAction
---         la $ toLogMessage entry
---       where
---         toLogMessage :: Entry entry => entry -> LogMessage
---         toLogMessage = undefined
-
---     logScope :: forall e1 e2 a. Entry e1 => Entry e2 => (e1 -> e2) -> m a -> m a
---     logScope f = localLogAction (go f)
---       where
---         toLogMessage :: Entry entry => entry -> LogMessage
---         toLogMessage = undefined
---         toEntry' :: LogMessage -> e1
---         toEntry' = undefined
---         go
---             :: (e1 -> e2)
---             -> (forall n. LogAction n LogMessage -> LogAction n LogMessage)
---         go f (LogAction la) =
---             LogAction $ \logMessage ->
---                 la . toLogMessage . f . toEntry' $ logMessage
-
-instance Monad m => WithLog LogMessage (LoggerT m) where
-    askLogAction :: LoggerT m (LogAction (LoggerT m) LogMessage)
-    askLogAction = LoggerT . ReaderT $ pure . go
-      where
-        go :: LogAction m SomeEntry -> LogAction (LoggerT m) LogMessage
-        go (LogAction fn) = LogAction $ Monad.Trans.lift . fn . toEntry
-    {-# INLINE askLogAction #-}
-
-    localLogAction
-        :: (forall n. LogAction n LogMessage -> LogAction n LogMessage)
-        -> LoggerT m a
-        -> LoggerT m a
-    localLogAction locally (LoggerT (ReaderT la)) =
-        LoggerT . ReaderT $ la . mapLocalFunction locally
-    {-# INLINE localLogAction #-}
-
-=======
->>>>>>> 88842797
 instance MonadTrans LoggerT where
     lift = LoggerT . Monad.Trans.lift
     {-# INLINE lift #-}
