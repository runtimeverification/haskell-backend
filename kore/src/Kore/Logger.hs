--- conflicted
+++ resolved
@@ -92,27 +92,15 @@
         :: (forall n. LogAction n msg -> LogAction n msg)
         -> m a
         -> m a
-    default withLog
+    default localLogAction
         :: (Monad.Morph.MFunctor t, WithLog msg m', m ~ t m')
         => (forall n. LogAction n msg -> LogAction n msg)
         -> m a -> m a
-    withLog mapping = Monad.Morph.hoist (withLog mapping)
-
-<<<<<<< HEAD
+    localLogAction mapping = Monad.Morph.hoist (localLogAction mapping)
+
 instance (WithLog msg m, Monad m) => WithLog msg (IdentityT m)
 
 instance (WithLog msg m, Monad m) => WithLog msg (Strict.StateT s m)
-=======
-instance (WithLog msg m, Monad m) => WithLog msg (IdentityT m) where
-    askLogAction = liftLogAction <$> Monad.Trans.lift askLogAction
-    localLogAction
-        :: forall a
-        .  (forall n. LogAction n msg -> LogAction n msg)
-        -> IdentityT m a
-        -> IdentityT m a
-    localLogAction mapping =
-        Monad.Trans.lift . localLogAction mapping . runIdentityT
->>>>>>> 351c2dcd
 
 -- | 'Monad.Trans.lift' any 'LogAction' into a monad transformer.
 liftLogAction
