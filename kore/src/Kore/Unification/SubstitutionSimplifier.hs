{- |
Copyright   : (c) Runtime Verification, 2019-2021
License     : BSD-3-Clause
-}
module Kore.Unification.SubstitutionSimplifier (
    substitutionSimplifier,
    unificationMakeAnd,

    -- * Re-exports
    module Kore.Simplify.SubstitutionSimplifier,
) where

import Control.Error (
    MaybeT,
    maybeT,
 )
import qualified Kore.Internal.Condition as Condition
import Kore.Internal.OrCondition (
    OrCondition,
 )
import qualified Kore.Internal.OrCondition as OrCondition
import Kore.Internal.Pattern (
    Pattern,
 )
import Kore.Internal.Predicate (
    Predicate,
 )
import Kore.Internal.SideCondition (
    SideCondition,
 )
import Kore.Internal.Substitution (
    Normalization,
    Substitution,
 )
import Kore.Internal.TermLike (
    TermLike,
 )
import Kore.Log.DebugSubstitutionSimplifier (
    debugSubstitutionSimplifierResult,
    whileDebugSubstitutionSimplifier,
 )
import Kore.Rewrite.RewritingVariable (
    RewritingVariableName,
 )
import Kore.Simplify.AndTerms (
    termUnification,
 )
import Kore.Simplify.NotSimplifier
import qualified Kore.Simplify.Simplify as Simplifier
import Kore.Simplify.SubstitutionSimplifier (
    MakeAnd (..),
    SubstitutionSimplifier (..),
    deduplicateSubstitution,
    simplifySubstitutionWorker,
 )
import qualified Kore.TopBottom as TopBottom
import Kore.Unification.Unify
import qualified Logic
import Prelude.Kore
<<<<<<< HEAD
=======

-- import qualified Pretty
>>>>>>> b6e8d9c9

{- | A 'SubstitutionSimplifier' to use during unification.

If multiple assignments to a single variable cannot be unified, this simplifier
uses 'Unifier.throwUnificationError'.
-}
substitutionSimplifier ::
    forall unifier.
    MonadUnify unifier =>
    NotSimplifier unifier ->
    SubstitutionSimplifier unifier
substitutionSimplifier notSimplifier =
    SubstitutionSimplifier wrapper
  where
    wrapper ::
        SideCondition RewritingVariableName ->
        Substitution RewritingVariableName ->
        unifier (OrCondition RewritingVariableName)
    wrapper sideCondition substitution =
        whileDebugSubstitutionSimplifier $ do
            (predicate, result) <-
                worker substitution
                    & maybeT empty return
            let condition = Condition.fromNormalizationSimplified result
            let condition' = Condition.fromPredicate predicate <> condition
                conditions = OrCondition.fromCondition condition'
            TopBottom.guardAgainstBottom conditions
            debugSubstitutionSimplifierResult
            return conditions
      where
        worker ::
            Substitution RewritingVariableName ->
            MaybeT
                unifier
                ( Predicate RewritingVariableName
                , Normalization RewritingVariableName
                )
        worker =
            simplifySubstitutionWorker
                sideCondition
                (unificationMakeAnd notSimplifier)

unificationMakeAnd ::
    forall unifier.
    MonadUnify unifier =>
    NotSimplifier unifier ->
    MakeAnd unifier
unificationMakeAnd notSimplifier =
    MakeAnd{makeAnd}
  where
    makeAnd ::
        TermLike RewritingVariableName ->
        TermLike RewritingVariableName ->
        SideCondition RewritingVariableName ->
        unifier (Pattern RewritingVariableName)
    makeAnd termLike1 termLike2 sideCondition = do
        unified <- termUnification notSimplifier termLike1 termLike2
        Simplifier.simplifyCondition sideCondition unified
<<<<<<< HEAD
            & Logic.lowerLogicT
=======
            & Logic.lowerLogicT

-- & trace ("\nSimplifyingCondition:\n" <> (show . Pretty.pretty) unified <> "\nWith side condition:\n" <> (show . Pretty.pretty) sideCondition)
>>>>>>> b6e8d9c9
<|MERGE_RESOLUTION|>--- conflicted
+++ resolved
@@ -57,11 +57,6 @@
 import Kore.Unification.Unify
 import qualified Logic
 import Prelude.Kore
-<<<<<<< HEAD
-=======
-
--- import qualified Pretty
->>>>>>> b6e8d9c9
 
 {- | A 'SubstitutionSimplifier' to use during unification.
 
@@ -120,10 +115,4 @@
     makeAnd termLike1 termLike2 sideCondition = do
         unified <- termUnification notSimplifier termLike1 termLike2
         Simplifier.simplifyCondition sideCondition unified
-<<<<<<< HEAD
-            & Logic.lowerLogicT
-=======
-            & Logic.lowerLogicT
-
--- & trace ("\nSimplifyingCondition:\n" <> (show . Pretty.pretty) unified <> "\nWith side condition:\n" <> (show . Pretty.pretty) sideCondition)
->>>>>>> b6e8d9c9
+            & Logic.lowerLogicT