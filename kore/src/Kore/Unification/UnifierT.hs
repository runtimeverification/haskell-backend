{- |
Copyright   : (c) Runtime Verification, 2019
License     : NCSA

 -}

{-# OPTIONS_GHC -fno-prof-auto #-}

module Kore.Unification.UnifierT
    ( UnifierT (..)
    , runUnifierT
    , evalEnvUnifierT
    , substitutionSimplifier
    -- * Re-exports
    , module Kore.Unification.Unify
    ) where

import Prelude.Kore

import Control.Monad
    ( MonadPlus
    )
import Control.Monad.Reader
    ( MonadReader (..)
    )
import Control.Monad.Trans.Class
    ( MonadTrans (..)
    )
import Control.Monad.Trans.Reader
    ( ReaderT (..)
    , mapReaderT
    )

import qualified Kore.Step.Simplification.Condition as ConditionSimplifier
import Kore.Step.Simplification.NotSimplifier
import Kore.Step.Simplification.Simplify
    ( ConditionSimplifier (..)
    , InternalVariable
    , MonadSimplify (..)
    )
import Kore.Unification.SubstitutionSimplifier
    ( substitutionSimplifier
    )
import Kore.Unification.Unify
import Log
    ( MonadLog (..)
    )
import SMT
    ( MonadSMT (..)
    )

newtype UnifierT (m :: * -> *) a =
    UnifierT
        { getUnifierT
            :: ReaderT
                (ConditionSimplifier (UnifierT m))
                (LogicT m)
                a
        }
    deriving (Functor, Applicative, Monad, Alternative, MonadPlus)

instance MonadTrans UnifierT where
    lift = UnifierT . lift . lift
    {-# INLINE lift #-}

deriving instance MonadLog m => MonadLog (UnifierT m)

deriving instance Monad m => MonadLogic (UnifierT m)

deriving instance MonadReader (ConditionSimplifier (UnifierT m)) (UnifierT m)

deriving instance MonadSMT m => MonadSMT (UnifierT m)

instance MonadSimplify m => MonadSimplify (UnifierT m) where
<<<<<<< HEAD
=======
    localSimplifierAxioms locally (UnifierT readerT) =
        UnifierT $
            mapReaderT
                (mapLogicT
                    (localSimplifierAxioms locally)
                )
                readerT
    {-# INLINE localSimplifierAxioms #-}

>>>>>>> 39500201
    simplifyCondition sideCondition condition = do
        ConditionSimplifier conditionSimplifier <- ask
        conditionSimplifier sideCondition condition
    {-# INLINE simplifyCondition #-}

instance MonadSimplify m => MonadUnify (UnifierT m) where

runUnifierT
    :: MonadSimplify m
    => NotSimplifier (UnifierT m)
    -> UnifierT m a
    -> m [a]
runUnifierT notSimplifier =
    observeAllT
    . evalEnvUnifierT notSimplifier

evalEnvUnifierT
    :: MonadSimplify m
    => NotSimplifier (UnifierT m)
    -> UnifierT m a
    -> LogicT m a
evalEnvUnifierT notSimplifier =
    flip runReaderT conditionSimplifier
    . getUnifierT
  where
    conditionSimplifier =
        ConditionSimplifier.create (substitutionSimplifier notSimplifier)<|MERGE_RESOLUTION|>--- conflicted
+++ resolved
@@ -28,7 +28,6 @@
     )
 import Control.Monad.Trans.Reader
     ( ReaderT (..)
-    , mapReaderT
     )
 
 import qualified Kore.Step.Simplification.Condition as ConditionSimplifier
@@ -72,18 +71,6 @@
 deriving instance MonadSMT m => MonadSMT (UnifierT m)
 
 instance MonadSimplify m => MonadSimplify (UnifierT m) where
-<<<<<<< HEAD
-=======
-    localSimplifierAxioms locally (UnifierT readerT) =
-        UnifierT $
-            mapReaderT
-                (mapLogicT
-                    (localSimplifierAxioms locally)
-                )
-                readerT
-    {-# INLINE localSimplifierAxioms #-}
-
->>>>>>> 39500201
     simplifyCondition sideCondition condition = do
         ConditionSimplifier conditionSimplifier <- ask
         conditionSimplifier sideCondition condition
