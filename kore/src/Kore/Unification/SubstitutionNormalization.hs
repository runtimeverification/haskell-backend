--- conflicted
+++ resolved
@@ -86,11 +86,7 @@
             nonSimplifiableSortResult =
                 topologicalSort (Set.toList <$> nonSimplifiableDependencies)
 
-<<<<<<< HEAD
-    ExceptT . mapM maybeToBottom $ topologicalSortConverted
-=======
     ExceptT . traverse maybeToBottom $ topologicalSortConverted
->>>>>>> 5b766b1a
 
   where
     interestingVariables :: Set (SubstVar variable)
