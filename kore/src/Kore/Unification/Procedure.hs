{-|
Module      : Kore.Unification.Procedure
Description : Unification procedure.
Copyright   : (c) Runtime Verification, 2018
License     : NCSA
Maintainer  : vladimir.ciobanu@runtimeverification.com
Stability   : experimental
Portability : portable
-}
module Kore.Unification.Procedure
    ( unificationProcedure
    ) where

import Control.Applicative
    ( empty
    )
import qualified Data.Text as Text
import qualified Data.Text.Prettyprint.Doc as Pretty

import qualified Branch as BranchT
<<<<<<< HEAD
=======
import Kore.Internal.Condition as Condition
    ( Condition
    )
import Kore.Internal.Pattern
    ( Conditional (..)
    )
>>>>>>> a7ed2a10
import qualified Kore.Internal.Pattern as Conditional
import Kore.Internal.TermLike
import qualified Kore.Logger as Logger
import Kore.Step.Simplification.AndTerms
    ( termUnification
    )
import qualified Kore.Step.Simplification.Ceil as Ceil
    ( makeEvaluateTerm
    )
import Kore.Step.Simplification.Simplify
    ( simplifyPredicate
    )
import qualified Kore.TopBottom as TopBottom
import Kore.Unification.Unify
    ( MonadUnify
    , SimplifierVariable
    )
import qualified Kore.Unification.Unify as Monad.Unify
import Kore.Unparser

-- |'unificationProcedure' atempts to simplify @t1 = t2@, assuming @t1@ and @t2@
-- are terms (functional patterns) to a substitution.
-- If successful, it also produces a proof of how the substitution was obtained.
-- If failing, it gives a 'UnificationError' reason for the failure.
unificationProcedure
    ::  ( SimplifierVariable variable
        , MonadUnify unifier
        )
    => TermLike variable
    -> TermLike variable
    -> unifier (Condition variable)
unificationProcedure p1 p2
  | p1Sort /= p2Sort = do
    Monad.Unify.explainBottom
        "Cannot unify different sorts."
        p1
        p2
    empty
  | otherwise = do
    Logger.withLogScope (Logger.Scope "UnificationProcedure")
        . Logger.logDebug
        . Text.pack
        . show
        $ Pretty.vsep
            [ "Attemptying to unify terms"
            , Pretty.indent 4 $ unparse p1
            , "with"
            , Pretty.indent 4 $ unparse p2
            ]
    pat <- termUnification p1 p2
    TopBottom.guardAgainstBottom pat
    let (term, conditions) = Conditional.splitTerm pat
    orCeil <- Ceil.makeEvaluateTerm conditions term
    ceil' <- Monad.Unify.scatter orCeil
    BranchT.alternate . simplifyPredicate
        $ Conditional.andCondition ceil' conditions
  where
      p1Sort = termLikeSort p1
      p2Sort = termLikeSort p2<|MERGE_RESOLUTION|>--- conflicted
+++ resolved
@@ -18,15 +18,9 @@
 import qualified Data.Text.Prettyprint.Doc as Pretty
 
 import qualified Branch as BranchT
-<<<<<<< HEAD
-=======
-import Kore.Internal.Condition as Condition
+import Kore.Internal.Condition
     ( Condition
     )
-import Kore.Internal.Pattern
-    ( Conditional (..)
-    )
->>>>>>> a7ed2a10
 import qualified Kore.Internal.Pattern as Conditional
 import Kore.Internal.TermLike
 import qualified Kore.Logger as Logger
@@ -37,7 +31,7 @@
     ( makeEvaluateTerm
     )
 import Kore.Step.Simplification.Simplify
-    ( simplifyPredicate
+    ( simplifyCondition
     )
 import qualified Kore.TopBottom as TopBottom
 import Kore.Unification.Unify
@@ -81,7 +75,7 @@
     let (term, conditions) = Conditional.splitTerm pat
     orCeil <- Ceil.makeEvaluateTerm conditions term
     ceil' <- Monad.Unify.scatter orCeil
-    BranchT.alternate . simplifyPredicate
+    BranchT.alternate . simplifyCondition
         $ Conditional.andCondition ceil' conditions
   where
       p1Sort = termLikeSort p1
