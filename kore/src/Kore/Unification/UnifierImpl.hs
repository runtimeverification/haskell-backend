{- |
Copyright   : (c) Runtime Verification, 2018
License     : NCSA

 -}
module Kore.Unification.UnifierImpl
    ( simplifyAnds
    , deduplicateSubstitution
    , normalizeOnce
    , normalizeExcept
    ) where

import qualified Control.Comonad.Trans.Cofree as Cofree
import Control.Monad
    ( foldM
    )
import qualified Data.Functor.Foldable as Recursive
import Data.List.NonEmpty
    ( NonEmpty (..)
    )
import qualified Data.List.NonEmpty as NonEmpty
import Data.Map.Strict
    ( Map
    )
import qualified Data.Map.Strict as Map

import qualified Branch
import Kore.Internal.Condition
    ( Conditional (..)
    )
import qualified Kore.Internal.Conditional as Conditional
import Kore.Internal.Pattern as Pattern
import Kore.Internal.Predicate
    ( Predicate
    )
import qualified Kore.Internal.Predicate as Predicate
import Kore.Internal.TermLike
<<<<<<< HEAD
import Kore.Predicate.Predicate
    ( Predicate
    )
import qualified Kore.Predicate.Predicate as Predicate
=======
import Kore.Logger
    ( LogMessage
    , WithLog
    )
>>>>>>> 5bb83cb8
import Kore.Step.Simplification.AndTerms
    ( termUnification
    )
import qualified Kore.Step.Simplification.Simplify as Simplifier
import qualified Kore.TopBottom as TopBottom
import Kore.Unification.Substitution
    ( Substitution
    )
import qualified Kore.Unification.Substitution as Substitution
import Kore.Unification.SubstitutionNormalization
    ( normalizeSubstitution
    )
import Kore.Unification.Unify
    ( MonadUnify
    , SimplifierVariable
    )
import qualified Kore.Unification.Unify as Unifier
import Kore.Variables.UnifiedVariable
    ( UnifiedVariable (..)
    )

simplifyAnds
    :: forall variable unifier
    .  SimplifierVariable variable
    => MonadUnify unifier
    => NonEmpty (TermLike variable)
    -> unifier (Pattern variable)
simplifyAnds (NonEmpty.sort -> patterns) = do
    result <- foldM simplifyAnds' Pattern.top patterns
    TopBottom.guardAgainstBottom result
    return result
  where
    simplifyAnds'
        :: Pattern variable
        -> TermLike variable
        -> unifier (Pattern variable)
    simplifyAnds' intermediate termLike =
        case Cofree.tailF (Recursive.project termLike) of
            AndF And { andFirst, andSecond } ->
                foldM simplifyAnds' intermediate [andFirst, andSecond]
            _ -> do
                unified <- termUnification intermediateTerm termLike
                normalizeExcept
                    $ Pattern.andCondition unified intermediateCondition
      where
        (intermediateTerm, intermediateCondition) =
            Pattern.splitTerm intermediate

deduplicateSubstitution
    ::  forall variable unifier
    .   SimplifierVariable variable
    =>  MonadUnify unifier
    =>  Substitution variable
    ->  unifier
            ( Predicate variable
            , Map (UnifiedVariable variable) (TermLike variable)
            )
deduplicateSubstitution =
    worker Predicate.makeTruePredicate . Substitution.toMultiMap
  where
    worker
        ::  Predicate variable
        ->  Map (UnifiedVariable variable) (NonEmpty (TermLike variable))
        ->  unifier
                ( Predicate variable
                , Map (UnifiedVariable variable) (TermLike variable)
                )
    worker predicate substitutions
      | Just deduplicated <- traverse getSingleton substitutions
      = return (predicate, deduplicated)

      | otherwise = do
        simplified <-
            collectConditions
            <$> traverse simplifyAnds substitutions
        let -- Substitutions de-duplicated by simplification.
            substitutions' = toMultiMap $ Conditional.term simplified
            -- New conditions produced by simplification.
            Conditional { predicate = predicate' } = simplified
            predicate'' =
                Predicate.makeAndPredicate predicate predicate'
            -- New substitutions produced by simplification.
            Conditional { substitution } = simplified
            substitutions'' =
                Map.unionWith (<>) substitutions'
                $ Substitution.toMultiMap substitution
        worker predicate'' substitutions''

    getSingleton (t :| []) = Just t
    getSingleton _         = Nothing

    toMultiMap :: Map key value -> Map key (NonEmpty value)
    toMultiMap = Map.map (:| [])

    collectConditions
        :: Map key (Conditional variable term)
        -> Conditional variable (Map key term)
    collectConditions = sequenceA

normalizeOnce
    :: forall unifier variable term
    .  SimplifierVariable variable
    => MonadUnify unifier
    => Conditional variable term
    -> unifier (Conditional variable term)
normalizeOnce Conditional { term, predicate, substitution } = do
    -- The intermediate steps do not need to be checked for \bottom because we
    -- use guardAgainstBottom at the end.
    (deduplicatedPredicate, deduplicatedSubstitution) <-
        deduplicateSubstitution substitution

    normalized <- normalizeSubstitution' deduplicatedSubstitution
    let
        Conditional { substitution = normalizedSubstitution } = normalized
        Conditional { predicate = normalizedPredicate } = normalized

        mergedPredicate =
            Predicate.makeMultipleAndPredicate
                [predicate, deduplicatedPredicate, normalizedPredicate]

    TopBottom.guardAgainstBottom mergedPredicate
    return Conditional
        { term
        , predicate = mergedPredicate
        , substitution = normalizedSubstitution
        }
  where
    normalizeSubstitution' =
        either Unifier.throwSubstitutionError return . normalizeSubstitution

normalizeExcept
    :: forall unifier variable term
    .  SimplifierVariable variable
    => MonadUnify unifier
    => Conditional variable term
    -> unifier (Conditional variable term)
normalizeExcept conditional = do
    normalized <- normalizeOnce conditional
    let (term, predicate') = Conditional.splitTerm normalized
    simplified <- Branch.alternate $ Simplifier.simplifyCondition predicate'
    return simplified { term }<|MERGE_RESOLUTION|>--- conflicted
+++ resolved
@@ -35,17 +35,6 @@
     )
 import qualified Kore.Internal.Predicate as Predicate
 import Kore.Internal.TermLike
-<<<<<<< HEAD
-import Kore.Predicate.Predicate
-    ( Predicate
-    )
-import qualified Kore.Predicate.Predicate as Predicate
-=======
-import Kore.Logger
-    ( LogMessage
-    , WithLog
-    )
->>>>>>> 5bb83cb8
 import Kore.Step.Simplification.AndTerms
     ( termUnification
     )
