{- |
Copyright   : (c) Runtime Verification, 2018
License     : NCSA

 -}
module Kore.Unification.UnifierImpl
    ( simplifyAnds
    , deduplicateSubstitution
    , normalizeOnce
    , normalizeExcept
    ) where

import qualified Control.Comonad.Trans.Cofree as Cofree
import Control.Monad
    ( foldM
    )
import qualified Data.Foldable as Foldable
import qualified Data.Functor.Foldable as Recursive
import Data.List.NonEmpty
    ( NonEmpty (..)
    )
import qualified Data.List.NonEmpty as NonEmpty
import Data.Map.Strict
    ( Map
    )
import qualified Data.Map.Strict as Map

import qualified Branch
import qualified Kore.Internal.Conditional as Conditional
import Kore.Internal.Pattern as Pattern
import Kore.Internal.Predicate
    ( Conditional (..)
    , Predicate
    )
import qualified Kore.Internal.Predicate as Predicate
import Kore.Internal.TermLike
import Kore.Logger
    ( LogMessage
    , WithLog
    )
import qualified Kore.Predicate.Predicate as Syntax.Predicate
import qualified Kore.Step.Simplification.Simplify as Simplifier
import qualified Kore.TopBottom as TopBottom
<<<<<<< HEAD
import Kore.Unification.Error
    ( substitutionToUnifyOrSubError
    )
import Kore.Unification.Normalization
    ( normalizeSubstitution
    )
=======
>>>>>>> 8e5f5506
import Kore.Unification.Substitution
    ( Substitution
    )
import qualified Kore.Unification.Substitution as Substitution
import Kore.Unification.Unify
    ( MonadUnify
    , SimplifierVariable
    )
import qualified Kore.Unification.Unify as Unifier
import Kore.Variables.UnifiedVariable
    ( UnifiedVariable (..)
    )

import {-# SOURCE #-} Kore.Step.Simplification.AndTerms
    ( termUnification
    )

simplifyAnds
    ::  forall variable unifier
    .   ( SimplifierVariable variable
        , MonadUnify unifier
        , WithLog LogMessage unifier
        )
    => NonEmpty (TermLike variable)
    -> unifier (Pattern variable)
simplifyAnds (NonEmpty.sort -> patterns) = do
    result <- foldM simplifyAnds' Pattern.top patterns
    TopBottom.guardAgainstBottom result
    return result
  where
    simplifyAnds'
        :: Pattern variable
        -> TermLike variable
        -> unifier (Pattern variable)
    simplifyAnds' intermediate termLike =
        case Cofree.tailF (Recursive.project termLike) of
            AndF And { andFirst, andSecond } ->
                foldM simplifyAnds' intermediate [andFirst, andSecond]
            _ -> do
                unified <- termUnification intermediateTerm termLike
                normalizeExcept
                    $ Pattern.andCondition unified intermediateCondition
      where
        (intermediateTerm, intermediateCondition) =
            Pattern.splitTerm intermediate

{- | Sort variable-renaming substitutions.

Variable-renaming substitutions are sorted so that the greater variable is
substituted in place of the lesser. Consistent ordering prevents variable-only
cycles.

 -}
sortRenamedVariable
    :: InternalVariable variable
    => (UnifiedVariable variable, TermLike variable)
    -> (UnifiedVariable variable, TermLike variable)
sortRenamedVariable (variable1, Var_ variable2)
  | variable2 < variable1 = (variable2, mkVar variable1)
sortRenamedVariable subst = subst

{- | Simplify a conjunction of substitutions for the same variable.

Simplify a conjunction of substitutions for the same variable @x@,

@
x = t₁ ∧ ... ∧ x = tₙ
@

by unifying the assignments @tᵢ@,

@
x = (t₁ ∧ ... ∧ tₙ) ∧ ⌈t₁ ∧ ... ∧ tₙ⌉
@

 -}
deduplicateOnce
    :: ( SimplifierVariable variable
       , MonadUnify unifier
       , WithLog LogMessage unifier
       )
    => (UnifiedVariable variable, NonEmpty (TermLike variable))
    -> unifier (Predicate variable)
deduplicateOnce (variable, patterns) = do
    (termLike, simplified) <- Pattern.splitTerm <$> simplifyAnds patterns
    let substitution' = Predicate.fromSingleSubstitution (variable, termLike)
    return (substitution' <> simplified)

{- | Simplify a substitution so that each variable occurs only once.

Simplify a conjunction of substitutions,

@
x₁ = t₁ ∧ ... ∧ xₙ = tₙ
@

where some of the @xᵢ@ may be the same so that each variable occurs on the
left-hand side of only one substitution clause. New substitutions may be
produced during simplification; @deduplicateSubstitution@ recurses until the
solution stabilizes.

See also: 'deduplicateOnce'

 -}
deduplicateSubstitution
    :: forall variable unifier
    .   ( SimplifierVariable variable
        , MonadUnify unifier
        , WithLog LogMessage unifier
        )
    => Substitution variable
    -> unifier (Predicate variable)
deduplicateSubstitution =
    worker . Predicate.fromSubstitution
  where
    isSingleton (_, _ :| duplicates) = null duplicates

    insertSubstitution
        :: forall variable1 term
        .  Ord variable1
        => Map variable1 (NonEmpty term)
        -> (variable1, term)
        -> Map variable1 (NonEmpty term)
    insertSubstitution multiMap (variable, termLike) =
        let push = (termLike :|) . maybe [] Foldable.toList
        in Map.alter (Just . push) variable multiMap

    worker conditional@Conditional { predicate, substitution }
      | Substitution.isNormalized substitution || all isSingleton substitutions
      = return conditional

      | otherwise = do
        deduplicated <- Foldable.fold <$> mapM deduplicateOnce substitutions
        worker (Predicate.fromPredicate predicate <> deduplicated)

      where
        substitutions
            :: [(UnifiedVariable variable, NonEmpty (TermLike variable))]
        substitutions =
            Map.toAscList
            . Foldable.foldl' insertSubstitution Map.empty
            . map sortRenamedVariable
            $ Substitution.unwrap substitution

normalizeOnce
    ::  forall unifier variable term
    .   ( SimplifierVariable variable
        , MonadUnify unifier
        , WithLog LogMessage unifier
        )
    => Conditional variable term
    -> unifier (Conditional variable term)
normalizeOnce Conditional { term, predicate, substitution } = do
    -- The intermediate steps do not need to be checked for \bottom because we
    -- use guardAgainstBottom at the end.
    deduplicated <- deduplicateSubstitution substitution
    let
        Conditional { substitution = preDeduplicatedSubstitution } =
            deduplicated
        Conditional { predicate = deduplicatedPredicate } = deduplicated
        -- The substitution is not fully normalized, but it is safe to convert
        -- to a Map because it has been deduplicated.
        deduplicatedSubstitution =
            Map.fromList $ Substitution.unwrap preDeduplicatedSubstitution

    normalized <- normalizeSubstitution' deduplicatedSubstitution
    let
        Conditional { substitution = normalizedSubstitution } = normalized
        Conditional { predicate = normalizedPredicate } = normalized

        mergedPredicate =
            Syntax.Predicate.makeMultipleAndPredicate
                [predicate, deduplicatedPredicate, normalizedPredicate]

    TopBottom.guardAgainstBottom mergedPredicate
    return Conditional
        { term
        , predicate = mergedPredicate
        , substitution = normalizedSubstitution
        }
  where
    normalizeSubstitution' =
<<<<<<< HEAD
        Unifier.lowerExceptT
        . withExceptT substitutionToUnifyOrSubError
        . normalizeSubstitution

normalizeExcept
    ::  forall unifier variable term
    .   ( SimplifierVariable variable
        , MonadUnify unifier
        , WithLog LogMessage unifier
        )
    => Conditional variable term
    -> unifier (Conditional variable term)
normalizeExcept conditional = do
    normalized <- normalizeOnce conditional
    let (term, predicate') = Conditional.splitTerm normalized
    simplified <- Branch.alternate $ Simplifier.simplifyPredicate predicate'
    return simplified { term }
=======
        either Unifier.throwSubstitutionError return . normalizeSubstitution
>>>>>>> 8e5f5506
<|MERGE_RESOLUTION|>--- conflicted
+++ resolved
@@ -41,19 +41,13 @@
 import qualified Kore.Predicate.Predicate as Syntax.Predicate
 import qualified Kore.Step.Simplification.Simplify as Simplifier
 import qualified Kore.TopBottom as TopBottom
-<<<<<<< HEAD
-import Kore.Unification.Error
-    ( substitutionToUnifyOrSubError
-    )
-import Kore.Unification.Normalization
-    ( normalizeSubstitution
-    )
-=======
->>>>>>> 8e5f5506
 import Kore.Unification.Substitution
     ( Substitution
     )
 import qualified Kore.Unification.Substitution as Substitution
+import Kore.Unification.SubstitutionNormalization
+    ( normalizeSubstitution
+    )
 import Kore.Unification.Unify
     ( MonadUnify
     , SimplifierVariable
@@ -232,10 +226,7 @@
         }
   where
     normalizeSubstitution' =
-<<<<<<< HEAD
-        Unifier.lowerExceptT
-        . withExceptT substitutionToUnifyOrSubError
-        . normalizeSubstitution
+        either Unifier.throwSubstitutionError return . normalizeSubstitution
 
 normalizeExcept
     ::  forall unifier variable term
@@ -249,7 +240,4 @@
     normalized <- normalizeOnce conditional
     let (term, predicate') = Conditional.splitTerm normalized
     simplified <- Branch.alternate $ Simplifier.simplifyPredicate predicate'
-    return simplified { term }
-=======
-        either Unifier.throwSubstitutionError return . normalizeSubstitution
->>>>>>> 8e5f5506
+    return simplified { term }