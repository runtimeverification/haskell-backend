{- |
Copyright   : (c) Runtime Verification, 2018
License     : NCSA

 -}
module Kore.Unification.UnifierImpl
    ( simplifyAnds
    , deduplicateSubstitution
    , normalizeOnce
    , normalizeExcept
    ) where

import qualified Control.Comonad.Trans.Cofree as Cofree
import Control.Monad
    ( foldM
    )
import qualified Data.Functor.Foldable as Recursive
import Data.List.NonEmpty
    ( NonEmpty (..)
    )
import qualified Data.List.NonEmpty as NonEmpty
import Data.Map.Strict
    ( Map
    )
import qualified Data.Map.Strict as Map

import qualified Branch
import Kore.Internal.Condition
    ( Conditional (..)
    )
import qualified Kore.Internal.Conditional as Conditional
import Kore.Internal.Pattern as Pattern
import Kore.Internal.Predicate
    ( Predicate
    )
import qualified Kore.Internal.Predicate as Predicate
import Kore.Internal.TermLike
import Kore.Logger
    ( LogMessage
    , WithLog
    )
<<<<<<< HEAD
=======
import Kore.Predicate.Predicate
    ( Predicate
    )
import qualified Kore.Predicate.Predicate as Predicate
import Kore.Step.Simplification.AndTerms
    ( termUnification
    )
>>>>>>> 24979674
import qualified Kore.Step.Simplification.Simplify as Simplifier
import qualified Kore.TopBottom as TopBottom
import Kore.Unification.Substitution
    ( Substitution
    )
import qualified Kore.Unification.Substitution as Substitution
import Kore.Unification.SubstitutionNormalization
    ( normalizeSubstitution
    )
import Kore.Unification.Unify
    ( MonadUnify
    , SimplifierVariable
    )
import qualified Kore.Unification.Unify as Unifier
import Kore.Variables.UnifiedVariable
    ( UnifiedVariable (..)
    )

simplifyAnds
    ::  forall variable unifier
    .   ( SimplifierVariable variable
        , MonadUnify unifier
        , WithLog LogMessage unifier
        )
    => NonEmpty (TermLike variable)
    -> unifier (Pattern variable)
simplifyAnds (NonEmpty.sort -> patterns) = do
    result <- foldM simplifyAnds' Pattern.top patterns
    TopBottom.guardAgainstBottom result
    return result
  where
    simplifyAnds'
        :: Pattern variable
        -> TermLike variable
        -> unifier (Pattern variable)
    simplifyAnds' intermediate termLike =
        case Cofree.tailF (Recursive.project termLike) of
            AndF And { andFirst, andSecond } ->
                foldM simplifyAnds' intermediate [andFirst, andSecond]
            _ -> do
                unified <- termUnification intermediateTerm termLike
                normalizeExcept
                    $ Pattern.andCondition unified intermediateCondition
      where
        (intermediateTerm, intermediateCondition) =
            Pattern.splitTerm intermediate

deduplicateSubstitution
    :: forall variable unifier
    .   ( SimplifierVariable variable
        , MonadUnify unifier
        , WithLog LogMessage unifier
        )
    =>  Substitution variable
    ->  unifier
            ( Predicate variable
            , Map (UnifiedVariable variable) (TermLike variable)
            )
deduplicateSubstitution =
    worker Predicate.makeTruePredicate . Substitution.toMultiMap
  where
    worker
        ::  Predicate variable
        ->  Map (UnifiedVariable variable) (NonEmpty (TermLike variable))
        ->  unifier
                ( Predicate variable
                , Map (UnifiedVariable variable) (TermLike variable)
                )
    worker predicate substitutions
      | Just deduplicated <- traverse getSingleton substitutions
      = return (predicate, deduplicated)

      | otherwise = do
        simplified <-
            collectConditions
            <$> traverse simplifyAnds substitutions
        let -- Substitutions de-duplicated by simplification.
            substitutions' = toMultiMap $ Conditional.term simplified
            -- New conditions produced by simplification.
            Conditional { predicate = predicate' } = simplified
            predicate'' =
                Predicate.makeAndPredicate predicate predicate'
            -- New substitutions produced by simplification.
            Conditional { substitution } = simplified
            substitutions'' =
                Map.unionWith (<>) substitutions'
                $ Substitution.toMultiMap substitution
        worker predicate'' substitutions''

    getSingleton (t :| []) = Just t
    getSingleton _         = Nothing

    toMultiMap :: Map key value -> Map key (NonEmpty value)
    toMultiMap = Map.map (:| [])

    collectConditions
        :: Map key (Conditional variable term)
        -> Conditional variable (Map key term)
    collectConditions = sequenceA

normalizeOnce
    ::  forall unifier variable term
    .   ( SimplifierVariable variable
        , MonadUnify unifier
        , WithLog LogMessage unifier
        )
    => Conditional variable term
    -> unifier (Conditional variable term)
normalizeOnce Conditional { term, predicate, substitution } = do
    -- The intermediate steps do not need to be checked for \bottom because we
    -- use guardAgainstBottom at the end.
    (deduplicatedPredicate, deduplicatedSubstitution) <-
        deduplicateSubstitution substitution

    normalized <- normalizeSubstitution' deduplicatedSubstitution
    let
        Conditional { substitution = normalizedSubstitution } = normalized
        Conditional { predicate = normalizedPredicate } = normalized

        mergedPredicate =
            Predicate.makeMultipleAndPredicate
                [predicate, deduplicatedPredicate, normalizedPredicate]

    TopBottom.guardAgainstBottom mergedPredicate
    return Conditional
        { term
        , predicate = mergedPredicate
        , substitution = normalizedSubstitution
        }
  where
    normalizeSubstitution' =
        either Unifier.throwSubstitutionError return . normalizeSubstitution

normalizeExcept
    ::  forall unifier variable term
    .   ( SimplifierVariable variable
        , MonadUnify unifier
        , WithLog LogMessage unifier
        )
    => Conditional variable term
    -> unifier (Conditional variable term)
normalizeExcept conditional = do
    normalized <- normalizeOnce conditional
    let (term, predicate') = Conditional.splitTerm normalized
    simplified <- Branch.alternate $ Simplifier.simplifyCondition predicate'
    return simplified { term }<|MERGE_RESOLUTION|>--- conflicted
+++ resolved
@@ -39,16 +39,9 @@
     ( LogMessage
     , WithLog
     )
-<<<<<<< HEAD
-=======
-import Kore.Predicate.Predicate
-    ( Predicate
-    )
-import qualified Kore.Predicate.Predicate as Predicate
 import Kore.Step.Simplification.AndTerms
     ( termUnification
     )
->>>>>>> 24979674
 import qualified Kore.Step.Simplification.Simplify as Simplifier
 import qualified Kore.TopBottom as TopBottom
 import Kore.Unification.Substitution
