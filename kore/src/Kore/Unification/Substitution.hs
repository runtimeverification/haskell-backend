--- conflicted
+++ resolved
@@ -80,16 +80,10 @@
     -- normalized and denormalized parts of the substitution together. That
     -- would enable us to keep more substitutions normalized in the Semigroup
     -- instance below.
-<<<<<<< HEAD
-    = Substitution ![(variable, TermLike variable)]
-    | NormalizedSubstitution !(Map variable (TermLike variable))
-    deriving GHC.Generic
-=======
     = Substitution ![(UnifiedVariable variable, TermLike variable)]
     | NormalizedSubstitution
         !(Map (UnifiedVariable variable) (TermLike variable))
-    deriving Generic
->>>>>>> 4e2092aa
+    deriving GHC.Generic
 
 -- | 'Eq' does not differentiate normalized and denormalized 'Substitution's.
 instance Ord variable => Eq (Substitution variable) where
