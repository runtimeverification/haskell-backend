{- |
Module      : Kore.AST.Valid
Description : Constructors and patterns for valid Kore syntax trees
Copyright   : (c) Runtime Verification, 2018
License     : NCSA
Maintainer  : thomas.tuegel@runtimeverification.com

This module implements an interface analogous to
"Kore.ASTUtils.SmartConstructors" and "Kore.ASTUtils.SmartPatterns" for 'Valid'
patterns. Unlike the @SmartConstructors@, this module does not require
"Kore.IndexedModule.MetadataTools".

 -}

module Kore.AST.Valid
    (
    -- * Utility functions for dealing with sorts
      getSort
    , forceSort
    , predicateSort
    , localInPattern
    , inPath
    , isObviouslyPredicate
    -- * Pure Kore pattern constructors
    , mkAnd
    , mkApp
    , mkBottom
    , mkCeil
    , mkDomainValue
    , mkEquals
    , mkExists
    , mkFloor
    , mkForall
    , mkIff
    , mkImplies
    , mkIn
    , mkNext
    , mkNot
    , mkOr
    , mkRewrites
    , mkTop
    , mkVar
    , mkSetVar
    , mkStringLiteral
    , mkCharLiteral
    , mkSort
    , mkSortVariable
    , mkSortPattern
    , varS
    , symS
    -- * Predicate constructors
    , mkBottom_
    , mkCeil_
    , mkEquals_
    , mkFloor_
    , mkIn_
    , mkTop_
    -- * Sentence constructors
    , mkAlias
    , mkAlias_
    , mkAxiom
    , mkAxiom_
    , mkSymbol
    , mkSymbol_
    -- * Application constructors
    , applyAlias
    , applyAlias_
    , applySymbol
    , applySymbol_
    -- * Pattern synonyms
    , pattern And_
    , pattern App_
    , pattern Bottom_
    , pattern Ceil_
    , pattern DV_
    , pattern Equals_
    , pattern Exists_
    , pattern Floor_
    , pattern Forall_
    , pattern Iff_
    , pattern Implies_
    , pattern In_
    , pattern Next_
    , pattern Not_
    , pattern Or_
    , pattern Rewrites_
    , pattern Top_
    , pattern Var_
    , pattern V
    , pattern StringLiteral_
    , pattern CharLiteral_
    -- * Re-exports
    , module Valid
    ) where

import           Control.Applicative
import           Control.Comonad
import qualified Control.Lens as Lens
import           Data.Align
import           Data.Foldable
import qualified Data.Functor.Foldable as Recursive
import qualified Data.Map.Strict as Map
import           Data.Maybe
import qualified Data.Set as Set
import           Data.Text
                 ( Text )
import           Data.These
import           GHC.Stack
                 ( HasCallStack )

import           Kore.Annotation.Valid as Valid
import           Kore.AST.Lens
import           Kore.AST.Pure
import           Kore.AST.Sentence
import           Kore.Domain.Class
import           Kore.Implicit.ImplicitSorts
import           Kore.Unparser
                 ( Unparse, renderDefault, unparseToString )
import qualified Kore.Unparser as Unparse

-- | Get the 'Sort' of a 'PurePattern' from the 'Valid' annotation.
getSort
    :: Functor domain
    => PurePattern level domain variable (Valid (variable level) level)
    -> Sort level
getSort (extract -> Valid { patternSort }) = patternSort

-- | Attempts to modify p to have sort s.
forceSort
    ::  ( Traversable domain
        , Unparse pattern'
        , HasCallStack
        , valid ~ Valid (variable level) level
        , pattern' ~ PurePattern level domain variable valid
        )
    => Sort level
    -> pattern'
    -> pattern'
forceSort forcedSort = Recursive.apo forceSortWorker
  where
    forceSortWorker original@(Recursive.project -> valid :< pattern') =
        (valid { patternSort = forcedSort } :<)
            (case valid of
                Valid { patternSort }
                  | patternSort == forcedSort    -> Left <$> pattern'
                  | patternSort == predicateSort -> forceSortWorkerPredicate
                  | otherwise                    -> illSorted
            )
      where
        illSorted =
            (error . unlines)
            [ "Could not force pattern to sort '"
                ++ unparseToString forcedSort ++ "':"
            , unparseToString original
            ]
        forceSortWorkerPredicate =
            case pattern' of
                -- Predicates: Force sort and stop.
                BottomPattern bottom' ->
                    BottomPattern bottom' { bottomSort = forcedSort }
                TopPattern top' ->
                    TopPattern top' { topSort = forcedSort }
                CeilPattern ceil' ->
                    CeilPattern (Left <$> ceil'')
                  where
                    ceil'' = ceil' { ceilResultSort = forcedSort }
                FloorPattern floor' ->
                    FloorPattern (Left <$> floor'')
                  where
                    floor'' = floor' { floorResultSort = forcedSort }
                EqualsPattern equals' ->
                    EqualsPattern (Left <$> equals'')
                  where
                    equals'' = equals' { equalsResultSort = forcedSort }
                InPattern in' ->
                    InPattern (Left <$> in'')
                  where
                    in'' = in' { inResultSort = forcedSort }
                -- Connectives: Force sort and recurse.
                AndPattern and' ->
                    AndPattern (Right <$> and'')
                  where
                    and'' = and' { andSort = forcedSort }
                OrPattern or' ->
                    OrPattern (Right <$> or'')
                  where
                    or'' = or' { orSort = forcedSort }
                IffPattern iff' ->
                    IffPattern (Right <$> iff'')
                  where
                    iff'' = iff' { iffSort = forcedSort }
                ImpliesPattern implies' ->
                    ImpliesPattern (Right <$> implies'')
                  where
                    implies'' = implies' { impliesSort = forcedSort }
                NotPattern not' ->
                    NotPattern (Right <$> not'')
                  where
                    not'' = not' { notSort = forcedSort }
                NextPattern next' ->
                    NextPattern (Right <$> next'')
                  where
                    next'' = next' { nextSort = forcedSort }
                RewritesPattern rewrites' ->
                    RewritesPattern (Right <$> rewrites'')
                  where
                    rewrites'' = rewrites' { rewritesSort = forcedSort }
                ExistsPattern exists' ->
                    ExistsPattern (Right <$> exists'')
                  where
                    exists'' = exists' { existsSort = forcedSort }
                ForallPattern forall' ->
                    ForallPattern (Right <$> forall'')
                  where
                    forall'' = forall' { forallSort = forcedSort }
                -- Rigid: These patterns should never have sort _PREDICATE{}.
                ApplicationPattern _ -> illSorted
                DomainValuePattern _ -> illSorted
                CharLiteralPattern _ -> illSorted
                StringLiteralPattern _ -> illSorted
                VariablePattern _ -> illSorted
<<<<<<< HEAD
                SortPattern _ -> illSorted
=======
                SetVariablePattern _ -> illSorted
>>>>>>> 2f9af066

{- | Call the argument function with two patterns whose sorts agree.

If one pattern is flexibly sorted, the result is the rigid sort of the other
pattern. If both patterns are flexibly sorted, then the result is
'predicateSort'. If both patterns have the same rigid sort, that is the
result. It is an error if the patterns are rigidly sorted but do not have the
same sort.

 -}
makeSortsAgree
    ::  ( Traversable domain
        , Unparse pattern'
        , HasCallStack
        , valid ~ Valid (variable level) level
        , pattern' ~ PurePattern level domain variable valid
        )
    => (pattern' -> pattern' -> Sort level -> a)
    -> pattern'
    -> pattern'
    -> a
makeSortsAgree withPatterns = \pattern1 pattern2 ->
    let
        sort1 = getRigidSort pattern1
        sort2 = getRigidSort pattern2
        sort = fromMaybe predicateSort (sort1 <|> sort2)
        !pattern1' = forceSort sort pattern1
        !pattern2' = forceSort sort pattern2
    in
        withPatterns pattern1' pattern2' sort
{-# INLINE makeSortsAgree #-}

getRigidSort
    ::  ( Traversable domain
        , valid ~ Valid (variable level) level
        )
    => PurePattern level domain variable valid
    -> Maybe (Sort level)
getRigidSort pattern' =
    case getSort pattern' of
        sort
          | sort == predicateSort -> Nothing
          | otherwise -> Just sort

{- | Construct an 'And' pattern.
 -}
mkAnd
    ::  ( Ord (variable level)
        , Traversable domain
        , Unparse pattern'
        , HasCallStack
        , valid ~ Valid (variable level) level
        , pattern' ~ PurePattern level domain variable valid
        )
    => pattern'
    -> pattern'
    -> pattern'
mkAnd = makeSortsAgree mkAndWorker
  where
    mkAndWorker andFirst andSecond andSort =
        asPurePattern (valid :< AndPattern and')
      where
        valid = Valid { patternSort = andSort, freeVariables }
        and' = And { andSort, andFirst, andSecond }
        freeVariables =
            Set.union freeVariables1 freeVariables2
          where
            Valid { freeVariables = freeVariables1 } = extract andFirst
            Valid { freeVariables = freeVariables2 } = extract andSecond

{- | Construct an 'Application' pattern.

The result sort of the 'SymbolOrAlias' must be provided. The sorts of arguments
are not checked. Use 'applySymbol' or 'applyAlias' whenever possible to avoid
these shortcomings.

See also: 'applyAlias', 'applySymbol'

 -}
-- TODO: Should this check for sort agreement?
mkApp
    ::  ( Functor domain
        , Ord (variable level)
        , valid ~ Valid (variable level) level
        , pattern' ~ PurePattern level domain variable valid
        )
    => Sort level
    -- ^ Result sort
    -> SymbolOrAlias level
    -- ^ Application symbol or alias
    -> [pattern']
    -- ^ Application arguments
    -> pattern'
mkApp patternSort applicationSymbolOrAlias applicationChildren =
    asPurePattern (valid :< ApplicationPattern application)
  where
    valid = Valid { patternSort, freeVariables }
    application = Application { applicationSymbolOrAlias, applicationChildren }
    freeVariables =
        Set.unions (Valid.freeVariables . extract <$> applicationChildren)

{- | The 'Sort' substitution from applying the given sort parameters.
 -}
sortSubstitution
    :: [SortVariable level]
    -> [Sort level]
    -> Map.Map (SortVariable level) (Sort level)
sortSubstitution variables sorts =
    foldl' insertSortVariable Map.empty (align variables sorts)
  where
    insertSortVariable map' =
        \case
            These var sort -> Map.insert var sort map'
            This _ -> (error . unlines) ("Too few parameters." : expected)
            That _ -> (error . unlines) ("Too many parameters." : expected)
    expected =
        [ "Expected:"
        , renderDefault (Unparse.parameters variables)
        , "but found:"
        , renderDefault (Unparse.parameters sorts)
        ]

{- | Construct an 'Application' pattern from a 'Alias' declaration.

The provided sort parameters must match the declaration.

See also: 'mkApp', 'applyAlias_', 'applySymbol', 'mkAlias'

 -}
applyAlias
    ::  ( Traversable domain
        , Ord (variable level)
        , Unparse pattern'
        , HasCallStack
        , valid ~ Valid (variable level) level
        , pattern' ~ PurePattern level domain variable valid
        )
    => SentenceAlias level pattern'
    -- ^ 'Alias' declaration
    -> [Sort level]
    -- ^ 'Alias' sort parameters
    -> [pattern']
    -- ^ 'Application' arguments
    -> pattern'
applyAlias sentence params children =
    mkApp
        resultSort'
        symbolOrAlias
        children'
  where
    SentenceAlias { sentenceAliasAlias = alias } = sentence
    SentenceAlias { sentenceAliasResultSort } = sentence
    Alias { aliasConstructor } = alias
    Alias { aliasParams } = alias
    symbolOrAlias =
        SymbolOrAlias
            { symbolOrAliasConstructor = aliasConstructor
            , symbolOrAliasParams = params
            }
    substitution = sortSubstitution aliasParams params
    childSorts = substituteSortVariables substitution <$> sentenceAliasSorts
      where
        SentenceAlias { sentenceAliasSorts } = sentence
    resultSort' = substituteSortVariables substitution sentenceAliasResultSort
    children' = alignWith forceChildSort childSorts children
      where
        forceChildSort =
            \case
                These sort pattern' -> forceSort sort pattern'
                This _ -> (error . unlines) ("Too few arguments." : expected)
                That _ -> (error . unlines) ("Too many arguments." : expected)
        expected =
            [ "Expected:"
            , renderDefault (Unparse.arguments childSorts)
            , "but found:"
            , renderDefault (Unparse.arguments children)
            ]

{- | Construct an 'Application' pattern from a 'Alias' declaration.

The 'Alias' must not be declared with sort parameters.

See also: 'mkApp', 'applyAlias'

 -}
applyAlias_
    ::  ( Traversable domain
        , Ord (variable level)
        , Unparse pattern'
        , valid ~ Valid (variable level) level
        , pattern' ~ PurePattern level domain variable valid
        )
    => SentenceAlias level pattern'
    -> [pattern']
    -> pattern'
applyAlias_ sentence = applyAlias sentence []

{- | Construct an 'Application' pattern from a 'Symbol' declaration.

The provided sort parameters must match the declaration.

See also: 'mkApp', 'applySymbol_', 'mkSymbol'

 -}
applySymbol
    ::  ( Traversable domain
        , Ord (variable level)
        , Unparse pattern'
        , valid ~ Valid (variable level) level
        , pattern' ~ PurePattern level domain variable valid
        )
    => SentenceSymbol level pattern''
    -- ^ 'Symbol' declaration
    -> [Sort level]
    -- ^ 'Symbol' sort parameters
    -> [pattern']
    -- ^ 'Application' arguments
    -> pattern'
applySymbol sentence params children =
    mkApp
        resultSort'
        symbolOrAlias
        children'
  where
    SentenceSymbol { sentenceSymbolSymbol = symbol } = sentence
    SentenceSymbol { sentenceSymbolResultSort } = sentence
    Symbol { symbolConstructor } = symbol
    Symbol { symbolParams } = symbol
    symbolOrAlias =
        SymbolOrAlias
            { symbolOrAliasConstructor = symbolConstructor
            , symbolOrAliasParams = params
            }
    substitution = sortSubstitution symbolParams params
    resultSort' = substituteSortVariables substitution sentenceSymbolResultSort
    childSorts = substituteSortVariables substitution <$> sentenceSymbolSorts
      where
        SentenceSymbol { sentenceSymbolSorts } = sentence
    children' = alignWith forceChildSort childSorts children
      where
        forceChildSort =
            \case
                These sort pattern' -> forceSort sort pattern'
                This _ -> (error . unlines) ("Too few arguments." : expected)
                That _ -> (error . unlines) ("Too many arguments." : expected)
        expected =
            [ "Expected:"
            , renderDefault (Unparse.arguments childSorts)
            , "but found:"
            , renderDefault (Unparse.arguments children)
            ]

{- | Construct an 'Application' pattern from a 'Symbol' declaration.

The 'Symbol' must not be declared with sort parameters.

See also: 'mkApp', 'applySymbol'

 -}
applySymbol_
    ::  ( Traversable domain
        , Ord (variable level)
        , Unparse pattern'
        , valid ~ Valid (variable level) level
        , pattern' ~ PurePattern level domain variable valid
        )
    => SentenceSymbol level pattern''
    -> [pattern']
    -> pattern'
applySymbol_ sentence = applySymbol sentence []

{- | Construct a 'Bottom' pattern in the given sort.

See also: 'mkBottom_'

 -}
mkBottom
    ::  ( Functor domain
        , valid ~ Valid (variable level) level
        )
    => Sort level
    -> PurePattern level domain variable valid
mkBottom bottomSort =
    asPurePattern (valid :< BottomPattern bottom)
  where
    valid = Valid { patternSort = bottomSort, freeVariables = Set.empty }
    bottom = Bottom { bottomSort }

{- | Construct a 'Bottom' pattern in 'predicateSort'.

This should not be used outside "Kore.Predicate.Predicate"; please use
'mkBottom' instead.

See also: 'mkBottom'

 -}
mkBottom_
    ::  ( Functor domain
        , valid ~ Valid (variable level) level
        )
    => PurePattern level domain variable valid
mkBottom_ = mkBottom predicateSort

{- | Construct a 'Ceil' pattern in the given sort.

See also: 'mkCeil_'

 -}
mkCeil
    ::  ( Functor domain
        , valid ~ Valid (variable level) level
        , pattern' ~ PurePattern level domain variable valid
        )
    => Sort level
    -> pattern'
    -> pattern'
mkCeil ceilResultSort ceilChild =
    asPurePattern (valid :< CeilPattern ceil)
  where
    Valid { patternSort = ceilOperandSort, freeVariables } = extract ceilChild
    valid = Valid { patternSort = ceilResultSort, freeVariables }
    ceil = Ceil { ceilOperandSort, ceilResultSort, ceilChild }

{- | Construct a 'Ceil' pattern in 'predicateSort'.

This should not be used outside "Kore.Predicate.Predicate"; please use 'mkCeil'
instead.

See also: 'mkCeil'

 -}
mkCeil_
    :: ( Functor domain
       , valid ~ Valid (variable level) level
       , pattern' ~ PurePattern level domain variable valid
       )
    => pattern'
    -> pattern'
mkCeil_ = mkCeil predicateSort

{- | Construct a 'DomainValue' pattern.
 -}
mkDomainValue
    ::  ( Foldable domain
        , Domain domain
        , Ord (variable Object)
        , valid ~ Valid (variable Object) Object
        , pattern' ~ PurePattern Object domain variable valid
        )
    => domain pattern'
    -> pattern'
mkDomainValue domain =
    asPurePattern (valid :< DomainValuePattern domain)
  where
    freeVariables =
        (Set.unions . toList)
            (Valid.freeVariables . extract <$> domain)
    valid = Valid { patternSort = domainValueSort, freeVariables }
    DomainValue { domainValueSort } = Lens.view lensDomainValue domain

{- | Construct an 'Equals' pattern in the given sort.

See also: 'mkEquals_'

 -}
mkEquals
    ::  ( Ord (variable level)
        , Traversable domain
        , valid ~ Valid (variable level) level
        , pattern' ~ PurePattern level domain variable valid
        , Unparse pattern'
        )
    => Sort level
    -> pattern'
    -> pattern'
    -> pattern'
mkEquals equalsResultSort =
    makeSortsAgree mkEquals'Worker
  where
    mkEquals'Worker equalsFirst equalsSecond equalsOperandSort =
        asPurePattern (valid :< EqualsPattern equals)
      where
        valid = Valid { patternSort = equalsResultSort, freeVariables }
        freeVariables =
            Set.union freeVariables1 freeVariables2
          where
            Valid { freeVariables = freeVariables1 } = extract equalsFirst
            Valid { freeVariables = freeVariables2 } = extract equalsSecond
        equals =
            Equals
                { equalsOperandSort
                , equalsResultSort
                , equalsFirst
                , equalsSecond
                }

{- | Construct a 'Equals' pattern in 'predicateSort'.

This should not be used outside "Kore.Predicate.Predicate"; please use
'mkEquals' instead.

See also: 'mkEquals'

 -}
mkEquals_
    ::  ( Ord (variable level)
        , Traversable domain
        , valid ~ Valid (variable level) level
        , pattern' ~ PurePattern level domain variable valid
        , Unparse pattern'
        )
    => pattern'
    -> pattern'
    -> pattern'
mkEquals_ = mkEquals predicateSort

{- | Construct an 'Exists' pattern.
 -}
mkExists
    ::  ( Ord (variable level)
        , Traversable domain
        , valid ~ Valid (variable level) level
        , pattern' ~ PurePattern level domain variable valid
        )
    => variable level
    -> pattern'
    -> pattern'
mkExists existsVariable existsChild =
    asPurePattern (valid :< ExistsPattern exists)
  where
    freeVariables =
        Set.delete existsVariable freeVariablesChild
      where
        Valid { freeVariables = freeVariablesChild } = extract existsChild
    valid = Valid { patternSort = existsSort, freeVariables }
    existsSort = getSort existsChild
    exists = Exists { existsSort, existsVariable, existsChild }

{- | Construct a 'Floor' pattern in the given sort.

See also: 'mkFloor_'

 -}
mkFloor
    ::  ( Traversable domain
        , valid ~ Valid (variable level) level
        , pattern' ~ PurePattern level domain variable valid
        )
    => Sort level
    -> pattern'
    -> pattern'
mkFloor floorResultSort floorChild =
    asPurePattern (valid :< FloorPattern floor')
  where
    valid = Valid { patternSort = floorResultSort, freeVariables }
    Valid { patternSort = floorOperandSort, freeVariables } = extract floorChild
    floor' = Floor { floorOperandSort, floorResultSort, floorChild }

{- | Construct a 'Floor' pattern in 'predicateSort'.

This should not be used outside "Kore.Predicate.Predicate"; please use 'mkFloor'
instead.

See also: 'mkFloor'

 -}
mkFloor_
    ::  ( Traversable domain
        , valid ~ Valid (variable level) level
        , pattern' ~ PurePattern level domain variable valid
        )
    => pattern'
    -> pattern'
mkFloor_ = mkFloor predicateSort

{- | Construct a 'Forall' pattern.
 -}
mkForall
    ::  ( Ord (variable level)
        , Traversable domain
        , valid ~ Valid (variable level) level
        , pattern' ~ PurePattern level domain variable valid
        )
    => variable level
    -> pattern'
    -> pattern'
mkForall forallVariable forallChild =
    asPurePattern (valid :< ForallPattern forall)
  where
    valid = Valid { patternSort = forallSort, freeVariables }
    forallSort = getSort forallChild
    freeVariables =
        Set.delete forallVariable freeVariablesChild
      where
        Valid { freeVariables = freeVariablesChild } = extract forallChild
    forall = Forall { forallSort, forallVariable, forallChild }

{- | Construct an 'Iff' pattern.
 -}
mkIff
    ::  ( Ord (variable level)
        , Traversable domain
        , Unparse pattern'
        , HasCallStack
        , valid ~ Valid (variable level) level
        , pattern' ~ PurePattern level domain variable valid
        )
    => pattern'
    -> pattern'
    -> pattern'
mkIff = makeSortsAgree mkIffWorker
  where
    mkIffWorker iffFirst iffSecond iffSort =
        asPurePattern (valid :< IffPattern iff')
      where
        valid = Valid { patternSort = iffSort, freeVariables }
        freeVariables =
            Set.union freeVariables1 freeVariables2
          where
            Valid { freeVariables = freeVariables1 } = extract iffFirst
            Valid { freeVariables = freeVariables2 } = extract iffSecond
        iff' = Iff { iffSort, iffFirst, iffSecond }

{- | Construct an 'Implies' pattern.
 -}
mkImplies
    ::  ( Ord (variable level)
        , Traversable domain
        , Unparse pattern'
        , HasCallStack
        , valid ~ Valid (variable level) level
        , pattern' ~ PurePattern level domain variable valid
        )
    => pattern'
    -> pattern'
    -> pattern'
mkImplies = makeSortsAgree mkImpliesWorker
  where
    mkImpliesWorker impliesFirst impliesSecond impliesSort =
        asPurePattern (valid :< ImpliesPattern implies')
      where
        valid = Valid { patternSort = impliesSort, freeVariables }
        freeVariables =
            Set.union freeVariables1 freeVariables2
          where
            Valid { freeVariables = freeVariables1 } = extract impliesFirst
            Valid { freeVariables = freeVariables2 } = extract impliesSecond
        implies' = Implies { impliesSort, impliesFirst, impliesSecond }

{- | Construct a 'In' pattern in the given sort.

See also: 'mkIn_'

 -}
mkIn
    ::  ( Ord (variable level)
        , Traversable domain
        , Unparse pattern'
        , HasCallStack
        , valid ~ Valid (variable level) level
        , pattern' ~ PurePattern level domain variable valid
        )
    => Sort level
    -> pattern'
    -> pattern'
    -> pattern'
mkIn inResultSort = makeSortsAgree mkInWorker
  where
    mkInWorker inContainedChild inContainingChild inOperandSort =
        asPurePattern (valid :< InPattern in')
      where
        valid = Valid { patternSort = inResultSort, freeVariables }
        freeVariables =
            Set.union freeVariables1 freeVariables2
          where
            Valid { freeVariables = freeVariables1 } = extract inContainedChild
            Valid { freeVariables = freeVariables2 } = extract inContainingChild
        in' =
            In
                { inOperandSort
                , inResultSort
                , inContainedChild
                , inContainingChild
                }

{- | Construct a 'In' pattern in 'predicateSort'.

This should not be used outside "Kore.Predicate.Predicate"; please use 'mkIn'
instead.

See also: 'mkIn'

 -}
mkIn_
    ::  ( Ord (variable level)
        , Traversable domain
        , valid ~ Valid (variable level) level
        , pattern' ~ PurePattern level domain variable valid
        , Unparse pattern'
        )
    => pattern'
    -> pattern'
    -> pattern'
mkIn_ = mkIn predicateSort

{- | Construct a 'Next' pattern.
 -}
mkNext
    ::  ( Traversable domain
        , valid ~ Valid (variable Object) Object
        , pattern' ~ PurePattern Object domain variable valid
        )
    => pattern'
    -> pattern'
mkNext nextChild =
    asPurePattern (valid :< NextPattern next)
  where
    valid = Valid { patternSort = nextSort, freeVariables }
    Valid { patternSort = nextSort, freeVariables } = extract nextChild
    next = Next { nextSort, nextChild }

{- | Construct a 'Not' pattern.
 -}
mkNot
    ::  ( Traversable domain
        , valid ~ Valid (variable level) level
        , pattern' ~ PurePattern level domain variable valid
        )
    => pattern'
    -> pattern'
mkNot notChild =
    asPurePattern (valid :< NotPattern not')
  where
    valid = Valid { patternSort = notSort, freeVariables }
    Valid { patternSort = notSort, freeVariables } = extract notChild
    not' = Not { notSort, notChild }

{- | Construct an 'Or' pattern.
 -}
mkOr
    ::  ( Ord (variable level)
        , Traversable domain
        , Unparse pattern'
        , HasCallStack
        , valid ~ Valid (variable level) level
        , pattern' ~ PurePattern level domain variable valid
        )
    => pattern'
    -> pattern'
    -> pattern'
mkOr = makeSortsAgree mkOrWorker
  where
    mkOrWorker orFirst orSecond orSort =
        asPurePattern (valid :< OrPattern or')
      where
        valid = Valid { patternSort = orSort, freeVariables }
        freeVariables =
            Set.union freeVariables1 freeVariables2
          where
            Valid { freeVariables = freeVariables1 } = extract orFirst
            Valid { freeVariables = freeVariables2 } = extract orSecond
        or' = Or { orSort, orFirst, orSecond }

{- | Construct a 'Rewrites' pattern.
 -}
mkRewrites
    ::  ( Ord (variable Object)
        , Traversable domain
        , Unparse pattern'
        , HasCallStack
        , valid ~ Valid (variable Object) Object
        , pattern' ~ PurePattern Object domain variable valid
        )
    => pattern'
    -> pattern'
    -> pattern'
mkRewrites = makeSortsAgree mkRewritesWorker
  where
    mkRewritesWorker rewritesFirst rewritesSecond rewritesSort =
        asPurePattern (valid :< RewritesPattern rewrites')
      where
        valid = Valid { patternSort = rewritesSort, freeVariables }
        freeVariables =
            Set.union freeVariables1 freeVariables2
          where
            Valid { freeVariables = freeVariables1 } = extract rewritesFirst
            Valid { freeVariables = freeVariables2 } = extract rewritesSecond
        rewrites' = Rewrites { rewritesSort, rewritesFirst, rewritesSecond }

{- | Construct a 'Top' pattern in the given sort.

See also: 'mkTop_'

 -}
mkTop
    ::  ( Functor domain
        , valid ~ Valid (variable level) level
        )
    => Sort level
    -> PurePattern level domain variable valid
mkTop topSort =
    asPurePattern (valid :< TopPattern top)
  where
    valid = Valid { patternSort = topSort, freeVariables = Set.empty }
    top = Top { topSort }

{- | Construct a 'Top' pattern in 'predicateSort'.

This should not be used outside "Kore.Predicate.Predicate"; please use
'mkTop' instead.

See also: 'mkTop'

 -}
mkTop_
    ::  ( Functor domain
        , valid ~ Valid (variable level) level
        )
    => PurePattern level domain variable valid
mkTop_ = mkTop predicateSort

{- | Construct a variable pattern.
 -}
mkVar
    ::  ( Functor domain
        , SortedVariable variable
        , valid ~ Valid (variable level) level
        )
    => variable level
    -> PurePattern level domain variable valid
mkVar var =
    asPurePattern (validVar var :< VariablePattern var)

validVar
    :: SortedVariable variable
    => variable level
    -> Valid (variable level) level
validVar var = Valid { patternSort, freeVariables }
  where
    patternSort = sortedVariableSort var
    freeVariables = Set.singleton var

{- | Construct a set variable pattern.
 -}
mkSetVar
    ::  ( Functor domain
        , SortedVariable variable
        , valid ~ Valid (variable level) level
        )
    => variable level
    -> PurePattern level domain variable valid
mkSetVar var =
    asPurePattern (validVar var :< SetVariablePattern (SetVariable var))

{- | Construct a 'StringLiteral' pattern.
 -}
mkStringLiteral
    ::  ( Functor domain
        , valid ~ Valid (variable Meta) Meta
        )
    => Text
    -> PurePattern Meta domain variable valid
mkStringLiteral string =
    asPurePattern (valid :< StringLiteralPattern stringLiteral)
  where
    valid = Valid { patternSort = stringMetaSort, freeVariables = Set.empty}
    stringLiteral = StringLiteral string

{- | Construct a 'CharLiteral' pattern.
 -}
mkCharLiteral
    ::  ( Functor domain
        , valid ~ Valid (variable Meta) Meta
        )
    => Char
    -> PurePattern Meta domain variable valid
mkCharLiteral char =
    asPurePattern (valid :< CharLiteralPattern charLiteral)
  where
    valid = Valid { patternSort = charMetaSort, freeVariables = Set.empty }
    charLiteral = CharLiteral char

mkSortPattern
    ::  ( Functor domain
        , valid ~ Valid (variable level) level
        )
    => Sort level
    -> PurePattern level domain variable valid
mkSortPattern s =
    asPurePattern (valid :< SortPattern s)
  where
    -- patternSort = sortedVariableSort var
    freeVariables = Set.empty
    patternSort = s
    valid = Valid { patternSort, freeVariables }

mkSort :: Id level -> Sort level
mkSort name = SortActualSort $ SortActual name []

mkSortVariable :: Id level -> Sort level
mkSortVariable name = SortVariableSort $ SortVariable name

-- | Construct a variable with a given name and sort
-- "x" `varS` s
varS :: MetaOrObject level => Text -> Sort level -> Variable level
varS x variableSort =
    Variable
        { variableName = noLocationId x
        , variableSort
        , variableCounter = mempty
        }

-- | Construct a symbol with a given name and input sorts
-- "mult" `symS` [s, s]
-- Since the return sort is only found in MetadataTools, this is
-- mostly useful for testing.
symS :: MetaOrObject level => Text -> [Sort level] -> SymbolOrAlias level
symS x s =
    SymbolOrAlias (noLocationId x) s

{- | Construct an axiom declaration with the given parameters and pattern.
 -}
mkAxiom
    ::  ( valid ~ Valid (variable level) level
        , patternType ~ PurePattern level domain variable valid
        )
    => [sortParam]
    -> patternType
    -> SentenceAxiom sortParam patternType
mkAxiom sentenceAxiomParameters sentenceAxiomPattern =
    SentenceAxiom
        { sentenceAxiomParameters
        , sentenceAxiomPattern
        , sentenceAxiomAttributes = Attributes []
        }

{- | Construct an axiom declaration with no parameters.

See also: 'mkAxiom'

 -}
mkAxiom_
    ::  ( valid ~ Valid (variable level) level
        , patternType ~ PurePattern level domain variable valid
        )
    => patternType
    -> SentenceAxiom sortParam patternType
mkAxiom_ = mkAxiom []

{- | Construct a symbol declaration with the given parameters and sorts.
 -}
mkSymbol
    ::  ( valid ~ Valid (variable level) level
        , patternType ~ PurePattern level domain variable valid
        , sortParam ~ SortVariable level
        )
    => Id level
    -> [sortParam]
    -> [Sort level]
    -> Sort level
    -> SentenceSymbol level patternType
mkSymbol symbolConstructor symbolParams argumentSorts resultSort' =
    SentenceSymbol
        { sentenceSymbolSymbol =
            Symbol
                { symbolConstructor
                , symbolParams
                }
        , sentenceSymbolSorts = argumentSorts
        , sentenceSymbolResultSort = resultSort'
        , sentenceSymbolAttributes = Attributes []
        }

{- | Construct a symbol declaration with no parameters.

See also: 'mkSymbol'

 -}
mkSymbol_
    ::  ( valid ~ Valid (variable level) level
        , patternType ~ PurePattern level domain variable valid
        , sortParam ~ SortVariable level
        )
    => Id level
    -> [Sort level]
    -> Sort level
    -> SentenceSymbol level patternType
mkSymbol_ symbolConstructor = mkSymbol symbolConstructor []

{- | Construct an alias declaration with the given parameters and sorts.
 -}
mkAlias
    ::  ( valid ~ Valid (Variable level) level
        , patternType ~ PurePattern level domain Variable valid
        , sortParam ~ SortVariable level
        )
    => Id level
    -> [sortParam]
    -> Sort level
    -> [Variable level]
    -> patternType
    -> SentenceAlias level patternType
mkAlias aliasConstructor aliasParams resultSort' arguments right =
    SentenceAlias
        { sentenceAliasAlias =
            Alias
                { aliasConstructor
                , aliasParams
                }
        , sentenceAliasSorts = argumentSorts
        , sentenceAliasResultSort = resultSort'
        , sentenceAliasLeftPattern =
            Application
                { applicationSymbolOrAlias =
                    SymbolOrAlias
                        { symbolOrAliasConstructor = aliasConstructor
                        , symbolOrAliasParams =
                            SortVariableSort <$> aliasParams
                        }
                , applicationChildren = arguments
                }
        , sentenceAliasRightPattern = right
        , sentenceAliasAttributes = Attributes []
        }
  where
    argumentSorts = variableSort <$> arguments

{- | Construct an alias declaration with no parameters.

See also: 'mkAlias'

 -}
mkAlias_
    ::  ( valid ~ Valid (Variable level) level
        , patternType ~ PurePattern level domain Variable valid
        , sortParam ~ SortVariable level
        )
    => Id level
    -> Sort level
    -> [Variable level]
    -> patternType
    -> SentenceAlias level patternType
mkAlias_ aliasConstructor = mkAlias aliasConstructor []

pattern And_
    :: Functor dom
    => Sort level
    -> PurePattern level dom var annotation
    -> PurePattern level dom var annotation
    -> PurePattern level dom var annotation

pattern App_
    :: Functor dom
    => SymbolOrAlias level
    -> [PurePattern level dom var annotation]
    -> PurePattern level dom var annotation

pattern Bottom_
    :: Functor dom
    => Sort level
    -> PurePattern level dom var annotation

pattern Ceil_
    :: Functor dom
    => Sort level
    -> Sort level
    -> PurePattern level dom var annotation
    -> PurePattern level dom var annotation

pattern DV_
  :: Domain dom
  => Sort Object
  -> dom (PurePattern Object dom var annotation)
  -> PurePattern Object dom var annotation

pattern Equals_
    :: Functor dom
    => Sort level
    -> Sort level
    -> PurePattern level dom var annotation
    -> PurePattern level dom var annotation
    -> PurePattern level dom var annotation

pattern Exists_
    :: Functor dom
    => Sort level
    -> var level
    -> PurePattern level dom var annotation
    -> PurePattern level dom var annotation

pattern Floor_
    :: Functor dom
    => Sort level
    -> Sort level
    -> PurePattern level dom var annotation
    -> PurePattern level dom var annotation

pattern Forall_
    :: Functor dom
    => Sort level
    -> var level
    -> PurePattern level dom var annotation
    -> PurePattern level dom var annotation

pattern Iff_
    :: Functor dom
    => Sort level
    -> PurePattern level dom var annotation
    -> PurePattern level dom var annotation
    -> PurePattern level dom var annotation

pattern Implies_
    :: Functor dom
    => Sort level
    -> PurePattern level dom var annotation
    -> PurePattern level dom var annotation
    -> PurePattern level dom var annotation

pattern In_
    :: Functor dom
    => Sort level
    -> Sort level
    -> PurePattern level dom var annotation
    -> PurePattern level dom var annotation
    -> PurePattern level dom var annotation

pattern Next_
    :: Functor dom
    => Sort level
    -> PurePattern level dom var annotation
    -> PurePattern level dom var annotation

pattern Not_
    :: Functor dom
    => Sort level
    -> PurePattern level dom var annotation
    -> PurePattern level dom var annotation

pattern Or_
    :: Functor dom
    => Sort level
    -> PurePattern level dom var annotation
    -> PurePattern level dom var annotation
    -> PurePattern level dom var annotation

pattern Rewrites_
  :: Functor dom
  => Sort level
  -> PurePattern level dom var annotation
  -> PurePattern level dom var annotation
  -> PurePattern level dom var annotation

pattern Top_
    :: Functor dom
    => Sort level
    -> PurePattern level dom var annotation

pattern Var_
    :: Functor dom
    => var level
    -> PurePattern level dom var annotation

pattern StringLiteral_
  :: Functor dom
  => Text
  -> PurePattern level dom var annotation

pattern CharLiteral_
  :: Functor dom
  => Char
  -> PurePattern level dom var annotation

-- No way to make multiline pragma?
-- NOTE: If you add a case to the AST type, add another synonym here.
{-# COMPLETE And_, App_, Bottom_, Ceil_, DV_, Equals_, Exists_, Floor_, Forall_, Iff_, Implies_, In_, Next_, Not_, Or_, Rewrites_, Top_, Var_, StringLiteral_, CharLiteral_ #-}

pattern And_ andSort andFirst andSecond <-
    (Recursive.project -> _ :< AndPattern And { andSort, andFirst, andSecond })

pattern App_ applicationSymbolOrAlias applicationChildren <-
    (Recursive.project ->
        _ :< ApplicationPattern Application
            { applicationSymbolOrAlias
            , applicationChildren
            }
    )

pattern Bottom_ bottomSort <-
    (Recursive.project -> _ :< BottomPattern Bottom { bottomSort })

pattern Ceil_ ceilOperandSort ceilResultSort ceilChild <-
    (Recursive.project ->
        _ :< CeilPattern Ceil { ceilOperandSort, ceilResultSort, ceilChild }
    )

pattern DV_ domainValueSort domainValueChild <-
    (Recursive.project -> _ :< DomainValuePattern
        (Lens.view lensDomainValue ->
            DomainValue { domainValueSort, domainValueChild }
        )
    )

pattern Equals_ equalsOperandSort equalsResultSort equalsFirst equalsSecond <-
    (Recursive.project ->
        _ :< EqualsPattern Equals
            { equalsOperandSort
            , equalsResultSort
            , equalsFirst
            , equalsSecond
            }
    )

pattern Exists_ existsSort existsVariable existsChild <-
    (Recursive.project ->
        _ :< ExistsPattern Exists { existsSort, existsVariable, existsChild }
    )

pattern Floor_ floorOperandSort floorResultSort floorChild <-
    (Recursive.project ->
        _ :< FloorPattern Floor
            { floorOperandSort
            , floorResultSort
            , floorChild
            }
    )

pattern Forall_ forallSort forallVariable forallChild <-
    (Recursive.project ->
        _ :< ForallPattern Forall { forallSort, forallVariable, forallChild }
    )

pattern Iff_ iffSort iffFirst iffSecond <-
    (Recursive.project ->
        _ :< IffPattern Iff { iffSort, iffFirst, iffSecond }
    )

pattern Implies_ impliesSort impliesFirst impliesSecond <-
    (Recursive.project ->
        _ :< ImpliesPattern Implies { impliesSort, impliesFirst, impliesSecond }
    )

pattern In_ inOperandSort inResultSort inFirst inSecond <-
    (Recursive.project ->
        _ :< InPattern In
            { inOperandSort
            , inResultSort
            , inContainedChild = inFirst
            , inContainingChild = inSecond
            }
    )

pattern Next_ nextSort nextChild <-
    (Recursive.project ->
        _ :< NextPattern Next { nextSort, nextChild })

pattern Not_ notSort notChild <-
    (Recursive.project ->
        _ :< NotPattern Not { notSort, notChild })

pattern Or_ orSort orFirst orSecond <-
    (Recursive.project -> _ :< OrPattern Or { orSort, orFirst, orSecond })

pattern Rewrites_ rewritesSort rewritesFirst rewritesSecond <-
    (Recursive.project ->
        _ :< RewritesPattern Rewrites
            { rewritesSort
            , rewritesFirst
            , rewritesSecond
            }
    )

pattern Top_ topSort <-
    (Recursive.project -> _ :< TopPattern Top { topSort })

pattern Var_ variable <-
    (Recursive.project -> _ :< VariablePattern variable)

pattern V
    :: Functor dom
    => var level
    -> PurePattern level dom var annotation
pattern V x <- Var_ x

pattern StringLiteral_ str <-
    (Recursive.project -> _ :< StringLiteralPattern (StringLiteral str))

pattern CharLiteral_ char <-
    (Recursive.project -> _ :< CharLiteralPattern (CharLiteral char))<|MERGE_RESOLUTION|>--- conflicted
+++ resolved
@@ -219,11 +219,8 @@
                 CharLiteralPattern _ -> illSorted
                 StringLiteralPattern _ -> illSorted
                 VariablePattern _ -> illSorted
-<<<<<<< HEAD
                 SortPattern _ -> illSorted
-=======
                 SetVariablePattern _ -> illSorted
->>>>>>> 2f9af066
 
 {- | Call the argument function with two patterns whose sorts agree.
 
