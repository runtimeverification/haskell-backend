{-|
Module      : Kore.AST.AstWithLocation
Description : Class for extracting locations from AST terms.
Copyright   : (c) Runtime Verification, 2018
License     : NCSA
Maintainer  : virgil.serbanuta@runtimeverification.com
Stability   : experimental
Portability : POSIX
-}
module Kore.AST.AstWithLocation
    ( AstWithLocation(..)
    , prettyPrintLocationFromAst
    ) where

import qualified Control.Lens as Lens

import Kore.AST.Common
import Kore.AST.MetaOrObject
import Kore.AST.Sentence
import Kore.Domain.Class
import Kore.Sort

{-| 'AstWithLocation' should be implemented by all AST terms that have
an 'AstLocation'.
-}
class AstWithLocation awl where
    locationFromAst :: awl -> AstLocation
    updateAstLocation :: awl -> AstLocation -> awl

prettyPrintLocationFromAst
    :: AstWithLocation astWithLocation
    => astWithLocation -> String
prettyPrintLocationFromAst = prettyPrintAstLocation . locationFromAst

instance
    (AstWithLocation (thing Object), AstWithLocation (thing Meta))
    => AstWithLocation (Unified thing)
  where
    locationFromAst (UnifiedObject t) = locationFromAst t
    updateAstLocation (UnifiedObject t) loc =
        UnifiedObject (updateAstLocation t loc)

instance AstWithLocation AstLocation where
    locationFromAst = id
    updateAstLocation _ loc = loc

instance AstWithLocation (Id level) where
    locationFromAst = idLocation
    updateAstLocation id' loc = id' { idLocation = loc }

instance AstWithLocation (SortVariable level) where
    locationFromAst = locationFromAst . getSortVariable
    updateAstLocation (SortVariable v) loc =
        SortVariable (updateAstLocation v loc)

instance AstWithLocation (SortActual level) where
    locationFromAst = locationFromAst . sortActualName
    updateAstLocation sa loc =
        sa { sortActualName = updateAstLocation (sortActualName sa) loc }

instance AstWithLocation (Sort level) where
    locationFromAst (SortVariableSort sortVariable) =
        locationFromAst sortVariable
    locationFromAst (SortActualSort sortActual) =
        locationFromAst sortActual
    updateAstLocation (SortVariableSort sortVariable) loc =
        SortVariableSort (updateAstLocation sortVariable loc)
    updateAstLocation (SortActualSort sortActual) loc =
        SortActualSort (updateAstLocation sortActual loc)

instance AstWithLocation (Variable level) where
    locationFromAst = locationFromAst . variableName
    updateAstLocation var loc =
        var {variableName = updateAstLocation (variableName var) loc}

instance AstWithLocation (Alias level) where
    locationFromAst = locationFromAst . aliasConstructor
    updateAstLocation al loc =
        al { aliasConstructor = updateAstLocation (aliasConstructor al) loc }

instance AstWithLocation (SymbolOrAlias level) where
    locationFromAst = locationFromAst . symbolOrAliasConstructor
    updateAstLocation sal loc =
        sal
            { symbolOrAliasConstructor =
                updateAstLocation (symbolOrAliasConstructor sal) loc
            }

instance AstWithLocation (Symbol level) where
    locationFromAst = locationFromAst . symbolConstructor
    updateAstLocation s loc =
        s { symbolConstructor = updateAstLocation (symbolConstructor s) loc }

instance
    (Domain domain, AstWithLocation (variable level)) =>
    AstWithLocation (Pattern level domain variable child)
  where
    locationFromAst =
        \case
            AndPattern And { andSort } -> locationFromAst andSort
            ApplicationPattern Application { applicationSymbolOrAlias } ->
                locationFromAst applicationSymbolOrAlias
            BottomPattern Bottom { bottomSort } -> locationFromAst bottomSort
            CeilPattern Ceil { ceilResultSort } ->
                locationFromAst ceilResultSort
            DomainValuePattern domain ->
                locationFromAst
                $ domainValueSort
                $ Lens.view lensDomainValue domain
            EqualsPattern Equals { equalsResultSort } ->
                locationFromAst equalsResultSort
            ExistsPattern Exists { existsSort } -> locationFromAst existsSort
            FloorPattern Floor { floorResultSort } ->
                locationFromAst floorResultSort
            ForallPattern Forall { forallSort } -> locationFromAst forallSort
            IffPattern Iff { iffSort } -> locationFromAst iffSort
            ImpliesPattern Implies { impliesSort } ->
                locationFromAst impliesSort
            InPattern In { inResultSort } ->
                locationFromAst inResultSort
            NextPattern Next { nextSort } -> locationFromAst nextSort
            NotPattern Not { notSort } -> locationFromAst notSort
            OrPattern Or { orSort } -> locationFromAst orSort
            RewritesPattern Rewrites { rewritesSort } ->
                locationFromAst rewritesSort
            StringLiteralPattern _ -> AstLocationUnknown
            CharLiteralPattern _ -> AstLocationUnknown
            TopPattern Top { topSort } -> locationFromAst topSort
            VariablePattern variable -> locationFromAst variable
<<<<<<< HEAD
            SortPattern _ -> locationFromAst AstLocationUnknown
=======
            SetVariablePattern (SetVariable variable) ->
                locationFromAst variable
>>>>>>> 2f9af066

    updateAstLocation = undefined<|MERGE_RESOLUTION|>--- conflicted
+++ resolved
@@ -127,11 +127,8 @@
             CharLiteralPattern _ -> AstLocationUnknown
             TopPattern Top { topSort } -> locationFromAst topSort
             VariablePattern variable -> locationFromAst variable
-<<<<<<< HEAD
             SortPattern _ -> locationFromAst AstLocationUnknown
-=======
             SetVariablePattern (SetVariable variable) ->
                 locationFromAst variable
->>>>>>> 2f9af066
 
     updateAstLocation = undefined