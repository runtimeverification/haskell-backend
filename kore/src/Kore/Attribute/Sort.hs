--- conflicted
+++ resolved
@@ -11,22 +11,17 @@
 
 import qualified Control.Monad as Monad
 import Data.Generics.Product
-<<<<<<< HEAD
-import Kore.Attribute.Concat
-import Kore.Attribute.Element
-=======
-
->>>>>>> abf14770
 import Kore.Attribute.Hook
 import Kore.Attribute.Parser hiding (
     Sort,
  )
 import Kore.Attribute.Smtlib.Smtlib
-<<<<<<< HEAD
+import Kore.Attribute.Sort.Concat
+import Kore.Attribute.Sort.Element
 import Kore.Attribute.Sort.HasDomainValues (
     HasDomainValues,
  )
-import Kore.Attribute.Unit
+import Kore.Attribute.Sort.Unit
 import Prelude.Kore hiding (
     concat,
  )
@@ -37,38 +32,14 @@
     , -- | The user-defined translation of the sort for SMT.
       smtlib :: !Smtlib
     , -- | The unit symbol associated with the sort.
-      unit :: !(Unit SymbolOrAlias)
+      unit :: !Unit
     , -- | The element symbol associated with the sort.
-      element :: !(Element SymbolOrAlias)
+      element :: !Element
     , -- | The concat symbol associated with the sort.
-      concat :: !(Concat SymbolOrAlias)
+      concat :: !Concat
     , -- | whether the sort has domain values
       hasDomainValues :: !HasDomainValues
     }
-=======
-import Kore.Attribute.Sort.Concat
-import Kore.Attribute.Sort.Element
-import Kore.Attribute.Sort.HasDomainValues
-    ( HasDomainValues
-    )
-import Kore.Attribute.Sort.Unit
-
-data Sort =
-    Sort
-        { hook            :: !Hook
-        -- ^ The builtin sort hooked to the sort.
-        , smtlib          :: !Smtlib
-        -- ^ The user-defined translation of the sort for SMT.
-        , unit            :: !Unit
-        -- ^ The unit symbol associated with the sort.
-        , element         :: !Element
-        -- ^ The element symbol associated with the sort.
-        , concat          :: !Concat
-        -- ^ The concat symbol associated with the sort.
-        , hasDomainValues :: !HasDomainValues
-        -- ^ whether the sort has domain values
-        }
->>>>>>> abf14770
     deriving (Eq, Generic, Ord, Show)
 
 instance NFData Sort
@@ -91,19 +62,11 @@
 instance ParseAttributes Sort where
     parseAttribute attr =
         typed @Hook (parseAttribute attr)
-<<<<<<< HEAD
             Monad.>=> typed @Smtlib (parseAttribute attr)
-            Monad.>=> typed @(Unit SymbolOrAlias) (parseAttribute attr)
-            Monad.>=> typed @(Element SymbolOrAlias) (parseAttribute attr)
-            Monad.>=> typed @(Concat SymbolOrAlias) (parseAttribute attr)
+            Monad.>=> typed @Unit (parseAttribute attr)
+            Monad.>=> typed @Element (parseAttribute attr)
+            Monad.>=> typed @Concat (parseAttribute attr)
             Monad.>=> typed @HasDomainValues (parseAttribute attr)
-=======
-        Monad.>=> typed @Smtlib (parseAttribute attr)
-        Monad.>=> typed @Unit (parseAttribute attr)
-        Monad.>=> typed @Element (parseAttribute attr)
-        Monad.>=> typed @Concat (parseAttribute attr)
-        Monad.>=> typed @HasDomainValues (parseAttribute attr)
->>>>>>> abf14770
 
 instance From Sort Attributes where
     from =
