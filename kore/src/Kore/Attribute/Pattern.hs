--- conflicted
+++ resolved
@@ -107,18 +107,4 @@
     -> Pattern variable
     -> Pattern variable
 deleteFreeVariable variable =
-<<<<<<< HEAD
-    Lens.over typed (bindVariable variable)
-=======
-    Lens.over (field @"freeVariables") (bindVariable variable)
-
-{- | Delete the given variable from the set of free variables.
- -}
-deleteFreeSetVariable
-    :: Ord variable
-    => variable
-    -> Pattern variable
-    -> Pattern variable
-deleteFreeSetVariable variable =
-    Lens.over (field @"freeSetVariables") (bindSetVariable variable)
->>>>>>> 5b766b1a
+    Lens.over (field @"freeVariables") (bindVariable variable)