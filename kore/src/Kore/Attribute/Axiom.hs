{-|
Module      : Kore.Attribute.Axiom
Description : Axiom sentence attributes
Copyright   : (c) Runtime Verification, 2018
License     : NCSA
Maintainer  : thomas.tuegel@runtimeverification.com

-}

module Kore.Attribute.Axiom
    ( Axiom (..)
    , HeatCool (..)
    , ProductionID (..)
    , Priority (..)
    , Assoc (..)
    , Comm (..)
    , Unit (..)
    , Idem (..)
    , Trusted (..)
    , Concrete (..)
    , Simplification (..)
    , Overload (..)
    , SmtLemma (..)
    , Label (..)
    , SourceLocation (..)
    , Constructor (..)
    , RuleIndex (..)
    ) where

import Control.DeepSeq
    ( NFData
    )
import qualified Control.Monad as Monad
import Data.Default
    ( Default (..)
    )
import Data.Generics.Product
import qualified Generics.SOP as SOP
import qualified GHC.Generics as GHC

import Kore.Attribute.Assoc
import Kore.Attribute.Axiom.Concrete
import Kore.Attribute.Axiom.Constructor
import Kore.Attribute.Axiom.Unit
import Kore.Attribute.Comm
import Kore.Attribute.HeatCool
import Kore.Attribute.Idem
import Kore.Attribute.Label
import Kore.Attribute.Overload
import Kore.Attribute.Parser
<<<<<<< HEAD
       ( ParseAttributes (..) )
import Kore.Attribute.Priority
=======
    ( ParseAttributes (..)
    )
>>>>>>> 2a68d4a0
import Kore.Attribute.ProductionID
import Kore.Attribute.RuleIndex
import Kore.Attribute.Simplification
import Kore.Attribute.SmtLemma
import Kore.Attribute.SourceLocation
import Kore.Attribute.Trusted
import Kore.Debug

{- | Attributes specific to Kore axiom sentences.
 -}
data Axiom =
    Axiom
    { heatCool :: !HeatCool
    -- ^ An axiom may be denoted as a heating or cooling rule.
    , productionID :: !ProductionID
    -- ^ The identifier from the front-end identifying a rule or group of rules.
    , priority :: !Priority
    -- ^ A number associated to each rule,
    -- which specifies the order of application
    , assoc :: !Assoc
    -- ^ The axiom is an associativity axiom.
    , comm :: !Comm
    -- ^ The axiom is a commutativity axiom.
    , unit :: !Unit
    -- ^ The axiom is a left- or right-unit axiom.
    , idem :: !Idem
    -- ^ The axiom is an idempotency axiom.
    , trusted :: !Trusted
    -- ^ The claim is trusted
    , concrete :: !Concrete
    , simplification :: !Simplification
    -- ^ This is an axiom used for simplification
    -- (as opposed to, e.g., function evaluation).
    , overload :: !Overload
    -- ^ The axiom is an overloaded-production axiom.
    , smtLemma :: !SmtLemma
    -- ^ The axiom should be sent to SMT as a lemma.
    , label :: !Label
    -- ^ The user-defined label associated with the axiom.
    , sourceLocation :: !SourceLocation
    -- ^ Source and location in the original file.
    , constructor :: !Constructor
    -- ^ Shows that this is one of the constructor axioms
    -- (e.g. no confusion, no junk)
    , identifier :: !RuleIndex
    -- ^ Used to identify an axiom in the repl.
    }
    deriving (Eq, GHC.Generic, Ord, Show)

instance SOP.Generic Axiom

instance SOP.HasDatatypeInfo Axiom

instance Debug Axiom

instance NFData Axiom

instance Default Axiom where
    def =
        Axiom
            { heatCool = def
            , productionID = def
            , priority = def
            , assoc = def
            , comm = def
            , unit = def
            , idem = def
            , trusted = def
            , concrete = def
            , simplification = def
            , overload = def
            , smtLemma = def
            , label = def
            , sourceLocation = def
            , constructor = def
            , identifier = def
            }

instance ParseAttributes Axiom where
    parseAttribute attr =
        typed @HeatCool (parseAttribute attr)
        Monad.>=> typed @ProductionID (parseAttribute attr)
        Monad.>=> typed @Priority (parseAttribute attr)
        Monad.>=> typed @Assoc (parseAttribute attr)
        Monad.>=> typed @Comm (parseAttribute attr)
        Monad.>=> typed @Unit (parseAttribute attr)
        Monad.>=> typed @Idem (parseAttribute attr)
        Monad.>=> typed @Trusted (parseAttribute attr)
        Monad.>=> typed @Concrete (parseAttribute attr)
        Monad.>=> typed @Simplification (parseAttribute attr)
        Monad.>=> typed @Overload (parseAttribute attr)
        Monad.>=> typed @SmtLemma (parseAttribute attr)
        Monad.>=> typed @Label (parseAttribute attr)
        Monad.>=> typed @SourceLocation (parseAttribute attr)
        Monad.>=> typed @Constructor (parseAttribute attr)

    toAttributes =
        mconcat . sequence
            [ toAttributes . heatCool
            , toAttributes . productionID
            , toAttributes . priority
            , toAttributes . assoc
            , toAttributes . comm
            , toAttributes . unit
            , toAttributes . idem
            , toAttributes . trusted
            , toAttributes . concrete
            , toAttributes . simplification
            , toAttributes . overload
            , toAttributes . smtLemma
            , toAttributes . label
            , toAttributes . sourceLocation
            , toAttributes . constructor
            ]<|MERGE_RESOLUTION|>--- conflicted
+++ resolved
@@ -48,13 +48,9 @@
 import Kore.Attribute.Label
 import Kore.Attribute.Overload
 import Kore.Attribute.Parser
-<<<<<<< HEAD
-       ( ParseAttributes (..) )
-import Kore.Attribute.Priority
-=======
     ( ParseAttributes (..)
     )
->>>>>>> 2a68d4a0
+import Kore.Attribute.Priority
 import Kore.Attribute.ProductionID
 import Kore.Attribute.RuleIndex
 import Kore.Attribute.Simplification
