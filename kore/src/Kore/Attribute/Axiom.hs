--- conflicted
+++ resolved
@@ -48,12 +48,8 @@
 import Kore.Attribute.Label
 import Kore.Attribute.Overload
 import Kore.Attribute.Parser
-<<<<<<< HEAD
-       ( ParseAttributes (..) )
-=======
     ( ParseAttributes (..)
     )
->>>>>>> ad2cef04
 import Kore.Attribute.Priority
 import Kore.Attribute.ProductionID
 import Kore.Attribute.RuleIndex
