--- conflicted
+++ resolved
@@ -62,13 +62,11 @@
 import Kore.Log.DebugUnification
     ( DebugUnification
     )
-<<<<<<< HEAD
 import Kore.Log.ErrorDecidePredicateUnknown
     ( ErrorDecidePredicateUnknown
-=======
+    )
 import Kore.Log.ErrorBottomTotalFunction
     ( ErrorBottomTotalFunction
->>>>>>> 494f99b6
     )
 import Kore.Log.ErrorException
     ( ErrorException
@@ -84,14 +82,6 @@
     )
 import Kore.Log.InfoReachability
     ( InfoReachability
-    )
-<<<<<<< HEAD
-import Kore.Log.WarnBottomTotalFunction
-    ( WarnBottomTotalFunction
-=======
-import Kore.Log.WarnDecidePredicateUnknown
-    ( WarnDecidePredicateUnknown
->>>>>>> 494f99b6
     )
 import Kore.Log.WarnFunctionWithoutEvaluators
     ( WarnFunctionWithoutEvaluators
@@ -141,13 +131,8 @@
     , mk $ Proxy @DebugProofState
     , mk $ Proxy @DebugAppliedRewriteRules
     , mk $ Proxy @DebugSubstitutionSimplifier
-<<<<<<< HEAD
-    , mk $ Proxy @WarnBottomTotalFunction
+    , mk $ Proxy @ErrorBottomTotalFunction
     , mk $ Proxy @ErrorDecidePredicateUnknown
-=======
-    , mk $ Proxy @ErrorBottomTotalFunction
-    , mk $ Proxy @WarnDecidePredicateUnknown
->>>>>>> 494f99b6
     , mk $ Proxy @WarnFunctionWithoutEvaluators
     , mk $ Proxy @WarnSymbolSMTRepresentation
     , mk $ Proxy @DebugEvaluateCondition
