{- |
Copyright   : (c) Runtime Verification, 2019
License     : NCSA
-}
module Kore.Log.Registry (
    parseEntryType,
    toSomeEntryType,
    lookupTextFromTypeWithError,
    registry,
    typeToText,
    textToType,
    getEntryTypesAsText,
    getErrEntryTypesAsText,
    getNoErrEntryTypesAsText,
    typeOfSomeEntry,
    entryTypeRepsErr,
    entryTypeRepsNoErr,
    entryTypeReps,
) where

import Control.Lens (
    (%~),
 )
import qualified Control.Lens as Lens
import Data.Functor.Classes (
    eq2,
 )
import Data.Map.Strict (
    Map,
 )
import qualified Data.Map.Strict as Map
import Data.Proxy
import Data.Text (
    Text,
 )
import qualified Data.Text as Text
<<<<<<< HEAD
import Kore.Equation.Application (
    DebugApplyEquation,
    DebugAttemptEquation,
 )
import Kore.Log.DebugAppliedRewriteRules (
    DebugAppliedRewriteRules,
 )
import Kore.Log.DebugClaimState (
    DebugClaimState,
 )
import Kore.Log.DebugEvaluateCondition (
    DebugEvaluateCondition,
 )
import Kore.Log.DebugProven (
    DebugProven,
 )
import Kore.Log.DebugSolver (
    DebugSolverRecv,
    DebugSolverSend,
 )
import Kore.Log.DebugSubstitutionSimplifier (
    DebugSubstitutionSimplifier,
 )
import Kore.Log.DebugUnification (
    DebugUnification,
 )
import Kore.Log.ErrorBottomTotalFunction (
    ErrorBottomTotalFunction,
 )
import Kore.Log.ErrorDecidePredicateUnknown (
    ErrorDecidePredicateUnknown,
 )
import Kore.Log.ErrorException (
    ErrorException,
 )
import Kore.Log.ErrorParse (
    ErrorParse,
 )
import Kore.Log.ErrorRewriteLoop (
    ErrorRewriteLoop,
 )
import Kore.Log.ErrorRewritesInstantiation (
    ErrorRewritesInstantiation,
 )
import Kore.Log.ErrorRuleMergeDuplicate (
    ErrorRuleMergeDuplicateIds,
    ErrorRuleMergeDuplicateLabels,
 )
import Kore.Log.ErrorVerify (
    ErrorVerify,
 )
import Kore.Log.InfoAttemptUnification (
    InfoAttemptUnification,
 )
import Kore.Log.InfoExecBreadth (
    InfoExecBreadth,
 )
import Kore.Log.InfoExecDepth (
    InfoExecDepth,
 )
import Kore.Log.InfoProofDepth (
    InfoProofDepth,
 )
import Kore.Log.InfoReachability (
    InfoReachability,
 )
import Kore.Log.WarnBoundedModelChecker (
    WarnBoundedModelChecker,
 )
import Kore.Log.WarnFunctionWithoutEvaluators (
    WarnFunctionWithoutEvaluators,
 )
import Kore.Log.WarnIfLowProductivity (
    WarnIfLowProductivity,
 )
import Kore.Log.WarnRetrySolverQuery (
    WarnRetrySolverQuery,
 )
import Kore.Log.WarnStuckClaimState (
    WarnStuckClaimState,
 )
import Kore.Log.WarnSymbolSMTRepresentation (
    WarnSymbolSMTRepresentation,
 )
import Kore.Log.WarnTrivialClaim (
    WarnTrivialClaim,
 )
import Log (
    Entry (..),
    LogMessage,
    SomeEntry (..),
 )
import Prelude.Kore
=======
import qualified Text.Megaparsec as Parser
import Type.Reflection
    ( SomeTypeRep (..)
    , someTypeRep
    , typeOf
    )

import Kore.Equation.Application
    ( DebugApplyEquation
    , DebugAttemptEquation
    )
import Kore.Log.DebugAppliedRewriteRules
    ( DebugAppliedRewriteRules
    )
import Kore.Log.DebugClaimState
    ( DebugClaimState
    )
import Kore.Log.DebugEvaluateCondition
    ( DebugEvaluateCondition
    )
import Kore.Log.DebugProven
    ( DebugProven
    )
import Kore.Log.DebugSolver
    ( DebugSolverRecv
    , DebugSolverSend
    )
import Kore.Log.DebugSubstitutionSimplifier
    ( DebugSubstitutionSimplifier
    )
import Kore.Log.DebugUnification
    ( DebugUnification
    )
import Kore.Log.ErrorBottomTotalFunction
    ( ErrorBottomTotalFunction
    )
import Kore.Log.ErrorDecidePredicateUnknown
    ( ErrorDecidePredicateUnknown
    )
import Kore.Log.ErrorException
    ( ErrorException
    )
import Kore.Log.ErrorParse
    ( ErrorParse
    )
import Kore.Log.ErrorRewriteLoop
    ( ErrorRewriteLoop
    )
import Kore.Log.ErrorRewritesInstantiation
    ( ErrorRewritesInstantiation
    )
import Kore.Log.ErrorRuleMergeDuplicate
    ( ErrorRuleMergeDuplicateIds
    , ErrorRuleMergeDuplicateLabels
    )
import Kore.Log.ErrorVerify
    ( ErrorVerify
    )
import Kore.Log.InfoAttemptUnification
    ( InfoAttemptUnification
    )
import Kore.Log.InfoExecBreadth
    ( InfoExecBreadth
    )
import Kore.Log.InfoExecDepth
    ( InfoExecDepth
    )
import Kore.Log.InfoProofDepth
    ( InfoProofDepth
    )
import Kore.Log.InfoReachability
    ( InfoReachability
    )
import Kore.Log.WarnBoundedModelChecker
    ( WarnBoundedModelChecker
    )
import Kore.Log.WarnDepthLimitExceeded
    ( WarnDepthLimitExceeded
    )
import Kore.Log.WarnFunctionWithoutEvaluators
    ( WarnFunctionWithoutEvaluators
    )
import Kore.Log.WarnIfLowProductivity
    ( WarnIfLowProductivity
    )
import Kore.Log.WarnRetrySolverQuery
    ( WarnRetrySolverQuery
    )
import Kore.Log.WarnStuckClaimState
    ( WarnStuckClaimState
    )
import Kore.Log.WarnSymbolSMTRepresentation
    ( WarnSymbolSMTRepresentation
    )
import Kore.Log.WarnTrivialClaim
    ( WarnTrivialClaim
    )
import Log
    ( Entry (..)
    , LogMessage
    , SomeEntry (..)
    )
>>>>>>> abf14770
import qualified Pretty
import qualified Text.Megaparsec as Parser
import Type.Reflection (
    SomeTypeRep (..),
    someTypeRep,
    typeOf,
 )

data Registry = Registry
    { textToType :: !(Map Text SomeTypeRep)
    , typeToText :: !(Map SomeTypeRep Text)
    }

{- | A registry of log entry types and their textual representations.
 It is used for user input validation in kore-exec and kore-repl and
 for pretty printing information about log entries.
 When adding a new entry type you should register it here.
-}
registry :: Registry
registry =
    let textToType =
            (Map.fromList . map register) entryTypeReps
        typeToText = makeInverse textToType
     in if textToType `eq2` makeInverse typeToText
            then Registry{textToType, typeToText}
            else
                error
                    "Failure to create Kore.Log.Registry.registry.\
                    \ The maps 'textToType' and 'typeToText'\
                    \ should be inverses of eachother."
  where
    register :: SomeTypeRep -> (Text, SomeTypeRep)
    register type' =
        (asText type', type')

entryTypeReps :: [SomeTypeRep]
entryTypeReps = entryTypeRepsErr <> entryTypeRepsNoErr

entryTypeRepsErr, entryTypeRepsNoErr :: [SomeTypeRep]
entryHelpDocsErr, entryHelpDocsNoErr :: [Pretty.Doc ()]
( (entryTypeRepsNoErr, entryHelpDocsNoErr)
<<<<<<< HEAD
    , (entryTypeRepsErr, entryHelpDocsErr)
    ) =
        (
            [ mk $ Proxy @DebugSolverSend
            , mk $ Proxy @DebugSolverRecv
            , mk $ Proxy @DebugClaimState
            , mk $ Proxy @DebugAppliedRewriteRules
            , mk $ Proxy @DebugSubstitutionSimplifier
            , mk $ Proxy @WarnFunctionWithoutEvaluators
            , mk $ Proxy @WarnSymbolSMTRepresentation
            , mk $ Proxy @WarnStuckClaimState
            , mk $ Proxy @WarnBoundedModelChecker
            , mk $ Proxy @WarnIfLowProductivity
            , mk $ Proxy @WarnTrivialClaim
            , mk $ Proxy @WarnRetrySolverQuery
            , mk $ Proxy @DebugEvaluateCondition
            , mk $ Proxy @LogMessage
            , mk $ Proxy @InfoAttemptUnification
            , mk $ Proxy @InfoReachability
            , mk $ Proxy @InfoExecBreadth
            , mk $ Proxy @DebugAttemptEquation
            , mk $ Proxy @DebugApplyEquation
            , mk $ Proxy @DebugUnification
            , mk $ Proxy @InfoProofDepth
            , mk $ Proxy @InfoExecDepth
            , mk $ Proxy @DebugProven
            ]
        ,
            [ mk $ Proxy @ErrorBottomTotalFunction
            , mk $ Proxy @ErrorDecidePredicateUnknown
            , mk $ Proxy @ErrorParse
            , mk $ Proxy @ErrorVerify
            , mk $ Proxy @ErrorRuleMergeDuplicateIds
            , mk $ Proxy @ErrorRuleMergeDuplicateLabels
            , mk $ Proxy @ErrorException
            , mk $ Proxy @ErrorRewriteLoop
            , mk $ Proxy @ErrorRewritesInstantiation
            ]
        )
            & Lens.each %~ unzip
      where
        mk proxy =
            let tRep = someTypeRep proxy
             in ( tRep
                , Pretty.hsep [Pretty.pretty (asText tRep <> ":"), helpDoc proxy]
                )
=======
    , (entryTypeRepsErr, entryHelpDocsErr) )
  =
    (   [ mk $ Proxy @DebugSolverSend
        , mk $ Proxy @DebugSolverRecv
        , mk $ Proxy @DebugClaimState
        , mk $ Proxy @DebugAppliedRewriteRules
        , mk $ Proxy @DebugSubstitutionSimplifier
        , mk $ Proxy @WarnFunctionWithoutEvaluators
        , mk $ Proxy @WarnSymbolSMTRepresentation
        , mk $ Proxy @WarnStuckClaimState
        , mk $ Proxy @WarnDepthLimitExceeded
        , mk $ Proxy @WarnBoundedModelChecker
        , mk $ Proxy @WarnIfLowProductivity
        , mk $ Proxy @WarnTrivialClaim
        , mk $ Proxy @WarnRetrySolverQuery
        , mk $ Proxy @DebugEvaluateCondition
        , mk $ Proxy @LogMessage
        , mk $ Proxy @InfoAttemptUnification
        , mk $ Proxy @InfoReachability
        , mk $ Proxy @InfoExecBreadth
        , mk $ Proxy @DebugAttemptEquation
        , mk $ Proxy @DebugApplyEquation
        , mk $ Proxy @DebugUnification
        , mk $ Proxy @InfoProofDepth
        , mk $ Proxy @InfoExecDepth
        , mk $ Proxy @DebugProven
        ]

    ,   [ mk $ Proxy @ErrorBottomTotalFunction
        , mk $ Proxy @ErrorDecidePredicateUnknown
        , mk $ Proxy @ErrorParse
        , mk $ Proxy @ErrorVerify
        , mk $ Proxy @ErrorRuleMergeDuplicateIds
        , mk $ Proxy @ErrorRuleMergeDuplicateLabels
        , mk $ Proxy @ErrorException
        , mk $ Proxy @ErrorRewriteLoop
        , mk $ Proxy @ErrorRewritesInstantiation
        ]
    )
    & Lens.each %~ unzip
  where
    mk proxy =
        let tRep = someTypeRep proxy
        in  ( tRep
            , Pretty.hsep [Pretty.pretty (asText tRep <> ":"), helpDoc proxy]
            )
>>>>>>> abf14770

asText :: SomeTypeRep -> Text
asText = Text.pack . show

makeInverse ::
    Ord k2 =>
    Map k1 k2 ->
    Map k2 k1
makeInverse map' =
    Map.fromList $
        swap
            <$> Map.toList map'

lookupTextFromTypeWithError :: SomeTypeRep -> Text
lookupTextFromTypeWithError type' =
    fromMaybe notFoundError $
        Map.lookup type' (typeToText registry)
  where
    notFoundError =
        error $
            "Tried to log nonexistent entry type: "
                <> show type'
                <> " It should be added to Kore.Log.Registry.registry."

parseEntryType :: Ord e => Text -> Parser.Parsec e Text SomeTypeRep
parseEntryType entryText =
    maybe empty return $
        Map.lookup entryText (textToType registry)

toSomeEntryType :: Entry entry => entry -> SomeTypeRep
toSomeEntryType =
    SomeTypeRep . typeOf

-- | The entry type underlying the 'SomeEntry' wrapper.
typeOfSomeEntry :: SomeEntry -> SomeTypeRep
typeOfSomeEntry (SomeEntry entry) = SomeTypeRep (typeOf entry)

getEntryTypesAsText :: [String]
getEntryTypesAsText = getNoErrEntryTypesAsText <> getErrEntryTypesAsText

getErrEntryTypesAsText :: [String]
getErrEntryTypesAsText = show <$> entryHelpDocsErr

getNoErrEntryTypesAsText :: [String]
getNoErrEntryTypesAsText = show <$> entryHelpDocsNoErr<|MERGE_RESOLUTION|>--- conflicted
+++ resolved
@@ -34,7 +34,6 @@
     Text,
  )
 import qualified Data.Text as Text
-<<<<<<< HEAD
 import Kore.Equation.Application (
     DebugApplyEquation,
     DebugAttemptEquation,
@@ -103,6 +102,9 @@
  )
 import Kore.Log.WarnBoundedModelChecker (
     WarnBoundedModelChecker,
+ )
+import Kore.Log.WarnDepthLimitExceeded (
+    WarnDepthLimitExceeded,
  )
 import Kore.Log.WarnFunctionWithoutEvaluators (
     WarnFunctionWithoutEvaluators,
@@ -128,110 +130,6 @@
     SomeEntry (..),
  )
 import Prelude.Kore
-=======
-import qualified Text.Megaparsec as Parser
-import Type.Reflection
-    ( SomeTypeRep (..)
-    , someTypeRep
-    , typeOf
-    )
-
-import Kore.Equation.Application
-    ( DebugApplyEquation
-    , DebugAttemptEquation
-    )
-import Kore.Log.DebugAppliedRewriteRules
-    ( DebugAppliedRewriteRules
-    )
-import Kore.Log.DebugClaimState
-    ( DebugClaimState
-    )
-import Kore.Log.DebugEvaluateCondition
-    ( DebugEvaluateCondition
-    )
-import Kore.Log.DebugProven
-    ( DebugProven
-    )
-import Kore.Log.DebugSolver
-    ( DebugSolverRecv
-    , DebugSolverSend
-    )
-import Kore.Log.DebugSubstitutionSimplifier
-    ( DebugSubstitutionSimplifier
-    )
-import Kore.Log.DebugUnification
-    ( DebugUnification
-    )
-import Kore.Log.ErrorBottomTotalFunction
-    ( ErrorBottomTotalFunction
-    )
-import Kore.Log.ErrorDecidePredicateUnknown
-    ( ErrorDecidePredicateUnknown
-    )
-import Kore.Log.ErrorException
-    ( ErrorException
-    )
-import Kore.Log.ErrorParse
-    ( ErrorParse
-    )
-import Kore.Log.ErrorRewriteLoop
-    ( ErrorRewriteLoop
-    )
-import Kore.Log.ErrorRewritesInstantiation
-    ( ErrorRewritesInstantiation
-    )
-import Kore.Log.ErrorRuleMergeDuplicate
-    ( ErrorRuleMergeDuplicateIds
-    , ErrorRuleMergeDuplicateLabels
-    )
-import Kore.Log.ErrorVerify
-    ( ErrorVerify
-    )
-import Kore.Log.InfoAttemptUnification
-    ( InfoAttemptUnification
-    )
-import Kore.Log.InfoExecBreadth
-    ( InfoExecBreadth
-    )
-import Kore.Log.InfoExecDepth
-    ( InfoExecDepth
-    )
-import Kore.Log.InfoProofDepth
-    ( InfoProofDepth
-    )
-import Kore.Log.InfoReachability
-    ( InfoReachability
-    )
-import Kore.Log.WarnBoundedModelChecker
-    ( WarnBoundedModelChecker
-    )
-import Kore.Log.WarnDepthLimitExceeded
-    ( WarnDepthLimitExceeded
-    )
-import Kore.Log.WarnFunctionWithoutEvaluators
-    ( WarnFunctionWithoutEvaluators
-    )
-import Kore.Log.WarnIfLowProductivity
-    ( WarnIfLowProductivity
-    )
-import Kore.Log.WarnRetrySolverQuery
-    ( WarnRetrySolverQuery
-    )
-import Kore.Log.WarnStuckClaimState
-    ( WarnStuckClaimState
-    )
-import Kore.Log.WarnSymbolSMTRepresentation
-    ( WarnSymbolSMTRepresentation
-    )
-import Kore.Log.WarnTrivialClaim
-    ( WarnTrivialClaim
-    )
-import Log
-    ( Entry (..)
-    , LogMessage
-    , SomeEntry (..)
-    )
->>>>>>> abf14770
 import qualified Pretty
 import qualified Text.Megaparsec as Parser
 import Type.Reflection (
@@ -273,7 +171,6 @@
 entryTypeRepsErr, entryTypeRepsNoErr :: [SomeTypeRep]
 entryHelpDocsErr, entryHelpDocsNoErr :: [Pretty.Doc ()]
 ( (entryTypeRepsNoErr, entryHelpDocsNoErr)
-<<<<<<< HEAD
     , (entryTypeRepsErr, entryHelpDocsErr)
     ) =
         (
@@ -285,6 +182,7 @@
             , mk $ Proxy @WarnFunctionWithoutEvaluators
             , mk $ Proxy @WarnSymbolSMTRepresentation
             , mk $ Proxy @WarnStuckClaimState
+            , mk $ Proxy @WarnDepthLimitExceeded
             , mk $ Proxy @WarnBoundedModelChecker
             , mk $ Proxy @WarnIfLowProductivity
             , mk $ Proxy @WarnTrivialClaim
@@ -320,54 +218,6 @@
              in ( tRep
                 , Pretty.hsep [Pretty.pretty (asText tRep <> ":"), helpDoc proxy]
                 )
-=======
-    , (entryTypeRepsErr, entryHelpDocsErr) )
-  =
-    (   [ mk $ Proxy @DebugSolverSend
-        , mk $ Proxy @DebugSolverRecv
-        , mk $ Proxy @DebugClaimState
-        , mk $ Proxy @DebugAppliedRewriteRules
-        , mk $ Proxy @DebugSubstitutionSimplifier
-        , mk $ Proxy @WarnFunctionWithoutEvaluators
-        , mk $ Proxy @WarnSymbolSMTRepresentation
-        , mk $ Proxy @WarnStuckClaimState
-        , mk $ Proxy @WarnDepthLimitExceeded
-        , mk $ Proxy @WarnBoundedModelChecker
-        , mk $ Proxy @WarnIfLowProductivity
-        , mk $ Proxy @WarnTrivialClaim
-        , mk $ Proxy @WarnRetrySolverQuery
-        , mk $ Proxy @DebugEvaluateCondition
-        , mk $ Proxy @LogMessage
-        , mk $ Proxy @InfoAttemptUnification
-        , mk $ Proxy @InfoReachability
-        , mk $ Proxy @InfoExecBreadth
-        , mk $ Proxy @DebugAttemptEquation
-        , mk $ Proxy @DebugApplyEquation
-        , mk $ Proxy @DebugUnification
-        , mk $ Proxy @InfoProofDepth
-        , mk $ Proxy @InfoExecDepth
-        , mk $ Proxy @DebugProven
-        ]
-
-    ,   [ mk $ Proxy @ErrorBottomTotalFunction
-        , mk $ Proxy @ErrorDecidePredicateUnknown
-        , mk $ Proxy @ErrorParse
-        , mk $ Proxy @ErrorVerify
-        , mk $ Proxy @ErrorRuleMergeDuplicateIds
-        , mk $ Proxy @ErrorRuleMergeDuplicateLabels
-        , mk $ Proxy @ErrorException
-        , mk $ Proxy @ErrorRewriteLoop
-        , mk $ Proxy @ErrorRewritesInstantiation
-        ]
-    )
-    & Lens.each %~ unzip
-  where
-    mk proxy =
-        let tRep = someTypeRep proxy
-        in  ( tRep
-            , Pretty.hsep [Pretty.pretty (asText tRep <> ":"), helpDoc proxy]
-            )
->>>>>>> abf14770
 
 asText :: SomeTypeRep -> Text
 asText = Text.pack . show
