--- conflicted
+++ resolved
@@ -39,20 +39,16 @@
     ( Pattern
     )
 import Kore.Internal.TermLike
-    ( TermLike
-    , isConstructorLike
+    ( isConstructorLike
     )
 import Kore.Internal.Variable
     ( SomeVariableName
     )
 import Kore.Rewriting.RewritingVariable
-<<<<<<< HEAD
-=======
 import Kore.Step.AxiomPattern
     ( AxiomPattern
     , getAxiomPattern
     )
->>>>>>> 06be983b
 import Kore.Step.Step
     ( UnifiedRule
     , UnifyingRule (..)
@@ -77,15 +73,11 @@
 
 data SubstitutionCoverageError =
     SubstitutionCoverageError
-<<<<<<< HEAD
-        { solution :: !(Pattern RewritingVariableName)
-=======
         { solution
             :: !(Conditional
                     RewritingVariableName
                     (AxiomPattern RewritingVariableName)
                 )
->>>>>>> 06be983b
         , location :: !SourceLocation
         , missingVariables :: !(Set (SomeVariableName RewritingVariableName))
         }
@@ -122,11 +114,7 @@
             , (Pretty.indent 4 . Pretty.sep)
                 (unparse <$> Set.toAscList missingVariables)
             , "The unification solution was:"
-<<<<<<< HEAD
-            , unparse solution
-=======
             , unparse (fmap getAxiomPattern solution)
->>>>>>> 06be983b
             , "Error! Please report this."
             ]
             <> fmap Pretty.pretty (prettyCallStackLines errorCallStack)
@@ -152,11 +140,7 @@
     .  MonadLog monadLog
     => UnifyingRule rule
     => From rule SourceLocation
-<<<<<<< HEAD
-    => From rule (TermLike RewritingVariableName)
-=======
     => From rule (AxiomPattern RewritingVariableName)
->>>>>>> 06be983b
     => UnifyingRuleVariable rule ~ RewritingVariableName
     => HasCallStack
     => Pattern RewritingVariableName
@@ -184,9 +168,5 @@
     missingVariables = wouldNarrowWith unifiedRule
     isCoveringSubstitution = Set.null missingVariables
     location = from @_ @SourceLocation . term $ unifiedRule
-<<<<<<< HEAD
-    solution = from @rule @(TermLike _) <$> unifiedRule
-=======
     solution = from @rule @(AxiomPattern _) <$> unifiedRule
->>>>>>> 06be983b
     isSymbolic = (not . isConstructorLike) (term configuration)