--- conflicted
+++ resolved
@@ -15,6 +15,7 @@
     ( Exception (..)
     , throw
     )
+import qualified Data.Map.Strict as Map
 import Data.Set
     ( Set
     )
@@ -39,14 +40,10 @@
 import Kore.Internal.Pattern
     ( Pattern
     )
-<<<<<<< HEAD
 import qualified Kore.Internal.Substitution as Substitution
 import Kore.Internal.TermLike
     ( TermLike
-=======
-import Kore.Internal.TermLike
-    ( isConstructorLike
->>>>>>> 870b5b59
+    , isConstructorLike
     )
 import Kore.Internal.Variable
     ( SomeVariableName
@@ -169,16 +166,10 @@
     substitutionCoverageError =
         SubstitutionCoverageError { solution, location, missingVariables }
 
-<<<<<<< HEAD
     Conditional { substitution } = unifiedRule
     substitutionVariables = Map.keysSet (Substitution.toMap substitution)
     missingVariables = wouldNarrowWith unifiedRule
     isCoveringSubstitution = Set.null missingVariables
-    isSymbolic = Foldable.any isSomeConfigVariableName substitutionVariables
     location = from @_ @SourceLocation . term $ unifiedRule
     solution = from @rule @(TermLike _) <$> unifiedRule
-=======
-    missingVariables = wouldNarrowWith solution
-    isCoveringSubstitution = Set.null missingVariables
-    isSymbolic = (not . isConstructorLike) (term configuration)
->>>>>>> 870b5b59
+    isSymbolic = (not . isConstructorLike) (term configuration)