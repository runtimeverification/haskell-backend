--- conflicted
+++ resolved
@@ -71,11 +71,8 @@
     , debugAppliedRuleOptions :: DebugAppliedRuleOptions
     , debugAxiomEvaluationOptions :: DebugAxiomEvaluationOptions
     , debugSolverOptions :: DebugSolverOptions
-<<<<<<< HEAD
     , exeName :: ExeName
-=======
     , logSQLiteOptions :: LogSQLiteOptions
->>>>>>> efc4c4be
     }
     deriving (Eq, Show)
 
@@ -89,11 +86,8 @@
             , debugAppliedRuleOptions = def @DebugAppliedRuleOptions
             , debugAxiomEvaluationOptions = def @DebugAxiomEvaluationOptions
             , debugSolverOptions = def @DebugSolverOptions
-<<<<<<< HEAD
             , exeName = def @ExeName
-=======
             , logSQLiteOptions = def @LogSQLiteOptions
->>>>>>> efc4c4be
             }
 
 -- | 'KoreLogType' is passed via command line arguments and decides if and how
@@ -154,11 +148,8 @@
     <*> parseDebugAppliedRuleOptions
     <*> parseDebugAxiomEvaluationOptions
     <*> parseDebugSolverOptions
-<<<<<<< HEAD
     <*> pure (ExeName mempty)
-=======
     <*> parseLogSQLiteOptions
->>>>>>> efc4c4be
 
 parseEntryTypes :: Parser EntryTypes
 parseEntryTypes =
