--- conflicted
+++ resolved
@@ -200,19 +200,11 @@
     Pattern RewritingVariableName ->
     Results rule ->
     log ()
-<<<<<<< HEAD
 debugRewriteTrace initial Result.Results { results = (toList -> results), remainders } =
     when (not (null results)) $
         logEntry DebugRewriteTrace
             { initialPattern = mapPatternVariables initial
             , rewriteResults = getResult <$> results
-=======
-debugRewriteTrace initial Result.Results{results, remainders} =
-    logEntry
-        DebugRewriteTrace
-            { initialPattern = mapPatternVariables initial
-            , rewriteResults = getResult <$> toList results
->>>>>>> 1356e9a7
             , remainders = multiOrToList remainders
             }
   where
