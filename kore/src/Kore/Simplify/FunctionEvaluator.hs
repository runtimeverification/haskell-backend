{- |
Copyright   : (c) Runtime Verification, 2022
License     : BSD-3-Clause
-}
module Kore.Simplify.FunctionEvaluator (
<<<<<<< HEAD
    evaluateFunctions
) where

import Prelude.Kore
import qualified Kore.Internal.Pattern as Pattern
import Control.Monad.Trans.Writer.Strict (WriterT (..))
import qualified Control.Monad.Trans.Writer.Strict as Writer
import Kore.Simplify.Simplify
import Control.Monad.Trans.Maybe (MaybeT (..))
import Kore.Internal.SideCondition (
    SideCondition,
 )
import Kore.Internal.TermLike (TermLike)
import qualified Kore.Internal.TermLike as TermLike
=======
    ) where

>>>>>>> e5684312
import Control.Monad.Except (
    ExceptT (..),
    runExceptT,
 )
import Control.Monad.Trans.Maybe (MaybeT (..))
import Data.EitherR (
    ExceptRT (..),
 )
import qualified Data.Functor.Foldable as Recursive
import Data.Map.Strict (Map)
import qualified Data.Map.Strict as Map
import Data.Semigroup (
    Min (..),
    Option (..),
 )
<<<<<<< HEAD
import Kore.Rewrite.RewritingVariable (
    RewritingVariableName,
 )
import Kore.Internal.Pattern (Pattern, Condition)
import Data.Map.Strict (Map)
import qualified Data.Map.Strict as Map
=======
import Kore.Attribute.Synthetic (synthesize)
>>>>>>> e5684312
import qualified Kore.Equation as Equation
import Kore.Equation.DebugEquation (
    AttemptEquationError,
 )
import Kore.Equation.Equation (Equation)
import Kore.Internal.Pattern (Pattern)
import qualified Kore.Internal.Pattern as Pattern
import Kore.Internal.SideCondition (
    SideCondition,
 )
import Kore.Internal.TermLike (TermLike)
import qualified Kore.Internal.TermLike as TermLike
import Kore.Rewrite.Axiom.Identifier (AxiomIdentifier, matchAxiomIdentifier)
import Kore.Rewrite.RewritingVariable (
    RewritingVariableName,
 )
import Kore.Simplify.Simplify
import Prelude.Kore

type FunctionEvaluator simplifier =
    WriterT (Condition RewritingVariableName) simplifier

evaluateFunctions ::
    forall simplifier.
    MonadSimplify simplifier =>
    SideCondition RewritingVariableName ->
    Map AxiomIdentifier [Equation RewritingVariableName] ->
    TermLike RewritingVariableName ->
    simplifier (Pattern RewritingVariableName)
evaluateFunctions sideCondition equations termLike = do
    (simplifiedTerm, newCondition) <- Writer.runWriterT (loop termLike)
    return (Pattern.withCondition simplifiedTerm newCondition)
  where
    loop ::
        TermLike RewritingVariableName ->
        FunctionEvaluator simplifier (TermLike RewritingVariableName)
    loop input = do
        output <- worker input
        if input == output
            then pure output
            else loop output

    worker ::
        TermLike RewritingVariableName ->
        FunctionEvaluator simplifier (TermLike RewritingVariableName)
    worker = Recursive.cata go

    go ::
        Recursive.Base
            (TermLike RewritingVariableName)
            (FunctionEvaluator simplifier (TermLike RewritingVariableName)) ->
        FunctionEvaluator simplifier (TermLike RewritingVariableName)
    go termLikeBase = do
        let attrs :< termLikeF = termLikeBase
        case termLikeF of
            TermLike.ApplySymbolF applySymbol -> do
                let TermLike.Application
<<<<<<< HEAD
                            { applicationChildren
                            } = applySymbol
                childrenResults <- sequence applicationChildren
                let appWithSimplifiedChildren =
                        applySymbol { TermLike.applicationChildren = childrenResults }
                    newAppTerm =
                        attrs :< TermLike.ApplySymbolF appWithSimplifiedChildren
                        & Recursive.embed
                result <-
                    evaluateFunction sideCondition equations newAppTerm
                    & runMaybeT
                    & lift
                case result of
                    Just simplifiedApp -> do
                        Writer.tell (Pattern.withoutTerm simplifiedApp)
                        return (extract simplifiedApp)
                    Nothing -> return newAppTerm
            _ -> Recursive.embed <$> sequence termLikeBase

-- TODO: we're already checking if this is an application pattern,
-- matchAxiomIdentifier is overkill
=======
                        { applicationSymbolOrAlias
                        , applicationChildren
                        } = applySymbol
                childrenResults <- sequence applicationChildren
                let childrenTerms = extract <$> childrenResults
                    childrenCondition = fold $ Pattern.withoutTerm <$> childrenResults
                let newApplication =
                        TermLike.Application applicationSymbolOrAlias childrenTerms
                            -- should use old attributes here?
                            & TermLike.ApplySymbolF
                            & synthesize
                result <-
                    evaluateFunction sideCondition equations newApplication
                        & runMaybeT
                case result of
                    Just simplifiedApplication ->
                        Pattern.andCondition
                            simplifiedApplication
                            childrenCondition
                            & return
                    Nothing ->
                        Pattern.withCondition
                            newApplication
                            childrenCondition
                            & return
            _ -> do
                x <- sequence termLikeBase
                let y = Recursive.embed $ extract <$> x
                    z =
                        Pattern.withoutTerm <$> x
                            & fold
                return (Pattern.withCondition y z)

>>>>>>> e5684312
evaluateFunction ::
    MonadSimplify simplifier =>
    SideCondition RewritingVariableName ->
    Map AxiomIdentifier [Equation RewritingVariableName] ->
    TermLike RewritingVariableName ->
    MaybeT simplifier (Pattern RewritingVariableName)
evaluateFunction sideCondition equations termLike = do
    identifier <- MaybeT . return $ matchAxiomIdentifier termLike
    possibleMatches <- MaybeT . return $ Map.lookup identifier equations
    result <-
        attemptEquations
            (attemptEquationAndAccumulateErrors sideCondition termLike)
            possibleMatches
    case result of
        Right newPattern ->
            return newPattern
        Left _ ->
            empty

-- TODO: we're not actually doing anything with the errors here,
-- so I should simplify this
attemptEquationAndAccumulateErrors ::
    MonadSimplify simplifier =>
    SideCondition RewritingVariableName ->
    TermLike RewritingVariableName ->
    Equation RewritingVariableName ->
    ExceptRT
        (Pattern RewritingVariableName)
        simplifier
        (Option (Min (AttemptEquationError RewritingVariableName)))
attemptEquationAndAccumulateErrors condition term equation =
    attemptEquation
  where
    attemptEquation =
        ExceptRT . ExceptT $
            Equation.attemptEquation
                condition
                term
                equation
                >>= either (return . Left . Option . Just . Min) (fmap Right . apply)
    apply = Equation.applyEquationTODO condition equation

attemptEquations ::
    MonadSimplify simplifier =>
    Monoid error =>
    (Equation variable -> ExceptRT result simplifier error) ->
    [Equation variable] ->
    simplifier (Either error result)
attemptEquations accumulator equations =
    foldlM
        (\err equation -> mappend err <$> accumulator equation)
        mempty
        equations
        & runExceptRT
<<<<<<< HEAD
        & runExceptT
=======
        & runExceptT

-- n - length of term
-- m - no. of equations to try
--
-- for each subterm in term
--   find equations with id subterm -- map lookup
--   attempt equations --
>>>>>>> e5684312
<|MERGE_RESOLUTION|>--- conflicted
+++ resolved
@@ -3,7 +3,6 @@
 License     : BSD-3-Clause
 -}
 module Kore.Simplify.FunctionEvaluator (
-<<<<<<< HEAD
     evaluateFunctions
 ) where
 
@@ -18,15 +17,10 @@
  )
 import Kore.Internal.TermLike (TermLike)
 import qualified Kore.Internal.TermLike as TermLike
-=======
-    ) where
-
->>>>>>> e5684312
 import Control.Monad.Except (
     ExceptT (..),
     runExceptT,
  )
-import Control.Monad.Trans.Maybe (MaybeT (..))
 import Data.EitherR (
     ExceptRT (..),
  )
@@ -37,34 +31,16 @@
     Min (..),
     Option (..),
  )
-<<<<<<< HEAD
 import Kore.Rewrite.RewritingVariable (
     RewritingVariableName,
  )
 import Kore.Internal.Pattern (Pattern, Condition)
-import Data.Map.Strict (Map)
-import qualified Data.Map.Strict as Map
-=======
-import Kore.Attribute.Synthetic (synthesize)
->>>>>>> e5684312
 import qualified Kore.Equation as Equation
 import Kore.Equation.DebugEquation (
     AttemptEquationError,
  )
 import Kore.Equation.Equation (Equation)
-import Kore.Internal.Pattern (Pattern)
-import qualified Kore.Internal.Pattern as Pattern
-import Kore.Internal.SideCondition (
-    SideCondition,
- )
-import Kore.Internal.TermLike (TermLike)
-import qualified Kore.Internal.TermLike as TermLike
 import Kore.Rewrite.Axiom.Identifier (AxiomIdentifier, matchAxiomIdentifier)
-import Kore.Rewrite.RewritingVariable (
-    RewritingVariableName,
- )
-import Kore.Simplify.Simplify
-import Prelude.Kore
 
 type FunctionEvaluator simplifier =
     WriterT (Condition RewritingVariableName) simplifier
@@ -104,7 +80,6 @@
         case termLikeF of
             TermLike.ApplySymbolF applySymbol -> do
                 let TermLike.Application
-<<<<<<< HEAD
                             { applicationChildren
                             } = applySymbol
                 childrenResults <- sequence applicationChildren
@@ -126,41 +101,6 @@
 
 -- TODO: we're already checking if this is an application pattern,
 -- matchAxiomIdentifier is overkill
-=======
-                        { applicationSymbolOrAlias
-                        , applicationChildren
-                        } = applySymbol
-                childrenResults <- sequence applicationChildren
-                let childrenTerms = extract <$> childrenResults
-                    childrenCondition = fold $ Pattern.withoutTerm <$> childrenResults
-                let newApplication =
-                        TermLike.Application applicationSymbolOrAlias childrenTerms
-                            -- should use old attributes here?
-                            & TermLike.ApplySymbolF
-                            & synthesize
-                result <-
-                    evaluateFunction sideCondition equations newApplication
-                        & runMaybeT
-                case result of
-                    Just simplifiedApplication ->
-                        Pattern.andCondition
-                            simplifiedApplication
-                            childrenCondition
-                            & return
-                    Nothing ->
-                        Pattern.withCondition
-                            newApplication
-                            childrenCondition
-                            & return
-            _ -> do
-                x <- sequence termLikeBase
-                let y = Recursive.embed $ extract <$> x
-                    z =
-                        Pattern.withoutTerm <$> x
-                            & fold
-                return (Pattern.withCondition y z)
-
->>>>>>> e5684312
 evaluateFunction ::
     MonadSimplify simplifier =>
     SideCondition RewritingVariableName ->
@@ -215,15 +155,4 @@
         mempty
         equations
         & runExceptRT
-<<<<<<< HEAD
-        & runExceptT
-=======
-        & runExceptT
-
--- n - length of term
--- m - no. of equations to try
---
--- for each subterm in term
---   find equations with id subterm -- map lookup
---   attempt equations --
->>>>>>> e5684312
+        & runExceptT