{- |
Copyright   : (c) Runtime Verification, 2018-2021
License     : BSD-3-Clause
-}
module Kore.Simplify.TermLike (
    simplify,
) where

import qualified Control.Lens.Combinators as Lens
import Control.Monad.Catch (
    MonadThrow,
 )
import Data.Functor.Const
import qualified Data.Functor.Foldable as Recursive
import Kore.Attribute.Pattern.FreeVariables (
    freeVariableNames,
    freeVariables,
 )
import qualified Kore.Internal.Conditional as Conditional
import Kore.Internal.From
import qualified Kore.Internal.MultiAnd as MultiAnd
import qualified Kore.Internal.MultiOr as MultiOr
import Kore.Internal.OrPattern (
    OrPattern,
 )
import qualified Kore.Internal.OrPattern as OrPattern
import qualified Kore.Internal.Pattern as Pattern
import Kore.Internal.SideCondition (
    SideCondition,
 )
import qualified Kore.Internal.SideCondition as SideCondition
import Kore.Internal.TermLike (
    TermLike,
    TermLikeF (..),
    termLikeSort,
 )
import qualified Kore.Internal.TermLike as TermLike
import Kore.Rewrite.RewritingVariable (
    RewritingVariableName,
 )
import qualified Kore.Simplify.And as And (
    simplify,
 )
import qualified Kore.Simplify.Application as Application (
    simplify,
 )
import qualified Kore.Simplify.DomainValue as DomainValue (
    simplify,
 )
import qualified Kore.Simplify.Exists as Exists (
    simplify,
 )
import qualified Kore.Simplify.Forall as Forall (
    simplify,
 )
import qualified Kore.Simplify.Iff as Iff (
    simplify,
 )
import qualified Kore.Simplify.Implies as Implies (
    simplify,
 )
import qualified Kore.Simplify.Inhabitant as Inhabitant (
    simplify,
 )
import qualified Kore.Simplify.Inj as Inj (
    simplify,
 )
import qualified Kore.Simplify.InternalBool as InternalBool (
    simplify,
 )
import qualified Kore.Simplify.InternalBytes as InternalBytes (
    simplify,
 )
import qualified Kore.Simplify.InternalInt as InternalInt (
    simplify,
 )
import qualified Kore.Simplify.InternalList as InternalList (
    simplify,
 )
import qualified Kore.Simplify.InternalMap as InternalMap (
    simplify,
 )
import qualified Kore.Simplify.InternalSet as InternalSet (
    simplify,
 )
import qualified Kore.Simplify.InternalString as InternalString (
    simplify,
 )
import qualified Kore.Simplify.Mu as Mu (
    simplify,
 )
import qualified Kore.Simplify.Next as Next (
    simplify,
 )
import qualified Kore.Simplify.Not as Not (
    notSimplifier,
    simplify,
 )
import qualified Kore.Simplify.Nu as Nu (
    simplify,
 )
import qualified Kore.Simplify.Or as Or (
    simplify,
 )
import Kore.Simplify.Simplify
import qualified Kore.Simplify.StringLiteral as StringLiteral (
    simplify,
 )
import qualified Kore.Simplify.Variable as Variable (
    simplify,
 )
import Kore.Syntax (
    Ceil (..),
    Equals (..),
    Floor (..),
    In (..),
    refreshExists,
    refreshForall,
 )
import qualified Kore.Variables.Binding as Binding
import Prelude.Kore

-- TODO(virgil): Add a Simplifiable class and make all pattern types
-- instances of that.

<<<<<<< HEAD
=======
{- | Simplify 'TermLike' pattern to a disjunction of function-like 'Pattern's.
    All the resulting terms and conditions will be fully simplified, because after
    the term simplification procedure, the condition simplifier will be called as well.
-}
simplify ::
    forall simplifier.
    HasCallStack =>
    MonadSimplify simplifier =>
    MonadThrow simplifier =>
    SideCondition RewritingVariableName ->
    TermLike RewritingVariableName ->
    simplifier (OrPattern RewritingVariableName)
simplify sideCondition = \termLike ->
    simplifyInternalWorker termLike
        >>= ensureSimplifiedResult sideConditionRepresentation termLike
  where
    sideConditionRepresentation = SideCondition.toRepresentation sideCondition

    simplifyChildren ::
        Traversable t =>
        t (TermLike RewritingVariableName) ->
        simplifier (t (OrPattern RewritingVariableName))
    simplifyChildren = traverse (simplifyTermLike sideCondition)

    simplifyInternalWorker ::
        TermLike RewritingVariableName ->
        simplifier (OrPattern RewritingVariableName)
    simplifyInternalWorker termLike
        | Just termLike' <- continueSimplificationWith termLike =
            assertTermNotPredicate $ do
                unfixedTermOr <- descendAndSimplify termLike'
                let termOr =
                        OrPattern.coerceSort
                            (termLikeSort termLike')
                            unfixedTermOr
                returnIfSimplifiedOrContinue
                    termLike'
                    (OrPattern.toPatterns termOr)
                    ( do
                        termPredicateList <- Logic.observeAllT $ do
                            termOrElement <- Logic.scatter termOr
                            simplified <-
                                simplifyCondition sideCondition termOrElement
                            return (applyTermSubstitution simplified)

                        returnIfSimplifiedOrContinue
                            termLike'
                            termPredicateList
                            ( do
                                resultsList <- mapM resimplify termPredicateList
                                return (MultiOr.mergeAll resultsList)
                            )
                    )
        | otherwise =
            case Predicate.makePredicate termLike of
                Left _ -> return . OrPattern.fromTermLike $ termLike
                Right predicate -> do
                    condition <-
                        Condition.fromPredicate predicate
                            & ensureSimplifiedCondition
                                sideConditionRepresentation
                                termLike
                    condition
                        & Pattern.fromCondition (termLikeSort termLike)
                        & OrPattern.fromPattern
                        & pure
      where
        continueSimplificationWith ::
            TermLike RewritingVariableName ->
            Maybe (TermLike RewritingVariableName)
        continueSimplificationWith original =
            let isOriginalNotSimplified
                    | TermLike.isSimplified sideConditionRepresentation original =
                        Nothing
                    | otherwise = Just original
             in SideCondition.replaceTerm sideCondition original
                    <|> isOriginalNotSimplified

        resimplify ::
            Pattern RewritingVariableName ->
            simplifier (OrPattern RewritingVariableName)
        resimplify result = do
            let (resultTerm, resultPredicate) = Pattern.splitTerm result
            simplified <- simplifyInternalWorker resultTerm
            return
                ( MultiOr.map
                    (`Conditional.andCondition` resultPredicate)
                    simplified
                )

        applyTermSubstitution ::
            InternalVariable variable =>
            Pattern variable ->
            Pattern variable
        applyTermSubstitution conditional@Conditional{substitution} =
            fmap (substitute (Substitution.toMap substitution)) conditional

        assertTermNotPredicate getResults = do
            results <- getResults
            let -- The term of a result should never be any predicate other than
                -- Top or Bottom.
                hasPredicateTerm Conditional{term = term'}
                    | isTop term' || isBottom term' = False
                    | otherwise = Predicate.isPredicate term'
                unsimplified =
                    filter hasPredicateTerm $ OrPattern.toPatterns results
            if null unsimplified
                then return results
                else
                    (error . show . Pretty.vsep)
                        [ "Incomplete simplification!"
                        , Pretty.indent 2 "input:"
                        , Pretty.indent 4 (unparse termLike)
                        , Pretty.indent 2 "unsimplified results:"
                        , (Pretty.indent 4 . Pretty.vsep)
                            (unparse <$> unsimplified)
                        , "Expected all predicates to be removed from the term."
                        ]

        returnIfSimplifiedOrContinue ::
            TermLike RewritingVariableName ->
            [Pattern RewritingVariableName] ->
            simplifier (OrPattern RewritingVariableName) ->
            simplifier (OrPattern RewritingVariableName)
        returnIfSimplifiedOrContinue originalTerm resultList continuation =
            case resultList of
                [] -> return OrPattern.bottom
                [result] ->
                    returnIfResultSimplifiedOrContinue
                        originalTerm
                        result
                        continuation
                _ -> continuation

        returnIfResultSimplifiedOrContinue ::
            TermLike RewritingVariableName ->
            Pattern RewritingVariableName ->
            simplifier (OrPattern RewritingVariableName) ->
            simplifier (OrPattern RewritingVariableName)
        returnIfResultSimplifiedOrContinue originalTerm result continuation
            | Pattern.isSimplified sideConditionRepresentation result
              , isTop resultTerm
              , resultSubstitutionIsEmpty
              , SideCondition.cannotReplaceTerm sideCondition (Pattern.term result) =
                return (OrPattern.fromPattern result)
            | Pattern.isSimplified sideConditionRepresentation result
              , isTop resultPredicate
              , SideCondition.cannotReplaceTerm sideCondition (Pattern.term result) =
                return (OrPattern.fromPattern result)
            | isTop resultPredicate && resultTerm == originalTerm
              , SideCondition.cannotReplaceTerm sideCondition (Pattern.term result) =
                return
                    ( OrPattern.fromTermLike
                        ( TermLike.markSimplifiedConditional
                            sideConditionRepresentation
                            resultTerm
                        )
                    )
            | isTop resultTerm
              , Right condition <- termAsPredicate
              , resultPredicate == condition =
                return $
                    OrPattern.fromPattern $
                        Pattern.fromCondition resultSort $
                            Condition.markPredicateSimplifiedConditional
                                sideConditionRepresentation
                                resultPredicate
            | otherwise = continuation
          where
            resultSort = Pattern.patternSort result
            (resultTerm, resultPredicate) = Pattern.splitTerm result
            resultSubstitutionIsEmpty =
                case resultPredicate of
                    Conditional{substitution} -> substitution == mempty
            termAsPredicate =
                Condition.fromPredicate <$> Predicate.makePredicate originalTerm

    descendAndSimplify ::
        TermLike RewritingVariableName ->
        simplifier (OrPattern RewritingVariableName)
    descendAndSimplify termLike =
        let ~doNotSimplify =
                assert
                    (TermLike.isSimplified sideConditionRepresentation termLike)
                    return
                    (OrPattern.fromTermLike termLike)
            avoiding = freeVariables termLike <> freeVariables sideCondition
            refreshSetBinder = TermLike.refreshSetBinder avoiding
            ~sort = termLikeSort termLike
            (_ :< termLikeF) = Recursive.project termLike
            termSort = termLikeSort termLike
         in case termLikeF of
                -- Unimplemented cases
                ApplyAliasF _ -> doNotSimplify
                -- Do not simplify non-simplifiable patterns.
                EndiannessF _ -> doNotSimplify
                SignednessF _ -> doNotSimplify
                -- We should never attempt to simplify a Rewrites term as this is only used for rules parsing.
                RewritesF _ -> error "Attempting to simplify a Rewrites term. This is an error. Please report it at https://github.com/kframework/kore/issues"
                --
                AndF andF -> do
                    let conjuncts = foldMap MultiAnd.fromTermLike andF
                    (And.simplify termSort Not.notSimplifier sideCondition)
                        =<< MultiAnd.traverse
                            (simplifyTermLike sideCondition)
                            conjuncts
                ApplySymbolF applySymbolF ->
                    Application.simplify sideCondition
                        =<< simplifyChildren applySymbolF
                InjF injF ->
                    Inj.simplify =<< simplifyChildren injF
                CeilF ceilF -> do
                    ceilF' <- simplifyChildren ceilF
                    conditions <- Ceil.simplify sideCondition ceilF'
                    pure (OrPattern.fromOrCondition sort conditions)
                EqualsF equalsF -> do
                    equalsF' <- simplifyChildren equalsF
                    conditions <- Equals.simplify sideCondition equalsF'
                    pure (OrPattern.fromOrCondition sort conditions)
                ExistsF exists -> do
                    simplifiedChildren <-
                        simplifyChildren (refresh exists)
                    Exists.simplify sideCondition simplifiedChildren
                  where
                    avoid =
                        freeVariableNames termLike
                            <> freeVariableNames sideCondition
                    refresh = refreshExists avoid
                IffF iffF ->
                    Iff.simplify sideCondition =<< simplifyChildren iffF
                ImpliesF impliesF ->
                    Implies.simplify sideCondition =<< simplifyChildren impliesF
                InF inF -> do
                    inF' <- simplifyChildren inF
                    conditions <- In.simplify sideCondition inF'
                    pure (OrPattern.fromOrCondition sort conditions)
                NotF notF ->
                    Not.simplify sideCondition =<< simplifyChildren notF
                --
                BottomF bottomF ->
                    Bottom.simplify <$> simplifyChildren bottomF
                InternalListF internalF ->
                    InternalList.simplify <$> simplifyChildren internalF
                InternalMapF internalMapF ->
                    InternalMap.simplify <$> simplifyChildren internalMapF
                InternalSetF internalSetF ->
                    InternalSet.simplify <$> simplifyChildren internalSetF
                DomainValueF domainValueF ->
                    DomainValue.simplify <$> simplifyChildren domainValueF
                FloorF floorF -> Floor.simplify <$> simplifyChildren floorF
                ForallF forall ->
                    Forall.simplify <$> simplifyChildren (refresh forall)
                  where
                    avoid =
                        freeVariableNames termLike
                            <> freeVariableNames sideCondition
                    refresh = refreshForall avoid
                InhabitantF inhF ->
                    Inhabitant.simplify <$> simplifyChildren inhF
                MuF mu ->
                    Mu.simplify <$> simplifyChildren (refresh mu)
                  where
                    refresh = Lens.over Binding.muBinder refreshSetBinder
                NuF nu ->
                    Nu.simplify <$> simplifyChildren (refresh nu)
                  where
                    refresh = Lens.over Binding.nuBinder refreshSetBinder
                -- TODO(virgil): Move next up through patterns.
                NextF nextF -> Next.simplify <$> simplifyChildren nextF
                OrF orF -> Or.simplify <$> simplifyChildren orF
                TopF topF -> Top.simplify <$> simplifyChildren topF
                --
                StringLiteralF stringLiteralF ->
                    return $ StringLiteral.simplify (getConst stringLiteralF)
                InternalBoolF internalBoolF ->
                    return $ InternalBool.simplify (getConst internalBoolF)
                InternalBytesF internalBytesF ->
                    return $ InternalBytes.simplify (getConst internalBytesF)
                InternalIntF internalIntF ->
                    return $ InternalInt.simplify (getConst internalIntF)
                InternalStringF internalStringF ->
                    return $ InternalString.simplify (getConst internalStringF)
                VariableF variableF ->
                    return $ Variable.simplify (getConst variableF)

{- | We expect each predicate in the result to have been fully
 simplified with a different side condition.
 See 'Kore.Simplify.Condition.simplifyPredicates'.
-}
ensureSimplifiedResult ::
    Monad simplifier =>
    SideCondition.Representation ->
    TermLike RewritingVariableName ->
    OrPattern RewritingVariableName ->
    simplifier (OrPattern RewritingVariableName)
ensureSimplifiedResult repr termLike results
    | OrPattern.hasSimplifiedChildrenIgnoreConditions results =
        pure results
    | otherwise =
        (error . show . Pretty.vsep)
            [ "Internal error: expected simplified results, but found:"
            , (Pretty.indent 4 . Pretty.vsep)
                (unparse <$> OrPattern.toPatterns results)
            , Pretty.indent 2 "while simplifying:"
            , Pretty.indent 4 (unparse termLike)
            , Pretty.indent 2 "with side condition:"
            , Pretty.indent 4 (Pretty.pretty repr)
            ]

ensureSimplifiedCondition ::
    Monad simplifier =>
    SideCondition.Representation ->
    TermLike RewritingVariableName ->
    Condition RewritingVariableName ->
    simplifier (Condition RewritingVariableName)
ensureSimplifiedCondition repr termLike condition
    | Condition.isSimplified repr condition = pure condition
    | otherwise =
        (error . show . Pretty.vsep)
            [ "Internal error: expected simplified condition, but found:"
            , Pretty.indent 4 (pretty condition)
            , Pretty.indent 2 "while simplifying:"
            , Pretty.indent 4 (unparse termLike)
            ]

>>>>>>> 23d93647
-- | Simplify the given 'TermLike'. Do not simplify any side conditions.
simplify ::
    forall simplifier.
    MonadSimplify simplifier =>
    MonadThrow simplifier =>
    SideCondition RewritingVariableName ->
    TermLike RewritingVariableName ->
    simplifier (OrPattern RewritingVariableName)
simplify sideCondition =
    loop . OrPattern.fromTermLike
  where
    loop ::
        OrPattern RewritingVariableName ->
        simplifier (OrPattern RewritingVariableName)
    loop input = do
        output <- MultiOr.traverseOr (propagateConditions worker) input
        if input == output
            then pure output
            else loop output

    replaceTerm = SideCondition.replaceTerm sideCondition

    repr = SideCondition.toRepresentation sideCondition

    propagateConditions action input = do
        results <- action (Conditional.term input)
        MultiOr.map (input *>) results
            & return
    {-# INLINE propagateConditions #-}

    worker ::
        TermLike RewritingVariableName ->
        simplifier (OrPattern RewritingVariableName)
    worker termLike
        | Just termLike' <- replaceTerm termLike =
            worker termLike'
        | TermLike.isSimplified repr termLike =
            pure (OrPattern.fromTermLike termLike)
        | otherwise =
            case termLikeF of
                -- Not implemented:
                ApplyAliasF _ -> doNotSimplify
                -- Not simplifiable:
                EndiannessF _ -> doNotSimplify
                SignednessF _ -> doNotSimplify
                -- Handled elsewhere, not a proper term:
                RewritesF _ -> doNotSimplify
                -- Symbols:
                ApplySymbolF applySymbolF ->
                    Application.simplify sideCondition
                        =<< traverse worker applySymbolF
                InjF injF ->
                    Inj.simplify =<< traverse worker injF
                InternalListF internalListF ->
                    InternalList.simplify <$> traverse worker internalListF
                InternalMapF internalMapF ->
                    InternalMap.simplify <$> traverse worker internalMapF
                InternalSetF internalSetF ->
                    InternalSet.simplify <$> traverse worker internalSetF
                -- Domain values:
                DomainValueF domainValueF ->
                    DomainValue.simplify <$> traverse worker domainValueF
                InternalBoolF internalBoolF ->
                    InternalBool.simplify (getConst internalBoolF)
                        & return
                InternalBytesF internalBytesF ->
                    InternalBytes.simplify (getConst internalBytesF)
                        & return
                InternalIntF internalIntF ->
                    InternalInt.simplify (getConst internalIntF)
                        & return
                InternalStringF internalStringF ->
                    InternalString.simplify (getConst internalStringF)
                        & return
                -- Reachability:
                NextF nextF ->
                    Next.simplify <$> traverse worker nextF
                -- Matching Logic:
                AndF andF -> do
                    let conjuncts = foldMap MultiAnd.fromTermLike andF
                    -- MultiAnd doesn't preserve the sort so we need to send it as an external argument
                    And.simplify sort Not.notSimplifier sideCondition
                        =<< MultiAnd.traverse worker conjuncts
                OrF orF ->
                    Or.simplify <$> traverse worker orF
                NotF notF ->
                    Not.simplify sideCondition
                        =<< traverse worker notF
                ImpliesF impliesF ->
                    Implies.simplify sideCondition
                        =<< traverse worker impliesF
                IffF iffF ->
                    Iff.simplify sideCondition
                        =<< traverse worker iffF
                InhabitantF inhF ->
                    Inhabitant.simplify <$> traverse worker inhF
                -- Binders:
                ExistsF existsF ->
                    Exists.simplify sideCondition
                        =<< traverse worker (refresh existsF)
                  where
                    avoid =
                        freeVariableNames termLike
                            <> freeVariableNames sideCondition
                    refresh = refreshExists avoid
                ForallF forallF ->
                    Forall.simplify <$> traverse worker (refresh forallF)
                  where
                    avoid =
                        freeVariableNames termLike
                            <> freeVariableNames sideCondition
                    refresh = refreshForall avoid
                MuF muF ->
                    Mu.simplify <$> traverse worker (refreshMu muF)
                NuF nuF ->
                    Nu.simplify <$> traverse worker (refreshNu nuF)
                VariableF variableF ->
                    Variable.simplify (getConst variableF)
                        & return
                StringLiteralF stringLiteralF ->
                    StringLiteral.simplify (getConst stringLiteralF)
                        & return
                -- Predicates:
                -- (Predicates are not simplified because this function
                -- doesn't simplify side conditions.)
                TopF _ ->
                    returnPredicate fromTop_
                BottomF _ ->
                    returnPredicate fromBottom_
                CeilF Ceil{ceilChild} ->
                    returnPredicate (fromCeil_ ceilChild)
                FloorF Floor{floorChild} ->
                    returnPredicate (fromFloor_ floorChild)
                EqualsF Equals{equalsFirst, equalsSecond} ->
                    returnPredicate (fromEquals_ equalsFirst equalsSecond)
                InF In{inContainedChild, inContainingChild} ->
                    returnPredicate
                        (fromIn_ inContainedChild inContainingChild)
      where
        _ :< termLikeF = Recursive.project termLike
        ~sort = termLikeSort termLike

        ~doNotSimplify = return (OrPattern.fromTermLike termLike)

        ~avoiding = freeVariables termLike <> freeVariables sideCondition
        refreshSetBinder = TermLike.refreshSetBinder avoiding
        refreshMu = Lens.over Binding.muBinder refreshSetBinder
        refreshNu = Lens.over Binding.nuBinder refreshSetBinder

        returnPredicate =
            Pattern.fromPredicateSorted sort
                >>> OrPattern.fromPattern
                >>> return<|MERGE_RESOLUTION|>--- conflicted
+++ resolved
@@ -123,334 +123,6 @@
 -- TODO(virgil): Add a Simplifiable class and make all pattern types
 -- instances of that.
 
-<<<<<<< HEAD
-=======
-{- | Simplify 'TermLike' pattern to a disjunction of function-like 'Pattern's.
-    All the resulting terms and conditions will be fully simplified, because after
-    the term simplification procedure, the condition simplifier will be called as well.
--}
-simplify ::
-    forall simplifier.
-    HasCallStack =>
-    MonadSimplify simplifier =>
-    MonadThrow simplifier =>
-    SideCondition RewritingVariableName ->
-    TermLike RewritingVariableName ->
-    simplifier (OrPattern RewritingVariableName)
-simplify sideCondition = \termLike ->
-    simplifyInternalWorker termLike
-        >>= ensureSimplifiedResult sideConditionRepresentation termLike
-  where
-    sideConditionRepresentation = SideCondition.toRepresentation sideCondition
-
-    simplifyChildren ::
-        Traversable t =>
-        t (TermLike RewritingVariableName) ->
-        simplifier (t (OrPattern RewritingVariableName))
-    simplifyChildren = traverse (simplifyTermLike sideCondition)
-
-    simplifyInternalWorker ::
-        TermLike RewritingVariableName ->
-        simplifier (OrPattern RewritingVariableName)
-    simplifyInternalWorker termLike
-        | Just termLike' <- continueSimplificationWith termLike =
-            assertTermNotPredicate $ do
-                unfixedTermOr <- descendAndSimplify termLike'
-                let termOr =
-                        OrPattern.coerceSort
-                            (termLikeSort termLike')
-                            unfixedTermOr
-                returnIfSimplifiedOrContinue
-                    termLike'
-                    (OrPattern.toPatterns termOr)
-                    ( do
-                        termPredicateList <- Logic.observeAllT $ do
-                            termOrElement <- Logic.scatter termOr
-                            simplified <-
-                                simplifyCondition sideCondition termOrElement
-                            return (applyTermSubstitution simplified)
-
-                        returnIfSimplifiedOrContinue
-                            termLike'
-                            termPredicateList
-                            ( do
-                                resultsList <- mapM resimplify termPredicateList
-                                return (MultiOr.mergeAll resultsList)
-                            )
-                    )
-        | otherwise =
-            case Predicate.makePredicate termLike of
-                Left _ -> return . OrPattern.fromTermLike $ termLike
-                Right predicate -> do
-                    condition <-
-                        Condition.fromPredicate predicate
-                            & ensureSimplifiedCondition
-                                sideConditionRepresentation
-                                termLike
-                    condition
-                        & Pattern.fromCondition (termLikeSort termLike)
-                        & OrPattern.fromPattern
-                        & pure
-      where
-        continueSimplificationWith ::
-            TermLike RewritingVariableName ->
-            Maybe (TermLike RewritingVariableName)
-        continueSimplificationWith original =
-            let isOriginalNotSimplified
-                    | TermLike.isSimplified sideConditionRepresentation original =
-                        Nothing
-                    | otherwise = Just original
-             in SideCondition.replaceTerm sideCondition original
-                    <|> isOriginalNotSimplified
-
-        resimplify ::
-            Pattern RewritingVariableName ->
-            simplifier (OrPattern RewritingVariableName)
-        resimplify result = do
-            let (resultTerm, resultPredicate) = Pattern.splitTerm result
-            simplified <- simplifyInternalWorker resultTerm
-            return
-                ( MultiOr.map
-                    (`Conditional.andCondition` resultPredicate)
-                    simplified
-                )
-
-        applyTermSubstitution ::
-            InternalVariable variable =>
-            Pattern variable ->
-            Pattern variable
-        applyTermSubstitution conditional@Conditional{substitution} =
-            fmap (substitute (Substitution.toMap substitution)) conditional
-
-        assertTermNotPredicate getResults = do
-            results <- getResults
-            let -- The term of a result should never be any predicate other than
-                -- Top or Bottom.
-                hasPredicateTerm Conditional{term = term'}
-                    | isTop term' || isBottom term' = False
-                    | otherwise = Predicate.isPredicate term'
-                unsimplified =
-                    filter hasPredicateTerm $ OrPattern.toPatterns results
-            if null unsimplified
-                then return results
-                else
-                    (error . show . Pretty.vsep)
-                        [ "Incomplete simplification!"
-                        , Pretty.indent 2 "input:"
-                        , Pretty.indent 4 (unparse termLike)
-                        , Pretty.indent 2 "unsimplified results:"
-                        , (Pretty.indent 4 . Pretty.vsep)
-                            (unparse <$> unsimplified)
-                        , "Expected all predicates to be removed from the term."
-                        ]
-
-        returnIfSimplifiedOrContinue ::
-            TermLike RewritingVariableName ->
-            [Pattern RewritingVariableName] ->
-            simplifier (OrPattern RewritingVariableName) ->
-            simplifier (OrPattern RewritingVariableName)
-        returnIfSimplifiedOrContinue originalTerm resultList continuation =
-            case resultList of
-                [] -> return OrPattern.bottom
-                [result] ->
-                    returnIfResultSimplifiedOrContinue
-                        originalTerm
-                        result
-                        continuation
-                _ -> continuation
-
-        returnIfResultSimplifiedOrContinue ::
-            TermLike RewritingVariableName ->
-            Pattern RewritingVariableName ->
-            simplifier (OrPattern RewritingVariableName) ->
-            simplifier (OrPattern RewritingVariableName)
-        returnIfResultSimplifiedOrContinue originalTerm result continuation
-            | Pattern.isSimplified sideConditionRepresentation result
-              , isTop resultTerm
-              , resultSubstitutionIsEmpty
-              , SideCondition.cannotReplaceTerm sideCondition (Pattern.term result) =
-                return (OrPattern.fromPattern result)
-            | Pattern.isSimplified sideConditionRepresentation result
-              , isTop resultPredicate
-              , SideCondition.cannotReplaceTerm sideCondition (Pattern.term result) =
-                return (OrPattern.fromPattern result)
-            | isTop resultPredicate && resultTerm == originalTerm
-              , SideCondition.cannotReplaceTerm sideCondition (Pattern.term result) =
-                return
-                    ( OrPattern.fromTermLike
-                        ( TermLike.markSimplifiedConditional
-                            sideConditionRepresentation
-                            resultTerm
-                        )
-                    )
-            | isTop resultTerm
-              , Right condition <- termAsPredicate
-              , resultPredicate == condition =
-                return $
-                    OrPattern.fromPattern $
-                        Pattern.fromCondition resultSort $
-                            Condition.markPredicateSimplifiedConditional
-                                sideConditionRepresentation
-                                resultPredicate
-            | otherwise = continuation
-          where
-            resultSort = Pattern.patternSort result
-            (resultTerm, resultPredicate) = Pattern.splitTerm result
-            resultSubstitutionIsEmpty =
-                case resultPredicate of
-                    Conditional{substitution} -> substitution == mempty
-            termAsPredicate =
-                Condition.fromPredicate <$> Predicate.makePredicate originalTerm
-
-    descendAndSimplify ::
-        TermLike RewritingVariableName ->
-        simplifier (OrPattern RewritingVariableName)
-    descendAndSimplify termLike =
-        let ~doNotSimplify =
-                assert
-                    (TermLike.isSimplified sideConditionRepresentation termLike)
-                    return
-                    (OrPattern.fromTermLike termLike)
-            avoiding = freeVariables termLike <> freeVariables sideCondition
-            refreshSetBinder = TermLike.refreshSetBinder avoiding
-            ~sort = termLikeSort termLike
-            (_ :< termLikeF) = Recursive.project termLike
-            termSort = termLikeSort termLike
-         in case termLikeF of
-                -- Unimplemented cases
-                ApplyAliasF _ -> doNotSimplify
-                -- Do not simplify non-simplifiable patterns.
-                EndiannessF _ -> doNotSimplify
-                SignednessF _ -> doNotSimplify
-                -- We should never attempt to simplify a Rewrites term as this is only used for rules parsing.
-                RewritesF _ -> error "Attempting to simplify a Rewrites term. This is an error. Please report it at https://github.com/kframework/kore/issues"
-                --
-                AndF andF -> do
-                    let conjuncts = foldMap MultiAnd.fromTermLike andF
-                    (And.simplify termSort Not.notSimplifier sideCondition)
-                        =<< MultiAnd.traverse
-                            (simplifyTermLike sideCondition)
-                            conjuncts
-                ApplySymbolF applySymbolF ->
-                    Application.simplify sideCondition
-                        =<< simplifyChildren applySymbolF
-                InjF injF ->
-                    Inj.simplify =<< simplifyChildren injF
-                CeilF ceilF -> do
-                    ceilF' <- simplifyChildren ceilF
-                    conditions <- Ceil.simplify sideCondition ceilF'
-                    pure (OrPattern.fromOrCondition sort conditions)
-                EqualsF equalsF -> do
-                    equalsF' <- simplifyChildren equalsF
-                    conditions <- Equals.simplify sideCondition equalsF'
-                    pure (OrPattern.fromOrCondition sort conditions)
-                ExistsF exists -> do
-                    simplifiedChildren <-
-                        simplifyChildren (refresh exists)
-                    Exists.simplify sideCondition simplifiedChildren
-                  where
-                    avoid =
-                        freeVariableNames termLike
-                            <> freeVariableNames sideCondition
-                    refresh = refreshExists avoid
-                IffF iffF ->
-                    Iff.simplify sideCondition =<< simplifyChildren iffF
-                ImpliesF impliesF ->
-                    Implies.simplify sideCondition =<< simplifyChildren impliesF
-                InF inF -> do
-                    inF' <- simplifyChildren inF
-                    conditions <- In.simplify sideCondition inF'
-                    pure (OrPattern.fromOrCondition sort conditions)
-                NotF notF ->
-                    Not.simplify sideCondition =<< simplifyChildren notF
-                --
-                BottomF bottomF ->
-                    Bottom.simplify <$> simplifyChildren bottomF
-                InternalListF internalF ->
-                    InternalList.simplify <$> simplifyChildren internalF
-                InternalMapF internalMapF ->
-                    InternalMap.simplify <$> simplifyChildren internalMapF
-                InternalSetF internalSetF ->
-                    InternalSet.simplify <$> simplifyChildren internalSetF
-                DomainValueF domainValueF ->
-                    DomainValue.simplify <$> simplifyChildren domainValueF
-                FloorF floorF -> Floor.simplify <$> simplifyChildren floorF
-                ForallF forall ->
-                    Forall.simplify <$> simplifyChildren (refresh forall)
-                  where
-                    avoid =
-                        freeVariableNames termLike
-                            <> freeVariableNames sideCondition
-                    refresh = refreshForall avoid
-                InhabitantF inhF ->
-                    Inhabitant.simplify <$> simplifyChildren inhF
-                MuF mu ->
-                    Mu.simplify <$> simplifyChildren (refresh mu)
-                  where
-                    refresh = Lens.over Binding.muBinder refreshSetBinder
-                NuF nu ->
-                    Nu.simplify <$> simplifyChildren (refresh nu)
-                  where
-                    refresh = Lens.over Binding.nuBinder refreshSetBinder
-                -- TODO(virgil): Move next up through patterns.
-                NextF nextF -> Next.simplify <$> simplifyChildren nextF
-                OrF orF -> Or.simplify <$> simplifyChildren orF
-                TopF topF -> Top.simplify <$> simplifyChildren topF
-                --
-                StringLiteralF stringLiteralF ->
-                    return $ StringLiteral.simplify (getConst stringLiteralF)
-                InternalBoolF internalBoolF ->
-                    return $ InternalBool.simplify (getConst internalBoolF)
-                InternalBytesF internalBytesF ->
-                    return $ InternalBytes.simplify (getConst internalBytesF)
-                InternalIntF internalIntF ->
-                    return $ InternalInt.simplify (getConst internalIntF)
-                InternalStringF internalStringF ->
-                    return $ InternalString.simplify (getConst internalStringF)
-                VariableF variableF ->
-                    return $ Variable.simplify (getConst variableF)
-
-{- | We expect each predicate in the result to have been fully
- simplified with a different side condition.
- See 'Kore.Simplify.Condition.simplifyPredicates'.
--}
-ensureSimplifiedResult ::
-    Monad simplifier =>
-    SideCondition.Representation ->
-    TermLike RewritingVariableName ->
-    OrPattern RewritingVariableName ->
-    simplifier (OrPattern RewritingVariableName)
-ensureSimplifiedResult repr termLike results
-    | OrPattern.hasSimplifiedChildrenIgnoreConditions results =
-        pure results
-    | otherwise =
-        (error . show . Pretty.vsep)
-            [ "Internal error: expected simplified results, but found:"
-            , (Pretty.indent 4 . Pretty.vsep)
-                (unparse <$> OrPattern.toPatterns results)
-            , Pretty.indent 2 "while simplifying:"
-            , Pretty.indent 4 (unparse termLike)
-            , Pretty.indent 2 "with side condition:"
-            , Pretty.indent 4 (Pretty.pretty repr)
-            ]
-
-ensureSimplifiedCondition ::
-    Monad simplifier =>
-    SideCondition.Representation ->
-    TermLike RewritingVariableName ->
-    Condition RewritingVariableName ->
-    simplifier (Condition RewritingVariableName)
-ensureSimplifiedCondition repr termLike condition
-    | Condition.isSimplified repr condition = pure condition
-    | otherwise =
-        (error . show . Pretty.vsep)
-            [ "Internal error: expected simplified condition, but found:"
-            , Pretty.indent 4 (pretty condition)
-            , Pretty.indent 2 "while simplifying:"
-            , Pretty.indent 4 (unparse termLike)
-            ]
-
->>>>>>> 23d93647
 -- | Simplify the given 'TermLike'. Do not simplify any side conditions.
 simplify ::
     forall simplifier.
