{- |
Copyright   : (c) Runtime Verification, 2018-2021
License     : BSD-3-Clause
-}
module Kore.Simplify.AndTerms (
    termUnification,
    maybeTermAnd,
    maybeTermEquals,
    TermSimplifier,
    TermTransformationOld,
    cannotUnifyDistinctDomainValues,
    functionAnd,
    matchFunctionAnd,
    compareForEquals,
    FunctionAnd (..),
) where

import Control.Error (
    MaybeT (..),
 )
import qualified Control.Error as Error
import Data.String (
    fromString,
 )
import Data.Text (
    Text,
 )
import qualified Kore.Builtin.Bool as Builtin.Bool
import qualified Kore.Builtin.Endianness as Builtin.Endianness
import qualified Kore.Builtin.Int as Builtin.Int
import Kore.Builtin.InternalBytes (
    matchBytes,
    unifyBytes,
 )
import qualified Kore.Builtin.KEqual as Builtin.KEqual
import qualified Kore.Builtin.List as Builtin.List
import qualified Kore.Builtin.Map as Builtin.Map
import qualified Kore.Builtin.Set as Builtin.Set
import qualified Kore.Builtin.Signedness as Builtin.Signedness
import qualified Kore.Builtin.String as Builtin.String
import Kore.Internal.Condition as Condition
import qualified Kore.Internal.OrCondition as OrCondition
import qualified Kore.Internal.OrPattern as OrPattern
import Kore.Internal.Pattern (
    Pattern,
 )
import qualified Kore.Internal.Pattern as Pattern
import Kore.Internal.Predicate (
    makeEqualsPredicate,
    makeNotPredicate,
    pattern PredicateTrue,
 )
import qualified Kore.Internal.Predicate as Predicate
import Kore.Internal.SideCondition (
    SideCondition,
 )
import qualified Kore.Internal.SideCondition as SideCondition (
    topTODO,
 )
import qualified Kore.Internal.Substitution as Substitution
import qualified Kore.Internal.Symbol as Symbol
import Kore.Internal.TermLike
import Kore.Log.DebugUnification (
    debugUnificationSolved,
    debugUnificationUnsolved,
    whileDebugUnification,
 )
import Kore.Log.DebugUnifyBottom (
    debugUnifyBottom,
    debugUnifyBottomAndReturnBottom,
 )
import Kore.Rewrite.RewritingVariable (
    RewritingVariableName,
 )
import qualified Kore.Simplify.Exists as Exists
import Kore.Simplify.ExpandAlias
import Kore.Simplify.InjSimplifier
import Kore.Simplify.NoConfusion
import Kore.Simplify.NotSimplifier
import Kore.Simplify.Overloading as Overloading
import Kore.Simplify.Simplify as Simplifier
import Kore.Unification.Unify as Unify
import Kore.Unparser
import Pair
import Prelude.Kore
import qualified Pretty

{- | Unify two terms without discarding the terms.

We want to keep the terms because substitution relies on the result not being
@\\bottom@.

When a case is not implemented, @termUnification@ will create a @\\ceil@ of
the conjunction of the two terms.

The comment for 'Kore.Simplify.And.simplify' describes all
the special cases handled by this.
-}
termUnification ::
    forall unifier.
    MonadUnify unifier =>
    HasCallStack =>
    NotSimplifier unifier ->
    TermLike RewritingVariableName ->
    TermLike RewritingVariableName ->
    unifier (Pattern RewritingVariableName)
termUnification notSimplifier = \term1 term2 ->
    whileDebugUnification term1 term2 $ do
        result <- termUnificationWorker term1 term2
        debugUnificationSolved result
        pure result
  where
    termUnificationWorker ::
        TermLike RewritingVariableName ->
        TermLike RewritingVariableName ->
        unifier (Pattern RewritingVariableName)
    termUnificationWorker term1 term2 = do
        let maybeTermUnification ::
                MaybeT unifier (Pattern RewritingVariableName)
            maybeTermUnification =
                maybeTermAnd notSimplifier termUnificationWorker term1 term2
        Error.maybeT
            (incompleteUnificationPattern term1 term2)
            pure
            maybeTermUnification

    incompleteUnificationPattern term1 term2 = do
        debugUnificationUnsolved term1 term2
        mkAnd term1 term2
            & Pattern.fromTermLike
            & return

maybeTermEquals ::
    MonadUnify unifier =>
    HasCallStack =>
    NotSimplifier unifier ->
    -- | Used to simplify subterm "and".
    TermSimplifier RewritingVariableName unifier ->
    TermLike RewritingVariableName ->
    TermLike RewritingVariableName ->
    MaybeT unifier (Pattern RewritingVariableName)
maybeTermEquals notSimplifier childTransformers first second = do
    injSimplifier <- Simplifier.askInjSimplifier
    overloadSimplifier <- Simplifier.askOverloadSimplifier
    tools <- Simplifier.askMetadataTools
    worker injSimplifier overloadSimplifier tools
  where
    worker injSimplifier overloadSimplifier tools
        | Just unifyData <- Builtin.Int.matchInt first second =
            lift $ Builtin.Int.unifyInt unifyData
        | Just unifyData <- Builtin.Bool.matchBools first second =
            lift $ Builtin.Bool.unifyBool unifyData
        | Just unifyData <- Builtin.String.matchString first second =
            lift $ Builtin.String.unifyString unifyData
        | Just unifyData <- matchDomainValue first second =
            lift $ unifyDomainValue unifyData
        | Just unifyData <- matchStringLiteral first second =
            lift $ unifyStringLiteral unifyData
        | Just term <- matchEqualsAndEquals first second =
            lift $ equalAndEquals term
        | Just unifyData <- matchBytes first second =
            lift $ unifyBytes unifyData
        | Just unifyData <- matchBottomTermEquals first second =
            lift $ bottomTermEquals SideCondition.topTODO unifyData
        | Just unifyData <- matchVariableFunctionEquals first second =
            lift $ variableFunctionEquals unifyData
        | Just unifyData <- matchEqualInjectiveHeadsAndEquals first second =
            lift $ equalInjectiveHeadsAndEquals childTransformers unifyData
        | Just unifyData <- matchInj injSimplifier first second =
            lift $ unifySortInjection childTransformers unifyData
        | Just unifyData <- matchConstructorSortInjectionAndEquals first second =
            lift $ constructorSortInjectionAndEquals unifyData
        | Just unifyData <- matchDifferentConstructors overloadSimplifier first second =
            lift $ constructorAndEqualsAssumesDifferentHeads unifyData
        | Just unifyData <- unifyOverloading overloadSimplifier (Pair first second) =
            lift $ overloadedConstructorSortInjectionAndEquals childTransformers unifyData
        | Just unifyData <- Builtin.Bool.matchUnifyBoolAnd first second =
            lift $ Builtin.Bool.unifyBoolAnd childTransformers unifyData
        | Just unifyData <- Builtin.Bool.matchUnifyBoolOr first second =
            lift $ Builtin.Bool.unifyBoolOr childTransformers unifyData
        | Just boolNotData <- Builtin.Bool.matchUnifyBoolNot first second =
            lift $ Builtin.Bool.unifyBoolNot childTransformers boolNotData
        | Just unifyData <- Builtin.Int.matchUnifyIntEq first second =
            lift $ Builtin.Int.unifyIntEq childTransformers notSimplifier unifyData
        | Just unifyData <- Builtin.String.matchUnifyStringEq first second =
            lift $ Builtin.String.unifyStringEq childTransformers notSimplifier unifyData
        | Just unifyData <- Builtin.KEqual.matchUnifyKequalsEq first second =
            lift $ Builtin.KEqual.unifyKequalsEq childTransformers notSimplifier unifyData
        | Just unifyData <- Builtin.Endianness.matchUnifyEqualsEndianness first second =
            lift $ Builtin.Endianness.unifyEquals unifyData
        | Just unifyData <- Builtin.Signedness.matchUnifyEqualsSignedness first second =
            lift $ Builtin.Signedness.unifyEquals unifyData
        | Just unifyData <- Builtin.Map.matchUnifyEquals tools first second =
            lift $ Builtin.Map.unifyEquals childTransformers tools unifyData
        | Just unifyData <- Builtin.Map.matchUnifyNotInKeys first second =
            lift $ Builtin.Map.unifyNotInKeys childTransformers notSimplifier unifyData
        | Just unifyData <- Builtin.Set.matchUnifyEquals tools first second =
            lift $ Builtin.Set.unifyEquals childTransformers tools unifyData
        | Just unifyData <- Builtin.List.matchUnifyEqualsList tools first second =
            lift $
                Builtin.List.unifyEquals
                    childTransformers
                    tools
                    unifyData
        | Just unifyData <- matchDomainValueAndConstructorErrors first second =
            lift $ domainValueAndConstructorErrors unifyData
        | otherwise = empty

maybeTermAnd ::
    MonadUnify unifier =>
    HasCallStack =>
    NotSimplifier unifier ->
    -- | Used to simplify subterm "and".
    TermSimplifier RewritingVariableName unifier ->
    TermLike RewritingVariableName ->
    TermLike RewritingVariableName ->
    MaybeT unifier (Pattern RewritingVariableName)
maybeTermAnd notSimplifier childTransformers first second = do
    injSimplifier <- Simplifier.askInjSimplifier
    overloadSimplifier <- Simplifier.askOverloadSimplifier
    tools <- Simplifier.askMetadataTools
    worker injSimplifier overloadSimplifier tools
  where
    worker injSimplifier overloadSimplifier tools
        | Just unifyData <- matchExpandAlias first second =
            let UnifyExpandAlias{term1, term2} = unifyData
             in maybeTermAnd
                    notSimplifier
                    childTransformers
                    term1
                    term2
        | Just unifyData <- matchBoolAnd first second =
            lift $ boolAnd unifyData
        | Just unifyData <- Builtin.Int.matchInt first second =
            lift $ Builtin.Int.unifyInt unifyData
        | Just unifyData <- Builtin.Bool.matchBools first second =
            lift $ Builtin.Bool.unifyBool unifyData
        | Just unifyData <- Builtin.String.matchString first second =
            lift $ Builtin.String.unifyString unifyData
        | Just unifyData <- matchDomainValue first second =
            lift $ unifyDomainValue unifyData
        | Just unifyData <- matchStringLiteral first second =
            lift $ unifyStringLiteral unifyData
        | Just term <- matchEqualsAndEquals first second =
            lift $ equalAndEquals term
        | Just unifyData <- matchBytes first second =
            lift $ unifyBytes unifyData
        | Just matched <- matchVariables first second =
            lift $ unifyVariables matched
        | Just matched <- matchVariableFunction second first =
            lift $ unifyVariableFunction matched
        | Just unifyData <- matchEqualInjectiveHeadsAndEquals first second =
            lift $ equalInjectiveHeadsAndEquals childTransformers unifyData
        | Just unifyData <- matchInj injSimplifier first second =
            lift $ unifySortInjection childTransformers unifyData
        | Just unifyData <- matchConstructorSortInjectionAndEquals first second =
            lift $ constructorSortInjectionAndEquals unifyData
        | Just unifyData <- matchDifferentConstructors overloadSimplifier first second =
            lift $ constructorAndEqualsAssumesDifferentHeads unifyData
        | Just unifyData <- unifyOverloading overloadSimplifier (Pair first second) =
            lift $ overloadedConstructorSortInjectionAndEquals childTransformers unifyData
        | Just unifyData <- Builtin.Bool.matchUnifyBoolAnd first second =
            lift $ Builtin.Bool.unifyBoolAnd childTransformers unifyData
        | Just unifyData <- Builtin.Bool.matchUnifyBoolOr first second =
            lift $ Builtin.Bool.unifyBoolOr childTransformers unifyData
        | Just boolNotData <- Builtin.Bool.matchUnifyBoolNot first second =
            lift $ Builtin.Bool.unifyBoolNot childTransformers boolNotData
        | Just unifyData <- Builtin.KEqual.matchUnifyKequalsEq first second =
            lift $ Builtin.KEqual.unifyKequalsEq childTransformers notSimplifier unifyData
        | Just unifyData <- Builtin.Int.matchUnifyIntEq first second =
            lift $ Builtin.Int.unifyIntEq childTransformers notSimplifier unifyData
        | Just unifyData <- Builtin.String.matchUnifyStringEq first second =
            lift $ Builtin.String.unifyStringEq childTransformers notSimplifier unifyData
        | Just unifyData <- Builtin.KEqual.matchIfThenElse first second =
            lift $ Builtin.KEqual.unifyIfThenElse childTransformers unifyData
        | Just unifyData <- Builtin.Endianness.matchUnifyEqualsEndianness first second =
            lift $ Builtin.Endianness.unifyEquals unifyData
        | Just unifyData <- Builtin.Signedness.matchUnifyEqualsSignedness first second =
            lift $ Builtin.Signedness.unifyEquals unifyData
        | Just unifyData <- Builtin.Map.matchUnifyEquals tools first second =
            lift $ Builtin.Map.unifyEquals childTransformers tools unifyData
        | Just unifyData <- Builtin.Set.matchUnifyEquals tools first second =
            lift $ Builtin.Set.unifyEquals childTransformers tools unifyData
        | Just unifyData <- Builtin.List.matchUnifyEqualsList tools first second =
            lift $
                Builtin.List.unifyEquals
                    childTransformers
                    tools
                    unifyData
        | Just unifyData <- matchDomainValueAndConstructorErrors first second =
            lift $ domainValueAndConstructorErrors unifyData
        | Just unifyData <- matchFunctionAnd first second =
            return $ functionAnd unifyData
        | otherwise = empty

{- | Construct the conjunction or unification of two terms.

Each @TermTransformationOld@ should represent one unification case and each
unification case should be handled by only one @TermTransformationOld@. If the
pattern heads do not match the case under consideration, call 'empty' to allow
another case to handle the patterns. If the pattern heads do match the
unification case, then use 'lift' to wrap the implementation
of that case.

All the @TermTransformationOld@s and similar functions defined in this module
call 'empty' unless given patterns matching their unification case.
-}
type TermTransformationOld variable unifier =
    TermSimplifier variable unifier ->
    TermLike variable ->
    TermLike variable ->
    MaybeT unifier (Pattern variable)

data UnifyBoolAnd
    = UnifyBoolAndBottom !Sort !(TermLike RewritingVariableName)
    | UnifyBoolAndTop !(TermLike RewritingVariableName)

{- | Matches

@
\\and{_}(\\bottom, _)
@

and

@
\\and{_}(\\top, _),
@

symmetric in the two arguments.
-}
matchBoolAnd ::
    TermLike RewritingVariableName ->
    TermLike RewritingVariableName ->
    Maybe UnifyBoolAnd
matchBoolAnd term1 term2
    | Pattern.isBottom term1 =
        let sort = termLikeSort term1
         in Just $ UnifyBoolAndBottom sort term2
    | Pattern.isTop term1 =
        Just $ UnifyBoolAndTop term2
    | Pattern.isBottom term2 =
        let sort = termLikeSort term2
         in Just $ UnifyBoolAndBottom sort term1
    | Pattern.isTop term2 =
        Just $ UnifyBoolAndTop term1
    | otherwise =
        Nothing
{-# INLINE matchBoolAnd #-}

-- | Simplify the conjunction of terms where one is a predicate.
boolAnd ::
    MonadUnify unifier =>
    UnifyBoolAnd ->
    unifier (Pattern RewritingVariableName)
boolAnd unifyData =
    case unifyData of
        UnifyBoolAndBottom sort term -> do
            explainBoolAndBottom term sort
            return $ Pattern.fromTermLike $ mkBottom sort
        UnifyBoolAndTop term -> do
            return $ Pattern.fromTermLike term

explainBoolAndBottom ::
    MonadUnify unifier =>
    TermLike RewritingVariableName ->
    Sort ->
    unifier ()
explainBoolAndBottom term sort =
    debugUnifyBottom "Cannot unify bottom." (mkBottom sort) term

{- | Matches

@
\\equals{_, _}(t, t)
@

and

@
\\and{_}(t, t)
@
-}
matchEqualsAndEquals ::
    TermLike RewritingVariableName ->
    TermLike RewritingVariableName ->
    Maybe (TermLike RewritingVariableName)
matchEqualsAndEquals first second
    | first == second =
        Just first
    | otherwise = Nothing
{-# INLINE matchEqualsAndEquals #-}

-- | Returns the term as a pattern.
equalAndEquals ::
    Monad unifier =>
    TermLike RewritingVariableName ->
    unifier (Pattern RewritingVariableName)
equalAndEquals term =
    -- TODO (thomas.tuegel): Preserve simplified flags.
    return (Pattern.fromTermLike term)

data BottomTermEquals = BottomTermEquals
    { sort :: !Sort
    , term :: !(TermLike RewritingVariableName)
    }

{- | Matches

@
\\equals{_, _}(\\bottom, _),
@

symmetric in the two arguments.
-}
matchBottomTermEquals ::
    TermLike RewritingVariableName ->
    TermLike RewritingVariableName ->
    Maybe BottomTermEquals
matchBottomTermEquals first second
    | Bottom_ sort <- first =
        Just BottomTermEquals{sort, term = second}
    | Bottom_ sort <- second =
        Just BottomTermEquals{sort, term = first}
    | otherwise = Nothing
{-# INLINE matchBottomTermEquals #-}

-- | Unify two patterns where the first is @\\bottom@.
bottomTermEquals ::
    MonadUnify unifier =>
    SideCondition RewritingVariableName ->
    BottomTermEquals ->
    unifier (Pattern RewritingVariableName)
<<<<<<< HEAD
bottomTermEquals sideCondition first second = do
    let sort1 = termLikeSort first
    secondCeil <- makeEvaluateTermCeil sideCondition second
    case toList secondCeil of
        [] -> return (Pattern.topOf sort1)
        [Conditional{predicate = PredicateTrue, substitution}]
            | substitution == mempty -> do
                debugUnifyBottomAndReturnBottom
                    "Cannot unify bottom with non-bottom pattern."
                    first
                    second
        _ ->
            return
                Conditional
                    { term = mkTop sort1
                    , predicate =
                        makeNotPredicate $
                            OrCondition.toPredicate $
                                OrPattern.map Condition.toPredicate secondCeil
                    , substitution = mempty
                    }
=======
bottomTermEquals
    sideCondition
    unifyData =
        do
            -- MonadUnify
            secondCeil <- makeEvaluateTermCeil sideCondition term
            case toList secondCeil of
                [] -> return Pattern.top
                [Conditional{predicate = PredicateTrue, substitution}]
                    | substitution == mempty ->
                        debugUnifyBottomAndReturnBottom
                            "Cannot unify bottom with non-bottom pattern."
                            (mkBottom sort)
                            term
                _ ->
                    return
                        Conditional
                            { term = mkTop_
                            , predicate =
                                makeNotPredicate $
                                    OrCondition.toPredicate $
                                        OrPattern.map Condition.toPredicate secondCeil
                            , substitution = mempty
                            }
      where
        BottomTermEquals{sort, term} = unifyData
>>>>>>> 91dba78a

data UnifyVariables = UnifyVariables
    {variable1, variable2 :: !(ElementVariable RewritingVariableName)}

-- | Match the unification of two element variables.
matchVariables ::
    TermLike RewritingVariableName ->
    TermLike RewritingVariableName ->
    Maybe UnifyVariables
matchVariables first second = do
    ElemVar_ variable1 <- pure first
    ElemVar_ variable2 <- pure second
    pure UnifyVariables{variable1, variable2}
{-# INLINE matchVariables #-}

unifyVariables ::
    MonadUnify unifier =>
    UnifyVariables ->
    unifier (Pattern RewritingVariableName)
unifyVariables UnifyVariables{variable1, variable2} =
    pure $ Pattern.assign (inject variable1) (mkElemVar variable2)

data UnifyVariableFunction = UnifyVariableFunction
    { variable :: !(ElementVariable RewritingVariableName)
    , term :: !(TermLike RewritingVariableName)
    }

-- | Match the unification of an element variable with a function-like term.
matchVariableFunction ::
    TermLike RewritingVariableName ->
    TermLike RewritingVariableName ->
    Maybe UnifyVariableFunction
matchVariableFunction = \first second ->
    worker first second <|> worker second first
  where
    worker first term = do
        ElemVar_ variable <- pure first
        guard (isFunctionPattern term)
        pure UnifyVariableFunction{variable, term}
{-# INLINE matchVariableFunction #-}

unifyVariableFunction ::
    MonadUnify unifier =>
    UnifyVariableFunction ->
    unifier (Pattern RewritingVariableName)
unifyVariableFunction UnifyVariableFunction{variable, term} =
    Condition.assign (inject variable) term
        & Pattern.withCondition term
        & pure

data VariableFunctionEquals = VariableFunctionEquals
    { var :: !(ElementVariable RewritingVariableName)
    , term1, term2 :: !(TermLike RewritingVariableName)
    }

{- | Matches

@
\\equals{_, _}(x, f(_)),
@

symmetric in the two arguments.
-}
matchVariableFunctionEquals ::
    TermLike RewritingVariableName ->
    TermLike RewritingVariableName ->
    Maybe VariableFunctionEquals
matchVariableFunctionEquals first second
    | ElemVar_ var <- first
      , isFunctionPattern second =
        Just VariableFunctionEquals{term1 = first, term2 = second, var}
    | ElemVar_ var <- second
      , isFunctionPattern first =
        Just VariableFunctionEquals{term1 = second, term2 = first, var}
    | otherwise = Nothing
{-# INLINE matchVariableFunctionEquals #-}

{- | Unify a variable with a function pattern.

See also: 'isFunctionPattern'
-}
variableFunctionEquals ::
    MonadUnify unifier =>
    VariableFunctionEquals ->
    unifier (Pattern RewritingVariableName)
variableFunctionEquals
    unifyData =
        do
            -- MonadUnify
            predicate <- do
                resultOr <- makeEvaluateTermCeil SideCondition.topTODO term2
                case toList resultOr of
                    [] ->
                        debugUnifyBottomAndReturnBottom
                            "Unification of variable and bottom \
                            \when attempting to simplify equals."
                            term1
                            term2
                    resultConditions -> Unify.scatter resultConditions
            let result =
                    predicate
                        <> Condition.fromSingleSubstitution
                            (Substitution.assign (inject var) term2)
            return (Pattern.withCondition term2 result)
      where
        VariableFunctionEquals{term1, term2, var} = unifyData

data UnifyInjData = UnifyInjData
    { term1, term2 :: !(TermLike RewritingVariableName)
    , unifyInj :: !(UnifyInj (InjPair RewritingVariableName))
    }

{- | Matches

@
\\equals{_, _}(inj{sub, super}(children), inj{sub', super'}(children'))
@

and

@
\\and{_}(inj{sub, super}(children), inj{sub', super'}(children'))
@

when either

* @super /= super'@
* @sub == sub'@
* @sub@ is a subsort of @sub'@ or vice-versa.
* @children@ or @children'@ satisfies @hasConstructorLikeTop@.
* the subsorts of @sub, sub'@ are disjoint.
-}
matchInj ::
    InjSimplifier ->
    TermLike RewritingVariableName ->
    TermLike RewritingVariableName ->
    Maybe UnifyInjData
matchInj injSimplifier first second
    | Inj_ inj1 <- first
      , Inj_ inj2 <- second =
        UnifyInjData first second
            <$> matchInjs injSimplifier inj1 inj2
    | otherwise = Nothing
{-# INLINE matchInj #-}

{- | Simplify the conjunction of two sort injections.

Assumes that the two heads were already tested for equality and were found
to be different.

This simplifies cases where there is a subsort relation between the injected
sorts of the conjoined patterns, such as,

@
    \inj{src1, dst}(a) ∧ \inj{src2, dst}(b)
    ===
    \inj{src2, dst}(\inj{src1, src2}(a) ∧ b)
@

when @src1@ is a subsort of @src2@.
-}
unifySortInjection ::
    forall unifier.
    MonadUnify unifier =>
    TermSimplifier RewritingVariableName unifier ->
    UnifyInjData ->
    unifier (Pattern RewritingVariableName)
unifySortInjection termMerger unifyData = do
    InjSimplifier{unifyInjs} <- Simplifier.askInjSimplifier
    unifyInjs unifyInj & maybe distinct merge
  where
    distinct =
        debugUnifyBottomAndReturnBottom "Distinct sort injections" term1 term2
    merge inj@Inj{injChild = Pair child1 child2} = do
        childPattern <- termMerger child1 child2
        InjSimplifier{evaluateInj} <- askInjSimplifier
        let (childTerm, childCondition) = Pattern.splitTerm childPattern
            inj' = evaluateInj inj{injChild = childTerm}
        return $ Pattern.withCondition inj' childCondition
    UnifyInjData{unifyInj, term1, term2} = unifyData

data ConstructorSortInjectionAndEquals = ConstructorSortInjectionAndEquals
    { term1, term2 :: !(TermLike RewritingVariableName)
    }

{- | Matches

@
\\equals{_, _}(inj{_,_}(_), c(_))
@

@
\\equals{_, _}(c(_), inj{_,_}(_))
@

and

@
\\and{_}(inj{_,_}(_), c(_))
@

@
\\and{_}(c(_), inj{_,_}(_))
@

when @c@ has the @constructor@ attribute.
-}
matchConstructorSortInjectionAndEquals ::
    TermLike RewritingVariableName ->
    TermLike RewritingVariableName ->
    Maybe ConstructorSortInjectionAndEquals
matchConstructorSortInjectionAndEquals first second
    | Inj_ _ <- first
      , App_ symbol _ <- second
      , Symbol.isConstructor symbol =
        Just ConstructorSortInjectionAndEquals{term1 = first, term2 = second}
    | Inj_ _ <- second
      , App_ symbol _ <- first
      , Symbol.isConstructor symbol =
        Just ConstructorSortInjectionAndEquals{term1 = first, term2 = second}
    | otherwise = Nothing
{-# INLINE matchConstructorSortInjectionAndEquals #-}

{- | Unify a constructor application pattern with a sort injection pattern.

Sort injections clash with constructors, so @constructorSortInjectionAndEquals@
returns @\\bottom@.
-}
constructorSortInjectionAndEquals ::
    MonadUnify unifier =>
    ConstructorSortInjectionAndEquals ->
    unifier a
constructorSortInjectionAndEquals unifyData =
    noConfusionInjectionConstructor term1 term2
  where
    ConstructorSortInjectionAndEquals{term1, term2} = unifyData

noConfusionInjectionConstructor ::
    MonadUnify unifier =>
    TermLike RewritingVariableName ->
    TermLike RewritingVariableName ->
    unifier a
noConfusionInjectionConstructor term1 term2 =
    debugUnifyBottomAndReturnBottom
        "No confusion: sort injections and constructors"
        term1
        term2

{- |
 If the two constructors form an overload pair, apply the overloading axioms
 on the terms to make the constructors equal, then retry unification on them.

See <https://github.com/kframework/kore/blob/master/docs/2019-08-27-Unification-modulo-overloaded-constructors.md>
-}
overloadedConstructorSortInjectionAndEquals ::
    MonadUnify unifier =>
    TermSimplifier RewritingVariableName unifier ->
    OverloadingData ->
    unifier (Pattern RewritingVariableName)
overloadedConstructorSortInjectionAndEquals termMerger unifyData =
    case matchResult of
        Resolution (Simple (Pair firstTerm' secondTerm')) ->
            termMerger firstTerm' secondTerm'
        Resolution
            ( WithNarrowing
                    Narrowing
                        { narrowingSubst
                        , narrowingVars
                        , overloadPair = Pair firstTerm' secondTerm'
                        }
                ) -> do
                boundPattern <- do
                    merged <- termMerger firstTerm' secondTerm'
                    Exists.makeEvaluate SideCondition.topTODO narrowingVars $
                        merged `Pattern.andCondition` narrowingSubst
                case OrPattern.toPatterns boundPattern of
                    [result] -> return result
                    [] ->
                        debugUnifyBottomAndReturnBottom
                            ( "exists simplification for overloaded"
                                <> " constructors returned no pattern"
                            )
                            term1
                            term2
                    _ -> scatter boundPattern
        ClashResult message ->
            debugUnifyBottomAndReturnBottom (fromString message) term1 term2
  where
    OverloadingData{term1, term2, matchResult} = unifyData

data DVConstrError
    = DVConstr !(TermLike RewritingVariableName) !(TermLike RewritingVariableName)
    | ConstrDV !(TermLike RewritingVariableName) !(TermLike RewritingVariableName)

{- | Matches

@
\\equals{_, _}(\\dv{_}(_), c(_))
@

@
\\equals{_, _}(c(_), \\dv{_}(_))
@

@
\\and{_}(\\dv{_}(_), c(_))
@

@
\\and{_}(c(_), \\dv{_}(_))
@

when @c@ is a constructor.
-}
matchDomainValueAndConstructorErrors ::
    TermLike RewritingVariableName ->
    TermLike RewritingVariableName ->
    Maybe DVConstrError
matchDomainValueAndConstructorErrors first second
    | DV_ _ _ <- first
      , App_ secondHead _ <- second
      , Symbol.isConstructor secondHead =
        Just $ DVConstr first second
    | App_ firstHead _ <- first
      , Symbol.isConstructor firstHead
      , DV_ _ _ <- second =
        Just $ ConstrDV first second
    | otherwise = Nothing

{- | Unifcation or equality for a domain value pattern vs a constructor
application.

This unification case throws an error because domain values may not occur in a
sort with constructors.
-}
domainValueAndConstructorErrors ::
    HasCallStack =>
    DVConstrError ->
    unifier a
domainValueAndConstructorErrors unifyData =
    error $
        show
            ( Pretty.vsep
                [ cannotHandle
                , fromString $ unparseToString term1
                , fromString $ unparseToString term2
                , ""
                ]
            )
  where
    (term1, term2, cannotHandle) =
        case unifyData of
            DVConstr a b -> (a, b, "Cannot handle DomainValue and Constructor:")
            ConstrDV a b -> (a, b, "Cannot handle Constructor and DomainValue:")

data UnifyDomainValue = UnifyDomainValue
    { val1, val2 :: !(TermLike RewritingVariableName)
    , term1, term2 :: !(TermLike RewritingVariableName)
    }

{- | Matches

@
\\equals{_, _}(\\dv{s}(_), \\dv{s}(_))
@

and

@
\\and{_}(\\dv{s}(_), \\dv{s}(_))
@
-}
matchDomainValue ::
    TermLike RewritingVariableName ->
    TermLike RewritingVariableName ->
    Maybe UnifyDomainValue
matchDomainValue term1 term2
    | DV_ sort1 val1 <- term1
      , DV_ sort2 val2 <- term2
      , sort1 == sort2 =
        Just UnifyDomainValue{val1, val2, term1, term2}
    | otherwise = Nothing
{-# INLINE matchDomainValue #-}

{- | Unify two domain values.

The two patterns are assumed to be inequal; therefore this case always return
@\\bottom@.

See also: 'equalAndEquals'
-}

-- TODO (thomas.tuegel): This unification case assumes that \dv is injective,
-- but it is not.
unifyDomainValue ::
    forall unifier.
    MonadUnify unifier =>
    UnifyDomainValue ->
    unifier (Pattern RewritingVariableName)
unifyDomainValue unifyData
    | val1 == val2 =
        return $ Pattern.fromTermLike term1
    | otherwise = cannotUnifyDomainValues term1 term2
  where
    UnifyDomainValue{val1, val2, term1, term2} = unifyData

cannotUnifyDistinctDomainValues :: Text
cannotUnifyDistinctDomainValues = "distinct domain values"

cannotUnifyDomainValues ::
    MonadUnify unifier =>
    TermLike RewritingVariableName ->
    TermLike RewritingVariableName ->
    unifier a
cannotUnifyDomainValues term1 term2 =
    debugUnifyBottomAndReturnBottom cannotUnifyDistinctDomainValues term1 term2

-- | @UnifyStringLiteral@ represents unification of two string literals.
data UnifyStringLiteral = UnifyStringLiteral
    { txt1, txt2 :: !Text
    , term1, term2 :: !(TermLike RewritingVariableName)
    }

-- | Matches the unification problem @"txt1"@ with @"txt2"@.
matchStringLiteral ::
    TermLike RewritingVariableName ->
    TermLike RewritingVariableName ->
    Maybe UnifyStringLiteral
matchStringLiteral term1 term2
    | StringLiteral_ txt1 <- term1
      , StringLiteral_ txt2 <- term2 =
        Just UnifyStringLiteral{txt1, txt2, term1, term2}
    | otherwise = Nothing
{-# INLINE matchStringLiteral #-}

-- | Finish solving the 'UnifyStringLiteral' problem.
unifyStringLiteral ::
    forall unifier.
    MonadUnify unifier =>
    UnifyStringLiteral ->
    unifier (Pattern RewritingVariableName)
unifyStringLiteral unifyData
    | txt1 == txt2 = return $ Pattern.fromTermLike term1
    | otherwise =
        debugUnifyBottomAndReturnBottom "distinct string literals" term1 term2
  where
    UnifyStringLiteral{txt1, txt2, term1, term2} = unifyData

data FunctionAnd = FunctionAnd
    { term1, term2 :: !(TermLike RewritingVariableName)
    }

{- | Matches

@
\\and{_}(f(_), g(_))
@
-}
matchFunctionAnd ::
    TermLike RewritingVariableName ->
    TermLike RewritingVariableName ->
    Maybe FunctionAnd
matchFunctionAnd term1 term2
    | isFunctionPattern term1
      , isFunctionPattern term2 =
        Just FunctionAnd{term1, term2}
    | otherwise = Nothing
{-# INLINE matchFunctionAnd #-}

{- | Unify any two function patterns.

The function patterns are unified by creating an @\\equals@ predicate. If either
argument is constructor-like, that argument will be the resulting 'term';
otherwise, the lesser argument is the resulting 'term'. The term always appears
on the left-hand side of the @\\equals@ predicate, and the other argument
appears on the right-hand side.
-}
functionAnd ::
    FunctionAnd ->
    Pattern RewritingVariableName
functionAnd FunctionAnd{term1, term2} =
    makeEqualsPredicate first' second'
        & Predicate.markSimplified
        -- Ceil predicate not needed since first being
        -- bottom will make the entire term bottom. However,
        -- one must be careful to not just drop the term.
        & Condition.fromPredicate
        & Pattern.withCondition first' -- different for Equals
  where
    (first', second') = minMaxBy compareForEquals term1 term2

{- | Normal ordering for terms in @\equals(_, _)@.

The normal ordering is arbitrary, but important to avoid duplication.
-}
compareForEquals ::
    TermLike RewritingVariableName ->
    TermLike RewritingVariableName ->
    Ordering
compareForEquals first second
    | isConstructorLike first = LT
    | isConstructorLike second = GT
    | otherwise = compare first second<|MERGE_RESOLUTION|>--- conflicted
+++ resolved
@@ -161,7 +161,7 @@
         | Just unifyData <- matchBytes first second =
             lift $ unifyBytes unifyData
         | Just unifyData <- matchBottomTermEquals first second =
-            lift $ bottomTermEquals SideCondition.topTODO unifyData
+            lift $ bottomTermEquals (termLikeSort first) SideCondition.topTODO unifyData
         | Just unifyData <- matchVariableFunctionEquals first second =
             lift $ variableFunctionEquals unifyData
         | Just unifyData <- matchEqualInjectiveHeadsAndEquals first second =
@@ -193,7 +193,7 @@
         | Just unifyData <- Builtin.Map.matchUnifyEquals tools first second =
             lift $ Builtin.Map.unifyEquals childTransformers tools unifyData
         | Just unifyData <- Builtin.Map.matchUnifyNotInKeys first second =
-            lift $ Builtin.Map.unifyNotInKeys childTransformers notSimplifier unifyData
+            lift $ Builtin.Map.unifyNotInKeys (termLikeSort first) childTransformers notSimplifier unifyData
         | Just unifyData <- Builtin.Set.matchUnifyEquals tools first second =
             lift $ Builtin.Set.unifyEquals childTransformers tools unifyData
         | Just unifyData <- Builtin.List.matchUnifyEqualsList tools first second =
@@ -428,40 +428,19 @@
 -- | Unify two patterns where the first is @\\bottom@.
 bottomTermEquals ::
     MonadUnify unifier =>
+    Sort ->
     SideCondition RewritingVariableName ->
     BottomTermEquals ->
     unifier (Pattern RewritingVariableName)
-<<<<<<< HEAD
-bottomTermEquals sideCondition first second = do
-    let sort1 = termLikeSort first
-    secondCeil <- makeEvaluateTermCeil sideCondition second
-    case toList secondCeil of
-        [] -> return (Pattern.topOf sort1)
-        [Conditional{predicate = PredicateTrue, substitution}]
-            | substitution == mempty -> do
-                debugUnifyBottomAndReturnBottom
-                    "Cannot unify bottom with non-bottom pattern."
-                    first
-                    second
-        _ ->
-            return
-                Conditional
-                    { term = mkTop sort1
-                    , predicate =
-                        makeNotPredicate $
-                            OrCondition.toPredicate $
-                                OrPattern.map Condition.toPredicate secondCeil
-                    , substitution = mempty
-                    }
-=======
 bottomTermEquals
+    resultSort
     sideCondition
     unifyData =
         do
             -- MonadUnify
             secondCeil <- makeEvaluateTermCeil sideCondition term
             case toList secondCeil of
-                [] -> return Pattern.top
+                [] -> return (Pattern.topOf resultSort)
                 [Conditional{predicate = PredicateTrue, substitution}]
                     | substitution == mempty ->
                         debugUnifyBottomAndReturnBottom
@@ -471,7 +450,7 @@
                 _ ->
                     return
                         Conditional
-                            { term = mkTop_
+                            { term = mkTop resultSort
                             , predicate =
                                 makeNotPredicate $
                                     OrCondition.toPredicate $
@@ -480,7 +459,6 @@
                             }
       where
         BottomTermEquals{sort, term} = unifyData
->>>>>>> 91dba78a
 
 data UnifyVariables = UnifyVariables
     {variable1, variable2 :: !(ElementVariable RewritingVariableName)}
