--- conflicted
+++ resolved
@@ -56,11 +56,8 @@
     RewritingVariableName,
  )
 import qualified Kore.Simplify.Ceil as Ceil
-<<<<<<< HEAD
 import qualified Kore.Simplify.Equals as Equals
-=======
 import qualified Kore.Simplify.In as In
->>>>>>> 2abc1c41
 import qualified Kore.Simplify.Not as Not
 import Kore.Simplify.Simplify
 import Kore.Substitute
@@ -185,14 +182,10 @@
                 ForallF forallF ->
                     traverse worker (Forall.refreshForall avoid forallF)
                         >>= simplifyForall sideCondition
-<<<<<<< HEAD
                 EqualsF equalsF ->
                     simplifyEquals sideCondition =<< traverse simplifyTerm equalsF
-=======
                 InF inF ->
                     simplifyIn sideCondition =<< traverse simplifyTerm inF
->>>>>>> 2abc1c41
-                _ -> simplifyPredicateTODO sideCondition predicate & MultiOr.observeAllT
       where
         _ :< predicateF = Recursive.project predicate
         ~avoid = freeVariableNames sideCondition
@@ -537,7 +530,6 @@
         (guard . not) (someVariableName `occursIn` termLike)
         pure termLike
 
-<<<<<<< HEAD
 simplifyEquals ::
     forall simplifier sort.
     MonadSimplify simplifier =>
@@ -547,12 +539,11 @@
 simplifyEquals sideCondition =
     Equals.simplify sideCondition
     >=> return . MultiOr.map (from @(Condition _))
-=======
+
 simplifyIn ::
     MonadSimplify simplifier =>
     SideCondition RewritingVariableName ->
     In sort (OrPattern RewritingVariableName) ->
     simplifier NormalForm
 simplifyIn sideCondition =
-    In.simplify sideCondition >=> return . MultiOr.map (from @(Condition _))
->>>>>>> 2abc1c41
+    In.simplify sideCondition >=> return . MultiOr.map (from @(Condition _))