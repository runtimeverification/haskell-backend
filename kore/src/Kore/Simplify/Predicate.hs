{- |
Copyright   : (c) Runtime Verification, 2021
License     : BSD-3-Clause
-}
module Kore.Simplify.Predicate (
    simplify,
    extractFirstAssignment,
) where

import qualified Data.Functor.Foldable as Recursive
import qualified Data.Map.Strict as Map
import Data.Monoid (
    First (..),
 )
import Kore.Attribute.Pattern.FreeVariables (
    freeVariableNames,
    occursIn,
 )
import Kore.Internal.From
import Kore.Internal.MultiAnd (
    MultiAnd,
 )
import qualified Kore.Internal.MultiAnd as MultiAnd
import Kore.Internal.MultiOr (
    MultiOr,
 )
import qualified Kore.Internal.MultiOr as MultiOr
import Kore.Internal.OrCondition (
    OrCondition,
 )
import Kore.Internal.OrPattern (
    OrPattern,
 )
import Kore.Internal.Pattern (
    Condition,
 )
import Kore.Internal.Predicate (
    Predicate,
    PredicateF (..),
 )
import qualified Kore.Internal.Predicate as Predicate
import Kore.Internal.SideCondition (
    SideCondition,
 )
import qualified Kore.Internal.SideCondition as SideCondition
import Kore.Internal.Substitution (
    pattern UnorderedAssignment,
 )
import qualified Kore.Internal.Substitution as Substitution
import Kore.Internal.TermLike (
    TermLike,
    termLikeSort,
 )
import qualified Kore.Internal.TermLike as TermLike
import Kore.Log.WarnUnsimplifiedPredicate (
    warnUnsimplifiedPredicate,
 )
import Kore.Rewrite.RewritingVariable (
    RewritingVariableName,
 )
import qualified Kore.Simplify.Ceil as Ceil
import qualified Kore.Simplify.Equals as Equals
import qualified Kore.Simplify.In as In
import qualified Kore.Simplify.Not as Not
import Kore.Simplify.Simplify
import Kore.Substitute
import Kore.Syntax (
    And (..),
    Bottom (..),
    Ceil (..),
    Equals (..),
    Exists (..),
    Floor (..),
    Forall (Forall),
    Iff (..),
    Implies (..),
    In (..),
    Not (..),
    Or (..),
    SomeVariableName,
    Sort,
    Top (..),
    variableName,
 )
import qualified Kore.Syntax.Exists as Exists
import qualified Kore.Syntax.Forall as Forall
import Logic
import Prelude.Kore

{- | @NormalForm@ is the normal form result of simplifying 'Predicate'.
 The primary purpose of this form is to transmit to the external solver.
 Note that this is almost, but not quite, disjunctive normal form; see
 'simplifyNot' for the most notable exception.
-}
type NormalForm = MultiOr (MultiAnd (Predicate RewritingVariableName))

toOrPattern :: Sort -> NormalForm -> OrPattern RewritingVariableName
toOrPattern sort =
    MultiOr.map
        ( Pattern.fromPredicateSorted sort
            . Predicate.makeMultipleAndPredicate
            . toList
        )

fromOrCondition :: OrCondition RewritingVariableName -> NormalForm
fromOrCondition = MultiOr.map (from @(Condition _))

simplify ::
    forall simplifier.
    MonadSimplify simplifier =>
    SideCondition RewritingVariableName ->
    Predicate RewritingVariableName ->
    simplifier NormalForm
simplify sideCondition original =
    loop 0 (mkSingleton original)
  where
    limit :: Int
    limit = 4

    loop :: Int -> NormalForm -> simplifier NormalForm
    loop count input
        | count >= limit = do
            warnUnsimplifiedPredicate limit original input
            -- Return the current NormalForm. Do not iterate further.
            pure input
        | otherwise = do
            output <- MultiAnd.traverseOrAnd worker input
            if input == output
                then pure output
                else loop (count + 1) output

    replacePredicate = SideCondition.replacePredicate sideCondition

<<<<<<< HEAD
    simplifyTerm' = simplifyTerm sideCondition
=======
    -- If the child 'TermLike' is a term representing a predicate,
    -- 'simplifyTermLikeOnly' will not attempt to simplify it, so
    -- it should be transformed into a 'Predicate' and simplified
    -- accordingly.
    simplifyTerm term
        | Right predicate <- Predicate.makePredicate term =
            toOrPattern (termLikeSort term) <$> worker predicate
        | otherwise =
            simplifyTermLikeOnly sideCondition term
>>>>>>> b58fc80b

    repr = SideCondition.toRepresentation sideCondition

    worker ::
        Predicate RewritingVariableName ->
        simplifier NormalForm
    worker predicate
        | Just predicate' <- replacePredicate predicate =
            worker predicate'
        | Predicate.isSimplified repr predicate =
            pure (mkSingleton predicate)
        | otherwise =
            case predicateF of
                AndF andF -> normalizeAnd =<< traverse worker andF
                OrF orF -> normalizeOr =<< traverse worker orF
                BottomF bottomF -> normalizeBottom =<< traverse worker bottomF
                TopF topF -> normalizeTop =<< traverse worker topF
                NotF notF -> simplifyNot =<< traverse worker notF
                ImpliesF impliesF -> simplifyImplies =<< traverse worker impliesF
                IffF iffF -> simplifyIff =<< traverse worker iffF
                CeilF ceilF ->
                    simplifyCeil sideCondition =<< traverse simplifyTerm' ceilF
                FloorF floorF ->
                    simplifyFloor sideCondition =<< traverse simplifyTerm' floorF
                ExistsF existsF ->
                    traverse worker (Exists.refreshExists avoid existsF)
                        >>= simplifyExists sideCondition
                ForallF forallF ->
                    traverse worker (Forall.refreshForall avoid forallF)
                        >>= simplifyForall sideCondition
<<<<<<< HEAD
                EqualsF equalsF ->
                    simplifyEquals sideCondition =<< traverse simplifyTerm' equalsF
                InF inF ->
                    simplifyIn sideCondition =<< traverse simplifyTerm' inF
=======
                EqualsF equalsF@(Equals _ _ term _) ->
                    simplifyEquals sideCondition (termLikeSort term)
                        =<< traverse simplifyTerm equalsF
                InF inF ->
                    simplifyIn sideCondition =<< traverse simplifyTerm inF
>>>>>>> b58fc80b
      where
        _ :< predicateF = Recursive.project predicate
        ~avoid = freeVariableNames sideCondition

-- | Construct a 'NormalForm' from a single 'Predicate'.
mkSingleton ::
    Predicate RewritingVariableName ->
    NormalForm
mkSingleton = MultiOr.singleton . MultiAnd.singleton
{-# INLINE mkSingleton #-}

-- | See 'normalizeMultiAnd'.
normalizeAnd ::
    Applicative simplifier =>
    And sort NormalForm ->
    simplifier NormalForm
normalizeAnd = normalizeMultiAnd . foldMap MultiAnd.singleton

{- | @normalizeAnd@ obeys these laws:

 Distribution:

 @
 \\and(\\or(P[1], P[2]), P[3]) = \\or(\\and(P[1], P[3]), \\and(P[2], P[3]))
 @

 Identity:

 @
 \\and(\\top, P[1]) = P[1]
 @

 Annihilation:

 @
 \\and(\\bottom, _) = \\bottom
 @

 Idempotence:

 @
 \\and(P[1], P[1]) = P[1]
 @
-}
normalizeMultiAnd ::
    Applicative simplifier =>
    MultiAnd NormalForm ->
    simplifier NormalForm
normalizeMultiAnd andOr =
    pure . MultiOr.observeAll $ do
        -- andOr: \and(\or(_, _), \or(_, _))
        andAnd <- MultiAnd.traverse Logic.scatter andOr
        -- andAnd: \and(\and(_, _), \and(_, _))
        pure (fold andAnd)

{- | If the arguments of 'Or' are already in 'NormalForm', then normalization is
 trivial.

 @normalizeOr@ obeys these laws:

 Identity:

 @
 \\or(\\bottom, P[1]) = P[1]
 @

 Annihilation:

 @
 \\or(\\top, _) = \\top
 @

 Idempotence:

 @
 \\or(P[1], P[1]) = P[1]
 @
-}
normalizeOr ::
    Applicative simplifier =>
    Or sort NormalForm ->
    simplifier NormalForm
normalizeOr = pure . fold
{-# INLINE normalizeOr #-}

-- | 'Bottom' is regarded as trivially-normalizable.
normalizeBottom ::
    Applicative simplifier =>
    Bottom sort NormalForm ->
    simplifier NormalForm
normalizeBottom _ = pure MultiOr.bottom
{-# INLINE normalizeBottom #-}

-- | 'Top' is regarded as trivially-normalizable.
normalizeTop ::
    Applicative simplifier =>
    Top sort NormalForm ->
    simplifier NormalForm
normalizeTop _ = pure (MultiOr.singleton MultiAnd.top)
{-# INLINE normalizeTop #-}

{- | @simplifyNot@ obeys these laws:

 'Top':

 @
 \\not(\\top) = \\bottom
 @

 'Bottom':

 @
 \\not(\\bottom) = \\top
 @

 'Not':

 @
 \\not(\\not(P)) = P
 @

 'Or':

 @
 \\not(\\or(P[1], P[2])) = \\and(\\not(P[1]), \\not(P[2]))
 @

 @simplifyNot@ does not expand @\not(\and(_, _))@ into @\or(_, _)@, because
 the purpose of simplification is mostly to prepare 'Predicate' for the
 external solver or for the user, and the un-expanded form is more compact.
-}
simplifyNot ::
    forall simplifier sort.
    Monad simplifier =>
    Not sort NormalForm ->
    simplifier NormalForm
simplifyNot Not{notChild = multiOr, notSort} = do
    disjunctiveNormalForms <- Logic.observeAllT $ do
        multiAnd <- Logic.scatter multiOr
        normalizeNotAnd Not{notSort, notChild = multiAnd} & lift
    normalizeMultiAnd (MultiAnd.make disjunctiveNormalForms)

normalizeNotAnd ::
    forall simplifier sort.
    Monad simplifier =>
    Not sort (MultiAnd (Predicate RewritingVariableName)) ->
    simplifier NormalForm
normalizeNotAnd Not{notSort, notChild = predicates} =
    case toList predicates of
        [] ->
            -- \not(\top)
            bottom
        [predicate] ->
            case predicateF of
                NotF Not{notChild = result} ->
                    Predicate.toMultiAnd result
                        & MultiOr.singleton
                        & pure
                _ -> fallback
          where
            _ :< predicateF = Recursive.project predicate
        _ -> fallback
  where
    fallback =
        -- \not(\and(_, ...))
        Predicate.fromMultiAnd predicates
            & fromNot
            & Predicate.markSimplified
            & mkSingleton
            & pure
    bottom = normalizeBottom Bottom{bottomSort = notSort}

{- |
 @
 \\implies(L, R) = \\or(\\not(L), \\and(L, R))
 @

 Note: @L@ is carried through to the right-hand side of 'Implies' to maximize
 the information content of that branch.
-}
simplifyImplies ::
    Monad simplifier =>
    Implies sort NormalForm ->
    simplifier NormalForm
simplifyImplies Implies{impliesFirst, impliesSecond, impliesSort} = do
    negative <- mkNotSimplified impliesFirst
    positive <- mkAndSimplified impliesFirst impliesSecond
    mkOrSimplified negative positive
  where
    mkNotSimplified notChild =
        simplifyNot Not{notSort = impliesSort, notChild}
    mkAndSimplified andFirst andSecond =
        normalizeAnd And{andSort = impliesSort, andFirst, andSecond}
    mkOrSimplified orFirst orSecond =
        normalizeOr Or{orSort = impliesSort, orFirst, orSecond}

{- |
 @
 \\iff(P[1], P[2]) = \\or(\\and(\\not(P[1]), \\not(P[2])), \\and(P[1], P[2]))
 @
-}
simplifyIff ::
    Monad simplifier =>
    Iff sort NormalForm ->
    simplifier NormalForm
simplifyIff Iff{iffFirst, iffSecond, iffSort} = do
    orFirst <- do
        andFirst <- mkNotSimplified iffFirst
        andSecond <- mkNotSimplified iffSecond
        mkAndSimplified andFirst andSecond
    orSecond <- mkAndSimplified iffFirst iffSecond
    mkOrSimplified orFirst orSecond
  where
    mkNotSimplified notChild =
        simplifyNot Not{notSort = iffSort, notChild}
    mkAndSimplified andFirst andSecond =
        normalizeAnd And{andSort = iffSort, andFirst, andSecond}
    mkOrSimplified orFirst orSecond =
        normalizeOr Or{orSort = iffSort, orFirst, orSecond}

simplifyCeil ::
    MonadSimplify simplifier =>
    SideCondition RewritingVariableName ->
    Ceil sort (OrPattern RewritingVariableName) ->
    simplifier NormalForm
simplifyCeil sideCondition =
    Ceil.simplify sideCondition >=> return . fromOrCondition

{- |
 @
 \\floor(T) = \\not(\\ceil(\\not(T)))
 @
-}
simplifyFloor ::
    MonadSimplify simplifier =>
    SideCondition RewritingVariableName ->
    Floor sort (OrPattern RewritingVariableName) ->
    simplifier NormalForm
simplifyFloor sideCondition floor' = do
    notTerm <- mkNotSimplifiedTerm floorChild
    ceilNotTerm <- mkCeilSimplified notTerm
    mkNotSimplified ceilNotTerm
  where
    Floor{floorOperandSort, floorResultSort, floorChild} = floor'
    mkNotSimplified notChild =
        simplifyNot Not{notSort = floorResultSort, notChild}
    mkNotSimplifiedTerm notChild =
        Not.simplify sideCondition Not{notSort = floorResultSort, notChild}
    mkCeilSimplified ceilChild =
        simplifyCeil
            sideCondition
            Ceil
                { ceilOperandSort = floorOperandSort
                , ceilResultSort = floorResultSort
                , ceilChild
                }

simplifyExists ::
    forall simplifier.
    Monad simplifier =>
    SideCondition RewritingVariableName ->
    Exists () RewritingVariableName NormalForm ->
    simplifier NormalForm
simplifyExists _ = \exists@Exists{existsChild} ->
    MultiOr.traverseOr (simplifyExistsAnd . ($>) exists) existsChild
  where
    simplifyExistsAnd ::
        (Exists () RewritingVariableName)
            (MultiAnd (Predicate RewritingVariableName)) ->
        simplifier NormalForm
    simplifyExistsAnd Exists{existsVariable, existsChild}
        | not (existsVariableName `occursIn` existsChild) =
            pure (MultiOr.singleton existsChild)
        | Just value <- extractFirstAssignment existsVariableName existsChild =
            applyAssignment existsVariableName value existsChild
                & MultiOr.singleton
                & pure
        | otherwise =
            fromExists existsVariable (Predicate.fromMultiAnd existsChild)
                & mkSingleton
                & pure
      where
        existsVariableName :: SomeVariableName RewritingVariableName
        existsVariableName = inject (variableName existsVariable)

    applyAssignment ::
        SomeVariableName RewritingVariableName ->
        TermLike RewritingVariableName ->
        MultiAnd (Predicate RewritingVariableName) ->
        MultiAnd (Predicate RewritingVariableName)
    applyAssignment someVariableName termLike predicates =
        let substitution = Map.singleton someVariableName termLike
            existsChild' = MultiAnd.map (substitute substitution) predicates
            valueCeil = MultiAnd.singleton (fromCeil_ termLike)
         in existsChild' <> valueCeil

{- |
 @
 \\forall(x, P) = \\not(\\exists(x, \\not(P)))
 @
-}
simplifyForall ::
    forall simplifier.
    Monad simplifier =>
    SideCondition RewritingVariableName ->
    Forall () RewritingVariableName NormalForm ->
    simplifier NormalForm
simplifyForall sideCondition forall' = do
    notChild <- mkNotSimplified forallChild
    existsNotChild <- mkExistsSimplified notChild
    mkNotSimplified existsNotChild
  where
    Forall{forallSort, forallVariable, forallChild} = forall'
    mkNotSimplified notChild =
        simplifyNot Not{notSort = forallSort, notChild}
    mkExistsSimplified existsChild =
        simplifyExists
            sideCondition
            Exists
                { existsSort = forallSort
                , existsVariable = forallVariable
                , existsChild
                }

extractFirstAssignment ::
    SomeVariableName RewritingVariableName ->
    MultiAnd (Predicate RewritingVariableName) ->
    Maybe (TermLike RewritingVariableName)
extractFirstAssignment someVariableName predicates =
    foldMap (First . extractAssignment) predicates
        & getFirst
  where
    extractAssignment ::
        Predicate RewritingVariableName ->
        Maybe (TermLike RewritingVariableName)
    extractAssignment predicate = do
        UnorderedAssignment _ termLike <-
            Substitution.retractAssignmentFor
                someVariableName
                predicate
        guard (TermLike.isFunctionPattern termLike)
        (guard . not) (someVariableName `occursIn` termLike)
        pure termLike

simplifyEquals ::
    forall simplifier sort.
    MonadSimplify simplifier =>
    SideCondition RewritingVariableName ->
<<<<<<< HEAD
    Equals sort (OrPattern RewritingVariableName) ->
    simplifier NormalForm
simplifyEquals sideCondition =
    Equals.simplify sideCondition
        >=> return . MultiOr.map (from @(Condition _))
=======
    Sort ->
    Equals sort (OrPattern RewritingVariableName) ->
    simplifier NormalForm
simplifyEquals sideCondition sort equals =
    Equals.simplify sideCondition equals'
        <&> MultiOr.map (from @(Condition _))
  where
    equals' =
        equals
            { equalsOperandSort = sort
            , equalsResultSort = sort
            }
>>>>>>> b58fc80b

simplifyIn ::
    MonadSimplify simplifier =>
    SideCondition RewritingVariableName ->
    In sort (OrPattern RewritingVariableName) ->
    simplifier NormalForm
simplifyIn sideCondition =
<<<<<<< HEAD
    In.simplify sideCondition >=> return . MultiOr.map (from @(Condition _))
=======
    In.simplify sideCondition >=> return . fromOrCondition
>>>>>>> b58fc80b
<|MERGE_RESOLUTION|>--- conflicted
+++ resolved
@@ -39,6 +39,7 @@
     PredicateF (..),
  )
 import qualified Kore.Internal.Predicate as Predicate
+import qualified Kore.Internal.Pattern as Pattern
 import Kore.Internal.SideCondition (
     SideCondition,
  )
@@ -131,19 +132,15 @@
 
     replacePredicate = SideCondition.replacePredicate sideCondition
 
-<<<<<<< HEAD
-    simplifyTerm' = simplifyTerm sideCondition
-=======
     -- If the child 'TermLike' is a term representing a predicate,
-    -- 'simplifyTermLikeOnly' will not attempt to simplify it, so
+    -- 'simplifyTerm' will not attempt to simplify it, so
     -- it should be transformed into a 'Predicate' and simplified
     -- accordingly.
-    simplifyTerm term
+    simplifyTerm' term
         | Right predicate <- Predicate.makePredicate term =
             toOrPattern (termLikeSort term) <$> worker predicate
         | otherwise =
-            simplifyTermLikeOnly sideCondition term
->>>>>>> b58fc80b
+            simplifyTerm sideCondition term
 
     repr = SideCondition.toRepresentation sideCondition
 
@@ -174,18 +171,11 @@
                 ForallF forallF ->
                     traverse worker (Forall.refreshForall avoid forallF)
                         >>= simplifyForall sideCondition
-<<<<<<< HEAD
-                EqualsF equalsF ->
-                    simplifyEquals sideCondition =<< traverse simplifyTerm' equalsF
+                EqualsF equalsF@(Equals _ _ term _) ->
+                    simplifyEquals sideCondition (termLikeSort term)
+                        =<< traverse simplifyTerm' equalsF
                 InF inF ->
                     simplifyIn sideCondition =<< traverse simplifyTerm' inF
-=======
-                EqualsF equalsF@(Equals _ _ term _) ->
-                    simplifyEquals sideCondition (termLikeSort term)
-                        =<< traverse simplifyTerm equalsF
-                InF inF ->
-                    simplifyIn sideCondition =<< traverse simplifyTerm inF
->>>>>>> b58fc80b
       where
         _ :< predicateF = Recursive.project predicate
         ~avoid = freeVariableNames sideCondition
@@ -534,13 +524,6 @@
     forall simplifier sort.
     MonadSimplify simplifier =>
     SideCondition RewritingVariableName ->
-<<<<<<< HEAD
-    Equals sort (OrPattern RewritingVariableName) ->
-    simplifier NormalForm
-simplifyEquals sideCondition =
-    Equals.simplify sideCondition
-        >=> return . MultiOr.map (from @(Condition _))
-=======
     Sort ->
     Equals sort (OrPattern RewritingVariableName) ->
     simplifier NormalForm
@@ -553,7 +536,6 @@
             { equalsOperandSort = sort
             , equalsResultSort = sort
             }
->>>>>>> b58fc80b
 
 simplifyIn ::
     MonadSimplify simplifier =>
@@ -561,8 +543,4 @@
     In sort (OrPattern RewritingVariableName) ->
     simplifier NormalForm
 simplifyIn sideCondition =
-<<<<<<< HEAD
-    In.simplify sideCondition >=> return . MultiOr.map (from @(Condition _))
-=======
-    In.simplify sideCondition >=> return . fromOrCondition
->>>>>>> b58fc80b
+    In.simplify sideCondition >=> return . fromOrCondition