{- |
Copyright   : (c) Runtime Verification, 2021
License     : BSD-3-Clause
-}
module Kore.Simplify.Predicate (
    simplify,
    extractFirstAssignment,
) where

import qualified Data.Functor.Foldable as Recursive
import qualified Data.Map.Strict as Map
import Data.Monoid (
    First (..),
 )
import Kore.Attribute.Pattern.FreeVariables (
    freeVariableNames,
    occursIn,
 )
import qualified Kore.Internal.Conditional as Conditional
import Kore.Internal.From
import Kore.Internal.MultiAnd (
    MultiAnd,
 )
import qualified Kore.Internal.MultiAnd as MultiAnd
import Kore.Internal.MultiOr (
    MultiOr,
 )
import qualified Kore.Internal.MultiOr as MultiOr
import Kore.Internal.OrPattern (
    OrPattern,
 )
import qualified Kore.Internal.OrPattern as OrPattern
import Kore.Internal.Pattern (
    Condition,
 )
import qualified Kore.Internal.Pattern as Pattern
import Kore.Internal.Predicate (
    Predicate,
    PredicateF (..),
 )
import qualified Kore.Internal.Predicate as Predicate
import Kore.Internal.SideCondition (
    SideCondition,
 )
import qualified Kore.Internal.SideCondition as SideCondition
import Kore.Internal.Substitution (
    pattern UnorderedAssignment,
 )
import qualified Kore.Internal.Substitution as Substitution
import Kore.Internal.TermLike (TermLike)
import qualified Kore.Internal.TermLike as TermLike
import Kore.Log.WarnUnsimplifiedPredicate (
    warnUnsimplifiedPredicate,
 )
import Kore.Rewrite.RewritingVariable (
    RewritingVariableName,
 )
import qualified Kore.Simplify.Ceil as Ceil
import qualified Kore.Simplify.Not as Not
import Kore.Simplify.Simplify
import Kore.Substitute
import Kore.Syntax (
    And (..),
    Bottom (..),
    Ceil (..),
    Exists (..),
<<<<<<< HEAD
    Floor (..),
    Forall (Forall),
=======
>>>>>>> 78ec7647
    Iff (..),
    Implies (..),
    Not (..),
    Or (..),
    SomeVariableName,
    Top (..),
    variableName,
 )
import qualified Kore.Syntax.Exists as Exists
<<<<<<< HEAD
import qualified Kore.Syntax.Forall as Forall
=======
>>>>>>> 78ec7647
import qualified Kore.TopBottom as TopBottom
import Kore.Unparser
import Logic
import Prelude.Kore
import qualified Pretty

{- | Simplify the 'Predicate' once.

@simplifyPredicate@ does not attempt to apply the resulting substitution and
re-simplify the result.

See also: 'simplify'
-}
simplifyPredicateTODO ::
    ( HasCallStack
    , MonadSimplify simplifier
    ) =>
    SideCondition RewritingVariableName ->
    Predicate RewritingVariableName ->
    LogicT simplifier (MultiAnd (Predicate RewritingVariableName))
simplifyPredicateTODO sideCondition predicate = do
    patternOr <-
        simplifyTermLike sideCondition (Predicate.fromPredicate_ predicate)
            & lift
    -- Despite using lift above, we do not need to
    -- explicitly check for \bottom because patternOr is an OrPattern.
    from @(Condition _) @(MultiAnd (Predicate _)) <$> scatter (OrPattern.map eraseTerm patternOr)
  where
    eraseTerm conditional
        | TopBottom.isTop (Pattern.term conditional) =
            Conditional.withoutTerm conditional
        | otherwise =
            (error . show . Pretty.vsep)
                [ "Expecting a \\top term, but found:"
                , unparse conditional
                ]

{- | @NormalForm@ is the normal form result of simplifying 'Predicate'.
 The primary purpose of this form is to transmit to the external solver.
 Note that this is almost, but not quite, disjunctive normal form; see
 'simplifyNot' for the most notable exception.
-}
type NormalForm = MultiOr (MultiAnd (Predicate RewritingVariableName))

simplify ::
    forall simplifier.
    HasCallStack =>
    MonadSimplify simplifier =>
    SideCondition RewritingVariableName ->
    Predicate RewritingVariableName ->
    simplifier NormalForm
simplify sideCondition original =
    loop 0 (mkSingleton original)
  where
    limit :: Int
    limit = 4

    loop :: Int -> NormalForm -> simplifier NormalForm
    loop count input
        | count >= limit = do
            warnUnsimplifiedPredicate limit original input
            -- Return the current NormalForm. Do not iterate further.
            pure input
        | otherwise = do
            output <- MultiAnd.traverseOrAnd worker input
            if input == output
                then pure output
                else loop (count + 1) output

    replacePredicate = SideCondition.replacePredicate sideCondition

    simplifyTerm = simplifyTermLikeOnly sideCondition

    repr = SideCondition.toRepresentation sideCondition

    worker ::
        Predicate RewritingVariableName ->
        simplifier NormalForm
    worker predicate
        | Just predicate' <- replacePredicate predicate =
            worker predicate'
        | Predicate.isSimplified repr predicate =
            pure (mkSingleton predicate)
        | otherwise =
            case predicateF of
                AndF andF -> normalizeAnd =<< traverse worker andF
                OrF orF -> normalizeOr =<< traverse worker orF
                BottomF bottomF -> normalizeBottom =<< traverse worker bottomF
                TopF topF -> normalizeTop =<< traverse worker topF
                NotF notF -> simplifyNot =<< traverse worker notF
                ImpliesF impliesF -> simplifyImplies =<< traverse worker impliesF
                IffF iffF -> simplifyIff =<< traverse worker iffF
                CeilF ceilF ->
                    simplifyCeil sideCondition =<< traverse simplifyTerm ceilF
<<<<<<< HEAD
                FloorF floorF ->
                    simplifyFloor sideCondition =<< traverse simplifyTerm floorF
                ExistsF existsF ->
                    traverse worker (Exists.refreshExists avoid existsF)
                        >>= simplifyExists sideCondition
                ForallF forallF ->
                    traverse worker (Forall.refreshForall avoid forallF)
                        >>= simplifyForall sideCondition
=======
                ExistsF existsF ->
                    traverse worker (Exists.refreshExists avoid existsF)
                        >>= simplifyExists sideCondition
>>>>>>> 78ec7647
                _ -> simplifyPredicateTODO sideCondition predicate & MultiOr.observeAllT
      where
        _ :< predicateF = Recursive.project predicate
        ~avoid = freeVariableNames sideCondition

-- | Construct a 'NormalForm' from a single 'Predicate'.
mkSingleton ::
    Predicate RewritingVariableName ->
    NormalForm
mkSingleton = MultiOr.singleton . MultiAnd.singleton
{-# INLINE mkSingleton #-}

-- | See 'normalizeMultiAnd'.
normalizeAnd ::
    Applicative simplifier =>
    And sort NormalForm ->
    simplifier NormalForm
normalizeAnd = normalizeMultiAnd . foldMap MultiAnd.singleton

{- | @normalizeAnd@ obeys these laws:

 Distribution:

 @
 \\and(\\or(P[1], P[2]), P[3]) = \\or(\\and(P[1], P[3]), \\and(P[2], P[3]))
 @

 Identity:

 @
 \\and(\\top, P[1]) = P[1]
 @

 Annihilation:

 @
 \\and(\\bottom, _) = \\bottom
 @

 Idempotence:

 @
 \\and(P[1], P[1]) = P[1]
 @
-}
normalizeMultiAnd ::
    Applicative simplifier =>
    MultiAnd NormalForm ->
    simplifier NormalForm
normalizeMultiAnd andOr =
    pure . MultiOr.observeAll $ do
        -- andOr: \and(\or(_, _), \or(_, _))
        andAnd <- MultiAnd.traverse Logic.scatter andOr
        -- andAnd: \and(\and(_, _), \and(_, _))
        pure (fold andAnd)

{- | If the arguments of 'Or' are already in 'NormalForm', then normalization is
 trivial.

 @normalizeOr@ obeys these laws:

 Identity:

 @
 \\or(\\bottom, P[1]) = P[1]
 @

 Annihilation:

 @
 \\or(\\top, _) = \\top
 @

 Idempotence:

 @
 \\or(P[1], P[1]) = P[1]
 @
-}
normalizeOr ::
    Applicative simplifier =>
    Or sort NormalForm ->
    simplifier NormalForm
normalizeOr = pure . fold
{-# INLINE normalizeOr #-}

-- | 'Bottom' is regarded as trivially-normalizable.
normalizeBottom ::
    Applicative simplifier =>
    Bottom sort NormalForm ->
    simplifier NormalForm
normalizeBottom _ = pure MultiOr.bottom
{-# INLINE normalizeBottom #-}

-- | 'Top' is regarded as trivially-normalizable.
normalizeTop ::
    Applicative simplifier =>
    Top sort NormalForm ->
    simplifier NormalForm
normalizeTop _ = pure (MultiOr.singleton MultiAnd.top)
{-# INLINE normalizeTop #-}

{- | @simplifyNot@ obeys these laws:

 'Top':

 @
 \\not(\\top) = \\bottom
 @

 'Bottom':

 @
 \\not(\\bottom) = \\top
 @

 'Not':

 @
 \\not(\\not(P)) = P
 @

 'Or':

 @
 \\not(\\or(P[1], P[2])) = \\and(\\not(P[1]), \\not(P[2]))
 @

 @simplifyNot@ does not expand @\not(\and(_, _))@ into @\or(_, _)@, because
 the purpose of simplification is mostly to prepare 'Predicate' for the
 external solver or for the user, and the un-expanded form is more compact.
-}
simplifyNot ::
    forall simplifier sort.
    Monad simplifier =>
    Not sort NormalForm ->
    simplifier NormalForm
simplifyNot Not{notChild = multiOr, notSort} = do
    disjunctiveNormalForms <- Logic.observeAllT $ do
        multiAnd <- Logic.scatter multiOr
        normalizeNotAnd Not{notSort, notChild = multiAnd} & lift
    normalizeMultiAnd (MultiAnd.make disjunctiveNormalForms)

normalizeNotAnd ::
    forall simplifier sort.
    Monad simplifier =>
    Not sort (MultiAnd (Predicate RewritingVariableName)) ->
    simplifier NormalForm
normalizeNotAnd Not{notSort, notChild = predicates} =
    case toList predicates of
        [] ->
            -- \not(\top)
            bottom
        [predicate] ->
            case predicateF of
                NotF Not{notChild = result} ->
                    Predicate.toMultiAnd result
                        & MultiOr.singleton
                        & pure
                _ -> fallback
          where
            _ :< predicateF = Recursive.project predicate
        _ -> fallback
  where
    fallback =
        -- \not(\and(_, ...))
        Predicate.fromMultiAnd predicates
            & fromNot
            & Predicate.markSimplified
            & mkSingleton
            & pure
    bottom = normalizeBottom Bottom{bottomSort = notSort}

{- |
 @
 \\implies(L, R) = \\or(\\not(L), \\and(L, R))
 @

 Note: @L@ is carried through to the right-hand side of 'Implies' to maximize
 the information content of that branch.
-}
simplifyImplies ::
    Monad simplifier =>
    Implies sort NormalForm ->
    simplifier NormalForm
simplifyImplies Implies{impliesFirst, impliesSecond, impliesSort} = do
    negative <- mkNotSimplified impliesFirst
    positive <- mkAndSimplified impliesFirst impliesSecond
    mkOrSimplified negative positive
  where
    mkNotSimplified notChild =
        simplifyNot Not{notSort = impliesSort, notChild}
    mkAndSimplified andFirst andSecond =
        normalizeAnd And{andSort = impliesSort, andFirst, andSecond}
    mkOrSimplified orFirst orSecond =
        normalizeOr Or{orSort = impliesSort, orFirst, orSecond}

{- |
 @
 \\iff(P[1], P[2]) = \\or(\\and(\\not(P[1]), \\not(P[2])), \\and(P[1], P[2]))
 @
-}
simplifyIff ::
    Monad simplifier =>
    Iff sort NormalForm ->
    simplifier NormalForm
simplifyIff Iff{iffFirst, iffSecond, iffSort} = do
    orFirst <- do
        andFirst <- mkNotSimplified iffFirst
        andSecond <- mkNotSimplified iffSecond
        mkAndSimplified andFirst andSecond
    orSecond <- mkAndSimplified iffFirst iffSecond
    mkOrSimplified orFirst orSecond
  where
    mkNotSimplified notChild =
        simplifyNot Not{notSort = iffSort, notChild}
    mkAndSimplified andFirst andSecond =
        normalizeAnd And{andSort = iffSort, andFirst, andSecond}
    mkOrSimplified orFirst orSecond =
        normalizeOr Or{orSort = iffSort, orFirst, orSecond}

simplifyCeil ::
    MonadSimplify simplifier =>
    SideCondition RewritingVariableName ->
    Ceil sort (OrPattern RewritingVariableName) ->
    simplifier NormalForm
simplifyCeil sideCondition =
    Ceil.simplify sideCondition >=> return . MultiOr.map (from @(Condition _))

<<<<<<< HEAD
{- |
 @
 \\floor(T) = \\not(\\ceil(\\not(T)))
 @
-}
simplifyFloor ::
    MonadSimplify simplifier =>
    SideCondition RewritingVariableName ->
    Floor sort (OrPattern RewritingVariableName) ->
    simplifier NormalForm
simplifyFloor sideCondition floor' = do
    notTerm <- mkNotSimplifiedTerm floorChild
    ceilNotTerm <- mkCeilSimplified notTerm
    mkNotSimplified ceilNotTerm
  where
    Floor{floorOperandSort, floorResultSort, floorChild} = floor'
    mkNotSimplified notChild =
        simplifyNot Not{notSort = floorResultSort, notChild}
    mkNotSimplifiedTerm notChild =
        Not.simplify sideCondition Not{notSort = floorResultSort, notChild}
    mkCeilSimplified ceilChild =
        simplifyCeil
            sideCondition
            Ceil
                { ceilOperandSort = floorOperandSort
                , ceilResultSort = floorResultSort
                , ceilChild
                }

=======
>>>>>>> 78ec7647
simplifyExists ::
    forall simplifier.
    Monad simplifier =>
    SideCondition RewritingVariableName ->
    Exists () RewritingVariableName NormalForm ->
    simplifier NormalForm
simplifyExists _ = \exists@Exists{existsChild} ->
    MultiOr.traverseOr (simplifyExistsAnd . ($>) exists) existsChild
  where
    simplifyExistsAnd ::
        (Exists () RewritingVariableName)
            (MultiAnd (Predicate RewritingVariableName)) ->
        simplifier NormalForm
    simplifyExistsAnd Exists{existsVariable, existsChild}
        | not (existsVariableName `occursIn` existsChild) =
            pure (MultiOr.singleton existsChild)
        | Just value <- extractFirstAssignment existsVariableName existsChild =
            applyAssignment existsVariableName value existsChild
                & MultiOr.singleton
                & pure
        | otherwise =
            fromExists existsVariable (Predicate.fromMultiAnd existsChild)
                & mkSingleton
                & pure
      where
        existsVariableName :: SomeVariableName RewritingVariableName
        existsVariableName = inject (variableName existsVariable)

    applyAssignment ::
        SomeVariableName RewritingVariableName ->
        TermLike RewritingVariableName ->
        MultiAnd (Predicate RewritingVariableName) ->
        MultiAnd (Predicate RewritingVariableName)
    applyAssignment someVariableName termLike predicates =
        let substitution = Map.singleton someVariableName termLike
            existsChild' = MultiAnd.map (substitute substitution) predicates
            valueCeil = MultiAnd.singleton (fromCeil_ termLike)
         in existsChild' <> valueCeil

<<<<<<< HEAD
{- |
 @
 \\forall(x, P) = \\not(\\exists(x, \\not(P)))
 @
-}
simplifyForall ::
    forall simplifier.
    Monad simplifier =>
    SideCondition RewritingVariableName ->
    Forall () RewritingVariableName NormalForm ->
    simplifier NormalForm
simplifyForall sideCondition forall' = do
    notChild <- mkNotSimplified forallChild
    existsNotChild <- mkExistsSimplified notChild
    mkNotSimplified existsNotChild
  where
    Forall{forallSort, forallVariable, forallChild} = forall'
    mkNotSimplified notChild =
        simplifyNot Not{notSort = forallSort, notChild}
    mkExistsSimplified existsChild =
        simplifyExists
            sideCondition
            Exists
                { existsSort = forallSort
                , existsVariable = forallVariable
                , existsChild
                }

=======
>>>>>>> 78ec7647
extractFirstAssignment ::
    SomeVariableName RewritingVariableName ->
    MultiAnd (Predicate RewritingVariableName) ->
    Maybe (TermLike RewritingVariableName)
extractFirstAssignment someVariableName predicates =
    foldMap (First . extractAssignment) predicates
        & getFirst
  where
    extractAssignment ::
        Predicate RewritingVariableName ->
        Maybe (TermLike RewritingVariableName)
    extractAssignment predicate = do
        UnorderedAssignment _ termLike <-
            Substitution.retractAssignmentFor
                someVariableName
                predicate
        guard (TermLike.isFunctionPattern termLike)
        (guard . not) (someVariableName `occursIn` termLike)
        pure termLike<|MERGE_RESOLUTION|>--- conflicted
+++ resolved
@@ -64,11 +64,8 @@
     Bottom (..),
     Ceil (..),
     Exists (..),
-<<<<<<< HEAD
     Floor (..),
     Forall (Forall),
-=======
->>>>>>> 78ec7647
     Iff (..),
     Implies (..),
     Not (..),
@@ -78,10 +75,7 @@
     variableName,
  )
 import qualified Kore.Syntax.Exists as Exists
-<<<<<<< HEAD
 import qualified Kore.Syntax.Forall as Forall
-=======
->>>>>>> 78ec7647
 import qualified Kore.TopBottom as TopBottom
 import Kore.Unparser
 import Logic
@@ -176,7 +170,6 @@
                 IffF iffF -> simplifyIff =<< traverse worker iffF
                 CeilF ceilF ->
                     simplifyCeil sideCondition =<< traverse simplifyTerm ceilF
-<<<<<<< HEAD
                 FloorF floorF ->
                     simplifyFloor sideCondition =<< traverse simplifyTerm floorF
                 ExistsF existsF ->
@@ -185,11 +178,6 @@
                 ForallF forallF ->
                     traverse worker (Forall.refreshForall avoid forallF)
                         >>= simplifyForall sideCondition
-=======
-                ExistsF existsF ->
-                    traverse worker (Exists.refreshExists avoid existsF)
-                        >>= simplifyExists sideCondition
->>>>>>> 78ec7647
                 _ -> simplifyPredicateTODO sideCondition predicate & MultiOr.observeAllT
       where
         _ :< predicateF = Recursive.project predicate
@@ -419,7 +407,6 @@
 simplifyCeil sideCondition =
     Ceil.simplify sideCondition >=> return . MultiOr.map (from @(Condition _))
 
-<<<<<<< HEAD
 {- |
  @
  \\floor(T) = \\not(\\ceil(\\not(T)))
@@ -449,8 +436,6 @@
                 , ceilChild
                 }
 
-=======
->>>>>>> 78ec7647
 simplifyExists ::
     forall simplifier.
     Monad simplifier =>
@@ -490,7 +475,6 @@
             valueCeil = MultiAnd.singleton (fromCeil_ termLike)
          in existsChild' <> valueCeil
 
-<<<<<<< HEAD
 {- |
  @
  \\forall(x, P) = \\not(\\exists(x, \\not(P)))
@@ -519,8 +503,6 @@
                 , existsChild
                 }
 
-=======
->>>>>>> 78ec7647
 extractFirstAssignment ::
     SomeVariableName RewritingVariableName ->
     MultiAnd (Predicate RewritingVariableName) ->
