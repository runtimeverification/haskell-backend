--- conflicted
+++ resolved
@@ -133,7 +133,6 @@
     replacePredicate = SideCondition.replacePredicate sideCondition
 
     -- If the child 'TermLike' is a term representing a predicate,
-<<<<<<< HEAD
     -- 'simplifyTerm' will not attempt to simplify it, so
     -- it should be transformed into a 'Predicate' and simplified
     -- accordingly.
@@ -142,16 +141,6 @@
             toOrPattern (termLikeSort term) <$> worker predicate
         | otherwise =
             simplifyTerm sideCondition term
-=======
-    -- 'simplifyTermLikeOnly' will not attempt to simplify it, so
-    -- it should be transformed into a 'Predicate' and simplified
-    -- accordingly.
-    simplifyTerm term
-        | Right predicate <- Predicate.makePredicate term =
-            toOrPattern (termLikeSort term) <$> worker predicate
-        | otherwise =
-            simplifyTermLikeOnly sideCondition term
->>>>>>> 5c88ecbd
 
     repr = SideCondition.toRepresentation sideCondition
 
