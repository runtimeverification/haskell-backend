{- |
Copyright   : (c) Runtime Verification, 2021
License     : BSD-3-Clause
-}
module Kore.Simplify.Predicate (
    simplify,
    extractFirstAssignment,
) where

<<<<<<< HEAD
import Kore.Rewrite.Function.Evaluator qualified as Axiom (
    evaluatePattern,
 )
import Kore.Unparser (unparseToString)
=======
>>>>>>> a90d39ef
import Control.Error (
    MaybeT,
    maybeT,
    runMaybeT,
 )
import Data.Functor.Foldable qualified as Recursive
import Data.Map.Strict qualified as Map
import Data.Monoid (
    First (..),
 )
import Kore.Attribute.Pattern.FreeVariables (
    freeVariableNames,
    occursIn,
 )
import Kore.Attribute.Synthetic (
    synthesize,
 )
import Kore.Internal.Condition qualified as Condition
import Kore.Internal.From
import Kore.Internal.MultiAnd (
    MultiAnd,
 )
import Kore.Internal.MultiAnd qualified as MultiAnd
import Kore.Internal.MultiOr (
    MultiOr,
 )
import Kore.Internal.MultiOr qualified as MultiOr
import Kore.Internal.OrCondition (
    OrCondition,
 )
import Kore.Internal.OrPattern (
    OrPattern,
 )
import Kore.Internal.OrPattern qualified as OrPattern
import Kore.Internal.Pattern (
    Condition,
    Pattern,
 )
import Kore.Internal.Pattern qualified as Pattern
import Kore.Internal.Predicate (
    Predicate,
    PredicateF (..),
 )
import Kore.Internal.Predicate qualified as Predicate
import Kore.Internal.SideCondition (
    SideCondition,
 )
import Kore.Internal.SideCondition qualified as SideCondition
import Kore.Internal.Substitution (
    pattern UnorderedAssignment,
 )
import Kore.Internal.Substitution qualified as Substitution
import Kore.Internal.TermLike (
    TermLike,
    termLikeSort,
 )
import Kore.Internal.TermLike qualified as TermLike
import Kore.Log.WarnUnsimplified (
    warnUnsimplifiedPredicate,
 )
import Kore.Rewrite.Function.Evaluator qualified as Axiom (
    evaluatePattern,
 )
import Kore.Rewrite.RewritingVariable (
    RewritingVariableName,
 )
import Kore.Simplify.Ceil qualified as Ceil
import Kore.Simplify.Equals qualified as Equals
import Kore.Simplify.In qualified as In
import Kore.Simplify.Not qualified as Not
import Kore.Simplify.Simplify
import Kore.Substitute
import Kore.Syntax (
    And (..),
    Bottom (..),
    Ceil (..),
    Equals (..),
    Exists (..),
    Floor (..),
    Forall (Forall),
    Iff (..),
    Implies (..),
    In (..),
    Not (..),
    Or (..),
    SomeVariableName,
    Sort,
    Top (..),
    variableName,
 )
import Kore.Syntax.Exists qualified as Exists
import Kore.Syntax.Forall qualified as Forall
import Logic
import Prelude.Kore

{- | @NormalForm@ is the normal form result of simplifying 'Predicate'.
 The primary purpose of this form is to transmit to the external solver.
 Note that this is almost, but not quite, disjunctive normal form; see
 'simplifyNot' for the most notable exception.
-}
type NormalForm = MultiOr (MultiAnd (Predicate RewritingVariableName))

toOrPattern :: Sort -> NormalForm -> OrPattern RewritingVariableName
toOrPattern sort =
    MultiOr.map
        ( Pattern.fromPredicateSorted sort
            . Predicate.makeMultipleAndPredicate
            . toList
        )

fromOrCondition :: OrCondition RewritingVariableName -> NormalForm
fromOrCondition = MultiOr.map (from @(Condition _))

simplify ::
    forall simplifier.
    HasCallStack =>
    MonadSimplify simplifier =>
    SideCondition RewritingVariableName ->
    Predicate RewritingVariableName ->
    simplifier NormalForm
simplify sideCondition original =
    loop 0 (mkSingleton original)
  where
    limit :: Int
    limit = 4

    loop :: Int -> NormalForm -> simplifier NormalForm
    loop count input
        | count >= limit = do
            warnUnsimplifiedPredicate limit original input
            -- Return the current NormalForm. Do not iterate further.
            pure input
        | otherwise = do
            output <- MultiAnd.traverseOrAnd worker input
            if input == output
                then pure output
                else loop (count + 1) output

    replacePredicate = SideCondition.replacePredicate sideCondition

    -- If the child 'TermLike' is a term representing a predicate,
    -- 'simplifyTerm' will not attempt to simplify it, so
    -- it should be transformed into a 'Predicate' and simplified
    -- accordingly.
    simplifyTerm' term
        | Right predicate <- Predicate.makePredicate term =
            toOrPattern (termLikeSort term) <$> worker predicate
        | otherwise =
            simplifyTerm sideCondition term

    repr = SideCondition.toRepresentation sideCondition

    -- Simplify the 'Predicate' bottom-up.
    -- The children of each node in the 'Predicate' tree are simplified
    -- either by calling the 'TermLike' simplifier (which only simplifies
    -- non-predicate terms) or, for 'Predicate's, by recursively calling
    -- this function.
    worker ::
        Predicate RewritingVariableName ->
        simplifier NormalForm
    worker predicate
        | Just predicate' <- replacePredicate predicate =
            worker predicate'
        | Predicate.isSimplified repr predicate =
            pure (mkSingleton predicate)
        | otherwise =
            case predicateF of
                AndF andF -> normalizeAnd =<< traverse worker andF
                OrF orF -> normalizeOr =<< traverse worker orF
                BottomF bottomF -> normalizeBottom =<< traverse worker bottomF
                TopF topF -> normalizeTop =<< traverse worker topF
                NotF notF -> simplifyNot =<< traverse worker notF
                ImpliesF impliesF -> simplifyImplies =<< traverse worker impliesF
                IffF iffF -> simplifyIff =<< traverse worker iffF
                CeilF ceilF ->
                    simplifyCeil sideCondition =<< traverse simplifyTerm' ceilF
                FloorF floorF@(Floor _ _ child) ->
                    simplifyFloor (termLikeSort child) sideCondition
                        =<< traverse simplifyTerm' floorF
                ExistsF existsF ->
                    traverse worker (Exists.refreshExists avoid existsF)
                        >>= simplifyExists sideCondition
                ForallF forallF ->
                    traverse worker (Forall.refreshForall avoid forallF)
                        >>= simplifyForall sideCondition
                EqualsF equalsF@(Equals _ _ term _) ->
                    simplifyEquals sideCondition (termLikeSort term)
                        =<< traverse simplifyTerm' equalsF
                InF inF ->
                    simplifyIn sideCondition =<< traverse simplifyTerm' inF
      where
        _ :< predicateF = Recursive.project predicate
        ~avoid = freeVariableNames sideCondition

-- | Construct a 'NormalForm' from a single 'Predicate'.
mkSingleton ::
    Predicate RewritingVariableName ->
    NormalForm
mkSingleton = MultiOr.singleton . MultiAnd.singleton
{-# INLINE mkSingleton #-}

-- | See 'normalizeMultiAnd'.
normalizeAnd ::
    Applicative simplifier =>
    And sort NormalForm ->
    simplifier NormalForm
normalizeAnd = normalizeMultiAnd . foldMap MultiAnd.singleton

{- | @normalizeAnd@ obeys these laws:

 Distribution:

 @
 \\and(\\or(P[1], P[2]), P[3]) = \\or(\\and(P[1], P[3]), \\and(P[2], P[3]))
 @

 Identity:

 @
 \\and(\\top, P[1]) = P[1]
 @

 Annihilation:

 @
 \\and(\\bottom, _) = \\bottom
 @

 Idempotence:

 @
 \\and(P[1], P[1]) = P[1]
 @
-}
normalizeMultiAnd ::
    Applicative simplifier =>
    MultiAnd NormalForm ->
    simplifier NormalForm
normalizeMultiAnd andOr =
    pure . MultiOr.observeAll $ do
        -- andOr: \and(\or(_, _), \or(_, _))
        andAnd <- MultiAnd.traverse Logic.scatter andOr
        -- andAnd: \and(\and(_, _), \and(_, _))
        pure (fold andAnd)

{- | If the arguments of 'Or' are already in 'NormalForm', then normalization is
 trivial.

 @normalizeOr@ obeys these laws:

 Identity:

 @
 \\or(\\bottom, P[1]) = P[1]
 @

 Annihilation:

 @
 \\or(\\top, _) = \\top
 @

 Idempotence:

 @
 \\or(P[1], P[1]) = P[1]
 @
-}
normalizeOr ::
    Applicative simplifier =>
    Or sort NormalForm ->
    simplifier NormalForm
normalizeOr = pure . fold
{-# INLINE normalizeOr #-}

-- | 'Bottom' is regarded as trivially-normalizable.
normalizeBottom ::
    Applicative simplifier =>
    Bottom sort NormalForm ->
    simplifier NormalForm
normalizeBottom _ = pure MultiOr.bottom
{-# INLINE normalizeBottom #-}

-- | 'Top' is regarded as trivially-normalizable.
normalizeTop ::
    Applicative simplifier =>
    Top sort NormalForm ->
    simplifier NormalForm
normalizeTop _ = pure (MultiOr.singleton MultiAnd.top)
{-# INLINE normalizeTop #-}

{- | @simplifyNot@ obeys these laws:

 'Top':

 @
 \\not(\\top) = \\bottom
 @

 'Bottom':

 @
 \\not(\\bottom) = \\top
 @

 'Not':

 @
 \\not(\\not(P)) = P
 @

 'Or':

 @
 \\not(\\or(P[1], P[2])) = \\and(\\not(P[1]), \\not(P[2]))
 @

 @simplifyNot@ does not expand @\not(\and(_, _))@ into @\or(_, _)@, because
 the purpose of simplification is mostly to prepare 'Predicate' for the
 external solver or for the user, and the un-expanded form is more compact.
-}
simplifyNot ::
    forall simplifier sort.
    Monad simplifier =>
    Not sort NormalForm ->
    simplifier NormalForm
simplifyNot Not{notChild = multiOr, notSort} = do
    disjunctiveNormalForms <- Logic.observeAllT $ do
        multiAnd <- Logic.scatter multiOr
        normalizeNotAnd Not{notSort, notChild = multiAnd} & lift
    normalizeMultiAnd (MultiAnd.make disjunctiveNormalForms)

normalizeNotAnd ::
    forall simplifier sort.
    Monad simplifier =>
    Not sort (MultiAnd (Predicate RewritingVariableName)) ->
    simplifier NormalForm
normalizeNotAnd Not{notSort, notChild = predicates} =
    case toList predicates of
        [] ->
            -- \not(\top)
            bottom
        [predicate] ->
            case predicateF of
                NotF Not{notChild = result} ->
                    Predicate.toMultiAnd result
                        & MultiOr.singleton
                        & pure
                _ -> fallback
          where
            _ :< predicateF = Recursive.project predicate
        _ -> fallback
  where
    fallback =
        -- \not(\and(_, ...))
        Predicate.fromMultiAnd predicates
            & fromNot
            & Predicate.markSimplified
            & mkSingleton
            & pure
    bottom = normalizeBottom Bottom{bottomSort = notSort}

{- |
 @
 \\implies(L, R) = \\or(\\not(L), \\and(L, R))
 @

 Note: @L@ is carried through to the right-hand side of 'Implies' to maximize
 the information content of that branch.
-}
simplifyImplies ::
    Monad simplifier =>
    Implies sort NormalForm ->
    simplifier NormalForm
simplifyImplies Implies{impliesFirst, impliesSecond, impliesSort} = do
    negative <- mkNotSimplified impliesFirst
    positive <- mkAndSimplified impliesFirst impliesSecond
    mkOrSimplified negative positive
  where
    mkNotSimplified notChild =
        simplifyNot Not{notSort = impliesSort, notChild}
    mkAndSimplified andFirst andSecond =
        normalizeAnd And{andSort = impliesSort, andFirst, andSecond}
    mkOrSimplified orFirst orSecond =
        normalizeOr Or{orSort = impliesSort, orFirst, orSecond}

{- |
 @
 \\iff(P[1], P[2]) = \\or(\\and(\\not(P[1]), \\not(P[2])), \\and(P[1], P[2]))
 @
-}
simplifyIff ::
    Monad simplifier =>
    Iff sort NormalForm ->
    simplifier NormalForm
simplifyIff Iff{iffFirst, iffSecond, iffSort} = do
    orFirst <- do
        andFirst <- mkNotSimplified iffFirst
        andSecond <- mkNotSimplified iffSecond
        mkAndSimplified andFirst andSecond
    orSecond <- mkAndSimplified iffFirst iffSecond
    mkOrSimplified orFirst orSecond
  where
    mkNotSimplified notChild =
        simplifyNot Not{notSort = iffSort, notChild}
    mkAndSimplified andFirst andSecond =
        normalizeAnd And{andSort = iffSort, andFirst, andSecond}
    mkOrSimplified orFirst orSecond =
        normalizeOr Or{orSort = iffSort, orFirst, orSecond}

simplifyCeil ::
    MonadSimplify simplifier =>
    SideCondition RewritingVariableName ->
    Ceil sort (OrPattern RewritingVariableName) ->
    simplifier NormalForm
simplifyCeil sideCondition =
    Ceil.simplify sideCondition >=> return . fromOrCondition

{- |
 @
 \\floor(T) = \\not(\\ceil(\\not(T)))
 @
-}
simplifyFloor ::
    MonadSimplify simplifier =>
    Sort ->
    SideCondition RewritingVariableName ->
    Floor sort (OrPattern RewritingVariableName) ->
    simplifier NormalForm
simplifyFloor termSort sideCondition floor' = do
    notTerm <- mkNotSimplifiedTerm floorChild
    ceilNotTerm <- mkCeilSimplified notTerm
    mkNotSimplified ceilNotTerm
  where
    Floor{floorOperandSort, floorResultSort, floorChild} = floor'
    mkNotSimplified notChild =
        simplifyNot Not{notSort = floorResultSort, notChild}
    mkNotSimplifiedTerm notChild =
        Not.simplify sideCondition Not{notSort = termSort, notChild}
    mkCeilSimplified ceilChild =
        simplifyCeil
            sideCondition
            Ceil
                { ceilOperandSort = floorOperandSort
                , ceilResultSort = floorResultSort
                , ceilChild
                }

simplifyExists ::
    forall simplifier.
    Monad simplifier =>
    SideCondition RewritingVariableName ->
    Exists () RewritingVariableName NormalForm ->
    simplifier NormalForm
simplifyExists _ = \exists@Exists{existsChild} ->
    MultiOr.traverseOr (simplifyExistsAnd . ($>) exists) existsChild
  where
    simplifyExistsAnd ::
        (Exists () RewritingVariableName)
            (MultiAnd (Predicate RewritingVariableName)) ->
        simplifier NormalForm
    simplifyExistsAnd Exists{existsVariable, existsChild}
        | not (existsVariableName `occursIn` existsChild) =
            pure (MultiOr.singleton existsChild)
        | Just value <- extractFirstAssignment existsVariableName existsChild =
            applyAssignment existsVariableName value existsChild
                & MultiOr.singleton
                & pure
        | otherwise =
            fromExists existsVariable (Predicate.fromMultiAnd existsChild)
                & mkSingleton
                & pure
      where
        existsVariableName :: SomeVariableName RewritingVariableName
        existsVariableName = inject (variableName existsVariable)

    applyAssignment ::
        SomeVariableName RewritingVariableName ->
        TermLike RewritingVariableName ->
        MultiAnd (Predicate RewritingVariableName) ->
        MultiAnd (Predicate RewritingVariableName)
    applyAssignment someVariableName termLike predicates =
        let substitution = Map.singleton someVariableName termLike
            existsChild' = MultiAnd.map (substitute substitution) predicates
            valueCeil = MultiAnd.singleton (fromCeil_ termLike)
         in existsChild' <> valueCeil

{- |
 @
 \\forall(x, P) = \\not(\\exists(x, \\not(P)))
 @
-}
simplifyForall ::
    forall simplifier.
    Monad simplifier =>
    SideCondition RewritingVariableName ->
    Forall () RewritingVariableName NormalForm ->
    simplifier NormalForm
simplifyForall sideCondition forall' = do
    notChild <- mkNotSimplified forallChild
    existsNotChild <- mkExistsSimplified notChild
    mkNotSimplified existsNotChild
  where
    Forall{forallSort, forallVariable, forallChild} = forall'
    mkNotSimplified notChild =
        simplifyNot Not{notSort = forallSort, notChild}
    mkExistsSimplified existsChild =
        simplifyExists
            sideCondition
            Exists
                { existsSort = forallSort
                , existsVariable = forallVariable
                , existsChild
                }

extractFirstAssignment ::
    SomeVariableName RewritingVariableName ->
    MultiAnd (Predicate RewritingVariableName) ->
    Maybe (TermLike RewritingVariableName)
extractFirstAssignment someVariableName predicates =
    foldMap (First . extractAssignment) predicates
        & getFirst
  where
    extractAssignment ::
        Predicate RewritingVariableName ->
        Maybe (TermLike RewritingVariableName)
    extractAssignment predicate = do
        UnorderedAssignment _ termLike <-
            Substitution.retractAssignmentFor
                someVariableName
                predicate
        guard (TermLike.isFunctionPattern termLike)
        (guard . not) (someVariableName `occursIn` termLike)
        pure termLike

simplifyEquals ::
    forall simplifier sort.
    MonadSimplify simplifier =>
    SideCondition RewritingVariableName ->
    Sort ->
    Equals sort (OrPattern RewritingVariableName) ->
    simplifier NormalForm
simplifyEquals sideCondition sort equals = do
    result <- runMaybeT applyUserSimplification
    maybe (Equals.simplify sideCondition equals') return result
        <&> MultiOr.map (from @(Condition _))
  where
    equals' =
        equals
            { equalsOperandSort = sort
            , equalsResultSort = sort
            }
<<<<<<< HEAD
    applyUserSimplification =
        let leftPatt = OrPattern.toPattern sort (equalsFirst equals')
            rightPatt = OrPattern.toPattern sort (equalsSecond equals')
         in applyEquations leftPatt rightPatt

    applyEquations ::
        Pattern RewritingVariableName ->
        Pattern RewritingVariableName ->
        MaybeT simplifier (OrCondition RewritingVariableName)
    applyEquations
        (Pattern.splitTerm -> (leftTerm, leftCondition))
        (Pattern.splitTerm -> (rightTerm, rightCondition))
      = do
        evaluatedTerms <-
            Axiom.evaluatePattern
                sideCondition
                Condition.top
                (TermLike.mkEquals sort leftTerm rightTerm)
                (const empty)
                -- & trace (unparseToString (TermLike.mkEquals sort leftTerm rightTerm))
        OrPattern.map
            ( Pattern.withoutTerm
            . flip Pattern.andCondition (leftCondition <> rightCondition)
            )
            evaluatedTerms
            & return
=======

-- applyUserSimplification =
--     _ applyEquations equals'

-- applyEquations ::
--     Equals Sort (Pattern RewritingVariableName) ->
--     MaybeT simplifier (OrPattern RewritingVariableName)
-- applyEquations (Pattern.splitTerm -> (inputTerm, inputCondition)) = do
--     evaluatedTerms <-
--         Axiom.evaluatePattern
--             sideCondition
--             Condition.top
--             (synthesize $ TermLike.EqualsF inputTerm)
--             (const empty)
--     undefined
>>>>>>> a90d39ef

simplifyIn ::
    MonadSimplify simplifier =>
    SideCondition RewritingVariableName ->
    In sort (OrPattern RewritingVariableName) ->
    simplifier NormalForm
simplifyIn sideCondition =
    In.simplify sideCondition >=> return . fromOrCondition<|MERGE_RESOLUTION|>--- conflicted
+++ resolved
@@ -7,13 +7,10 @@
     extractFirstAssignment,
 ) where
 
-<<<<<<< HEAD
 import Kore.Rewrite.Function.Evaluator qualified as Axiom (
     evaluatePattern,
  )
 import Kore.Unparser (unparseToString)
-=======
->>>>>>> a90d39ef
 import Control.Error (
     MaybeT,
     maybeT,
@@ -566,7 +563,6 @@
             { equalsOperandSort = sort
             , equalsResultSort = sort
             }
-<<<<<<< HEAD
     applyUserSimplification =
         let leftPatt = OrPattern.toPattern sort (equalsFirst equals')
             rightPatt = OrPattern.toPattern sort (equalsSecond equals')
@@ -593,23 +589,6 @@
             )
             evaluatedTerms
             & return
-=======
-
--- applyUserSimplification =
---     _ applyEquations equals'
-
--- applyEquations ::
---     Equals Sort (Pattern RewritingVariableName) ->
---     MaybeT simplifier (OrPattern RewritingVariableName)
--- applyEquations (Pattern.splitTerm -> (inputTerm, inputCondition)) = do
---     evaluatedTerms <-
---         Axiom.evaluatePattern
---             sideCondition
---             Condition.top
---             (synthesize $ TermLike.EqualsF inputTerm)
---             (const empty)
---     undefined
->>>>>>> a90d39ef
 
 simplifyIn ::
     MonadSimplify simplifier =>
