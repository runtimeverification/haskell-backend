--- conflicted
+++ resolved
@@ -66,11 +66,8 @@
 import Kore.Simplify.CeilSimplifier
 import Kore.Simplify.InjSimplifier
 import Kore.Simplify.Simplify as Simplifier
-<<<<<<< HEAD
 import Kore.TopBottom
 import Kore.Internal.MultiOr (MultiOr)
-=======
->>>>>>> 7c017111
 import Kore.Unparser (
     unparseToString,
  )
