--- conflicted
+++ resolved
@@ -137,29 +137,12 @@
 parsePattern :: Parser ParsedPattern
 parsePattern =
     parseLiteral
-<<<<<<< HEAD
-    <|> (parseAnyId >>= parseRemainder)
-=======
-        -- <|> (Parse.try (parseAnyId >>= parseLeftAssoc' >> parseAnyId >>= parseOr'))
         <|> (parseAnyId >>= parseRemainder)
->>>>>>> ca797a47
   where
     parseRemainder identifier =
         parseVariableRemainder identifier
             <|> parseKoreRemainder identifier
             <|> parseApplicationRemainder identifier
-<<<<<<< HEAD
-=======
-
--- parseLeftAssoc' identifier =
---     getSpecialId identifier >>= \case
---         "left-assoc" -> parseLeftAssoc
---         _ -> empty
--- parseOr' identifier =
---     getSpecialId identifier >>= \case
---         "or" -> from <$> parseConnective2 Or
---         _ -> empty
->>>>>>> ca797a47
 
 parseLiteral :: Parser ParsedPattern
 parseLiteral = (from <$> parseStringLiteral) <?> "string literal"
