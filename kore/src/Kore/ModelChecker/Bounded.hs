{-|
Copyright   : (c) Runtime Verification, 2019
License     : NCSA
-}

module Kore.ModelChecker.Bounded
    ( CheckResult (..)
    , bmcStrategy
    , check
    ) where

import qualified Control.Monad.State.Strict as State
import qualified Data.Foldable as Foldable
import           Data.Limit
                 ( Limit )
import qualified Data.Limit as Limit
import           Debug.Trace

import           Kore.AST.MetaOrObject
import           Kore.AST.Valid
import           Kore.Attribute.Symbol
                 ( StepperAttributes )
import           Kore.IndexedModule.MetadataTools
                 ( SmtMetadataTools )
import           Kore.ModelChecker.Step
                 ( CommonModalPattern, CommonProofState, ModalPattern (..),
                 Prim (..), defaultOneStepStrategy )
import qualified Kore.ModelChecker.Step as ProofState
                 ( ProofState (..) )
import qualified Kore.ModelChecker.Step as ModelChecker
                 ( Transition, transitionRule )
import           Kore.OnePath.Verification
                 ( Axiom (Axiom) )
import qualified Kore.Predicate.Predicate as Predicate
import           Kore.Step.Axiom.Data
                 ( BuiltinAndAxiomSimplifierMap )
import           Kore.Step.Pattern
                 ( Conditional (Conditional) )
import           Kore.Step.Pattern as Conditional
                 ( Conditional (..) )
import           Kore.Step.Rule
                 ( ImplicationRule (ImplicationRule), RewriteRule,
                 RulePattern (..) )
import           Kore.Step.Simplification.Data
                 ( PredicateSimplifier, Simplifier, TermLikeSimplifier )
import           Kore.Step.Strategy
<<<<<<< HEAD
                 ( Strategy, TransitionT, pickFinal, runStrategy )
import           Kore.Syntax.Application
                 ( SymbolOrAlias (..) )
import           Kore.Syntax.Id
                 ( Id (..) )
import           Kore.Syntax.Variable
                 ( Variable )
=======
                 ( Strategy, pickFinal, runStrategy )
>>>>>>> af34d107
import           Numeric.Natural
                 ( Natural )

data CheckResult
    = Proved
    -- ^ Property is proved within the bound.
    | Failed
    -- ^ Counter example is found within the bound.
    | Unknown
    -- ^ Result is unknown within the bound.
    deriving (Show)

check
    :: SmtMetadataTools StepperAttributes
    -> TermLikeSimplifier Object
    -- ^ Simplifies normal patterns through, e.g., function evaluation
    -> PredicateSimplifier Object
    -- ^ Simplifies predicates
    -> BuiltinAndAxiomSimplifierMap Object
    -- ^ Map from symbol IDs to defined functions
    ->  (  CommonModalPattern Object
        -> [Strategy
            (Prim
                (CommonModalPattern Object)
                (RewriteRule Object Variable)
            )
           ]
        )
    -- ^ Creates a one-step strategy from a target pattern. See
    -- 'defaultStrategy'.
    -> [(ImplicationRule Object Variable, Limit Natural)]
    -- ^ List of claims, together with a maximum number of verification steps
    -- for each.
    -> Simplifier [CheckResult]
check
    metadataTools
    simplifier
    substitutionSimplifier
    axiomIdToSimplifier
    strategyBuilder
  =
    mapM
        (checkClaim
            metadataTools
            simplifier
            substitutionSimplifier
            axiomIdToSimplifier
            strategyBuilder
        )

bmcStrategy
    :: [Axiom Object]
    -> CommonModalPattern Object
    -> [Strategy
        (Prim
            (CommonModalPattern Object)
            (RewriteRule Object Variable)
        )
       ]
bmcStrategy
    axioms
    goal
  =  repeat (defaultOneStepStrategy goal rewrites)
  where
    rewrites :: [RewriteRule Object Variable]
    rewrites = map unwrap axioms
      where
        unwrap (Axiom a) = a

checkClaim
    :: SmtMetadataTools StepperAttributes
    -> TermLikeSimplifier Object
    -> PredicateSimplifier Object
    -> BuiltinAndAxiomSimplifierMap Object
    -- ^ Map from symbol IDs to defined functions
    ->  (  CommonModalPattern Object
        -> [Strategy
            (Prim
                (CommonModalPattern Object)
                (RewriteRule Object Variable)
            )
           ]
        )
    -> (ImplicationRule Object Variable, Limit Natural)
    -> Simplifier CheckResult
checkClaim
    metadataTools
    simplifier
    substitutionSimplifier
    axiomIdToSimplifier
    strategyBuilder
    (ImplicationRule RulePattern { left, right }, stepLimit)
  = do
        let
            App_ SymbolOrAlias { symbolOrAliasConstructor = symbol } [prop] = right
            goalPattern = ModalPattern { modalOp = getId symbol, term = prop }
            strategy =
                Limit.takeWithin
                    stepLimit
                    (strategyBuilder goalPattern)
            startState :: CommonProofState Object
            startState =
                ProofState.GoalLHS
                    Conditional
                        {term = left, predicate = Predicate.makeTruePredicate, substitution = mempty}
        executionGraph <- State.evalStateT
                            (runStrategy transitionRule' strategy startState)
                            Nothing
        let
            finalResult = (checkFinalNodes . pickFinal) executionGraph
        trace (show finalResult) (return finalResult)
  where
    transitionRule'
<<<<<<< HEAD
        :: Prim (CommonModalPattern Object) (RewriteRule Object Variable)
        -> (CommonProofState Object)
        -> TransitionT (RewriteRule Object Variable) Simplifier
            (CommonProofState Object)
=======
        :: Prim (CommonModalPattern level) (RewriteRule level Variable)
        -> (CommonProofState level)
        -> ModelChecker.Transition (CommonProofState level)
>>>>>>> af34d107
    transitionRule' =
        ModelChecker.transitionRule
            metadataTools
            substitutionSimplifier
            simplifier
            axiomIdToSimplifier

    checkFinalNodes
        :: [CommonProofState Object]
        -> CheckResult
    checkFinalNodes nodes
      = Foldable.foldl' checkFinalNodesHelper Proved nodes
      where
        checkFinalNodesHelper Proved  ProofState.Proven = Proved
        checkFinalNodesHelper Proved  ProofState.Unprovable = Failed
        checkFinalNodesHelper Proved  _ = Unknown
        checkFinalNodesHelper Unknown ProofState.Unprovable = Failed
        checkFinalNodesHelper Unknown _ = Unknown
        checkFinalNodesHelper Failed  _ = Failed<|MERGE_RESOLUTION|>--- conflicted
+++ resolved
@@ -44,17 +44,13 @@
 import           Kore.Step.Simplification.Data
                  ( PredicateSimplifier, Simplifier, TermLikeSimplifier )
 import           Kore.Step.Strategy
-<<<<<<< HEAD
-                 ( Strategy, TransitionT, pickFinal, runStrategy )
+                 ( Strategy, pickFinal, runStrategy )
 import           Kore.Syntax.Application
                  ( SymbolOrAlias (..) )
 import           Kore.Syntax.Id
                  ( Id (..) )
 import           Kore.Syntax.Variable
                  ( Variable )
-=======
-                 ( Strategy, pickFinal, runStrategy )
->>>>>>> af34d107
 import           Numeric.Natural
                  ( Natural )
 
@@ -168,16 +164,9 @@
         trace (show finalResult) (return finalResult)
   where
     transitionRule'
-<<<<<<< HEAD
         :: Prim (CommonModalPattern Object) (RewriteRule Object Variable)
         -> (CommonProofState Object)
-        -> TransitionT (RewriteRule Object Variable) Simplifier
-            (CommonProofState Object)
-=======
-        :: Prim (CommonModalPattern level) (RewriteRule level Variable)
-        -> (CommonProofState level)
-        -> ModelChecker.Transition (CommonProofState level)
->>>>>>> af34d107
+        -> ModelChecker.Transition (CommonProofState Object)
     transitionRule' =
         ModelChecker.transitionRule
             metadataTools
