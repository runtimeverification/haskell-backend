--- conflicted
+++ resolved
@@ -27,7 +27,6 @@
     )
 import GHC.Generics
 
-import qualified Kore.Internal.MultiOr as MultiOr
 import Kore.Internal.Pattern
     ( Pattern
     )
@@ -99,10 +98,6 @@
     -- ^ State which can't be rewritten anymore.
   deriving (Show, Eq, Ord, Generic, Functor)
 
-<<<<<<< HEAD
--- TODO: is this right?
-=======
->>>>>>> fb40af61
 instance TopBottom (ProofState patt) where
     isTop _ = False
     isBottom _ = False
@@ -176,11 +171,7 @@
                 else
                     Foldable.asum
                     $ pure . wrapper
-<<<<<<< HEAD
-                    <$> MultiOr.extractPatterns filteredConfigs
-=======
                     <$> Foldable.toList filteredConfigs
->>>>>>> fb40af61
 
     transitionUnroll
         :: CommonModalPattern
