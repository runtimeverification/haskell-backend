--- conflicted
+++ resolved
@@ -261,7 +261,6 @@
     => Set variable  -- ^ variables to avoid
     -> Set (Variable variable)  -- ^ variables to rename
     -> Map variable (Variable variable)
-<<<<<<< HEAD
 refreshVariables avoid rename = Map.mapKeys variableName
     $ refreshVariables' avoid rename
 
@@ -272,11 +271,7 @@
     -> Set (Variable variable)  -- ^ variables to rename
     -> Map (Variable variable) (Variable variable)
 refreshVariables' avoid0 =
-    snd <$> Foldable.foldl' refreshVariablesWorker (avoid0, Map.empty)
-=======
-refreshVariables avoid0 =
     snd <$> foldl' refreshVariablesWorker (avoid0, Map.empty)
->>>>>>> 5e0499c1
   where
     refreshVariablesWorker (avoid, rename) var
       | Just var' <- refreshVariable avoid var =
