--- conflicted
+++ resolved
@@ -182,20 +182,10 @@
 
 targetIfEqual
     :: Eq variable
-<<<<<<< HEAD
-    => variable
-    -> ElementVariable variable
-    -> ElementVariable (Target variable)
-targetIfEqual boundVariable (ElementVariable variable) =
-    if boundVariable == variable
-        then ElementVariable . Target $ variable
-        else ElementVariable . NonTarget $ variable
-=======
     => ElementVariable variable
     -> ElementVariable variable
     -> ElementVariable (Target variable)
 targetIfEqual boundVariable variable =
     if boundVariable == variable
         then mkElementTarget variable
-        else mkElementNonTarget variable
->>>>>>> 939511b5
+        else mkElementNonTarget variable