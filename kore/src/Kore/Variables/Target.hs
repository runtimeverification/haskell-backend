{- |
Copyright   : (c) Runtime Verification, 2019
License     : NCSA

Target specific variables for unification.

 -}

module Kore.Variables.Target
    ( Target (..)
    , unTarget
    , unTargetElement
    , unTargetSet
    , mkElementTarget
    , mkSetTarget
    , mkUnifiedTarget
    , isTarget
    , mkElementNonTarget
    , mkSetNonTarget
    , mkUnifiedNonTarget
    , isNonTarget
    , isUnifiedTarget
    , isUnifiedNonTarget
    , targetIfEqual
    ) where

import Prelude.Kore

import qualified Generics.SOP as SOP
import qualified GHC.Generics as GHC

import Kore.Debug
import Kore.Internal.Variable
import Kore.Unparser
    ( Unparse (..)
    )
import Kore.Variables.Fresh
    ( FreshName (..)
    , FreshPartialOrd (..)
    )
import Kore.Variables.UnifiedVariable
    ( ElementVariable
    , SetVariable
    , UnifiedVariable (..)
    )

{- | Distinguish variables by their source.

'Target' variables always compare 'LT' 'NonTarget' variables under
'SubstitutionOrd', so that the unification procedure prefers to generate
substitutions for 'Target' variables instead of 'NonTarget' variables.

 -}
data Target variable
    = Target !variable
    | NonTarget !variable
    deriving (GHC.Generic, Show)
    deriving (Functor, Foldable, Traversable)

instance Eq variable => Eq (Target variable) where
    (==) a b = unTarget a == unTarget b
    {-# INLINE (==) #-}

instance Ord variable => Ord (Target variable) where
    compare a b = compare (unTarget a) (unTarget b)
    {-# INLINE compare #-}

instance Hashable variable => Hashable (Target variable) where
    hashWithSalt salt target = hashWithSalt salt (unTarget target)
    {-# INLINE hashWithSalt #-}

instance SOP.Generic (Target variable)

instance SOP.HasDatatypeInfo (Target variable)

instance Debug variable => Debug (Target variable)

instance (Debug variable, Diff variable) => Diff (Target variable)

{- | Prefer substitutions for 'isTarget' variables.
 -}
instance
    SubstitutionOrd variable => SubstitutionOrd (Target variable)
  where
    compareSubstitution (Target _) (NonTarget _) = LT
    compareSubstitution (NonTarget _) (Target _) = GT
    compareSubstitution variable1 variable2 =
        on compareSubstitution unTarget variable1 variable2

unTarget :: Target variable -> variable
unTarget (Target variable) = variable
unTarget (NonTarget variable) = variable
{-# INLINE unTarget #-}

unTargetElement :: ElementVariable (Target variable) -> ElementVariable variable
unTargetElement = (fmap . fmap) unTarget

unTargetSet :: SetVariable (Target variable) -> SetVariable variable
unTargetSet = (fmap . fmap) unTarget

mkElementTarget
    :: ElementVariable variable
    -> ElementVariable (Target variable)
mkElementTarget = (fmap . fmap) Target

mkSetTarget
    :: SetVariable variable
    -> SetVariable (Target variable)
mkSetTarget = (fmap . fmap) Target

mkUnifiedTarget :: AdjSomeVariableName (variable -> Target variable)
mkUnifiedTarget = pure Target

isTarget :: Target variable -> Bool
isTarget (Target _) = True
isTarget (NonTarget _) = False

isUnifiedTarget :: UnifiedVariable (Target variable) -> Bool
isUnifiedTarget (ElemVar (ElementVariable (Target _))) = True
isUnifiedTarget (SetVar (SetVariable (Target _))) = True
isUnifiedTarget _ = False

mkElementNonTarget
    :: ElementVariable variable
    -> ElementVariable (Target variable)
mkElementNonTarget = (fmap . fmap) NonTarget

mkSetNonTarget
    :: SetVariable variable
    -> SetVariable (Target variable)
mkSetNonTarget = (fmap . fmap) NonTarget

mkUnifiedNonTarget :: AdjSomeVariableName (variable -> Target variable)
mkUnifiedNonTarget = pure NonTarget

isNonTarget :: Target variable -> Bool
isNonTarget = not . isTarget

<<<<<<< HEAD
isUnifiedNonTarget :: UnifiedVariable (Target variable) -> Bool
isUnifiedNonTarget = not . isUnifiedTarget

instance
    SortedVariable variable
    => SortedVariable (Target variable)
  where
    lensVariableSort f =
        \case
            Target variable -> Target <$> lensVariableSort f variable
            NonTarget variable -> Target <$> lensVariableSort f variable
    {-# INLINE lensVariableSort #-}

instance NamedVariable variable => NamedVariable (Target variable) where
    type VariableNameOf (Target variable) = Target (VariableNameOf variable)

    isoVariable1 =
        Lens.iso to fr
      where
        to (Target variable) = Target <$> Lens.view isoVariable1 variable
        to (NonTarget variable) = NonTarget <$> Lens.view isoVariable1 variable
        fr Variable1 { variableName1, variableSort1 } =
            flip fmap variableName1 $ \variableName1' ->
                Variable1
                { variableName1 = variableName1'
                , variableSort1
                }
                & Lens.review isoVariable1

instance VariableBase variable => VariableBase (Target variable)

=======
>>>>>>> 7e44a8b6
instance From variable1 variable2 => From variable1 (Target variable2) where
    from = Target . from @variable1 @variable2
    {-# INLINE from #-}

instance From variable1 variable2 => From (Target variable1) variable2 where
    from = from @variable1 @variable2 . unTarget
    {-# INLINE from #-}

instance FreshPartialOrd variable => FreshPartialOrd (Target variable) where
    infVariable =
        \case
            Target var    -> Target (infVariable var)
            NonTarget var -> NonTarget (infVariable var)
    {-# INLINE infVariable #-}

    supVariable =
        \case
            Target var    -> Target (supVariable var)
            NonTarget var -> NonTarget (supVariable var)
    {-# INLINE supVariable #-}

    nextVariable =
        \case
            Target var    -> Target (nextVariable var)
            NonTarget var -> NonTarget (nextVariable var)
    {-# INLINE nextVariable #-}

{- | Ensures that fresh variables are unique under 'unwrapStepperVariable'.
 -}
instance FreshPartialOrd variable => FreshName (Target variable)

instance
    Unparse variable =>
    Unparse (Target variable)
  where
    unparse (Target var) = unparse var
    unparse (NonTarget var) = unparse var
    unparse2 (Target var) = unparse2 var
    unparse2 (NonTarget var) = unparse2 var

targetIfEqual :: Eq variable => variable -> variable -> Target variable
targetIfEqual boundVariableName variableName =
    if boundVariableName == variableName
        then Target variableName
        else NonTarget variableName<|MERGE_RESOLUTION|>--- conflicted
+++ resolved
@@ -19,8 +19,6 @@
     , mkSetNonTarget
     , mkUnifiedNonTarget
     , isNonTarget
-    , isUnifiedTarget
-    , isUnifiedNonTarget
     , targetIfEqual
     ) where
 
@@ -37,11 +35,6 @@
 import Kore.Variables.Fresh
     ( FreshName (..)
     , FreshPartialOrd (..)
-    )
-import Kore.Variables.UnifiedVariable
-    ( ElementVariable
-    , SetVariable
-    , UnifiedVariable (..)
     )
 
 {- | Distinguish variables by their source.
@@ -115,11 +108,6 @@
 isTarget (Target _) = True
 isTarget (NonTarget _) = False
 
-isUnifiedTarget :: UnifiedVariable (Target variable) -> Bool
-isUnifiedTarget (ElemVar (ElementVariable (Target _))) = True
-isUnifiedTarget (SetVar (SetVariable (Target _))) = True
-isUnifiedTarget _ = False
-
 mkElementNonTarget
     :: ElementVariable variable
     -> ElementVariable (Target variable)
@@ -136,40 +124,6 @@
 isNonTarget :: Target variable -> Bool
 isNonTarget = not . isTarget
 
-<<<<<<< HEAD
-isUnifiedNonTarget :: UnifiedVariable (Target variable) -> Bool
-isUnifiedNonTarget = not . isUnifiedTarget
-
-instance
-    SortedVariable variable
-    => SortedVariable (Target variable)
-  where
-    lensVariableSort f =
-        \case
-            Target variable -> Target <$> lensVariableSort f variable
-            NonTarget variable -> Target <$> lensVariableSort f variable
-    {-# INLINE lensVariableSort #-}
-
-instance NamedVariable variable => NamedVariable (Target variable) where
-    type VariableNameOf (Target variable) = Target (VariableNameOf variable)
-
-    isoVariable1 =
-        Lens.iso to fr
-      where
-        to (Target variable) = Target <$> Lens.view isoVariable1 variable
-        to (NonTarget variable) = NonTarget <$> Lens.view isoVariable1 variable
-        fr Variable1 { variableName1, variableSort1 } =
-            flip fmap variableName1 $ \variableName1' ->
-                Variable1
-                { variableName1 = variableName1'
-                , variableSort1
-                }
-                & Lens.review isoVariable1
-
-instance VariableBase variable => VariableBase (Target variable)
-
-=======
->>>>>>> 7e44a8b6
 instance From variable1 variable2 => From variable1 (Target variable2) where
     from = Target . from @variable1 @variable2
     {-# INLINE from #-}
