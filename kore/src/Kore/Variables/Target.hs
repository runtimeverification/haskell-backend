--- conflicted
+++ resolved
@@ -43,14 +43,11 @@
     ( FreshPartialOrd (..)
     , FreshVariable (..)
     )
-<<<<<<< HEAD
 import Kore.Variables.UnifiedVariable
     ( ElementVariable
     , SetVariable
     , UnifiedVariable (..)
     )
-=======
->>>>>>> 5e622b51
 
 {- | Distinguish variables by their source.
 
