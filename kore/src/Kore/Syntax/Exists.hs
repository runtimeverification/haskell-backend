{- |
Copyright   : (c) Runtime Verification, 2019-2021
License     : BSD-3-Clause
-}
module Kore.Syntax.Exists (
    Exists (..),
    refreshExists,
    existsBinder,
) where

import qualified Control.Lens as Lens
import Data.Set (
    Set,
 )
import qualified GHC.Generics as GHC
import qualified Generics.SOP as SOP
import Kore.Attribute.Pattern.FreeVariables
import Kore.Attribute.Synthetic
import Kore.Debug
import Kore.Sort
import Kore.Substitute
import Kore.Syntax.Variable
import Kore.Unparser
import Kore.Variables.Binding (
    Binder (..),
 )
import Kore.Variables.Fresh (FreshPartialOrd)
import Prelude.Kore
import qualified Pretty

{- |'Exists' corresponds to the @\exists@ branches of the @object-pattern@ and
@meta-pattern@ syntactic categories from the Semantics of K,
Section 9.1.4 (Patterns).

'existsSort' is both the sort of the operands and the sort of the result.
-}
data Exists sort variable child = Exists
    { existsSort :: !sort
    , existsVariable :: !(ElementVariable variable)
    , existsChild :: !child
    }
    deriving stock (Eq, Ord, Show)
    deriving stock (Functor, Foldable, Traversable)
    deriving stock (GHC.Generic)
    deriving anyclass (Hashable, NFData)
    deriving anyclass (SOP.Generic, SOP.HasDatatypeInfo)
    deriving anyclass (Debug, Diff)

instance
    (Unparse variable, Unparse child) =>
    Unparse (Exists Sort variable child)
    where
    unparse Exists{existsSort, existsVariable, existsChild} =
        "\\exists"
            <> parameters [existsSort]
            <> arguments' [unparse existsVariable, unparse existsChild]

    unparse2 Exists{existsVariable, existsChild} =
        Pretty.parens
            ( Pretty.fillSep
                [ "\\exists"
                , unparse2SortedVariable existsVariable
                , unparse2 existsChild
                ]
            )

instance
    (Unparse variable, Unparse child) =>
    Unparse (Exists () variable child)
    where
    unparse Exists{existsVariable, existsChild} =
        "\\exists"
            <> arguments' [unparse existsVariable, unparse existsChild]

    unparse2 Exists{existsVariable, existsChild} =
        Pretty.parens
            ( Pretty.fillSep
                [ "\\exists"
                , unparse2SortedVariable existsVariable
                , unparse2 existsChild
                ]
            )

instance
    Ord variable =>
    Synthetic (FreeVariables variable) (Exists sort variable)
    where
    synthetic Exists{existsVariable, existsChild} =
        bindVariable (inject existsVariable) existsChild
    {-# INLINE synthetic #-}

instance Synthetic Sort (Exists Sort variable) where
    synthetic Exists{existsSort, existsChild} =
<<<<<<< HEAD
        existsSort `sameSort` existsChild
    {-# INLINE synthetic #-}
=======
        existsSort `matchSort` existsChild
    {-# INLINE synthetic #-}

instance
    (Ord variable, HasFreeVariables child variable) =>
    HasFreeVariables (Exists sort variable child) variable
    where
    freeVariables Exists{existsVariable, existsChild} =
        bindVariable (inject existsVariable) (freeVariables existsChild)

{- | A 'Lens.Lens' to view an 'Exists' as a 'Binder'.

@existsBinder@ may be used to implement 'traverseBinder'.

See also: 'forallBinder'.
-}
existsBinder ::
    Lens.Lens
        (Exists sort variable1 child1)
        (Exists sort variable2 child2)
        (Binder (ElementVariable variable1) child1)
        (Binder (ElementVariable variable2) child2)
existsBinder mapping exists =
    finish <$> mapping binder
  where
    binder =
        Binder
            { binderVariable = existsVariable
            , binderChild = existsChild
            }
      where
        Exists{existsVariable, existsChild} = exists
    finish Binder{binderVariable, binderChild} =
        exists{existsVariable = binderVariable, existsChild = binderChild}

refreshExists ::
    forall sort variable child.
    Substitute child =>
    VariableNameType child ~ variable =>
    FreshPartialOrd variable =>
    Set (SomeVariableName variable) ->
    Exists sort variable child ->
    Exists sort variable child
refreshExists extraAvoid existsF =
    Lens.over existsBinder (refreshElementBinder avoid) existsF
  where
    avoid = freeVariableNames existsF <> extraAvoid
{-# INLINE refreshExists #-}
>>>>>>> 776dc799
<|MERGE_RESOLUTION|>--- conflicted
+++ resolved
@@ -91,11 +91,7 @@
 
 instance Synthetic Sort (Exists Sort variable) where
     synthetic Exists{existsSort, existsChild} =
-<<<<<<< HEAD
         existsSort `sameSort` existsChild
-    {-# INLINE synthetic #-}
-=======
-        existsSort `matchSort` existsChild
     {-# INLINE synthetic #-}
 
 instance
@@ -142,5 +138,4 @@
     Lens.over existsBinder (refreshElementBinder avoid) existsF
   where
     avoid = freeVariableNames existsF <> extraAvoid
-{-# INLINE refreshExists #-}
->>>>>>> 776dc799
+{-# INLINE refreshExists #-}