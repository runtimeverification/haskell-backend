{-# LANGUAGE Strict #-}
<<<<<<< HEAD
=======

>>>>>>> abff66c0
{- |
Copyright   : (c) Runtime Verification, 2018
License     : NCSA

Please refer to Section 9 (The Kore Language) of the
<http://github.com/kframework/kore/blob/master/docs/semantics-of-k.pdf Semantics of K>.
-}
module Kore.Syntax.Id (
    -- * Identifiers
    Id (..),
    getIdForError,
    noLocationId,
    implicitId,
    generatedId,

    -- * Locations
    AstLocation (..),
    FileLocation (..),
    prettyPrintAstLocation,
) where

import Data.String (
    IsString (..),
 )
import Data.Text (
    Text,
 )
import qualified Data.Text as Text
import qualified GHC.Generics as GHC
import qualified Generics.SOP as SOP
import Kore.Debug
import Kore.Unparser
import Prelude.Kore
import qualified Pretty

{- | @Id@ is a Kore identifier.

@Id@ corresponds to the @identifier@ syntactic category from the Semantics of K,
Section 9.1.1 (Lexicon).
-}
data Id = Id
    { getId :: !Text
    , idLocation :: !AstLocation
    }
    deriving (Show)
    deriving (GHC.Generic)
    deriving anyclass (NFData)
    deriving anyclass (SOP.Generic, SOP.HasDatatypeInfo)
    deriving anyclass (Debug)

-- | 'Ord' ignores the 'AstLocation'
instance Ord Id where
    compare first@(Id _ _) second@(Id _ _) =
        compare (getId first) (getId second)

-- | 'Eq' ignores the 'AstLocation'
instance Eq Id where
    first == second = compare first second == EQ
    {-# INLINE (==) #-}

-- | 'Hashable' ignores the 'AstLocation'
instance Hashable Id where
    hashWithSalt salt (Id text _) = hashWithSalt salt text
    {-# INLINE hashWithSalt #-}

instance Diff Id where
    diffPrec a b =
        diffPrecGeneric
            a{idLocation = AstLocationNone}
            b{idLocation = AstLocationNone}

instance IsString Id where
    fromString = noLocationId . fromString

instance Unparse Id where
    unparse = Pretty.pretty . getId
    unparse2 = Pretty.pretty . getId

{- | Create an 'Id' without location.

Before doing this, you should consider using an existing case or adding a new
constructor to 'AstLocation'.
-}
noLocationId :: Text -> Id
noLocationId name = Id name AstLocationNone

-- | Create an implicit 'Id'.
implicitId :: Text -> Id
implicitId name = Id name AstLocationImplicit

{- | Create a generated 'Id'.

The location will be 'AstLocationGeneratedVariable'.
-}
generatedId :: Text -> Id
generatedId getId =
    Id{getId, idLocation}
  where
    idLocation = AstLocationGeneratedVariable

-- | Get the identifier name for an error message 'String'.
getIdForError :: Id -> String
getIdForError = Text.unpack . getId

{- | 'AstLocation' represents the origin of an AST node.

Its representation may change, e.g. the `AstLocationFile` branch could become a
range instead of a single character position. You should treat the entire
AstLocation as much as possible as an opaque token, i.e. hopefully only
the kore parsing code and pretty printing code below would access
the AstLocationFile branch.
-}
data AstLocation
    = AstLocationNone
    | AstLocationImplicit
    | AstLocationGeneratedVariable
    | AstLocationTest
    | AstLocationFile !FileLocation
    | -- | This should not be used and should be eliminated in further releases
      AstLocationUnknown
    deriving (Eq, Ord, Show)
    deriving (GHC.Generic)
    deriving anyclass (Hashable, NFData)
    deriving anyclass (SOP.Generic, SOP.HasDatatypeInfo)
    deriving anyclass (Debug, Diff)

{- | 'prettyPrintAstLocation' displays an `AstLocation` in a way that's
(sort of) user friendly.
-}
prettyPrintAstLocation :: AstLocation -> Text
prettyPrintAstLocation AstLocationNone = "<unknown location>"
prettyPrintAstLocation AstLocationImplicit = "<implicitly defined entity>"
prettyPrintAstLocation AstLocationGeneratedVariable =
    "<variable generated internally>"
prettyPrintAstLocation AstLocationTest = "<test data>"
prettyPrintAstLocation
    ( AstLocationFile
            FileLocation
                { fileName = name
                , line = line'
                , column = column'
                }
        ) =
        Text.pack name <> " "
            <> Text.pack (show line')
            <> ":"
            <> Text.pack (show column')
prettyPrintAstLocation AstLocationUnknown = "<unknown location>"

-- | 'FileLocation' represents a position in a source file.
data FileLocation = FileLocation
    { fileName :: !FilePath
    , line :: !Int
    , column :: !Int
    }
    deriving (Eq, Ord, Show)
    deriving (GHC.Generic)
    deriving anyclass (Hashable, NFData)
    deriving anyclass (SOP.Generic, SOP.HasDatatypeInfo)
    deriving anyclass (Debug, Diff)<|MERGE_RESOLUTION|>--- conflicted
+++ resolved
@@ -1,8 +1,4 @@
 {-# LANGUAGE Strict #-}
-<<<<<<< HEAD
-=======
-
->>>>>>> abff66c0
 {- |
 Copyright   : (c) Runtime Verification, 2018
 License     : NCSA
