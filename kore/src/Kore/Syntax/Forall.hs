{- |
Copyright   : (c) Runtime Verification, 2019-2021
License     : BSD-3-Clause
-}
module Kore.Syntax.Forall (
    Forall (..),
    forallBinder,
    refreshForall,
) where

import qualified Control.Lens as Lens
import Data.Set (Set)
import qualified GHC.Generics as GHC
import qualified Generics.SOP as SOP
import Kore.Attribute.Pattern.FreeVariables
import Kore.Attribute.Synthetic
import Kore.Debug
import Kore.Sort
import Kore.Substitute
import Kore.Syntax.Variable
import Kore.Unparser
import Kore.Variables.Binding (
    Binder (..),
 )
import Kore.Variables.Fresh (FreshPartialOrd)
import Prelude.Kore
import qualified Pretty

{- |'Forall' corresponds to the @\forall@ branches of the @object-pattern@ and
@meta-pattern@ syntactic categories from the Semantics of K,
Section 9.1.4 (Patterns).

'forallSort' is both the sort of the operands and the sort of the result.
-}
data Forall sort variable child = Forall
    { forallSort :: !sort
    , forallVariable :: !(ElementVariable variable)
    , forallChild :: !child
    }
    deriving stock (Eq, Ord, Show)
    deriving stock (Functor, Foldable, Traversable)
    deriving stock (GHC.Generic)
    deriving anyclass (Hashable, NFData)
    deriving anyclass (SOP.Generic, SOP.HasDatatypeInfo)
    deriving anyclass (Debug, Diff)

instance (Unparse variable, Unparse child) => Unparse (Forall Sort variable child) where
    unparse Forall{forallSort, forallVariable, forallChild} =
        "\\forall"
            <> parameters [forallSort]
            <> arguments' [unparse forallVariable, unparse forallChild]

    unparse2 Forall{forallVariable, forallChild} =
        Pretty.parens
            ( Pretty.fillSep
                [ "\\forall"
                , unparse2SortedVariable forallVariable
                , unparse2 forallChild
                ]
            )

instance (Unparse variable, Unparse child) => Unparse (Forall () variable child) where
    unparse Forall{forallVariable, forallChild} =
        "\\forall"
            <> arguments' [unparse forallVariable, unparse forallChild]

    unparse2 Forall{forallVariable, forallChild} =
        Pretty.parens
            ( Pretty.fillSep
                [ "\\forall"
                , unparse2SortedVariable forallVariable
                , unparse2 forallChild
                ]
            )

instance
    Ord variable =>
    Synthetic (FreeVariables variable) (Forall sort variable)
    where
    synthetic Forall{forallVariable, forallChild} =
        bindVariable (inject forallVariable) forallChild
    {-# INLINE synthetic #-}

instance
    (Ord variable, HasFreeVariables child variable) =>
    HasFreeVariables (Forall sort variable child) variable
    where
    freeVariables Forall{forallVariable, forallChild} =
        bindVariable (inject forallVariable) (freeVariables forallChild)

instance Synthetic Sort (Forall Sort variable) where
    synthetic Forall{forallSort, forallChild} =
        forallSort `matchSort` forallChild
    {-# INLINE synthetic #-}

{- | A 'Lens.Lens' to view a 'Forall' as a 'Binder'.

@forallBinder@ may be used to implement 'traverseBinder'.

See also: 'existsBinder'.
-}
forallBinder ::
    Lens.Lens
        (Forall sort variable1 child1)
        (Forall sort variable2 child2)
        (Binder (ElementVariable variable1) child1)
        (Binder (ElementVariable variable2) child2)
forallBinder mapping forall =
    finish <$> mapping binder
  where
    binder =
        Binder{binderVariable = forallVariable, binderChild}
      where
        Forall{forallVariable} = forall
        Forall{forallChild = binderChild} = forall
    finish Binder{binderVariable, binderChild} =
        forall{forallVariable = binderVariable, forallChild = binderChild}

refreshForall ::
    forall sort variable child.
    Substitute child =>
    VariableNameType child ~ variable =>
    FreshPartialOrd variable =>
    Set (SomeVariableName variable) ->
    Forall sort variable child ->
    Forall sort variable child
<<<<<<< HEAD
refreshForall extraAvoid forallF =
    Lens.over forallBinder (refreshElementBinder avoid) forallF
  where
    avoid = freeVariableNames forallF <> extraAvoid
=======
refreshForall avoid = Lens.over forallBinder (refreshElementBinder avoid)
>>>>>>> 78ec7647
{-# INLINE refreshForall #-}<|MERGE_RESOLUTION|>--- conflicted
+++ resolved
@@ -124,12 +124,8 @@
     Set (SomeVariableName variable) ->
     Forall sort variable child ->
     Forall sort variable child
-<<<<<<< HEAD
 refreshForall extraAvoid forallF =
     Lens.over forallBinder (refreshElementBinder avoid) forallF
   where
     avoid = freeVariableNames forallF <> extraAvoid
-=======
-refreshForall avoid = Lens.over forallBinder (refreshElementBinder avoid)
->>>>>>> 78ec7647
 {-# INLINE refreshForall #-}