{-# LANGUAGE Strict #-}
<<<<<<< HEAD
=======

>>>>>>> abff66c0
{- |
Copyright   : (c) Runtime Verification, 2019
License     : NCSA
-}
module Kore.Syntax.Nu (
    Nu (..),
) where

import qualified GHC.Generics as GHC
import qualified Generics.SOP as SOP
import Kore.Attribute.Pattern.FreeVariables
import Kore.Attribute.Synthetic
import Kore.Debug
import Kore.Sort
import Kore.Syntax.Variable
import Kore.Unparser
import Prelude.Kore
import qualified Pretty

{- |'Nu' corresponds to the @ν@ syntactic category from the
 Syntax of the MμL

The sort of the variable is the same as the sort of the result.
-}
data Nu variable child = Nu
    { nuVariable :: !(SetVariable variable)
    , nuChild :: !child
    }
    deriving (Eq, Ord, Show)
    deriving (Functor, Foldable, Traversable)
    deriving (GHC.Generic)
    deriving anyclass (Hashable, NFData)
    deriving anyclass (SOP.Generic, SOP.HasDatatypeInfo)
    deriving anyclass (Debug, Diff)

instance (Unparse variable, Unparse child) => Unparse (Nu variable child) where
    unparse Nu{nuVariable, nuChild} =
        "\\nu"
            <> parameters ([] :: [Sort])
            <> arguments' [unparse nuVariable, unparse nuChild]

    unparse2 Nu{nuVariable, nuChild} =
        Pretty.parens
            ( Pretty.fillSep
                [ "\\nu"
                , unparse2SortedVariable nuVariable
                , unparse2 nuChild
                ]
            )

instance
    Ord variable =>
    Synthetic (FreeVariables variable) (Nu variable)
    where
    synthetic Nu{nuVariable, nuChild} =
        bindVariable (inject nuVariable) nuChild
    {-# INLINE synthetic #-}

instance Synthetic Sort (Nu variable) where
    synthetic Nu{nuVariable, nuChild} =
        nuSort
            & seq (matchSort nuSort nuChild)
      where
        Variable{variableSort = nuSort} = nuVariable
    {-# INLINE synthetic #-}<|MERGE_RESOLUTION|>--- conflicted
+++ resolved
@@ -1,8 +1,4 @@
 {-# LANGUAGE Strict #-}
-<<<<<<< HEAD
-=======
-
->>>>>>> abff66c0
 {- |
 Copyright   : (c) Runtime Verification, 2019
 License     : NCSA
