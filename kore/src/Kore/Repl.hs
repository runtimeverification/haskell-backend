--- conflicted
+++ resolved
@@ -199,19 +199,11 @@
         -> [claim]
         -> [claim]
     addIndexesToClaims len claims'' =
-<<<<<<< HEAD
-        let toAxiomAndBack (claim', index) =
-                ruleToGoal
-                    claim'
-                    $ addIndex (goalToRule claim', index)
-        in fmap toAxiomAndBack (zip claims'' [len..])
-=======
         let toAxiomAndBack claim' index =
                 ruleToGoal
                     claim'
                     $ addIndex (goalToRule claim', index)
         in zipWith toAxiomAndBack claims'' [len..]
->>>>>>> 052e38ff
 
     addIndex
         :: (axiom, Int)
