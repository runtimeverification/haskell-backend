--- conflicted
+++ resolved
@@ -116,16 +116,10 @@
             , commands = []
             -- TODO(Vladimir): should initialize this to the value obtained from
             -- the frontend via '--omit-labels'.
-<<<<<<< HEAD
-            , omit     = []
-            , stepper  = stepper0
-            , labels   = Map.empty
-=======
             , omit    = []
             , stepper = stepper0
             , unifier = unifier0
             , labels  = Map.empty
->>>>>>> aeeae868
             }
 
     addIndexesToAxioms
