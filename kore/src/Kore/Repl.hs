{- |
Module      : Kore.Repl
Description : Proof REPL
Copyright   : (c) Runtime Verification, 2019-2021
License     : BSD-3-Clause
Maintainer  : vladimir.ciobanu@runtimeverification.com
-}
module Kore.Repl (
    runRepl,
) where

import Control.Concurrent.MVar
import Control.Lens qualified as Lens
import Control.Monad (
    forever,
 )
import Control.Monad.Catch (
    MonadMask,
 )
import Control.Monad.Catch qualified as Exception
import Control.Monad.RWS.Strict (
    RWST,
    execRWST,
 )
import Control.Monad.Reader (
    ReaderT (..),
 )
import Control.Monad.State.Strict (
    MonadState,
    StateT,
    evalStateT,
 )
import Data.Generics.Product
import Data.Generics.Wrapped
import Data.Graph.Inductive.Graph qualified as Graph
import Data.List (
    findIndex,
 )
import Data.Map.Strict qualified as Map
import Data.Sequence qualified as Seq
import Data.Text qualified as Text
import Kore.Attribute.Definition
import Kore.Attribute.RuleIndex (
    RuleIndex (..),
 )
import Kore.Attribute.RuleIndex qualified as Attribute
import Kore.Internal.TermLike (
    TermLike,
    mkSortVariable,
    mkTop,
 )
import Kore.Log qualified as Log
import Kore.Log.ErrorException (
    errorException,
 )
import Kore.Reachability (
    SomeClaim,
    lensClaimPattern,
 )
import Kore.Reachability.Claim
import Kore.Reachability.Claim qualified as Claim
import Kore.Reachability.Prove
import Kore.Repl.Data
import Kore.Repl.Interpreter
import Kore.Repl.Parser
import Kore.Repl.State
import Kore.Rewrite.Strategy qualified as Strategy
import Kore.Simplify.Data (
    MonadSimplify,
 )
import Kore.Syntax.Module (
    ModuleName (..),
 )
import Kore.Syntax.Variable
import Kore.Unification.Procedure (
    unificationProcedure,
 )
import Kore.Unparser (
    unparseToString,
 )
import Prelude.Kore
import Prof (
    MonadProf,
 )
import System.Console.Haskeline (
    InputT,
    runInputT,
    Settings (historyFile),
    defaultSettings,
    getInputLine
 )
import System.Clock (
    Clock (Monotonic),
    TimeSpec,
    getTime,
 )
import System.Console.Haskeline (
    InputT,
    Settings (historyFile),
    defaultSettings,
    getInputLine,
    runInputT,
 )
import System.IO (
    hPutStrLn,
<<<<<<< HEAD
    stderr
=======
    stderr,
>>>>>>> 555776e3
 )
import Text.Megaparsec (
    parseMaybe,
 )

{- | Runs the repl for proof mode. It requires all the tooling and simplifiers
 that would otherwise be required in the proof and allows for step-by-step
 execution of proofs. Currently works via stdin/stdout interaction.
-}
runRepl ::
    forall m.
    MonadSimplify m =>
    MonadIO m =>
    MonadProf m =>
    MonadMask m =>
    -- | list of axioms to used in the proof
    [Axiom] ->
    -- | list of claims to be proven
    [SomeClaim] ->
    MVar (Log.LogAction IO Log.ActualEntry) ->
    -- | optional script
    ReplScript ->
    -- | mode to run in
    ReplMode ->
    -- | optional flag for output in run mode
    ScriptModeOutput ->
    -- | optional output file
    OutputFile ->
    ModuleName ->
    Log.KoreLogOptions ->
    KFileLocations ->
    m ()
runRepl _ [] _ _ _ _ outputFile _ _ _ =
    let printTerm = maybe putStrLn writeFile (unOutputFile outputFile)
     in liftIO . printTerm . unparseToString $ topTerm
  where
    topTerm :: TermLike VariableName
    topTerm = mkTop $ mkSortVariable "R"
runRepl
    axioms'
    claims'
    logger
    replScript
    replMode
    scriptModeOutput
    outputFile
    mainModuleName
    logOptions
    kFileLocations =
        do
            startTime <- liftIO $ getTime Monotonic
            (newState, _) <-
                (\rwst -> execRWST rwst config (state startTime)) $
                    evaluateScript replScript scriptModeOutput
            case replMode of
                Interactive -> do
                    replGreeting
                    flip evalStateT newState $
                        flip runReaderT config $
<<<<<<< HEAD
                            runInputT defaultSettings {historyFile = Just "./.kore-repl-history"} $
=======
                            runInputT defaultSettings{historyFile = Just "./.kore-repl-history"} $
>>>>>>> 555776e3
                                forever repl0
                RunScript ->
                    runReplCommand Exit newState
      where
        runReplCommand :: ReplCommand -> ReplState -> m ()
        runReplCommand cmd st =
            void $
                flip evalStateT st $
                    flip runReaderT config $
                        runInputT defaultSettings $
                            replInterpreter printIfNotEmpty cmd

        evaluateScript ::
            ReplScript ->
            ScriptModeOutput ->
            RWST (Config m) String ReplState m ()
        evaluateScript script outputFlag =
            maybe
                (pure ())
                (flip parseEvalScript outputFlag)
                (unReplScript script)

        repl0 :: InputT (ReaderT (Config m) (StateT ReplState m)) ()
        repl0 = do
            str <- prompt
            let command =
                    fromMaybe ShowUsage $ parseMaybe commandParser (Text.pack str)
                silent = pure ()
            when (shouldStore command) $ lift $ field @"commands" Lens.%= (Seq.|> str)
            lift $ saveSessionWithMessage silent ".sessionCommands"
            void $ replInterpreter printIfNotEmpty command

        state :: TimeSpec -> ReplState
        state startTime =
            ReplState
                { axioms = addIndexesToAxioms axioms'
                , claims = addIndexesToClaims claims'
                , claim = firstClaim
                , claimIndex = firstClaimIndex
                , graphs = Map.singleton firstClaimIndex firstClaimExecutionGraph
                , node = ReplNode (Strategy.root firstClaimExecutionGraph)
                , commands = Seq.empty
                , -- TODO(Vladimir): should initialize this to the value obtained from
                  -- the frontend via '--omit-labels'.
                  omit = mempty
                , labels = Map.empty
                , aliases = Map.empty
                , koreLogOptions =
                    logOptions
                        { Log.exeName = Log.ExeName "kore-repl"
                        , Log.startTime = startTime
                        }
                }

        config :: Config m
        config =
            Config
                { stepper = stepper0
                , unifier = unificationProcedure
                , logger
                , outputFile
                , mainModuleName
                , kFileLocations
                }

        firstClaimIndex :: ClaimIndex
        firstClaimIndex =
            ClaimIndex
                . fromMaybe (error "No claims found")
                $ findIndex (not . isTrusted) claims'

        addIndexesToAxioms ::
            [Axiom] ->
            [Axiom]
        addIndexesToAxioms =
            initializeRuleIndexes Attribute.AxiomIndex lensAttribute
          where
            lensAttribute = _Unwrapped . _Unwrapped . field @"attributes"

        addIndexesToClaims ::
            [SomeClaim] ->
            [SomeClaim]
        addIndexesToClaims =
            initializeRuleIndexes Attribute.ClaimIndex lensAttribute
          where
            lensAttribute = lensClaimPattern . field @"attributes"

        initializeRuleIndexes ctor lens rules =
            zipWith addIndex rules [0 ..]
          where
            addIndex rule index =
                Lens.set
                    (lens . field @"identifier")
                    (index & ctor & Just & RuleIndex)
                    rule

        firstClaim :: SomeClaim
        firstClaim = claims' !! unClaimIndex firstClaimIndex

        firstClaimExecutionGraph :: ExecutionGraph
        firstClaimExecutionGraph = emptyExecutionGraph firstClaim

        stepper0 ::
            [SomeClaim] ->
            [Axiom] ->
            ExecutionGraph ->
            ReplNode ->
            m ExecutionGraph
        stepper0 claims axioms graph rnode = do
            let node = unReplNode rnode
            if Graph.outdeg (Strategy.graph graph) node == 0
                then
                    proveClaimStep claims axioms graph node
                        & Exception.handle (withConfigurationHandler graph)
                        & Exception.handle (someExceptionHandler graph)
                else pure graph

        withConfigurationHandler :: a -> Claim.WithConfiguration -> m a
        withConfigurationHandler
            _
            (Claim.WithConfiguration lastConfiguration someException) =
                do
                    liftIO $
                        hPutStrLn
                            stderr
                            ("// Last configuration:\n" <> unparseToString lastConfiguration)
                    Exception.throwM someException

        someExceptionHandler :: a -> Exception.SomeException -> m a
        someExceptionHandler a someException = do
            case Exception.fromException someException of
                Just (Log.SomeEntry entry) ->
                    Log.logEntry entry
                Nothing ->
                    errorException someException
            pure a

        replGreeting :: m ()
        replGreeting =
            liftIO $
                putStrLn "Welcome to the Kore Repl! Use 'help' to get started.\n"

        prompt :: MonadIO n => MonadMask n => MonadState ReplState n => InputT n String
        prompt = do
            node <- lift $ Lens.use (field @"node")
            fromMaybe "" <$> getInputLine ("Kore (" <> show (unReplNode node) <> ")> ")<|MERGE_RESOLUTION|>--- conflicted
+++ resolved
@@ -82,13 +82,6 @@
 import Prof (
     MonadProf,
  )
-import System.Console.Haskeline (
-    InputT,
-    runInputT,
-    Settings (historyFile),
-    defaultSettings,
-    getInputLine
- )
 import System.Clock (
     Clock (Monotonic),
     TimeSpec,
@@ -103,11 +96,7 @@
  )
 import System.IO (
     hPutStrLn,
-<<<<<<< HEAD
-    stderr
-=======
     stderr,
->>>>>>> 555776e3
  )
 import Text.Megaparsec (
     parseMaybe,
@@ -167,11 +156,7 @@
                     replGreeting
                     flip evalStateT newState $
                         flip runReaderT config $
-<<<<<<< HEAD
-                            runInputT defaultSettings {historyFile = Just "./.kore-repl-history"} $
-=======
                             runInputT defaultSettings{historyFile = Just "./.kore-repl-history"} $
->>>>>>> 555776e3
                                 forever repl0
                 RunScript ->
                     runReplCommand Exit newState
