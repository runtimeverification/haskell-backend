{-# LANGUAGE Strict #-}

{- |
Module      : Kore.Repl
Description : Proof REPL
Copyright   : (c) Runtime Verification, 2019
License     : NCSA
Maintainer  : vladimir.ciobanu@runtimeverification.com
-}
module Kore.Repl (
    runRepl,
) where

import Control.Concurrent.MVar
import Control.Exception (
    AsyncException (UserInterrupt),
    fromException,
 )
import qualified Control.Lens as Lens
import Control.Monad (
    forever,
    void,
 )
import Control.Monad.Catch (
    MonadMask,
 )
import qualified Control.Monad.Catch as Exception
import Control.Monad.RWS.Strict (
    RWST,
    execRWST,
 )
import Control.Monad.Reader (
    ReaderT (..),
 )
import Control.Monad.State.Strict (
    MonadState,
    StateT,
    evalStateT,
 )
import Data.Generics.Product
import Data.Generics.Wrapped
import qualified Data.Graph.Inductive.Graph as Graph
import Data.List (
    findIndex,
 )
import qualified Data.Map.Strict as Map
import qualified Data.Sequence as Seq
import qualified Data.Text as Text
import Kore.Attribute.RuleIndex (
    RuleIndex (..),
 )
import qualified Kore.Attribute.RuleIndex as Attribute
<<<<<<< HEAD
import Kore.Internal.TermLike (
    TermLike,
    mkSortVariable,
    mkTop,
 )
=======
import System.IO
    ( hFlush
    , hPutStrLn
    , stderr
    , stdout
    )
import Text.Megaparsec
    ( parseMaybe
    )

import Kore.Internal.TermLike
    ( TermLike
    , mkSortVariable
    , mkTop
    )
>>>>>>> abf14770
import qualified Kore.Log as Log
import Kore.Log.ErrorException (
    errorException,
 )
import Kore.Reachability (
    SomeClaim,
    lensClaimPattern,
 )
import Kore.Reachability.Claim
import Kore.Reachability.Prove
import Kore.Repl.Data
import Kore.Repl.Interpreter
import Kore.Repl.Parser
import Kore.Repl.State
import Kore.Step.Simplification.Data (
    MonadSimplify,
 )
import qualified Kore.Step.Strategy as Strategy
import Kore.Syntax.Module (
    ModuleName (..),
 )
import Kore.Syntax.Variable
import Kore.Unification.Procedure (
    unificationProcedure,
 )
import Kore.Unparser (
    unparseToString,
 )
import Prelude.Kore
import Prof (
    MonadProf,
 )
import System.Clock (
    Clock (Monotonic),
    TimeSpec,
    getTime,
 )
import System.IO (
    hFlush,
    stdout,
 )
import Text.Megaparsec (
    parseMaybe,
 )

{- | Runs the repl for proof mode. It requires all the tooling and simplifiers
 that would otherwise be required in the proof and allows for step-by-step
 execution of proofs. Currently works via stdin/stdout interaction.
-}
runRepl ::
    forall m.
    MonadSimplify m =>
    MonadIO m =>
    MonadProf m =>
    MonadMask m =>
    -- | list of axioms to used in the proof
    [Axiom] ->
    -- | list of claims to be proven
    [SomeClaim] ->
    MVar (Log.LogAction IO Log.ActualEntry) ->
    -- | optional script
    ReplScript ->
    -- | mode to run in
    ReplMode ->
    -- | optional flag for output in run mode
    ScriptModeOutput ->
    -- | optional output file
    OutputFile ->
    ModuleName ->
    Log.KoreLogOptions ->
    m ()
runRepl _ [] _ _ _ _ outputFile _ _ =
    let printTerm = maybe putStrLn writeFile (unOutputFile outputFile)
     in liftIO . printTerm . unparseToString $ topTerm
  where
    topTerm :: TermLike VariableName
    topTerm = mkTop $ mkSortVariable "R"
runRepl
    axioms'
    claims'
    logger
    replScript
    replMode
    scriptModeOutput
    outputFile
    mainModuleName
    logOptions =
        do
            startTime <- liftIO $ getTime Monotonic
            (newState, _) <-
                (\rwst -> execRWST rwst config (state startTime)) $
                    evaluateScript replScript scriptModeOutput
            case replMode of
                Interactive -> do
                    replGreeting
                    flip evalStateT newState $
                        flip runReaderT config $
                            forever repl0
                RunScript ->
                    runReplCommand Exit newState
      where
        runReplCommand :: ReplCommand -> ReplState -> m ()
        runReplCommand cmd st =
            void $
                flip evalStateT st $
                    flip runReaderT config $
                        replInterpreter printIfNotEmpty cmd

        evaluateScript ::
            ReplScript ->
            ScriptModeOutput ->
            RWST (Config m) String ReplState m ()
        evaluateScript script outputFlag =
            maybe
                (pure ())
                (flip parseEvalScript outputFlag)
                (unReplScript script)

        repl0 :: ReaderT (Config m) (StateT ReplState m) ()
        repl0 = do
            str <- prompt
            let command =
                    fromMaybe ShowUsage $ parseMaybe commandParser (Text.pack str)
            when (shouldStore command) $ field @"commands" Lens.%= (Seq.|> str)
            void $ replInterpreter printIfNotEmpty command

        state :: TimeSpec -> ReplState
        state startTime =
            ReplState
                { axioms = addIndexesToAxioms axioms'
                , claims = addIndexesToClaims claims'
                , claim = firstClaim
                , claimIndex = firstClaimIndex
                , graphs = Map.singleton firstClaimIndex firstClaimExecutionGraph
                , node = ReplNode (Strategy.root firstClaimExecutionGraph)
                , commands = Seq.empty
                , -- TODO(Vladimir): should initialize this to the value obtained from
                  -- the frontend via '--omit-labels'.
                  omit = mempty
                , labels = Map.empty
                , aliases = Map.empty
                , koreLogOptions =
                    logOptions
                        { Log.exeName = Log.ExeName "kore-repl"
                        , Log.startTime = startTime
                        }
                }

        config :: Config m
        config =
            Config
                { stepper = stepper0
                , unifier = unificationProcedure
                , logger
                , outputFile
                , mainModuleName
                }

        firstClaimIndex :: ClaimIndex
        firstClaimIndex =
            ClaimIndex
                . fromMaybe (error "No claims found")
                $ findIndex (not . isTrusted) claims'

        addIndexesToAxioms ::
            [Axiom] ->
            [Axiom]
        addIndexesToAxioms =
            initializeRuleIndexes Attribute.AxiomIndex lensAttribute
          where
            lensAttribute = _Unwrapped . _Unwrapped . field @"attributes"

        addIndexesToClaims ::
            [SomeClaim] ->
            [SomeClaim]
        addIndexesToClaims =
            initializeRuleIndexes Attribute.ClaimIndex lensAttribute
          where
            lensAttribute = lensClaimPattern . field @"attributes"

        initializeRuleIndexes ctor lens rules =
            zipWith addIndex rules [0 ..]
          where
            addIndex rule index =
                Lens.set
                    (lens . field @"identifier")
                    (index & ctor & Just & RuleIndex)
                    rule

        firstClaim :: SomeClaim
        firstClaim = claims' !! unClaimIndex firstClaimIndex

        firstClaimExecutionGraph :: ExecutionGraph
        firstClaimExecutionGraph = emptyExecutionGraph firstClaim

        stepper0 ::
            [SomeClaim] ->
            [Axiom] ->
            ExecutionGraph ->
            ReplNode ->
            m ExecutionGraph
        stepper0 claims axioms graph rnode = do
            let node = unReplNode rnode
            if Graph.outdeg (Strategy.graph graph) node == 0
                then
                    proveClaimStep claims axioms graph node
                        & catchInterruptWithDefault graph
                        & catchEverything graph
                else pure graph

        catchInterruptWithDefault :: a -> m a -> m a
        catchInterruptWithDefault a =
            Exception.handle $ \case
                UserInterrupt -> do
                    liftIO $ putStrLn "Step evaluation interrupted."
                    pure a
                e -> Exception.throwM e

<<<<<<< HEAD
        catchEverything :: a -> m a -> m a
        catchEverything a =
            Exception.handleAll $ \e -> do
                case fromException e of
                    Just (Log.SomeEntry entry) -> Log.logEntry entry
                    Nothing -> errorException e
=======
    catchInterruptWithDefault :: a -> m a -> m a
    catchInterruptWithDefault a =
        Exception.handle $ \case
            UserInterrupt -> do
                liftIO $ hPutStrLn stderr "Step evaluation interrupted."
>>>>>>> abf14770
                pure a

        replGreeting :: m ()
        replGreeting =
            liftIO $
                putStrLn "Welcome to the Kore Repl! Use 'help' to get started.\n"

        prompt :: MonadIO n => MonadState ReplState n => n String
        prompt = do
            node <- Lens.use (field @"node")
            liftIO $ do
                putStr $ "Kore (" <> show (unReplNode node) <> ")> "
                hFlush stdout
                getLine<|MERGE_RESOLUTION|>--- conflicted
+++ resolved
@@ -50,29 +50,11 @@
     RuleIndex (..),
  )
 import qualified Kore.Attribute.RuleIndex as Attribute
-<<<<<<< HEAD
 import Kore.Internal.TermLike (
     TermLike,
     mkSortVariable,
     mkTop,
  )
-=======
-import System.IO
-    ( hFlush
-    , hPutStrLn
-    , stderr
-    , stdout
-    )
-import Text.Megaparsec
-    ( parseMaybe
-    )
-
-import Kore.Internal.TermLike
-    ( TermLike
-    , mkSortVariable
-    , mkTop
-    )
->>>>>>> abf14770
 import qualified Kore.Log as Log
 import Kore.Log.ErrorException (
     errorException,
@@ -112,6 +94,8 @@
  )
 import System.IO (
     hFlush,
+    hPutStrLn,
+    stderr,
     stdout,
  )
 import Text.Megaparsec (
@@ -287,24 +271,16 @@
         catchInterruptWithDefault a =
             Exception.handle $ \case
                 UserInterrupt -> do
-                    liftIO $ putStrLn "Step evaluation interrupted."
+                    liftIO $ hPutStrLn stderr "Step evaluation interrupted."
                     pure a
                 e -> Exception.throwM e
 
-<<<<<<< HEAD
         catchEverything :: a -> m a -> m a
         catchEverything a =
             Exception.handleAll $ \e -> do
                 case fromException e of
                     Just (Log.SomeEntry entry) -> Log.logEntry entry
                     Nothing -> errorException e
-=======
-    catchInterruptWithDefault :: a -> m a -> m a
-    catchInterruptWithDefault a =
-        Exception.handle $ \case
-            UserInterrupt -> do
-                liftIO $ hPutStrLn stderr "Step evaluation interrupted."
->>>>>>> abf14770
                 pure a
 
         replGreeting :: m ()
