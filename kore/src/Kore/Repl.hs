{-|
Module      : Kore.Repl
Description : Proof REPL
Copyright   : (c) Runtime Verification, 2019
License     : NCSA
Maintainer  : vladimir.ciobanu@runtimeverification.com
-}

module Kore.Repl
    ( runRepl
    ) where

import           Control.Exception
                 ( AsyncException (UserInterrupt) )
import qualified Control.Lens as Lens hiding
                 ( makeLenses )
import           Control.Monad.Catch
                 ( MonadCatch, catch )
import           Control.Monad.Extra
                 ( whileM )
import           Control.Monad.IO.Class
                 ( MonadIO, liftIO )
import           Control.Monad.State.Strict
                 ( MonadState, StateT, evalStateT )
import           Data.Coerce
                 ( coerce )
import qualified Data.Graph.Inductive.Graph as Graph
import qualified Data.Map.Strict as Map
import           Data.Maybe
                 ( listToMaybe )
import           Kore.Attribute.RuleIndex
import           System.IO
                 ( hFlush, stdout )
import           Text.Megaparsec
                 ( parseMaybe )

import           Kore.AST.Common
import           Kore.AST.MetaOrObject
                 ( MetaOrObject )
import qualified Kore.Attribute.Axiom as Attribute
import           Kore.Attribute.Symbol
                 ( StepperAttributes )
import           Kore.IndexedModule.MetadataTools
                 ( MetadataTools )
import           Kore.OnePath.Verification
                 ( verifyClaimStep )
import           Kore.OnePath.Verification
                 ( Axiom )
import           Kore.OnePath.Verification
                 ( Claim )
import           Kore.OnePath.Verification
import           Kore.Repl.Data
import           Kore.Repl.Interpreter
import           Kore.Repl.Parser
import           Kore.Step.Axiom.Data
                 ( BuiltinAndAxiomSimplifierMap )
import           Kore.Step.Pattern
                 ( StepPattern )
import qualified Kore.Step.Rule as Rule
import           Kore.Step.Simplification.Data
                 ( Simplifier )
import           Kore.Step.Simplification.Data
                 ( StepPatternSimplifier )
import           Kore.Step.Simplification.Data
                 ( PredicateSubstitutionSimplifier )
import qualified Kore.Step.Strategy as Strategy
import           Kore.Unification.Procedure
                 ( unificationProcedure )
import           Kore.Unparser
                 ( Unparse )

-- | Runs the repl for proof mode. It requires all the tooling and simplifiers
-- that would otherwise be required in the proof and allows for step-by-step
-- execution of proofs. Currently works via stdin/stdout interaction.
runRepl
    :: forall level claim
    .  MetaOrObject level
<<<<<<< HEAD
    => Unparse (Variable level)
=======
    => Claim claim
>>>>>>> 245260a1
    => MetadataTools level StepperAttributes
    -- ^ tools required for the proof
    -> StepPatternSimplifier level
    -- ^ pattern simplifier
    -> PredicateSubstitutionSimplifier level
    -- ^ predicate simplifier
    -> BuiltinAndAxiomSimplifierMap level
    -- ^ builtin simplifier
    -> [Axiom level]
    -- ^ list of axioms to used in the proof
    -> [claim]
    -- ^ list of claims to be proven
    -> Simplifier ()
runRepl tools simplifier predicateSimplifier axiomToIdSimplifier axioms' claims'
  = do
    replGreeting
    evalStateT (whileM repl0) state

  where
    repl0 :: StateT (ReplState claim level) Simplifier Bool
    repl0 = do
        command <- maybe ShowUsage id . parseMaybe commandParser <$> prompt
        replInterpreter putStrLn command

    state :: ReplState claim level
    state =
        ReplState
            { axioms  = addIndexesToAxioms axioms'
            , claims  = addIndexesToClaims (length axioms') claims'
            , claim   = firstClaim
            , graph   = firstClaimExecutionGraph
            , node    = (Strategy.root firstClaimExecutionGraph)
            -- TODO(Vladimir): should initialize this to the value obtained from
            -- the frontend via '--omit-labels'.
            , omit    = []
            , stepper = stepper0
            , unifier = unifier0
            , labels  = Map.empty
            }

    addIndexesToAxioms
        :: [Axiom level]
        -> [Axiom level]
    addIndexesToAxioms axs =
        fmap (Axiom . addIndex) (zip (fmap unAxiom axs) [0..])

    addIndexesToClaims
        :: Int
        -> [claim]
        -> [claim]
    addIndexesToClaims len cls =
        fmap
            (coerce . Rule.getRewriteRule . addIndex)
            (zip (fmap (Rule.RewriteRule . coerce) cls) [len..])

    addIndex
        :: (Rule.RewriteRule level Variable, Int)
        -> Rule.RewriteRule level Variable
    addIndex (rw, n) =
        modifyAttribute (mapAttribute n (getAttribute rw)) rw

    modifyAttribute
        :: Attribute.Axiom
        -> Rule.RewriteRule level Variable
        -> Rule.RewriteRule level Variable
    modifyAttribute att (Rule.RewriteRule rp) =
        Rule.RewriteRule $ rp { Rule.attributes = att }

    getAttribute :: Rule.RewriteRule level Variable -> Attribute.Axiom
    getAttribute = Rule.attributes . Rule.getRewriteRule

    mapAttribute :: Int -> Attribute.Axiom -> Attribute.Axiom
    mapAttribute n attr =
        Lens.over Attribute.lensIdentifier (makeRuleIndex n) attr

    makeRuleIndex :: Int -> RuleIndex -> RuleIndex
    makeRuleIndex n _ = RuleIndex (Just n)

    firstClaim :: Claim claim => claim
    firstClaim = maybe (error "No claims found") id $ listToMaybe claims'

    firstClaimExecutionGraph :: ExecutionGraph
    firstClaimExecutionGraph = emptyExecutionGraph firstClaim

    stepper0
        :: claim
        -> [claim]
        -> [Axiom level]
        -> ExecutionGraph
        -> Graph.Node
        -> Simplifier ExecutionGraph
    stepper0 claim claims axioms graph node = do
        if Graph.outdeg (Strategy.graph graph) node == 0
            then
                catchInterruptWithDefault graph
                $ verifyClaimStep
                    tools
                    simplifier
                    predicateSimplifier
                    axiomToIdSimplifier
                    claim
                    claims
                    axioms
                    graph
                    node
            else pure graph

    unifier0
        :: StepPattern level Variable
        -> StepPattern level Variable
        -> UnifierWithExplanation Variable ()
    unifier0 first second =
        () <$ unificationProcedure
            tools
            predicateSimplifier
            simplifier
            axiomToIdSimplifier
            first
            second

    catchInterruptWithDefault :: MonadCatch m => MonadIO m => a -> m a -> m a
    catchInterruptWithDefault def sa =
        catch sa $ \UserInterrupt -> do
            liftIO $ putStrLn "Step evaluation interrupted."
            pure def

    replGreeting :: MonadIO m => m ()
    replGreeting =
        liftIO $
            putStrLn "Welcome to the Kore Repl! Use 'help' to get started.\n"

    prompt :: MonadIO m => MonadState (ReplState claim level) m => m String
    prompt = do
        node <- Lens.use lensNode
        liftIO $ do
            putStr $ "Kore (" <> show node <> ")> "
            hFlush stdout
            getLine<|MERGE_RESOLUTION|>--- conflicted
+++ resolved
@@ -75,11 +75,8 @@
 runRepl
     :: forall level claim
     .  MetaOrObject level
-<<<<<<< HEAD
     => Unparse (Variable level)
-=======
     => Claim claim
->>>>>>> 245260a1
     => MetadataTools level StepperAttributes
     -- ^ tools required for the proof
     -> StepPatternSimplifier level
