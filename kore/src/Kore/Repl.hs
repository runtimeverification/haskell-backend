{-|
Module      : Kore.Repl
Description : Proof REPL
Copyright   : (c) Runtime Verification, 2019
License     : NCSA
Maintainer  : vladimir.ciobanu@runtimeverification.com
-}

module Kore.Repl
    ( runRepl
    ) where

import           Control.Concurrent.MVar
import           Control.Exception
                 ( AsyncException (UserInterrupt) )
import qualified Control.Lens as Lens hiding
                 ( makeLenses )
import           Control.Monad
                 ( forever, void, when )
import           Control.Monad.Catch
                 ( MonadCatch, catch )
import           Control.Monad.IO.Class
                 ( MonadIO, liftIO )
import           Control.Monad.State.Strict
                 ( MonadState, StateT, evalStateT )
import           Data.Coerce
                 ( coerce )
import qualified Data.Graph.Inductive.Graph as Graph
import           Data.List
                 ( findIndex )
import qualified Data.Map.Strict as Map
import qualified Data.Sequence as Seq
import           Kore.Attribute.RuleIndex
import           System.Exit
import           System.IO
                 ( hFlush, stdout )
import           Text.Megaparsec
                 ( parseMaybe )

import qualified Kore.Attribute.Axiom as Attribute
import qualified Kore.Logger as Logger
import           Kore.OnePath.Verification
                 ( verifyClaimStep )
import           Kore.OnePath.Verification
                 ( Axiom, Claim, isTrusted )
import           Kore.OnePath.Verification
import           Kore.Repl.Data
import           Kore.Repl.Interpreter
import           Kore.Repl.Parser
import           Kore.Repl.State
import qualified Kore.Step.Rule as Rule
import           Kore.Step.Simplification.Data
                 ( MonadSimplify )
import qualified Kore.Step.Strategy as Strategy
import           Kore.Syntax.Variable
import           Kore.Unification.Procedure
                 ( unificationProcedure )
import           Kore.Unparser
                 ( Unparse )

-- | Runs the repl for proof mode. It requires all the tooling and simplifiers
-- that would otherwise be required in the proof and allows for step-by-step
-- execution of proofs. Currently works via stdin/stdout interaction.
runRepl
    :: forall claim m
    .  Unparse (Variable)
    => MonadSimplify m
    => MonadIO m
    => MonadCatch m
    => Claim claim
    => [Axiom]
    -- ^ list of axioms to used in the proof
    -> [claim]
    -- ^ list of claims to be proven
    -> MVar (Logger.LogAction IO Logger.LogMessage)
    -> ReplScript
    -- ^ optional script
    -> ReplMode
    -- ^ mode to run in
<<<<<<< HEAD
    -> m ()
runRepl axioms' claims' logger replScript replMode = do
=======
    -> OutputFile
    -- ^ optional output file
    -> Simplifier ()
runRepl axioms' claims' logger replScript replMode outputFile = do
>>>>>>> ede78985
    mNewState <- evaluateScript replScript
    case replMode of
        Interactive -> do
            replGreeting
            evalStateT (forever repl0) (maybe state id mNewState)
        RunScript ->
            case mNewState of
                Nothing -> liftIO exitFailure
                Just newState -> do
                    runReplCommand ProofStatus newState
                    runReplCommand Exit newState

  where

    runReplCommand :: ReplCommand -> ReplState claim m -> m ()
    runReplCommand cmd st =
        void $ evalStateT (replInterpreter printIfNotEmpty cmd) st

    evaluateScript :: ReplScript -> m (Maybe (ReplState claim m))
    evaluateScript rs =
        maybe
            (pure . pure $ state)
            (parseEvalScript state)
            (unReplScript rs)

    repl0 :: StateT (ReplState claim m) m ()
    repl0 = do
        str <- prompt
        let command = maybe ShowUsage id $ parseMaybe commandParser str
        when (shouldStore command) $ lensCommands Lens.%= (Seq.|> str)
        void $ replInterpreter printIfNotEmpty command

    state :: ReplState claim m
    state =
        ReplState
            { axioms     = addIndexesToAxioms axioms'
            , claims     = addIndexesToClaims (length axioms') claims'
            , claim      = firstClaim
            , claimIndex = firstClaimIndex
            , graphs     = Map.singleton firstClaimIndex firstClaimExecutionGraph
            , node       = ReplNode (Strategy.root firstClaimExecutionGraph)
            , commands   = Seq.empty
            -- TODO(Vladimir): should initialize this to the value obtained from
            -- the frontend via '--omit-labels'.
            , omit       = []
            , stepper    = stepper0
            , unifier    = unificationProcedure
            , labels     = Map.empty
            , aliases    = Map.empty
            , logging    = (Logger.Debug, NoLogging)
            , logger
            , outputFile = outputFile
            }

    firstClaimIndex :: ClaimIndex
    firstClaimIndex =
        ClaimIndex
        . maybe (error "No claims found") id
        $ findIndex (not . isTrusted) claims'

    addIndexesToAxioms
        :: [Axiom]
        -> [Axiom]
    addIndexesToAxioms axs =
        fmap (Axiom . addIndex) (zip (fmap unAxiom axs) [0..])

    addIndexesToClaims
        :: Int
        -> [claim]
        -> [claim]
    addIndexesToClaims len cls =
        fmap
            (coerce . Rule.getRewriteRule . addIndex)
            (zip (fmap (Rule.RewriteRule . coerce) cls) [len..])

    addIndex
        :: (Rule.RewriteRule Variable, Int)
        -> Rule.RewriteRule Variable
    addIndex (rw, n) =
        modifyAttribute (mapAttribute n (getAttribute rw)) rw

    modifyAttribute
        :: Attribute.Axiom
        -> Rule.RewriteRule Variable
        -> Rule.RewriteRule Variable
    modifyAttribute att (Rule.RewriteRule rp) =
        Rule.RewriteRule $ rp { Rule.attributes = att }

    getAttribute :: Rule.RewriteRule Variable -> Attribute.Axiom
    getAttribute = Rule.attributes . Rule.getRewriteRule

    mapAttribute :: Int -> Attribute.Axiom -> Attribute.Axiom
    mapAttribute n attr =
        Lens.over Attribute.lensIdentifier (makeRuleIndex n) attr

    makeRuleIndex :: Int -> RuleIndex -> RuleIndex
    makeRuleIndex n _ = RuleIndex (Just n)

    firstClaim :: Claim claim => claim
    firstClaim =
        claims' !! unClaimIndex firstClaimIndex

    firstClaimExecutionGraph :: ExecutionGraph
    firstClaimExecutionGraph = emptyExecutionGraph firstClaim

    stepper0
        :: claim
        -> [claim]
        -> [Axiom]
        -> ExecutionGraph
        -> ReplNode
        -> m ExecutionGraph
    stepper0 claim claims axioms graph rnode = do
        let node = unReplNode rnode
        if Graph.outdeg (Strategy.graph graph) node == 0
            then
                catchInterruptWithDefault graph
                $ verifyClaimStep claim claims axioms graph node
            else pure graph

    catchInterruptWithDefault :: MonadCatch m => MonadIO m => a -> m a -> m a
    catchInterruptWithDefault def sa =
        catch sa $ \UserInterrupt -> do
            liftIO $ putStrLn "Step evaluation interrupted."
            pure def

    replGreeting :: MonadIO m => m ()
    replGreeting =
        liftIO $
            putStrLn "Welcome to the Kore Repl! Use 'help' to get started.\n"

    prompt :: MonadIO n => MonadState (ReplState claim m) n => n String
    prompt = do
        node <- Lens.use lensNode
        liftIO $ do
            putStr $ "Kore (" <> show (unReplNode node) <> ")> "
            hFlush stdout
            getLine<|MERGE_RESOLUTION|>--- conflicted
+++ resolved
@@ -77,15 +77,10 @@
     -- ^ optional script
     -> ReplMode
     -- ^ mode to run in
-<<<<<<< HEAD
-    -> m ()
-runRepl axioms' claims' logger replScript replMode = do
-=======
     -> OutputFile
     -- ^ optional output file
-    -> Simplifier ()
+    -> m ()
 runRepl axioms' claims' logger replScript replMode outputFile = do
->>>>>>> ede78985
     mNewState <- evaluateScript replScript
     case replMode of
         Interactive -> do
