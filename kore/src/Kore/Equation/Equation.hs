--- conflicted
+++ resolved
@@ -252,20 +252,11 @@
     locationFromAst = locationFromAst . left
 
 mapVariables
-<<<<<<< HEAD
-    ::  (NamedVariable variable1, InternalVariable variable2)
-    =>  AdjSomeVariableName
-            (VariableNameOf variable1 -> VariableNameOf variable2)
-    ->  Equation variable1
-    ->  Equation variable2
-mapVariables mapping equation@(Equation _ _ _ _ _ _ _) =
-=======
     :: (Ord variable1, InternalVariable variable2)
     => AdjSomeVariableName (variable1 -> variable2)
     -> Equation variable1
     -> Equation variable2
-mapVariables mapping equation@(Equation _ _ _ _ _) =
->>>>>>> 7e44a8b6
+mapVariables mapping equation@(Equation _ _ _ _ _ _ _) =
     equation
         { requires = mapPredicateVariables requires
         , argument = mapPredicateVariables argument
@@ -295,13 +286,8 @@
     -> Equation variable
     -> (Renaming variable, Equation variable)
 refreshVariables
-<<<<<<< HEAD
-    (from @_ @(Set (UnifiedVariable _)) -> avoid)
+    (FreeVariables.toNames -> avoid)
     equation@(Equation _ _ _ _ _ _ _)
-=======
-    (FreeVariables.toNames -> avoid)
-    equation@(Equation _ _ _ _ _)
->>>>>>> 7e44a8b6
   =
     let rename :: Map (SomeVariableName variable) (SomeVariable variable)
         rename =
@@ -357,7 +343,6 @@
                 }
     in (rename, equation')
   where
-<<<<<<< HEAD
     Equation
         { requires
         , argument
@@ -367,11 +352,7 @@
         , ensures
         , attributes
         } = equation
-    originalFreeVariables = freeVariables equation & FreeVariables.toSet
-=======
-    Equation { left, requires, right, ensures, attributes } = equation
     originalFreeVariables = freeVariables equation
->>>>>>> 7e44a8b6
 
 isSimplificationRule :: Equation variable -> Bool
 isSimplificationRule Equation { attributes } =
