{- |
Copyright   : (c) Runtime Verification, 2020
License     : NCSA

-}

module Kore.Equation.Equation
    ( Equation (..)
    , mkEquation
    , mapVariables
    , refreshVariables
    , isSimplificationRule
    , equationPriority
    , substitute
    , identifiers
    ) where

import Prelude.Kore

import Control.DeepSeq
    ( NFData
    )
import qualified Control.Lens as Lens
import qualified Data.Default as Default
import qualified Data.Foldable as Foldable
import qualified Data.Functor.Foldable as Recursive
import Data.Generics.Wrapped
    ( _Wrapped
    )
import Data.Map.Strict
    ( Map
    )
import qualified Data.Map.Strict as Map
import Data.Set
    ( Set
    )
import qualified Data.Set as Set
import Data.Text
    ( Text
    )
import qualified Generics.SOP as SOP
import qualified GHC.Generics as GHC

import Debug
import Kore.AST.AstWithLocation
import qualified Kore.Attribute.Axiom as Attribute
import Kore.Attribute.Pattern.FreeVariables
    ( FreeVariables
    , HasFreeVariables (..)
    )
import qualified Kore.Attribute.Pattern.FreeVariables as FreeVariables
import qualified Kore.Attribute.Symbol as Attribute.Symbol
import Kore.Internal.Predicate
    ( Predicate
    )
import qualified Kore.Internal.Predicate as Predicate
import Kore.Internal.Symbol
    ( Symbol (..)
    )
import Kore.Internal.TermLike
    ( Id (..)
    , InternalVariable
    , Sort
    , TermLike
    , Variable
    , termLikeSort
    )
import qualified Kore.Internal.TermLike as TermLike
import Kore.Step.Step
    ( Renaming
    )
import Kore.Syntax.Application
    ( Application (..)
    )
import Kore.Syntax.Variable
import Kore.TopBottom
import Kore.Unparser
    ( Unparse (..)
    )
import qualified Kore.Variables.Fresh as Fresh
import Kore.Variables.UnifiedVariable
import Pretty
    ( Pretty (..)
    )
import qualified Pretty
import qualified SQL

data Equation variable = Equation
    { requires :: !(Predicate variable)
    , argument :: !(Predicate variable)
    , antiLeft :: !(Maybe (Predicate variable))
    , left  :: !(TermLike variable)
    , right :: !(TermLike variable)
    , ensures :: !(Predicate variable)
    , attributes :: !(Attribute.Axiom Symbol variable)
    }
    deriving (Eq, Ord, Show)
    deriving (GHC.Generic)

-- | Creates a basic, unconstrained, Equality pattern
mkEquation
    :: HasCallStack
    => InternalVariable variable
    => Sort
    -> TermLike variable
    -> TermLike variable
    -> Equation variable
mkEquation sort left right =
    assert (TermLike.termLikeSort left == TermLike.termLikeSort right)
    Equation
        { left
        , requires = Predicate.makeTruePredicate sort
        , argument = Predicate.makeTruePredicate sort
        , antiLeft = Nothing
        , right
        , ensures = Predicate.makeTruePredicate sort
        , attributes = Default.def
        }

instance NFData variable => NFData (Equation variable)

instance SOP.Generic (Equation variable)

instance SOP.HasDatatypeInfo (Equation variable)

instance Debug variable => Debug (Equation variable)

instance (Debug variable, Diff variable) => Diff (Equation variable)

instance InternalVariable variable => Pretty (Equation variable) where
    pretty equation@(Equation _ _ _ _ _ _ _) =
        Pretty.vsep
            [ "requires:"
            , Pretty.indent 4 (unparse requires)
            , "argument:"
            , Pretty.indent 4 (unparse argument)
            , "antiLeft:"
            , Pretty.indent 4 (maybe "" unparse antiLeft)
            , "left:"
            , Pretty.indent 4 (unparse left)
            , "right:"
            , Pretty.indent 4 (unparse right)
            , "ensures:"
            , Pretty.indent 4 (unparse ensures)
            ]
      where
        Equation
            { requires
            , argument
            , antiLeft
            , left
            , right
            , ensures
            } = equation

instance TopBottom (Equation variable) where
    isTop _ = False
    isBottom _ = False

instance SQL.Table (Equation Variable)

instance SQL.Column (Equation Variable) where
    defineColumn = SQL.defineForeignKeyColumn
    toColumn = SQL.toForeignKeyColumn

instance
    InternalVariable variable
    => From (Equation variable) (TermLike variable)
  where
    -- TODO: implement this
    from equation
      -- \ceil axiom
      | isTop requires
      , isTop ensures
      , TermLike.Ceil_ _ sort1 _ <- left
      , TermLike.Top_ sort2 <- right
      , sort1 == sort2
      = left

      -- unconditional equation
      | isTop requires
      , isTop ensures
      = TermLike.mkEquals sort left right

      -- conditional equation
      | not (isTop requires)
      , not (isTop ensures)
      , isTop argument
      =
        TermLike.mkImplies
            requires'
            (TermLike.mkAnd
                (TermLike.mkEquals sort left right)
                ensures'
            )

      | not (isTop requires)
      , not (isTop ensures)
      , not (isTop argument)
      , Just antiLeft' <- antiLeft
      =
        let antiLeftTerm = from @(Predicate variable) antiLeft'
         in
            TermLike.mkImplies
                (TermLike.mkAnd
                    antiLeftTerm
                    (TermLike.mkAnd
                        requires'
                        argument'
                    )
                )
                (TermLike.mkAnd
                    (TermLike.mkEquals sort left right)
                    ensures'
                )

      | otherwise =
        TermLike.mkImplies
            (TermLike.mkAnd
                requires'
                (TermLike.mkAnd argument' (TermLike.mkTop sort))
            )
            (TermLike.mkAnd
                (TermLike.mkEquals sort left right)
                ensures'
            )

      where
        requires' = from @(Predicate variable) requires
        argument' = from @(Predicate variable) argument
        ensures' = from @(Predicate variable) ensures
        sort = termLikeSort requires'
        Equation
            { requires
            , argument
            , antiLeft
            , left
            , right
            , ensures
            } = equation


instance
    InternalVariable variable
    => HasFreeVariables (Equation variable) variable
  where
    -- TODO: is this correct?
    freeVariables rule@(Equation _ _ _ _ _ _ _) = case rule of
        Equation { left, argument, antiLeft, requires, right, ensures } ->
            freeVariables left
            <> freeVariables requires
            <> freeVariables argument
            <> maybe mempty freeVariables antiLeft
            <> freeVariables right
            <> freeVariables ensures

instance AstWithLocation variable => AstWithLocation (Equation variable) where
    locationFromAst = locationFromAst . left

mapVariables
<<<<<<< HEAD
    :: (Ord variable1, InternalVariable variable2)
    => (ElementVariable variable1 -> ElementVariable variable2)
    -> (SetVariable variable1 -> SetVariable variable2)
    -> Equation variable1 -> Equation variable2
mapVariables mapElemVar mapSetVar equation@(Equation _ _ _ _ _ _ _) =
=======
    ::  (NamedVariable variable1, InternalVariable variable2)
    =>  AdjSomeVariableName
            (VariableNameOf variable1 -> VariableNameOf variable2)
    ->  Equation variable1
    ->  Equation variable2
mapVariables mapping equation@(Equation _ _ _ _ _) =
>>>>>>> 5e622b51
    equation
        { requires = mapPredicateVariables requires
        , argument = mapPredicateVariables argument
        , antiLeft = mapPredicateVariables <$> antiLeft
        , left = mapTermLikeVariables left
        , right = mapTermLikeVariables right
        , ensures = mapPredicateVariables ensures
        , attributes = Attribute.mapAxiomVariables mapping attributes
        }
  where
<<<<<<< HEAD
    Equation
        { requires
        , argument
        , antiLeft
        , left
        , right
        , ensures
        , attributes
        } = equation
    mapTermLikeVariables = TermLike.mapVariables mapElemVar mapSetVar
    mapPredicateVariables = Predicate.mapVariables mapElemVar mapSetVar
=======
    Equation { requires, left, right, ensures, attributes } = equation
    mapTermLikeVariables = TermLike.mapVariables mapping
    mapPredicateVariables = Predicate.mapVariables mapping
>>>>>>> 5e622b51

refreshVariables
    :: forall variable
    .  InternalVariable variable
    => FreeVariables variable
    -> Equation variable
    -> (Renaming variable, Equation variable)
refreshVariables
    (from @_ @(Set (UnifiedVariable _)) -> avoid)
    equation@(Equation _ _ _ _ _ _ _)
  =
    let rename =
            Fresh.refreshVariables avoid originalFreeVariables
        rename' =
            rename
            & Map.map (Lens.view lensVariableName)
            & Map.mapKeys (Lens.view lensVariableName)
        lookupSomeVariableName
            :: forall variable'
            .  Injection (SomeVariableName (VariableNameOf variable)) variable'
            => variable'
            -> variable'
        lookupSomeVariableName variable =
            do
                let injected = inject @(SomeVariableName _) variable
                someVariableName <- Map.lookup injected rename'
                retract someVariableName
            & fromMaybe variable
        adj =
            AdjSomeVariableName
            { adjSomeVariableNameElement =
                ElementVariableName . Lens.over _Wrapped
                $ lookupSomeVariableName @(ElementVariableName _)
            , adjSomeVariableNameSet =
                SetVariableName . Lens.over _Wrapped
                $ lookupSomeVariableName @(SetVariableName _)

            }
        subst =
            Set.toList originalFreeVariables
            & map mkSubst
            & Map.fromList
        mkSubst variable =
            (variable, TermLike.mkVar (mapUnifiedVariable adj variable))
        left' = TermLike.substitute subst left
        requires' = Predicate.substitute subst requires
        argument' = Predicate.substitute subst argument
        antiLeft' = Predicate.substitute subst <$> antiLeft
        right' = TermLike.substitute subst right
        ensures' = Predicate.substitute subst ensures
        attributes' = Attribute.mapAxiomVariables adj attributes
        equation' =
            equation
                { left = left'
                , requires = requires'
                , argument = argument'
                , antiLeft = antiLeft'
                , right = right'
                , ensures = ensures'
                , attributes = attributes'
                }
    in (rename, equation')
  where
    Equation
        { requires
        , argument
        , antiLeft
        , left
        , right
        , ensures
        , attributes
        } = equation
    originalFreeVariables = freeVariables equation & FreeVariables.toSet

isSimplificationRule :: Equation variable -> Bool
isSimplificationRule Equation { attributes } =
    isSimplification
  where
    Attribute.Simplification { isSimplification } =
        Attribute.simplification attributes

equationPriority :: Equation variable -> Integer
equationPriority = Attribute.getPriorityOfAxiom . attributes

substitute
    :: InternalVariable variable
    => Map (UnifiedVariable variable) (TermLike variable)
    -> Equation variable
    -> Equation variable
substitute assignments equation =
    Equation
        { requires = Predicate.substitute assignments requires
        , argument = Predicate.substitute assignments argument
        , antiLeft = Predicate.substitute assignments <$> antiLeft
        , left = TermLike.substitute assignments left
        , right = TermLike.substitute assignments right
        , ensures = Predicate.substitute assignments ensures
        , attributes
        }
  where
    Equation
        { requires
        , argument
        , antiLeft
        , left
        , right
        , ensures
        , attributes
        } = equation

{- | The list of identifiers for an 'Equation'.

The identifiers are:

* the rule label
* symbol names on the left-hand side
* symbol 'Klabel's on the left-hand side

 -}
identifiers :: Equation variable -> [Text]
identifiers Equation { left, attributes } =
    rule <> symbols
  where
    symbols =
        flip Recursive.fold left $ \case
            _ :< TermLike.ApplySymbolF application ->
                applySymbolIdentifiers application <> Foldable.fold application
            termLikeF -> Foldable.fold termLikeF
    rule = maybe [] pure $ Attribute.unLabel $ Attribute.label attributes

    applySymbolIdentifiers application =
        catMaybes [symbolName, symbolKlabel]
      where
        Application { applicationSymbolOrAlias = symbol } = application
        symbolName = Just . getId $ symbolConstructor symbol
        symbolKlabel =
            (Attribute.Symbol.getKlabel . Attribute.Symbol.klabel)
            (symbolAttributes symbol)<|MERGE_RESOLUTION|>--- conflicted
+++ resolved
@@ -258,20 +258,12 @@
     locationFromAst = locationFromAst . left
 
 mapVariables
-<<<<<<< HEAD
-    :: (Ord variable1, InternalVariable variable2)
-    => (ElementVariable variable1 -> ElementVariable variable2)
-    -> (SetVariable variable1 -> SetVariable variable2)
-    -> Equation variable1 -> Equation variable2
-mapVariables mapElemVar mapSetVar equation@(Equation _ _ _ _ _ _ _) =
-=======
     ::  (NamedVariable variable1, InternalVariable variable2)
     =>  AdjSomeVariableName
             (VariableNameOf variable1 -> VariableNameOf variable2)
     ->  Equation variable1
     ->  Equation variable2
-mapVariables mapping equation@(Equation _ _ _ _ _) =
->>>>>>> 5e622b51
+mapVariables mapping equation@(Equation _ _ _ _ _ _ _) =
     equation
         { requires = mapPredicateVariables requires
         , argument = mapPredicateVariables argument
@@ -282,7 +274,6 @@
         , attributes = Attribute.mapAxiomVariables mapping attributes
         }
   where
-<<<<<<< HEAD
     Equation
         { requires
         , argument
@@ -292,13 +283,8 @@
         , ensures
         , attributes
         } = equation
-    mapTermLikeVariables = TermLike.mapVariables mapElemVar mapSetVar
-    mapPredicateVariables = Predicate.mapVariables mapElemVar mapSetVar
-=======
-    Equation { requires, left, right, ensures, attributes } = equation
     mapTermLikeVariables = TermLike.mapVariables mapping
     mapPredicateVariables = Predicate.mapVariables mapping
->>>>>>> 5e622b51
 
 refreshVariables
     :: forall variable
