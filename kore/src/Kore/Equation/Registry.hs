{- |
Copyright   : (c) Runtime Verification, 2018
License     : NCSA

-}

module Kore.Equation.Registry
    ( extractEquations
    , partitionEquations
    , PartitionedEquations (..)
    ) where

import Prelude.Kore

import Control.Error
    ( hush
    )
<<<<<<< HEAD
import Control.Lens
    ( (<>~)
    )
import qualified Data.Foldable as Foldable
import Data.Generics.Product
    ( field
    )
=======
>>>>>>> 5892a0ee
import Data.List
    ( partition
    , sortOn
    )
import Data.Map.Strict
    ( Map
    )
import qualified Data.Map.Strict as Map

import Kore.Attribute.Axiom
    ( Assoc (Assoc)
    , Comm (Comm)
    , Idem (Idem)
    , Unit (Unit)
    )
import qualified Kore.Attribute.Axiom as Attribute
import qualified Kore.Attribute.Axiom.Concrete as Concrete
import Kore.Attribute.Overload
import qualified Kore.Attribute.Pattern as Pattern
import Kore.Attribute.Pattern.FreeVariables
    ( FreeVariables
    , binaryOperator
    )
import Kore.Attribute.Symbol
    ( StepperAttributes
    )
import Kore.Equation.Equation
    ( Equation (..)
    )
import qualified Kore.Equation.Equation as Equation
import qualified Kore.Equation.Sentence as Equation
import Kore.IndexedModule.IndexedModule
import Kore.Internal.Predicate
    ( unwrapPredicate
    )
import Kore.Internal.Symbol
    ( isDeclaredFunction
    , symbolic
    )
import Kore.Internal.TermLike
import Kore.Step.Axiom.Identifier
    ( AxiomIdentifier
    )
import qualified Kore.Step.Axiom.Identifier as AxiomIdentifier
import Kore.Syntax.Sentence
    ( SentenceAxiom (..)
    )
import qualified Kore.Verified as Verified

{- | Create a mapping from symbol identifiers to their defining axioms.

 -}
extractEquations
    :: VerifiedModule StepperAttributes
    -> Map AxiomIdentifier [Equation VariableName]
extractEquations =
    foldl' moduleWorker Map.empty
    . indexedModulesInScope
  where
    -- | Update the map of function axioms with all the axioms in one module.
    moduleWorker
        :: Map AxiomIdentifier [Equation VariableName]
        -> VerifiedModule StepperAttributes
        -> Map AxiomIdentifier [Equation VariableName]
    moduleWorker axioms imod =
        foldl' sentenceWorker axioms sentences
      where
        sentences = indexedModuleAxioms imod

    -- | Extract an axiom from one sentence and update the map of function
    -- axioms with it. The map is returned unmodified in case the sentence is
    -- not a function axiom.
    sentenceWorker
        :: Map AxiomIdentifier [Equation VariableName]
        -> (Attribute.Axiom Symbol VariableName, Verified.SentenceAxiom)
        -> Map AxiomIdentifier [Equation VariableName]
    sentenceWorker axioms sentence =
        foldl' insertAxiom axioms (identifyEquation sentence)

    -- | Update the map of function axioms by inserting the axiom at the key.
    insertAxiom
        :: Map AxiomIdentifier [Equation VariableName]
        -> (AxiomIdentifier, Equation VariableName)
        -> Map AxiomIdentifier [Equation VariableName]
    insertAxiom axioms (name, patt) =
        Map.alter (Just . (patt :) . fromMaybe []) name axioms

identifyEquation
    ::  ( Attribute.Axiom Symbol VariableName
        , SentenceAxiom (TermLike VariableName)
        )
    ->  Maybe (AxiomIdentifier, Equation VariableName)
identifyEquation axiom = do
    equation@Equation { left } <- hush $ Equation.fromSentenceAxiom axiom
    identifier <- AxiomIdentifier.matchAxiomIdentifier left
    pure (identifier, equation)

data PartitionedEquations =
    PartitionedEquations
        { functionRules       :: ![Equation VariableName]
        , simplificationRules :: ![Equation VariableName]
        }

-- | Filters and partitions a list of 'EqualityRule's to
-- simplification rules and function rules. The function rules
-- are also sorted in order of priority.
partitionEquations
    :: [Equation VariableName]
    -> PartitionedEquations
partitionEquations equations =
    PartitionedEquations
        { functionRules
        , simplificationRules
        }
  where
    equations' =
        equations
        & filter (not . ignoreEquation)
    (simplificationRules, unProcessedFunctionRules) =
        partition Equation.isSimplificationRule
        . sortOn Equation.equationPriority
        $ equations'

    functionRules =
        filter (not . ignoreDefinition) unProcessedFunctionRules
        & fmap setConcrete
      where
        setConcrete :: Equation VariableName -> Equation VariableName
        setConcrete rule =
            rule
            & field @"attributes" . field @"concrete" <>~ takeVariables rule

        takeVariables
            :: Equation VariableName
            -> Concrete.Concrete VariableName
        takeVariables
            Equation
                { left = TermLike (_ :< ApplySymbolF (Application symbol _ )) }
              | symbolic symbol = mempty
        takeVariables
            rule@Equation { argument }
          =
            maybe mempty
                ( Concrete.Concrete
                . binaryOperator Map.intersection (mustBeConcrete rule)
                . freeVariables
                )
                argument

        mustBeConcrete :: Equation VariableName -> FreeVariables VariableName
        mustBeConcrete Equation { right, ensures } =
            Foldable.fold
                [ freeVarsInFunctions right
                , freeVarsInFunctions (unwrapPredicate ensures)
                ]

        freeVarsInFunctions
            :: TermLike VariableName
            -> FreeVariables VariableName
        freeVarsInFunctions (TermLike (_ :< termLikeF)) =
            case termLikeF of
                ApplySymbolF (Application symbol children)
                  | isDeclaredFunction symbol
                    -> Foldable.fold (fmap freeVariables children)
                _ -> Foldable.foldMap freeVarsInFunctions termLikeF

{- | Should we ignore the 'EqualityRule' for evaluation or simplification?

@ignoreEqualityRule@ returns 'True' if the 'EqualityRule' should not be used in
evaluation or simplification, such as if it is an associativity or commutativity
axiom.

 -}
ignoreEquation :: Equation VariableName -> Bool
ignoreEquation Equation { attributes }
  | isAssoc = True
  | isComm = True
  -- TODO (thomas.tuegel): Add unification cases for builtin units and enable
  -- extraction of their axioms.
  | isUnit = True
  | isIdem = True
  | Just _ <- getOverload = False
  | otherwise = False
  where
    Assoc { isAssoc } = Attribute.assoc attributes
    Comm { isComm } = Attribute.comm attributes
    Unit { isUnit } = Attribute.unit attributes
    Idem { isIdem } = Attribute.idem attributes
    Overload { getOverload } = Attribute.overload attributes

{- | Should we ignore the 'EqualityRule' for evaluating function definitions?
 -}
ignoreDefinition :: Equation VariableName -> Bool
ignoreDefinition Equation { left } =
    assert isLeftFunctionLike False
  where
    isLeftFunctionLike =
        (Pattern.isFunction . Pattern.function) (extractAttributes left)<|MERGE_RESOLUTION|>--- conflicted
+++ resolved
@@ -15,7 +15,6 @@
 import Control.Error
     ( hush
     )
-<<<<<<< HEAD
 import Control.Lens
     ( (<>~)
     )
@@ -23,8 +22,6 @@
 import Data.Generics.Product
     ( field
     )
-=======
->>>>>>> 5892a0ee
 import Data.List
     ( partition
     , sortOn
