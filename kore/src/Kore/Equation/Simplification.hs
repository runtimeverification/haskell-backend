--- conflicted
+++ resolved
@@ -37,12 +37,6 @@
     )
 import qualified Kore.Internal.Pattern as Pattern
 import qualified Kore.Internal.Predicate as Predicate
-<<<<<<< HEAD
-=======
-import qualified Kore.Internal.SideCondition as SideCondition
-    ( top
-    )
->>>>>>> d96b20f9
 import qualified Kore.Internal.Substitution as Substitution
 import qualified Kore.Internal.TermLike as TermLike
 import qualified Kore.Step.Simplification.Pattern as Pattern
@@ -135,10 +129,6 @@
     :: (InternalVariable variable, MonadSimplify simplifier)
     => Pattern variable
     -> simplifier (OrPattern variable)
-simplifyPattern patt =
+simplifyPattern =
     Simplifier.localSimplifierAxioms (const mempty)
-<<<<<<< HEAD
-    $ Pattern.simplify (Pattern.fromTermLike termLike)
-=======
-    $ Pattern.simplify SideCondition.top patt
->>>>>>> d96b20f9
+    . Pattern.simplify