{- |
Copyright   : (c) Runtime Verification, 2020
License     : NCSA

-}
{-# LANGUAGE Strict #-}

module Kore.Equation.Simplification
    ( simplifyEquation
    , simplifyExtractedEquations
    ) where

import Prelude.Kore

import qualified Control.Monad as Monad
import Control.Monad.Trans.Except
    ( runExceptT
    , throwE
    )
import Data.Map.Strict
    ( Map
    )

import Kore.Equation.Equation
import Kore.Internal.Conditional
    ( Conditional (..)
    )
import Kore.Internal.MultiAnd
    ( MultiAnd
    )
import qualified Kore.Internal.MultiAnd as MultiAnd
import Kore.Internal.OrPattern
    ( OrPattern
    )
import Kore.Internal.Pattern
    ( Pattern
    )
import qualified Kore.Internal.Pattern as Pattern
import qualified Kore.Internal.Predicate as Predicate
import qualified Kore.Internal.Substitution as Substitution
import qualified Kore.Internal.TermLike as TermLike
import Kore.Rewriting.RewritingVariable
    ( RewritingVariableName
    )
import qualified Kore.Step.Simplification.Pattern as Pattern
import Kore.Step.Simplification.Simplify
    ( MonadSimplify
    )
import qualified Kore.Step.Simplification.Simplify as Simplifier
import Kore.TopBottom
import qualified Logic

{- | Simplify a 'Map' of 'Equation's using only Matching Logic rules.

See also: 'Kore.Equation.Registry.extractEquations'

 -}
simplifyExtractedEquations
    :: MonadSimplify simplifier
    => Map identifier [Equation RewritingVariableName]
    -> simplifier (Map identifier [Equation RewritingVariableName])
simplifyExtractedEquations = do
    results <- (traverse . traverse) simplifyEquation
    return $ collectResults results
  where
    collectResults = (fmap . fmap) (concatMap toList)

{- | Simplify an 'Equation' using only Matching Logic rules.

It attempts to unify the argument of the equation, creating new
equations where the argument is substituted in the rest of the
resulting equations, and the argument is removed.

If any of the patterns resulting from simplifying the term and the
argument contain a predicate which is not 'Top', 'simplifyEquation'
returns the original equation.

 -}
simplifyEquation
    :: MonadSimplify simplifier
    => Equation RewritingVariableName
    -> simplifier (MultiAnd (Equation RewritingVariableName))
simplifyEquation equation@(Equation _ _ _ _ _ _ _) =
    do
        simplifiedResults <-
            simplifyPattern leftWithArgument
        Monad.when
            (any (not . isTop . predicate) simplifiedResults)
            (throwE equation)
        simplified <- lift $ Logic.scatter simplifiedResults
        let Conditional { term, predicate, substitution } = simplified
        Monad.unless (isTop predicate) (throwE equation)
        let subst = Substitution.toMap substitution
            left' = TermLike.substitute subst term
            requires' = Predicate.substitute subst requires
            antiLeft' = Predicate.substitute subst <$> antiLeft
            right' = TermLike.substitute subst right
            ensures' = Predicate.substitute subst ensures
        return Equation
            { left = TermLike.forgetSimplified left'
            , requires = Predicate.forgetSimplified requires'
            , argument = Nothing
            , antiLeft = Predicate.forgetSimplified <$> antiLeft'
            , right = TermLike.forgetSimplified right'
            , ensures = Predicate.forgetSimplified ensures'
            , attributes = attributes
            }
    & returnOriginalIfAborted
    & Logic.observeAllT
    & fmap MultiAnd.make
  where
    leftWithArgument =
        maybe
            (Pattern.fromTermLike left)
            (Pattern.fromTermAndPredicate left)
            argument
    returnOriginalIfAborted =
        fmap (either id id) . runExceptT
    Equation
        { requires
        , argument
        , antiLeft
        , left
        , right
        , ensures
        , attributes
        } = equation

-- | Simplify a 'Pattern' using only matching logic rules.
simplifyPattern
<<<<<<< HEAD
    :: MonadSimplify simplifier
    => Pattern RewritingVariableName
    -> simplifier (OrPattern RewritingVariableName)
simplifyPattern patt =
=======
    :: (InternalVariable variable, MonadSimplify simplifier)
    => Pattern variable
    -> simplifier (OrPattern variable)
simplifyPattern =
>>>>>>> e87dac75
    Simplifier.localSimplifierAxioms (const mempty)
    . Pattern.simplify<|MERGE_RESOLUTION|>--- conflicted
+++ resolved
@@ -128,16 +128,9 @@
 
 -- | Simplify a 'Pattern' using only matching logic rules.
 simplifyPattern
-<<<<<<< HEAD
     :: MonadSimplify simplifier
     => Pattern RewritingVariableName
     -> simplifier (OrPattern RewritingVariableName)
-simplifyPattern patt =
-=======
-    :: (InternalVariable variable, MonadSimplify simplifier)
-    => Pattern variable
-    -> simplifier (OrPattern variable)
 simplifyPattern =
->>>>>>> e87dac75
     Simplifier.localSimplifierAxioms (const mempty)
     . Pattern.simplify