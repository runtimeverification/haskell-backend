--- conflicted
+++ resolved
@@ -227,10 +227,12 @@
         lift $ do
             let toMatchResult Conditional { predicate, substitution } =
                     (predicate, Substitution.toMap substitution)
+            -- TODO: matchSubstitution should be transformed
+            -- into a Substitution
             Substitution.mergePredicatesAndSubstitutions
                     sideCondition
                     ([argument, matchPredicate] <> maybeToList antiLeft)
-                    [Substitution.fromMap matchSubstitution]
+                    [Substitution.fromMap undefined]
                     & Branch.gather
                     & (fmap . fmap) toMatchResult
 
@@ -309,9 +311,10 @@
       | otherwise
       = empty
 
+    -- TODO: isUnifiedNonTarget
     checkNonTargetVariables
       | Just variable <-
-          Foldable.find Target.isUnifiedNonTarget (Map.keys substitution)
+          Foldable.find undefined (Map.keys substitution)
       = [NonTargetSubstitution variable]
       | otherwise
       = mempty
@@ -582,7 +585,7 @@
     -- term was required.
     | NotMatched (SomeVariableName variable)
     -- ^ The variable was not matched.
-    | NonTargetSubstitution (UnifiedVariable variable)
+    | NonTargetSubstitution (SomeVariableName variable)
     -- ^ The variable should not be substituted.
     deriving (Show, Eq, Ord)
     deriving (GHC.Generic)
@@ -637,13 +640,9 @@
             NotSymbolic
                 (mapSomeVariableName' variable)
                 (mapTermLikeVariables termLike)
-<<<<<<< HEAD
-        NotMatched variable -> NotMatched (mapUnifiedVariable' variable)
+        NotMatched variable -> NotMatched (mapSomeVariableName' variable)
         NonTargetSubstitution variable ->
-            NonTargetSubstitution (mapUnifiedVariable' variable)
-=======
-        NotMatched variable -> NotMatched (mapSomeVariableName' variable)
->>>>>>> 7e44a8b6
+            NonTargetSubstitution (mapSomeVariableName' variable)
   where
     mapSomeVariableName' = mapSomeVariableName adj
     mapTermLikeVariables = TermLike.mapVariables adj
