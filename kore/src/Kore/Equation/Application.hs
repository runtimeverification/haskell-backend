--- conflicted
+++ resolved
@@ -22,8 +22,6 @@
     DebugApplyEquation (..),
     debugApplyEquation,
 ) where
-
-import Prelude.Kore
 
 import Control.Error (
     ExceptT,
@@ -48,10 +46,9 @@
     Set,
  )
 import qualified Data.Set as Set
+import Debug
 import qualified GHC.Generics as GHC
 import qualified Generics.SOP as SOP
-
-import Debug
 import Kore.AST.AstWithLocation
 import qualified Kore.Attribute.Axiom as Attribute
 import Kore.Attribute.Pattern.FreeVariables (
@@ -126,6 +123,7 @@
     logWhile,
  )
 import qualified Logic
+import Prelude.Kore
 import Pretty (
     Pretty (..),
  )
@@ -174,14 +172,9 @@
             , matchEquation = equationRenamed
             }
     match term1 term2 =
-<<<<<<< HEAD
-        matchIncremental term1 term2
+        matchIncremental sideCondition term1 term2
             & MaybeT
             & noteT matchError
-=======
-        matchIncremental sideCondition term1 term2
-        & MaybeT & noteT matchError
->>>>>>> c35bfa56
 
     matchAndApplyResults left' argument' antiLeft'
         | isNothing argument'
