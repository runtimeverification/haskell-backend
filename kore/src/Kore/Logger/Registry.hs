--- conflicted
+++ resolved
@@ -96,11 +96,8 @@
                 , register warnBottomHookType
                 , register warnFunctionWithoutEvaluatorsType
                 , register warnSimplificationWithRemainderType
-<<<<<<< HEAD
                 , register logInfoEvaluateConditionType
-=======
                 , register logMessageType
->>>>>>> d09b5e74
                 ]
         typeToText = makeInverse textToType
     in if textToType `eq2` makeInverse typeToText
@@ -133,11 +130,8 @@
   , warnBottomHookType
   , warnFunctionWithoutEvaluatorsType
   , warnSimplificationWithRemainderType
-<<<<<<< HEAD
   , logInfoEvaluateConditionType
-=======
   , logMessageType
->>>>>>> d09b5e74
   :: SomeTypeRep
 
 debugAppliedRuleType =
@@ -154,13 +148,10 @@
     someTypeRep (Proxy :: Proxy WarnFunctionWithoutEvaluators)
 warnSimplificationWithRemainderType =
     someTypeRep (Proxy :: Proxy WarnSimplificationWithRemainder)
-<<<<<<< HEAD
 logInfoEvaluateConditionType =
     someTypeRep (Proxy :: Proxy InfoEvaluateCondition)
-=======
 logMessageType =
     someTypeRep (Proxy :: Proxy LogMessage)
->>>>>>> d09b5e74
 
 lookupTextFromTypeWithError :: SomeTypeRep -> Text
 lookupTextFromTypeWithError type' =
