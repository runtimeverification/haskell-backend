--- conflicted
+++ resolved
@@ -167,19 +167,10 @@
     $ Map.lookup type' (typeToText registry)
   where
     notFoundError =
-<<<<<<< HEAD
-        (error . show . Pretty.hsep)
-            [ "Log entry type"
-            , prettyTypeRep
-            , "is not registered."
-            ]
-    prettyTypeRep = Pretty.pretty (asText type')
-=======
         error
             $ "Tried to log nonexistent entry type: "
             <> show type'
             <> " It should be added to Kore.Logger.Registry.registry."
->>>>>>> 2e6afb4e
 
 parseEntryType :: Text -> Parser.Parsec String String SomeTypeRep
 parseEntryType entryText =
