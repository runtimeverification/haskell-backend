{-|
Module      : Kore.Logger.Output
Description : Logger helpers and internals needed for Main.
Copyright   : (c) Runtime Verification, 2018
License     : NCSA
Maintainer  : vladimir.ciobanu@runtimeverification.com
-}

module Kore.Logger.Output
    ( KoreLogType (..)
    , KoreLogOptions (..)
    , koreLogFilters
    , withLogger
    , parseKoreLogOptions
    , emptyLogger
    , stderrLogger
    , swappableLogger
    , makeKoreLogger
    , Colog.logTextStderr
    , Colog.logTextHandle
    , module Kore.Logger
    , runLoggerT
    ) where

import Colog
    ( LogAction (..)
    )
import qualified Colog
import Control.Applicative
    ( Alternative (..)
    )
import Control.Concurrent.MVar
import Control.Monad.Catch
    ( MonadMask
    , bracket
    )
import Control.Monad.IO.Class
    ( MonadIO
    , liftIO
    )
import Control.Monad.Reader
    ( runReaderT
    )
import qualified Control.Monad.Trans as Trans
import Data.Functor
    ( void
    )
import Data.Functor.Contravariant
    ( contramap
    )
import Data.Set
    ( Set
    )
import qualified Data.Set as Set
import Data.String
    ( IsString
    , fromString
    )
import Data.Text
    ( Text
    )
import qualified Data.Text as Text
import qualified Data.Text.Prettyprint.Doc as Pretty
import qualified Data.Text.Prettyprint.Doc.Render.Text as Pretty
import Data.Time.Clock
    ( getCurrentTime
    )
import Data.Time.Format
    ( defaultTimeLocale
    , formatTime
    )
import Data.Time.LocalTime
    ( LocalTime
    , getCurrentTimeZone
    , utcToLocalTime
    )
import Options.Applicative
    ( Parser
    , help
    , long
    , maybeReader
    , option
    )
import qualified Text.Megaparsec as Parser
import qualified Text.Megaparsec.Char as Parser
import qualified Type.Reflection as Reflection

import Kore.Logger
import Kore.Logger.DebugAppliedRule
import Kore.Logger.DebugAxiomEvaluation
    ( DebugAxiomEvaluationOptions
    , filterDebugAxiomEvaluation
    , parseDebugAxiomEvaluationOptions
    )

-- | 'KoreLogType' is passed via command line arguments and decides if and how
-- the logger will operate.
data KoreLogType
    = LogStdErr
    -- ^ log to stderr (default)
    | LogFileText FilePath
    -- ^ log to specified file when '--log <filename>' is passed.
    deriving (Eq, Show)

-- | 'KoreLogOptions' is the top-level options type for logging, containing the
-- desired output method and the minimum 'Severity'.
data KoreLogOptions = KoreLogOptions
    { logType   :: KoreLogType
    -- ^ desired output method, see 'KoreLogType'
    , logLevel  :: Severity
    -- ^ minimal log level, passed via "--log-level"
    , logEntries :: Set Text
    -- ^ extra entries to show, ignoring 'logLevel'
    , debugAppliedRuleOptions :: DebugAppliedRuleOptions
    , debugAxiomEvaluationOptions :: DebugAxiomEvaluationOptions
    }
    deriving (Eq, Show)

-- | Internal type used to add timestamps to a 'LogMessage'.
data WithTimestamp = WithTimestamp SomeEntry LocalTime

-- | Generates an appropriate logger for the given 'KoreLogOptions'. It uses
-- the CPS style because some outputters require cleanup (e.g. files).
withLogger
    :: Trans.MonadIO m
    => KoreLogOptions
    -> (LogAction m SomeEntry -> IO a)
    -> IO a
withLogger koreLogOptions@KoreLogOptions { logType } continue =
    case logType of
        LogStdErr -> continue $ koreLogFilters koreLogOptions stderrLogger
        LogFileText filename ->
            Colog.withLogTextFile filename
            $ continue . koreLogFilters koreLogOptions . makeKoreLogger

koreLogFilters
    :: Applicative m
    => KoreLogOptions
    -> LogAction m SomeEntry
    -> LogAction m SomeEntry
koreLogFilters koreLogOptions baseLogger =
<<<<<<< HEAD
    Colog.cfilter
        (\entry ->
            filterEntry logEntries entry
            || filterSeverity logLevel entry
            || filterDebugAppliedRule debugAppliedRuleOptions entry
        )
    baseLogger
=======
    id
    $ filterDebugAppliedRule debugAppliedRuleOptions baseLogger
    $ filterDebugAxiomEvaluation debugAxiomEvaluationOptions
    $ filterSeverity logLevel
    $ filterScopes logScopes
    $ baseLogger
>>>>>>> 46b51194
  where
    KoreLogOptions { logLevel, logEntries } = koreLogOptions
    KoreLogOptions { debugAppliedRuleOptions } = koreLogOptions
    KoreLogOptions { debugAxiomEvaluationOptions } = koreLogOptions

{- | Select the log entry types present in the active set.
 -}
filterEntry
    :: Set Text
    -> SomeEntry
    -> Bool
filterEntry logEntries entry =
    entryTypeText entry `elem` logEntries

{- | Select log entries with 'Severity' greater than or equal to the level.
 -}
filterSeverity
    :: Severity
    -> SomeEntry
    -> Bool
filterSeverity level entry =
    entrySeverity entry >= level

-- | Run a 'LoggerT' with the given options.
runLoggerT :: KoreLogOptions -> LoggerT IO a -> IO a
runLoggerT options = withLogger options . runReaderT . getLoggerT

-- Parser for command line log options.
parseKoreLogOptions :: Parser KoreLogOptions
parseKoreLogOptions =
    KoreLogOptions
    <$> (parseType <|> pure LogStdErr)
    <*> (parseLevel <|> pure Warning)
    <*> (mconcat <$> many parseEntries)
    <*> parseDebugAppliedRuleOptions
    <*> parseDebugAxiomEvaluationOptions
  where
    parseType =
        option
            (maybeReader parseTypeString)
            $ long "log"
            <> help "Name of the log file"
    parseTypeString filename = pure $ LogFileText filename
    parseLevel =
        option
            (maybeReader parseSeverity)
            $ long "log-level"
            <> help "Log level: debug, info, warning, error, or critical"
    parseSeverity =
        \case
            "debug"    -> pure Debug
            "info"     -> pure Info
            "warning"  -> pure Warning
            "error"    -> pure Error
            "critical" -> pure Critical
            _          -> Nothing
    parseEntries =
        option
            parseCommaSeparatedEntries
            $ long "log-entries"
            <> help "Log entries: logs entries of supplied types"
    parseCommaSeparatedEntries = maybeReader $ Parser.parseMaybe entryParser
    entryParser :: Parser.Parsec String String (Set Text)
    entryParser = do
        args <- many itemParser
        pure . Set.fromList $ args
    itemParser :: Parser.Parsec String String Text
    itemParser = do
        argument <- some (Parser.noneOf [',', ' '])
        _ <- void (Parser.char ',') <|> Parser.eof
        pure . Text.pack $ argument

-- Creates a kore logger which:
--     * filters messages that have lower severity than the provided severity
--     * adds timestamps
--     * formats messages: "[<severity>][<localTime>][<scope>]: <message>"
makeKoreLogger
    :: forall m
    .  MonadIO m
    => LogAction m Text
    -> LogAction m SomeEntry
makeKoreLogger logToText =
    Colog.cmapM withTimestamp
    $ contramap messageToText logToText
  where
    messageToText :: WithTimestamp -> Text
    messageToText (WithTimestamp entry localTime) =
        Pretty.renderStrict
        . Pretty.layoutPretty Pretty.defaultLayoutOptions
        $ Pretty.brackets (formattedTime localTime)
        <> defaultLogPretty entry
    formattedTime = formatLocalTime "%Y-%m-%d %H:%M:%S%Q"

-- | Adds the current timestamp to a log entry.
withTimestamp :: MonadIO io => SomeEntry -> io WithTimestamp
withTimestamp msg = WithTimestamp msg <$> getLocalTime

-- Helper to get the local time in 'MonadIO'.
getLocalTime :: MonadIO m => m LocalTime
getLocalTime =
    liftIO $ utcToLocalTime <$> getCurrentTimeZone <*> getCurrentTime

-- Formats the local time using the provided format string.
formatLocalTime :: IsString s => String -> LocalTime -> s
formatLocalTime format = fromString . formatTime defaultTimeLocale format

emptyLogger :: Applicative m => LogAction m msg
emptyLogger = mempty

stderrLogger :: MonadIO io => LogAction io SomeEntry
stderrLogger = makeKoreLogger Colog.logTextStderr

{- | @swappableLogger@ delegates to the logger contained in the 'MVar'.

This allows the logger to be "swapped" during execution. (It also automatically
makes the logger thread-safe.)

 -}
swappableLogger
    :: (MonadIO m, MonadMask m)
    => MVar (LogAction m a)
    -> LogAction m a
swappableLogger mvar =
    Colog.LogAction $ bracket acquire release . worker
  where
    acquire = liftIO $ takeMVar mvar
    release = liftIO . putMVar mvar
    worker a logAction = Colog.unLogAction logAction a

defaultLogPretty :: SomeEntry -> Pretty.Doc ann
defaultLogPretty (SomeEntry entry) =
    Pretty.hsep
        [ Pretty.brackets (Pretty.pretty . entrySeverity $ entry)
        , ":"
        , Pretty.brackets (Pretty.viaShow . Reflection.typeOf $ entry)
        , ":"
        , Pretty.pretty entry
        ]<|MERGE_RESOLUTION|>--- conflicted
+++ resolved
@@ -139,22 +139,14 @@
     -> LogAction m SomeEntry
     -> LogAction m SomeEntry
 koreLogFilters koreLogOptions baseLogger =
-<<<<<<< HEAD
     Colog.cfilter
         (\entry ->
             filterEntry logEntries entry
             || filterSeverity logLevel entry
             || filterDebugAppliedRule debugAppliedRuleOptions entry
+            || filterDebugAxiomEvaluation debugAxiomEvaluationOptions entry
         )
     baseLogger
-=======
-    id
-    $ filterDebugAppliedRule debugAppliedRuleOptions baseLogger
-    $ filterDebugAxiomEvaluation debugAxiomEvaluationOptions
-    $ filterSeverity logLevel
-    $ filterScopes logScopes
-    $ baseLogger
->>>>>>> 46b51194
   where
     KoreLogOptions { logLevel, logEntries } = koreLogOptions
     KoreLogOptions { debugAppliedRuleOptions } = koreLogOptions
