--- conflicted
+++ resolved
@@ -289,11 +289,7 @@
             flag' TimestampsEnable
                 (  long "enable-log-timestamps"
                 <> help "Enable log timestamps" )
-<<<<<<< HEAD
-        pasreTimestampsDisable =
-=======
         parseTimestampsDisable =
->>>>>>> 6a4c225c
             flag' TimestampsDisable
                 (  long "disable-log-timestamps"
                 <> help "Disable log timestamps" )
