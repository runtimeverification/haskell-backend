{-# LANGUAGE Strict #-}

{- |
Copyright   : (c) Runtime Verification, 2019
License     : NCSA
-}
module Kore.Builtin.Map.Map (
    asTermLike,

    -- * Symbols
    lookupSymbolUpdate,
    lookupSymbolLookup,
    lookupSymbolInKeys,
    lookupSymbolKeys,
    lookupSymbolRemove,
    lookupSymbolRemoveAll,
    lookupSymbolSize,
    lookupSymbolValues,
    lookupSymbolInclusion,
    isSymbolConcat,
    isSymbolElement,
    isSymbolUnit,
    isSymbolRemove,
    isSymbolRemoveAll,
    isSymbolSize,
    isSymbolValues,
    isSymbolInclusion,

    -- * Keys
    concatKey,
    elementKey,
    in_keysKey,
    keysKey,
    keys_listKey,
    lookupKey,
    lookupOrDefaultKey,
    removeAllKey,
    removeKey,
    unitKey,
    updateKey,
    sizeKey,
    valuesKey,
    inclusionKey,
) where

import qualified Data.Map.Strict as Map
<<<<<<< HEAD
import Data.String (
    IsString,
 )
import Kore.Attribute.Element hiding (
    elementSymbol,
 )
import qualified Kore.Attribute.Symbol as Attribute (
    Symbol,
 )
=======
import Data.String
    ( IsString
    )

import qualified Kore.Attribute.Symbol as Attribute
    ( Symbol
    )
>>>>>>> abf14770
import qualified Kore.Builtin.AssocComm.AssocComm as AssocComm
import qualified Kore.Builtin.Symbols as Builtin
import qualified Kore.Error as Kore (
    Error,
 )
import Kore.IndexedModule.IndexedModule (
    VerifiedModule,
 )
import Kore.Internal.InternalMap
import Kore.Internal.TermLike as TermLike
import Prelude.Kore

concatKey :: IsString s => s
concatKey = "MAP.concat"

lookupKey :: IsString s => s
lookupKey = "MAP.lookup"

lookupOrDefaultKey :: IsString s => s
lookupOrDefaultKey = "MAP.lookupOrDefault"

elementKey :: IsString s => s
elementKey = "MAP.element"

unitKey :: IsString s => s
unitKey = "MAP.unit"

updateKey :: IsString s => s
updateKey = "MAP.update"

in_keysKey :: IsString s => s
in_keysKey = "MAP.in_keys"

keysKey :: IsString s => s
keysKey = "MAP.keys"

keys_listKey :: IsString s => s
keys_listKey = "MAP.keys_list"

removeKey :: IsString s => s
removeKey = "MAP.remove"

removeAllKey :: IsString s => s
removeAllKey = "MAP.removeAll"

sizeKey :: IsString s => s
sizeKey = "MAP.size"

valuesKey :: IsString s => s
valuesKey = "MAP.values"

inclusionKey :: IsString s => s
inclusionKey = "MAP.inclusion"

-- | Find the symbol hooked to @MAP.update@ in an indexed module.
lookupSymbolUpdate ::
    Sort ->
    VerifiedModule Attribute.Symbol ->
    Either (Kore.Error e) Symbol
lookupSymbolUpdate = Builtin.lookupSymbol updateKey

-- | Find the symbol hooked to @MAP.lookup@ in an indexed module.
lookupSymbolLookup ::
    Sort ->
    VerifiedModule Attribute.Symbol ->
    Either (Kore.Error e) Symbol
lookupSymbolLookup = Builtin.lookupSymbol lookupKey

-- | Find the symbol hooked to @MAP.in_keys@ in an indexed module.
lookupSymbolInKeys ::
    Sort ->
    VerifiedModule Attribute.Symbol ->
    Either (Kore.Error e) Symbol
lookupSymbolInKeys = Builtin.lookupSymbol in_keysKey

-- | Find the symbol hooked to @MAP.keys@ in an indexed module.
lookupSymbolKeys ::
    Sort ->
    VerifiedModule Attribute.Symbol ->
    Either (Kore.Error e) Symbol
lookupSymbolKeys = Builtin.lookupSymbol keysKey

-- | Find the symbol hooked to @MAP.remove@ in an indexed module.
lookupSymbolRemove ::
    Sort ->
    VerifiedModule Attribute.Symbol ->
    Either (Kore.Error e) Symbol
lookupSymbolRemove = Builtin.lookupSymbol removeKey

-- | Find the symbol hooked to @MAP.removeAll@ in an indexed module.
lookupSymbolRemoveAll ::
    Sort ->
    VerifiedModule Attribute.Symbol ->
    Either (Kore.Error e) Symbol
lookupSymbolRemoveAll = Builtin.lookupSymbol removeAllKey

-- | Find the symbol hooked to @MAP.size@ in an indexed module.
lookupSymbolSize ::
    Sort ->
    VerifiedModule Attribute.Symbol ->
    Either (Kore.Error e) Symbol
lookupSymbolSize = Builtin.lookupSymbol sizeKey

-- | Find the symbol hooked to @MAP.values@ in an indexed module.
lookupSymbolValues ::
    Sort ->
    VerifiedModule Attribute.Symbol ->
    Either (Kore.Error e) Symbol
lookupSymbolValues = Builtin.lookupSymbol valuesKey

-- | Find the symbol hooked to @MAP.inclusion@ in an indexed module.
lookupSymbolInclusion ::
    Sort ->
    VerifiedModule Attribute.Symbol ->
    Either (Kore.Error e) Symbol
lookupSymbolInclusion = Builtin.lookupSymbol inclusionKey

-- | Check if the given symbol is hooked to @MAP.concat@.
isSymbolConcat :: Symbol -> Bool
isSymbolConcat = Builtin.isSymbol concatKey

-- | Check if the given symbol is hooked to @MAP.element@.
isSymbolElement :: Symbol -> Bool
isSymbolElement = Builtin.isSymbol elementKey

-- | Check if the given symbol is hooked to @MAP.unit@.
isSymbolUnit :: Symbol -> Bool
isSymbolUnit = Builtin.isSymbol unitKey

-- | Check if the given symbol is hooked to @MAP.remove@.
isSymbolRemove :: Symbol -> Bool
isSymbolRemove = Builtin.isSymbol removeKey

-- | Check if the given symbol is hooked to @MAP.removeAll@.
isSymbolRemoveAll :: Symbol -> Bool
isSymbolRemoveAll = Builtin.isSymbol removeAllKey

-- | Check if the given symbol is hooked to @MAP.size@.
isSymbolSize :: Symbol -> Bool
isSymbolSize = Builtin.isSymbol sizeKey

-- | Check if the given symbol is hooked to @MAP.values@.
isSymbolValues :: Symbol -> Bool
isSymbolValues = Builtin.isSymbol valuesKey

-- | Check if the given symbol is hooked to @MAP.inclusion@.
isSymbolInclusion :: Symbol -> Bool
isSymbolInclusion = Builtin.isSymbol inclusionKey

<<<<<<< HEAD
-- | Externalizes a 'Domain.InternalMap' as a 'TermLike'.
asTermLike ::
    forall variable.
    InternalVariable variable =>
    HasCallStack =>
    InternalMap Key (TermLike variable) ->
    TermLike variable
asTermLike builtin =
    AssocComm.asTermLike
        unitSymbol
        concatSymbol
        ( AssocComm.ConcreteElements
=======
{- | Externalizes a 'Domain.InternalMap' as a 'TermLike'.
 -}
asTermLike
    :: forall variable
    .  InternalVariable variable
    => InternalMap Key (TermLike variable)
    -> TermLike variable
asTermLike builtin =
    AssocComm.asTermLike
        (AssocComm.UnitSymbol unitSymbol)
        (AssocComm.ConcatSymbol concatSymbol)
        (AssocComm.ConcreteElements
>>>>>>> abf14770
            (map concreteElement (Map.toAscList concreteElements))
        )
        ( AssocComm.VariableElements
            (element . unwrapElement <$> elementsWithVariables)
        )
        (AssocComm.Opaque filteredMaps)
  where
    filteredMaps :: [TermLike variable]
    filteredMaps = filter (not . isEmptyMap) opaque

    isEmptyMap :: TermLike variable -> Bool
    isEmptyMap (InternalMap_ InternalAc{builtinAcChild = wrappedChild}) =
        unwrapAc wrappedChild == emptyNormalizedAc
    isEmptyMap (App_ symbol _) = unitSymbol == symbol
    isEmptyMap _ = False

    InternalAc{builtinAcChild} = builtin
    InternalAc{builtinAcUnit = unitSymbol} = builtin
    InternalAc{builtinAcElement = elementSymbol} = builtin
    InternalAc{builtinAcConcat = concatSymbol} = builtin

    normalizedAc = unwrapAc builtinAcChild

    NormalizedAc{elementsWithVariables} = normalizedAc
    NormalizedAc{concreteElements} = normalizedAc
    NormalizedAc{opaque} = normalizedAc

    concreteElement ::
        (Key, MapValue (TermLike variable)) ->
        TermLike variable
    concreteElement (key, value) = element (into @(TermLike variable) key, value)

<<<<<<< HEAD
    element ::
        HasCallStack =>
        (TermLike variable, MapValue (TermLike variable)) ->
        TermLike variable
=======
    element
        :: (TermLike variable, MapValue (TermLike variable))
        -> TermLike variable
>>>>>>> abf14770
    element (key, MapValue value) =
        mkApplySymbol elementSymbol [key, value]<|MERGE_RESOLUTION|>--- conflicted
+++ resolved
@@ -44,25 +44,12 @@
 ) where
 
 import qualified Data.Map.Strict as Map
-<<<<<<< HEAD
 import Data.String (
     IsString,
  )
-import Kore.Attribute.Element hiding (
-    elementSymbol,
- )
 import qualified Kore.Attribute.Symbol as Attribute (
     Symbol,
  )
-=======
-import Data.String
-    ( IsString
-    )
-
-import qualified Kore.Attribute.Symbol as Attribute
-    ( Symbol
-    )
->>>>>>> abf14770
 import qualified Kore.Builtin.AssocComm.AssocComm as AssocComm
 import qualified Kore.Builtin.Symbols as Builtin
 import qualified Kore.Error as Kore (
@@ -212,33 +199,17 @@
 isSymbolInclusion :: Symbol -> Bool
 isSymbolInclusion = Builtin.isSymbol inclusionKey
 
-<<<<<<< HEAD
 -- | Externalizes a 'Domain.InternalMap' as a 'TermLike'.
 asTermLike ::
     forall variable.
     InternalVariable variable =>
-    HasCallStack =>
     InternalMap Key (TermLike variable) ->
     TermLike variable
 asTermLike builtin =
     AssocComm.asTermLike
-        unitSymbol
-        concatSymbol
-        ( AssocComm.ConcreteElements
-=======
-{- | Externalizes a 'Domain.InternalMap' as a 'TermLike'.
- -}
-asTermLike
-    :: forall variable
-    .  InternalVariable variable
-    => InternalMap Key (TermLike variable)
-    -> TermLike variable
-asTermLike builtin =
-    AssocComm.asTermLike
         (AssocComm.UnitSymbol unitSymbol)
         (AssocComm.ConcatSymbol concatSymbol)
-        (AssocComm.ConcreteElements
->>>>>>> abf14770
+        ( AssocComm.ConcreteElements
             (map concreteElement (Map.toAscList concreteElements))
         )
         ( AssocComm.VariableElements
@@ -271,15 +242,8 @@
         TermLike variable
     concreteElement (key, value) = element (into @(TermLike variable) key, value)
 
-<<<<<<< HEAD
     element ::
-        HasCallStack =>
         (TermLike variable, MapValue (TermLike variable)) ->
         TermLike variable
-=======
-    element
-        :: (TermLike variable, MapValue (TermLike variable))
-        -> TermLike variable
->>>>>>> abf14770
     element (key, MapValue value) =
         mkApplySymbol elementSymbol [key, value]