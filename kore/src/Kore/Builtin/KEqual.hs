--- conflicted
+++ resolved
@@ -253,17 +253,12 @@
 matchUnifyKequalsEq first second
     | Just eqTerm <- matchKequalEq first
       , isFunctionPattern first
-<<<<<<< HEAD
-      , Just value <- Bool.matchBool second =
-        Just UnifyKequalsEq{eqTerm, value}
+      , InternalBool_ internalBool <- second =
+        Just UnifyKequalsEq{eqTerm, internalBool}
     | Just eqTerm <- matchKequalEq second
       , isFunctionPattern second
-      , Just value <- Bool.matchBool first =
-        Just UnifyKequalsEq{eqTerm, value}
-=======
-      , InternalBool_ internalBool <- second =
+      , InternalBool_ internalBool <- first =
         Just UnifyKequalsEq{eqTerm, internalBool}
->>>>>>> 55f677c3
     | otherwise = Nothing
 {-# INLINE matchUnifyKequalsEq #-}
 
@@ -283,7 +278,7 @@
                     then pure
                     else notSimplifier SideCondition.top
         scattered <- Unify.scatter solution'
-        return scattered{term = mkInternalBool internalBool}
+        return (scattered :: Pattern RewritingVariableName){term = mkInternalBool internalBool}
   where
     UnifyKequalsEq{eqTerm, internalBool} = unifyData
     EqTerm{operand1, operand2} = eqTerm
