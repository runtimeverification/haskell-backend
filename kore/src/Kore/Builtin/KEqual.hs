--- conflicted
+++ resolved
@@ -179,26 +179,15 @@
             $ comparison termLike1 termLike2
 
 evalKIte
-<<<<<<< HEAD
-    :: forall variable simplifier
-    .  (InternalVariable variable, MonadSimplify simplifier)
-    => SideCondition variable
-    -> CofreeF
-        (Application Symbol)
-        (Attribute.Pattern variable)
-        (TermLike variable)
-    -> simplifier (AttemptedAxiom variable)
-evalKIte _ (_ :< app) =
-=======
     :: forall simplifier
     .  MonadSimplify simplifier
-    => CofreeF
+    => SideCondition RewritingVariableName
+    -> CofreeF
         (Application Symbol)
         (Attribute.Pattern RewritingVariableName)
         (TermLike RewritingVariableName)
     -> simplifier (AttemptedAxiom RewritingVariableName)
-evalKIte (_ :< app) =
->>>>>>> f41cba23
+evalKIte _ (_ :< app) =
     case app of
         Application { applicationChildren = [expr, t1, t2] } ->
             evalIte expr t1 t2
