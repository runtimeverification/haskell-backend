--- conflicted
+++ resolved
@@ -260,6 +260,7 @@
     | otherwise = Nothing
 {-# INLINE matchUnifyKequalsEq #-}
 
+-- TODO (Andrei B): doublecheck
 unifyKequalsEq ::
     forall unifier.
     MonadUnify unifier =>
@@ -267,21 +268,6 @@
     NotSimplifier unifier ->
     UnifyKequalsEq ->
     unifier (Pattern RewritingVariableName)
-<<<<<<< HEAD
-unifyKequalsEq unifyChildren (NotSimplifier notSimplifier) unifyData = do
-    solution <- unifyChildren operand1 operand2 & OrPattern.gather
-    let solution' = MultiOr.map eraseTerm solution
-    if value
-        then Unify.scatter solution'
-        else mkNotSimplified solution' >>= Unify.scatter
-  where
-    UnifyKequalsEq{eqTerm, value} = unifyData
-    EqTerm{symbol, operand1, operand2} = eqTerm
-    eraseTerm = fmap (mkTop . termLikeSort)
-    sort = applicationSortsResult . symbolSorts $ symbol
-    mkNotSimplified notChild =
-        notSimplifier SideCondition.top Not{notSort = sort, notChild}
-=======
 unifyKequalsEq unifyChildren (NotSimplifier notSimplifier) unifyData =
     do
         solution <- OrPattern.gather $ unifyChildren operand1 operand2
@@ -289,14 +275,16 @@
             MultiOr.map eraseTerm solution
                 & if internalBoolValue internalBool
                     then pure
-                    else notSimplifier SideCondition.top
+                    else mkNotSimplified
         scattered <- Unify.scatter solution'
         return scattered{term = mkInternalBool internalBool}
   where
     UnifyKequalsEq{eqTerm, internalBool} = unifyData
-    EqTerm{operand1, operand2} = eqTerm
-    eraseTerm = Pattern.fromCondition_ . Pattern.withoutTerm
->>>>>>> 776dc799
+    EqTerm{symbol, operand1, operand2} = eqTerm
+    eraseTerm = fmap (mkTop . termLikeSort)
+    sort = applicationSortsResult . symbolSorts $ symbol
+    mkNotSimplified notChild =
+        notSimplifier SideCondition.top Not{notSort = sort, notChild}
 
 -- | The @KEQUAL.ite@ hooked symbol applied to @term@-type arguments.
 data IfThenElse term = IfThenElse
