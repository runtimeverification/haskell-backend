{- |
Copyright   : (c) Runtime Verification, 2020
License     : NCSA

 -}

module Kore.Builtin.EqTerm
    ( EqTerm (..)
    , matchEqTerm
    , unifyEqTerm
    ) where

import Prelude.Kore

import Control.Error
    ( MaybeT
    )
import qualified Control.Monad as Monad

import qualified Kore.Builtin.Bool as Bool
import qualified Kore.Internal.MultiOr as MultiOr
import qualified Kore.Internal.OrPattern as OrPattern
import Kore.Internal.Pattern
    ( Pattern
    )
import qualified Kore.Internal.Pattern as Pattern
import qualified Kore.Internal.SideCondition as SideCondition
import Kore.Internal.TermLike as TermLike
import Kore.Step.Simplification.NotSimplifier
    ( NotSimplifier (..)
    )
import Kore.Step.Simplification.Simplify
    ( TermSimplifier
    )
import Kore.Unification.Unify as Unify

{- | An equality-like symbol applied to @term@-type arguments.
-}

data EqTerm term =
    EqTerm
        { symbol :: !Symbol
        , operand1, operand2 :: !term
        }
    deriving Show

{- | Match an equality-like symbol pattern.
-}
matchEqTerm
    :: (Symbol -> Bool)  -- ^ 'Symbol' selector
    -> TermLike variable
    -> Maybe (EqTerm (TermLike variable))
matchEqTerm selectSymbol (App_ symbol [operand1, operand2]) = do
    Monad.guard (selectSymbol symbol)
    return EqTerm { symbol, operand1, operand2 }
matchEqTerm _ _ = Nothing

{- | Unification for an equality-like symbol.

This function is suitable only for equality simplification.

 -}
unifyEqTerm
    :: forall variable unifier
    .  InternalVariable variable
    => MonadUnify unifier
    => TermSimplifier variable unifier
    -> NotSimplifier unifier
    -> EqTerm (TermLike variable)
    -> TermLike variable
    -> MaybeT unifier (Pattern variable)
unifyEqTerm unifyChildren (NotSimplifier notSimplifier) eqTerm termLike2
  | Just value2 <- Bool.matchBool termLike2
  = lift $ do
    solution <- unifyChildren operand1 operand2 & OrPattern.gather
<<<<<<< HEAD
    let solution' = OrPattern.map eraseTerm solution
=======
    let solution' = MultiOr.map eraseTerm solution
>>>>>>> fb40af61
    (if value2 then pure else notSimplifier SideCondition.top) solution'
        >>= Unify.scatter
  | otherwise = empty
  where
    EqTerm { operand1, operand2 } = eqTerm
    eraseTerm = Pattern.fromCondition_ . Pattern.withoutTerm<|MERGE_RESOLUTION|>--- conflicted
+++ resolved
@@ -73,11 +73,7 @@
   | Just value2 <- Bool.matchBool termLike2
   = lift $ do
     solution <- unifyChildren operand1 operand2 & OrPattern.gather
-<<<<<<< HEAD
-    let solution' = OrPattern.map eraseTerm solution
-=======
     let solution' = MultiOr.map eraseTerm solution
->>>>>>> fb40af61
     (if value2 then pure else notSimplifier SideCondition.top) solution'
         >>= Unify.scatter
   | otherwise = empty
