--- conflicted
+++ resolved
@@ -524,48 +524,22 @@
     worker
         | on (==) internalStringValue string1 string2 =
             return $ Pattern.fromTermLike term1
-<<<<<<< HEAD
-        | otherwise = explainAndReturnBottom "distinct strings" term1 term2
+        | otherwise = debugUnifyBottomAndReturnBottom "distinct strings" term1 term2
     UnifyString{string1, string2, term1, term2} = unifyData
-
-data UnifyStringEq = UnifyStringEq
-    { eqTerm :: !(EqTerm (TermLike RewritingVariableName))
-    , value :: !Bool
-    }
-
-{- | Matches
-
-@
-\\equals{_, _}(\\dv{Bool}(_), eqString{_}(_,_)),
-@
-
-symmetric in the two arguments.
--}
-matchUnifyStringEq ::
-    TermLike RewritingVariableName ->
-    TermLike RewritingVariableName ->
-    Maybe UnifyStringEq
-matchUnifyStringEq first second
-    | Just eqTerm <- matchStringEqual second
-      , isFunctionPattern first
-      , Just value <- Bool.matchBool first =
-        Just UnifyStringEq{eqTerm, value}
-    | Just eqTerm <- matchStringEqual first
-      , isFunctionPattern second
-      , Just value <- Bool.matchBool second =
-        Just UnifyStringEq{eqTerm, value}
-    | otherwise = Nothing
-=======
-        | otherwise =
-            debugUnifyBottomAndReturnBottom "distinct strings" term1 term2
-    UnifyString{string1, string2} = unifyData
->>>>>>> 55f677c3
 
 data UnifyStringEq = UnifyStringEq
     { eqTerm :: !(EqTerm (TermLike RewritingVariableName))
     , internalBool :: !InternalBool
     }
 
+{- | Matches
+
+@
+\\equals{_, _}(\\dv{Bool}(_), eqString{_}(_,_)),
+@
+
+symmetric in the two arguments.
+-}
 matchUnifyStringEq ::
     TermLike RewritingVariableName ->
     TermLike RewritingVariableName ->
@@ -589,12 +563,6 @@
     NotSimplifier unifier ->
     UnifyStringEq ->
     unifier (Pattern RewritingVariableName)
-<<<<<<< HEAD
-unifyStringEq unifyChildren notSimplifier unifyData =
-    unifyEqTerm unifyChildren notSimplifier eqTerm value
-  where
-    UnifyStringEq{eqTerm, value} = unifyData
-=======
 unifyStringEq unifyChildren (NotSimplifier notSimplifier) unifyData =
     do
         solution <- OrPattern.gather $ unifyChildren operand1 operand2
@@ -608,5 +576,4 @@
   where
     UnifyStringEq{eqTerm, internalBool} = unifyData
     EqTerm{operand1, operand2} = eqTerm
-    eraseTerm = Pattern.fromCondition_ . Pattern.withoutTerm
->>>>>>> 55f677c3
+    eraseTerm = Pattern.fromCondition_ . Pattern.withoutTerm