--- conflicted
+++ resolved
@@ -45,8 +45,6 @@
     string2TokenKey,
 ) where
 
-import Prelude.Kore
-
 import Control.Error (
     MaybeT,
  )
@@ -69,11 +67,6 @@
  )
 import qualified Data.Text as Text
 import qualified Data.Text.Read as Text
-import Numeric (
-    readOct,
- )
-import qualified Text.Megaparsec as Parsec
-
 import Kore.Attribute.Hook (
     Hook (..),
  )
@@ -103,6 +96,11 @@
     TermSimplifier,
  )
 import Kore.Unification.Unify as Unify
+import Numeric (
+    readOct,
+ )
+import Prelude.Kore
+import qualified Text.Megaparsec as Parsec
 
 {- | Verify that the sort is hooked to the builtin @String@ sort.
 
@@ -261,13 +259,8 @@
     substr startIndex endIndex =
         Text.take (endIndex - startIndex) . Text.drop startIndex
 
-<<<<<<< HEAD
-    evalSubstr0 resultSort [_str, _start, _end] = do
+    evalSubstr0 _ resultSort [_str, _start, _end] = do
         _str <- expectBuiltinString substrKey _str
-=======
-    evalSubstr0 _ resultSort [_str, _start, _end] = do
-        _str   <- expectBuiltinString substrKey _str
->>>>>>> c35bfa56
         _start <- fromInteger <$> Int.expectBuiltinInt substrKey _start
         _end <- fromInteger <$> Int.expectBuiltinInt substrKey _end
         substr _start _end _str
@@ -308,13 +301,8 @@
 evalString2Base :: BuiltinAndAxiomSimplifier
 evalString2Base = Builtin.functionEvaluator evalString2Base0
   where
-<<<<<<< HEAD
-    evalString2Base0 resultSort [_str, _base] = do
+    evalString2Base0 _ resultSort [_str, _base] = do
         _str <- expectBuiltinString string2BaseKey _str
-=======
-    evalString2Base0 _ resultSort [_str, _base] = do
-        _str  <- expectBuiltinString string2BaseKey _str
->>>>>>> c35bfa56
         _base <- Int.expectBuiltinInt string2BaseKey _base
         let readN =
                 case _base of
@@ -375,15 +363,9 @@
       where
         charToOrdInt =
             Int.asPattern resultSort
-<<<<<<< HEAD
                 . toInteger
                 . ord
-    evalOrd0 _ _ = Builtin.wrongArity ordKey
-=======
-            . toInteger
-            . ord
     evalOrd0 _ _ _ = Builtin.wrongArity ordKey
->>>>>>> c35bfa56
 
 evalToken2String :: BuiltinAndAxiomSimplifier
 evalToken2String = Builtin.functionEvaluator evalToken2String0
