{-# LANGUAGE MagicHash #-}

{- |
Module      : Kore.Builtin.Int
Description : Built-in arbitrary-precision integer sort
Copyright   : (c) Runtime Verification, 2018-2021
License     : BSD-3-Clause
Maintainer  : thomas.tuegel@runtimeverification.com
Stability   : experimental
Portability : portable

This module is intended to be imported qualified, to avoid collision with other
builtin modules.

@
    import qualified Kore.Builtin.Int as Int
@
-}
module Kore.Builtin.Int (
    sort,
    assertSort,
    verifiers,
    builtinFunctions,
    expectBuiltinInt,
    extractIntDomainValue,
    asInternal,
    asPattern,
    asPartialPattern,
    parse,
    unifyIntEq,
    unifyInt,
    matchInt,
    matchUnifyIntEq,

    -- * keys
    randKey,
    srandKey,
    gtKey,
    geKey,
    eqKey,
    leKey,
    ltKey,
    neKey,
    minKey,
    maxKey,
    addKey,
    subKey,
    mulKey,
    absKey,
    edivKey,
    emodKey,
    tdivKey,
    tmodKey,
    andKey,
    orKey,
    xorKey,
    notKey,
    shlKey,
    shrKey,
    powKey,
    powmodKey,
    log2Key,

    -- * implementations (for testing)
    tdiv,
    tmod,
    ediv,
    emod,
    pow,
    powmod,
    log2,
) where

import Control.Error (
    MaybeT,
 )
import qualified Control.Monad as Monad
import Data.Bits (
    complement,
    shift,
    xor,
    (.&.),
    (.|.),
 )
import Data.Functor.Const
import qualified Data.HashMap.Strict as HashMap
import Data.Map.Strict (
    Map,
 )
import qualified Data.Map.Strict as Map
import Data.Text (
    Text,
 )
import GHC.Integer (
    smallInteger,
 )
import GHC.Integer.GMP.Internals (
    powModInteger,
    recipModInteger,
 )
import GHC.Integer.Logarithms (
    integerLog2#,
 )
import Kore.Attribute.Hook (
    Hook (..),
 )
import qualified Kore.Builtin.Bool as Bool
import qualified Kore.Builtin.Builtin as Builtin
import Kore.Builtin.EqTerm
import Kore.Builtin.Int.Int
import qualified Kore.Error
import qualified Kore.Internal.Condition as Condition
import Kore.Internal.Conditional (
    term,
 )
import Kore.Internal.InternalBool
import Kore.Internal.InternalInt
import qualified Kore.Internal.MultiOr as MultiOr
import qualified Kore.Internal.OrPattern as OrPattern
import Kore.Internal.Pattern (
    Pattern,
 )
import qualified Kore.Internal.Pattern as Pattern
import Kore.Internal.Predicate (
    makeCeilPredicate,
 )
import qualified Kore.Internal.SideCondition as SideCondition
import Kore.Internal.Symbol (
    applicationSortsResult,
    symbolHook,
 )
import Kore.Internal.TermLike as TermLike
import Kore.Log.DebugUnifyBottom (debugUnifyBottomAndReturnBottom)
import Kore.Rewrite.RewritingVariable (
    RewritingVariableName,
 )
import Kore.Simplify.NotSimplifier (
    NotSimplifier (..),
 )
import Kore.Simplify.Simplify (
    BuiltinAndAxiomSimplifier,
    TermSimplifier,
 )
import Kore.Unification.Unify as Unify
import Prelude.Kore
import qualified Text.Megaparsec.Char.Lexer as Parsec

{- | Verify that the sort is hooked to the builtin @Int@ sort.

  See also: 'sort', 'Builtin.verifySort'
-}
assertSort :: Builtin.SortVerifier
assertSort = Builtin.verifySort sort

verifiers :: Builtin.Verifiers
verifiers =
    Builtin.Verifiers
        { sortDeclVerifiers
        , symbolVerifiers
        , patternVerifierHook
        }

{- | Verify that hooked sort declarations are well-formed.

  See also: 'Builtin.verifySortDecl'
-}
sortDeclVerifiers :: Builtin.SortDeclVerifiers
sortDeclVerifiers = HashMap.fromList [(sort, Builtin.verifySortDecl)]

{- | Verify that hooked symbol declarations are well-formed.

  See also: 'Builtin.verifySymbol'
-}
symbolVerifiers :: Builtin.SymbolVerifiers
symbolVerifiers =
    HashMap.fromList
        [ (randKey, Builtin.verifySymbol assertSort [assertSort])
        , (srandKey, Builtin.verifySymbolArguments [assertSort])
        , (gtKey, Builtin.verifySymbol Bool.assertSort [assertSort, assertSort])
        , (geKey, Builtin.verifySymbol Bool.assertSort [assertSort, assertSort])
        , (eqKey, Builtin.verifySymbol Bool.assertSort [assertSort, assertSort])
        , (leKey, Builtin.verifySymbol Bool.assertSort [assertSort, assertSort])
        , (ltKey, Builtin.verifySymbol Bool.assertSort [assertSort, assertSort])
        , (neKey, Builtin.verifySymbol Bool.assertSort [assertSort, assertSort])
        , -- Ordering operations
          (minKey, Builtin.verifySymbol assertSort [assertSort, assertSort])
        , (maxKey, Builtin.verifySymbol assertSort [assertSort, assertSort])
        , -- Arithmetic operations
          (addKey, Builtin.verifySymbol assertSort [assertSort, assertSort])
        , (subKey, Builtin.verifySymbol assertSort [assertSort, assertSort])
        , (mulKey, Builtin.verifySymbol assertSort [assertSort, assertSort])
        , (absKey, Builtin.verifySymbol assertSort [assertSort])
        , (edivKey, Builtin.verifySymbol assertSort [assertSort, assertSort])
        , (emodKey, Builtin.verifySymbol assertSort [assertSort, assertSort])
        , (tdivKey, Builtin.verifySymbol assertSort [assertSort, assertSort])
        , (tmodKey, Builtin.verifySymbol assertSort [assertSort, assertSort])
        , -- Bitwise operations
          (andKey, Builtin.verifySymbol assertSort [assertSort, assertSort])
        , (orKey, Builtin.verifySymbol assertSort [assertSort, assertSort])
        , (xorKey, Builtin.verifySymbol assertSort [assertSort, assertSort])
        , (notKey, Builtin.verifySymbol assertSort [assertSort])
        , (shlKey, Builtin.verifySymbol assertSort [assertSort, assertSort])
        , (shrKey, Builtin.verifySymbol assertSort [assertSort, assertSort])
        , -- Exponential and logarithmic operations
          (powKey, Builtin.verifySymbol assertSort [assertSort, assertSort])
        ,
            ( powmodKey
            , Builtin.verifySymbol assertSort [assertSort, assertSort, assertSort]
            )
        , (log2Key, Builtin.verifySymbol assertSort [assertSort])
        ]

-- | Verify that domain value patterns are well-formed.
patternVerifierHook :: Builtin.PatternVerifierHook
patternVerifierHook =
    Builtin.domainValuePatternVerifierHook sort patternVerifierWorker
  where
    patternVerifierWorker external =
        case externalChild of
            StringLiteral_ lit -> do
                internalIntValue <- Builtin.parseString parse lit
                (return . InternalIntF . Const)
                    InternalInt
                        { internalIntSort
                        , internalIntValue
                        }
            _ -> Kore.Error.koreFail "Expected literal string"
      where
        DomainValue{domainValueSort = internalIntSort} = external
        DomainValue{domainValueChild = externalChild} = external

-- | get the value from a (possibly encoded) domain value
extractIntDomainValue ::
    -- | error message Context
    Text ->
    TermLike variable ->
    Maybe Integer
extractIntDomainValue _ =
    \case
        InternalInt_ InternalInt{internalIntValue} -> Just internalIntValue
        _ -> Nothing

-- | Parse a string literal as an integer.
parse :: Builtin.Parser Integer
parse = Parsec.signed noSpace Parsec.decimal
  where
    noSpace = pure ()

{- | Abort function evaluation if the argument is not a Int domain value.

If the operand pattern is not a domain value, the function is simply
'NotApplicable'. If the operand is a domain value, but not represented
by a 'BuiltinDomainMap', it is a bug.
-}
expectBuiltinInt ::
    Monad m =>
    -- | Context for error message
    Text ->
    -- | Operand pattern
    TermLike variable ->
    MaybeT m Integer
expectBuiltinInt _ =
    \case
        InternalInt_ InternalInt{internalIntValue} -> return internalIntValue
        _ -> empty

-- | Implement builtin function evaluation.
builtinFunctions :: Map Text BuiltinAndAxiomSimplifier
builtinFunctions =
    Map.fromList
        [ -- TODO (thomas.tuegel): Add MonadRandom to evaluation context to
          -- implement rand and srand.
          (randKey, Builtin.notImplemented)
        , (srandKey, Builtin.notImplemented)
        , comparator gtKey (>)
        , comparator geKey (>=)
        , (eqKey, Builtin.functionEvaluator evalEq)
        , comparator leKey (<=)
        , comparator ltKey (<)
        , comparator neKey (/=)
        , -- Ordering operations
          binaryOperator minKey min
        , binaryOperator maxKey max
        , -- Arithmetic operations
          binaryOperator addKey (+)
        , binaryOperator subKey (-)
        , binaryOperator mulKey (*)
        , unaryOperator absKey abs
        , -- Division operations
          partialBinaryOperator edivKey ediv
        , partialBinaryOperator emodKey emod
        , partialBinaryOperator tdivKey tdiv
        , partialBinaryOperator tmodKey tmod
        , -- Bitwise operations
          binaryOperator andKey (.&.)
        , binaryOperator orKey (.|.)
        , binaryOperator xorKey xor
        , unaryOperator notKey complement
        , binaryOperator shlKey (\a -> shift a . fromInteger)
        , binaryOperator shrKey (\a -> shift a . fromInteger . negate)
        , -- Exponential and logarithmic operations
          partialBinaryOperator powKey pow
        , partialTernaryOperator powmodKey powmod
        , partialUnaryOperator log2Key log2
        ]
  where
    unaryOperator name op =
        ( name
        , Builtin.unaryOperator
            extractIntDomainValue
            asPattern
            name
            op
        )
    binaryOperator name op =
        ( name
        , Builtin.binaryOperator
            extractIntDomainValue
            asPattern
            name
            op
        )
    comparator name op =
        ( name
        , Builtin.binaryOperator
            extractIntDomainValue
            Bool.asPattern
            name
            op
        )
    partialUnaryOperator name op =
        ( name
        , Builtin.unaryOperator
            extractIntDomainValue
            asPartialPattern
            name
            op
        )
    partialBinaryOperator name op =
        ( name
        , Builtin.binaryOperator
            extractIntDomainValue
            asPartialPattern
            name
            op
        )
    partialTernaryOperator name op =
        ( name
        , Builtin.ternaryOperator
            extractIntDomainValue
            asPartialPattern
            name
            op
        )

tdiv
    , tmod
    , ediv
    , emod
    , pow ::
        Integer -> Integer -> Maybe Integer
tdiv n d
    | d == 0 = Nothing
    | otherwise = Just (quot n d)
tmod n d
    | d == 0 = Nothing
    | otherwise = Just (rem n d)
ediv n d
    | d == 0 = Nothing
    | n < 0
      , d < 0
      , mod n d /= 0 =
        Just (1 + div (- n) (- d))
    | d < 0 = Just (quot n d)
    | otherwise = Just (div n d)
emod n d
    | d == 0 = Nothing
    | n < 0
      , d < 0
      , mod n d /= 0 =
        Just (n - d * (1 + div (- n) (- d)))
    | d < 0 = Just (rem n d)
    | otherwise = Just (mod n d)
pow b e
    | e < 0 = Nothing
    | otherwise = Just (b ^ e)

log2 ::
    Integer -> Maybe Integer
log2 n
    | n > 0 = Just (smallInteger (integerLog2# n))
    | otherwise = Nothing

powmod ::
    Integer -> Integer -> Integer -> Maybe Integer
powmod b e m
    | m == 0 = Nothing
    | e < 0 && recipModInteger b m == 0 = Nothing
    | otherwise = Just (powModInteger b e m)

evalEq :: Builtin.Function
evalEq sideCondition resultSort arguments@[_intLeft, _intRight] =
    concrete <|> symbolicReflexivity
  where
    concrete = do
        _intLeft <- expectBuiltinInt eqKey _intLeft
        _intRight <- expectBuiltinInt eqKey _intRight
        _intLeft == _intRight
            & Bool.asPattern resultSort
            & return

    symbolicReflexivity = do
        Monad.guard (TermLike.isFunctionPattern _intLeft)
        -- Do not need to check _intRight because we only return a result
        -- when _intLeft and _intRight are equal.
        if _intLeft == _intRight
            then True & Bool.asPattern resultSort & returnPattern
            else empty

    mkCeilUnlessDefined termLike
        | SideCondition.isDefined sideCondition termLike = Condition.top
        | otherwise =
            Condition.fromPredicate (makeCeilPredicate termLike)
    returnPattern = return . flip Pattern.andCondition conditions
    conditions = foldMap mkCeilUnlessDefined arguments
evalEq _ _ _ = Builtin.wrongArity eqKey

-- | Match the @INT.eq@ hooked symbol.
matchIntEqual :: TermLike variable -> Maybe (EqTerm (TermLike variable))
matchIntEqual =
    matchEqTerm $ \symbol ->
        do
            hook2 <- (getHook . symbolHook) symbol
            Monad.guard (hook2 == eqKey)
            & isJust

data UnifyInt = UnifyInt
    { int1, int2 :: !InternalInt
    }

{- | Matches

@
\\equals{_, _}(\\dv{Int}(_), \\dv{Int}(_))
@

and

@
\\and{_}(\\dv{Int}(_), \\dv{Int}(_))
@
-}
matchInt ::
    TermLike RewritingVariableName ->
    TermLike RewritingVariableName ->
    Maybe UnifyInt
matchInt first second
    | InternalInt_ int1 <- first
      , InternalInt_ int2 <- second =
        Just UnifyInt{int1, int2}
    | otherwise = Nothing
{-# INLINE matchInt #-}

-- | When int values are equal, returns first term; otherwise returns bottom.
unifyInt ::
    forall unifier.
    MonadUnify unifier =>
    TermLike RewritingVariableName ->
    TermLike RewritingVariableName ->
    UnifyInt ->
    unifier (Pattern RewritingVariableName)
unifyInt term1 term2 unifyData =
    assert (on (==) internalIntSort int1 int2) worker
  where
    UnifyInt{int1, int2} = unifyData
    worker :: unifier (Pattern RewritingVariableName)
    worker
        | on (==) internalIntValue int1 int2 =
            return $ Pattern.fromTermLike term1
        | otherwise =
            debugUnifyBottomAndReturnBottom "distinct integers" term1 term2

data UnifyIntEq = UnifyIntEq
    { eqTerm :: !(EqTerm (TermLike RewritingVariableName))
    , internalBool :: !InternalBool
    }

{- | Matches
@
\\equals{_, _}(eqInt{_}(_, _), \\dv{Bool}(_))
@
-}
matchUnifyIntEq ::
    TermLike RewritingVariableName ->
    TermLike RewritingVariableName ->
    Maybe UnifyIntEq
matchUnifyIntEq first second
    | Just eqTerm <- matchIntEqual first
      , isFunctionPattern first
      , InternalBool_ internalBool <- second =
        Just UnifyIntEq{eqTerm, internalBool}
    | otherwise = Nothing
{-# INLINE matchUnifyIntEq #-}

{- | Unification of the @INT.eq@ symbol.

This function is suitable only for equality simplification.
-}
unifyIntEq ::
    forall unifier.
    MonadUnify unifier =>
    TermSimplifier RewritingVariableName unifier ->
    NotSimplifier unifier ->
    UnifyIntEq ->
    unifier (Pattern RewritingVariableName)
<<<<<<< HEAD
unifyIntEq unifyChildren (NotSimplifier notSimplifier) unifyData = do
    solution <- unifyChildren operand1 operand2 & OrPattern.gather
    let solution' = MultiOr.map eraseTerm solution
    if value
        then Unify.scatter solution'
        else mkNotSimplified solution' >>= Unify.scatter
  where
    UnifyIntEq{eqTerm, value} = unifyData
    EqTerm{symbol, operand1, operand2} = eqTerm
    eraseTerm = fmap (mkTop . termLikeSort)
    notSort = applicationSortsResult . symbolSorts $ symbol
    mkNotSimplified notChild =
        notSimplifier SideCondition.top Not{notSort, notChild}
=======
unifyIntEq unifyChildren (NotSimplifier notSimplifier) unifyData =
    do
        solution <- OrPattern.gather $ unifyChildren operand1 operand2
        solution' <-
            MultiOr.map eraseTerm solution
                & if internalBoolValue internalBool
                    then pure
                    else notSimplifier SideCondition.top
        scattered <- Unify.scatter solution'
        return scattered{term = mkInternalBool internalBool}
  where
    UnifyIntEq{eqTerm, internalBool} = unifyData
    EqTerm{operand1, operand2} = eqTerm
    eraseTerm = Pattern.fromCondition_ . Pattern.withoutTerm
>>>>>>> 776dc799
<|MERGE_RESOLUTION|>--- conflicted
+++ resolved
@@ -506,6 +506,8 @@
 
 This function is suitable only for equality simplification.
 -}
+
+-- TODO (Andrei B): doublecheck
 unifyIntEq ::
     forall unifier.
     MonadUnify unifier =>
@@ -513,21 +515,6 @@
     NotSimplifier unifier ->
     UnifyIntEq ->
     unifier (Pattern RewritingVariableName)
-<<<<<<< HEAD
-unifyIntEq unifyChildren (NotSimplifier notSimplifier) unifyData = do
-    solution <- unifyChildren operand1 operand2 & OrPattern.gather
-    let solution' = MultiOr.map eraseTerm solution
-    if value
-        then Unify.scatter solution'
-        else mkNotSimplified solution' >>= Unify.scatter
-  where
-    UnifyIntEq{eqTerm, value} = unifyData
-    EqTerm{symbol, operand1, operand2} = eqTerm
-    eraseTerm = fmap (mkTop . termLikeSort)
-    notSort = applicationSortsResult . symbolSorts $ symbol
-    mkNotSimplified notChild =
-        notSimplifier SideCondition.top Not{notSort, notChild}
-=======
 unifyIntEq unifyChildren (NotSimplifier notSimplifier) unifyData =
     do
         solution <- OrPattern.gather $ unifyChildren operand1 operand2
@@ -535,11 +522,13 @@
             MultiOr.map eraseTerm solution
                 & if internalBoolValue internalBool
                     then pure
-                    else notSimplifier SideCondition.top
+                    else mkNotSimplified
         scattered <- Unify.scatter solution'
         return scattered{term = mkInternalBool internalBool}
   where
     UnifyIntEq{eqTerm, internalBool} = unifyData
-    EqTerm{operand1, operand2} = eqTerm
-    eraseTerm = Pattern.fromCondition_ . Pattern.withoutTerm
->>>>>>> 776dc799
+    EqTerm{symbol, operand1, operand2} = eqTerm
+    eraseTerm = fmap (mkTop . termLikeSort)
+    notSort = applicationSortsResult . symbolSorts $ symbol
+    mkNotSimplified notChild =
+        notSimplifier SideCondition.top Not{notSort, notChild}