{-# LANGUAGE MagicHash #-}

{- |
Module      : Kore.Builtin.Int
Description : Built-in arbitrary-precision integer sort
Copyright   : (c) Runtime Verification, 2018-2021
License     : BSD-3-Clause
Maintainer  : thomas.tuegel@runtimeverification.com
Stability   : experimental
Portability : portable

This module is intended to be imported qualified, to avoid collision with other
builtin modules.

@
    import qualified Kore.Builtin.Int as Int
@
-}
module Kore.Builtin.Int (
    sort,
    assertSort,
    verifiers,
    builtinFunctions,
    expectBuiltinInt,
    extractIntDomainValue,
    asInternal,
    asPattern,
    asPartialPattern,
    parse,
    unifyIntEq,
    unifyInt,
    matchInt,
    matchUnifyIntEq,

    -- * keys
    randKey,
    srandKey,
    gtKey,
    geKey,
    eqKey,
    leKey,
    ltKey,
    neKey,
    minKey,
    maxKey,
    addKey,
    subKey,
    mulKey,
    absKey,
    edivKey,
    emodKey,
    tdivKey,
    tmodKey,
    andKey,
    orKey,
    xorKey,
    notKey,
    shlKey,
    shrKey,
    powKey,
    powmodKey,
    log2Key,

    -- * implementations (for testing)
    tdiv,
    tmod,
    ediv,
    emod,
    pow,
    powmod,
    log2,
) where

import Control.Error (
    MaybeT,
 )
import qualified Control.Monad as Monad
import Data.Bits (
    complement,
    shift,
    xor,
    (.&.),
    (.|.),
 )
import Data.Functor.Const
import qualified Data.HashMap.Strict as HashMap
import Data.Map.Strict (
    Map,
 )
import qualified Data.Map.Strict as Map
import Data.Text (
    Text,
 )
import GHC.Integer (
    smallInteger,
 )
import GHC.Integer.GMP.Internals (
    powModInteger,
    recipModInteger,
 )
import GHC.Integer.Logarithms (
    integerLog2#,
 )
import Kore.Attribute.Hook (
    Hook (..),
 )
import qualified Kore.Builtin.Bool as Bool
import qualified Kore.Builtin.Builtin as Builtin
import Kore.Builtin.EqTerm
import Kore.Builtin.Int.Int
import qualified Kore.Error
import qualified Kore.Internal.Condition as Condition
import Kore.Internal.Conditional (
    term,
 )
import Kore.Internal.InternalBool
import Kore.Internal.InternalInt
import qualified Kore.Internal.MultiOr as MultiOr
import qualified Kore.Internal.OrPattern as OrPattern
import Kore.Internal.Pattern (
    Pattern,
 )
import qualified Kore.Internal.Pattern as Pattern
import Kore.Internal.Predicate (
    makeCeilPredicate,
 )
import qualified Kore.Internal.SideCondition as SideCondition
import Kore.Internal.Symbol (
    symbolHook,
 )
import Kore.Internal.TermLike as TermLike
import Kore.Log.DebugUnifyBottom (debugUnifyBottomAndReturnBottom)
import Kore.Rewrite.RewritingVariable (
    RewritingVariableName,
 )
import Kore.Simplify.NotSimplifier (
    NotSimplifier (..),
 )
import Kore.Simplify.Simplify (
    BuiltinAndAxiomSimplifier,
    TermSimplifier,
 )
import Kore.Unification.Unify as Unify
import Prelude.Kore
import qualified Text.Megaparsec.Char.Lexer as Parsec

{- | Verify that the sort is hooked to the builtin @Int@ sort.

  See also: 'sort', 'Builtin.verifySort'
-}
assertSort :: Builtin.SortVerifier
assertSort = Builtin.verifySort sort

verifiers :: Builtin.Verifiers
verifiers =
    Builtin.Verifiers
        { sortDeclVerifiers
        , symbolVerifiers
        , patternVerifierHook
        }

{- | Verify that hooked sort declarations are well-formed.

  See also: 'Builtin.verifySortDecl'
-}
sortDeclVerifiers :: Builtin.SortDeclVerifiers
sortDeclVerifiers = HashMap.fromList [(sort, Builtin.verifySortDecl)]

{- | Verify that hooked symbol declarations are well-formed.

  See also: 'Builtin.verifySymbol'
-}
symbolVerifiers :: Builtin.SymbolVerifiers
symbolVerifiers =
    HashMap.fromList
        [ (randKey, Builtin.verifySymbol assertSort [assertSort])
        , (srandKey, Builtin.verifySymbolArguments [assertSort])
        , (gtKey, Builtin.verifySymbol Bool.assertSort [assertSort, assertSort])
        , (geKey, Builtin.verifySymbol Bool.assertSort [assertSort, assertSort])
        , (eqKey, Builtin.verifySymbol Bool.assertSort [assertSort, assertSort])
        , (leKey, Builtin.verifySymbol Bool.assertSort [assertSort, assertSort])
        , (ltKey, Builtin.verifySymbol Bool.assertSort [assertSort, assertSort])
        , (neKey, Builtin.verifySymbol Bool.assertSort [assertSort, assertSort])
        , -- Ordering operations
          (minKey, Builtin.verifySymbol assertSort [assertSort, assertSort])
        , (maxKey, Builtin.verifySymbol assertSort [assertSort, assertSort])
        , -- Arithmetic operations
          (addKey, Builtin.verifySymbol assertSort [assertSort, assertSort])
        , (subKey, Builtin.verifySymbol assertSort [assertSort, assertSort])
        , (mulKey, Builtin.verifySymbol assertSort [assertSort, assertSort])
        , (absKey, Builtin.verifySymbol assertSort [assertSort])
        , (edivKey, Builtin.verifySymbol assertSort [assertSort, assertSort])
        , (emodKey, Builtin.verifySymbol assertSort [assertSort, assertSort])
        , (tdivKey, Builtin.verifySymbol assertSort [assertSort, assertSort])
        , (tmodKey, Builtin.verifySymbol assertSort [assertSort, assertSort])
        , -- Bitwise operations
          (andKey, Builtin.verifySymbol assertSort [assertSort, assertSort])
        , (orKey, Builtin.verifySymbol assertSort [assertSort, assertSort])
        , (xorKey, Builtin.verifySymbol assertSort [assertSort, assertSort])
        , (notKey, Builtin.verifySymbol assertSort [assertSort])
        , (shlKey, Builtin.verifySymbol assertSort [assertSort, assertSort])
        , (shrKey, Builtin.verifySymbol assertSort [assertSort, assertSort])
        , -- Exponential and logarithmic operations
          (powKey, Builtin.verifySymbol assertSort [assertSort, assertSort])
        ,
            ( powmodKey
            , Builtin.verifySymbol assertSort [assertSort, assertSort, assertSort]
            )
        , (log2Key, Builtin.verifySymbol assertSort [assertSort])
        ]

-- | Verify that domain value patterns are well-formed.
patternVerifierHook :: Builtin.PatternVerifierHook
patternVerifierHook =
    Builtin.domainValuePatternVerifierHook sort patternVerifierWorker
  where
    patternVerifierWorker external =
        case externalChild of
            StringLiteral_ lit -> do
                internalIntValue <- Builtin.parseString parse lit
                (return . InternalIntF . Const)
                    InternalInt
                        { internalIntSort
                        , internalIntValue
                        }
            _ -> Kore.Error.koreFail "Expected literal string"
      where
        DomainValue{domainValueSort = internalIntSort} = external
        DomainValue{domainValueChild = externalChild} = external

-- | get the value from a (possibly encoded) domain value
extractIntDomainValue ::
    -- | error message Context
    Text ->
    TermLike variable ->
    Maybe Integer
extractIntDomainValue _ =
    \case
        InternalInt_ InternalInt{internalIntValue} -> Just internalIntValue
        _ -> Nothing

-- | Parse a string literal as an integer.
parse :: Builtin.Parser Integer
parse = Parsec.signed noSpace Parsec.decimal
  where
    noSpace = pure ()

{- | Abort function evaluation if the argument is not a Int domain value.

If the operand pattern is not a domain value, the function is simply
'NotApplicable'. If the operand is a domain value, but not represented
by a 'BuiltinDomainMap', it is a bug.
-}
expectBuiltinInt ::
    Monad m =>
    -- | Context for error message
    Text ->
    -- | Operand pattern
    TermLike variable ->
    MaybeT m Integer
expectBuiltinInt _ =
    \case
        InternalInt_ InternalInt{internalIntValue} -> return internalIntValue
        _ -> empty

-- | Implement builtin function evaluation.
builtinFunctions :: Map Text BuiltinAndAxiomSimplifier
builtinFunctions =
    Map.fromList
        [ -- TODO (thomas.tuegel): Add MonadRandom to evaluation context to
          -- implement rand and srand.
          (randKey, Builtin.notImplemented)
        , (srandKey, Builtin.notImplemented)
        , comparator gtKey (>)
        , comparator geKey (>=)
        , (eqKey, Builtin.functionEvaluator evalEq)
        , comparator leKey (<=)
        , comparator ltKey (<)
        , comparator neKey (/=)
        , -- Ordering operations
          binaryOperator minKey min
        , binaryOperator maxKey max
        , -- Arithmetic operations
          binaryOperator addKey (+)
        , binaryOperator subKey (-)
        , binaryOperator mulKey (*)
        , unaryOperator absKey abs
        , -- Division operations
          partialBinaryOperator edivKey ediv
        , partialBinaryOperator emodKey emod
        , partialBinaryOperator tdivKey tdiv
        , partialBinaryOperator tmodKey tmod
        , -- Bitwise operations
          binaryOperator andKey (.&.)
        , binaryOperator orKey (.|.)
        , binaryOperator xorKey xor
        , unaryOperator notKey complement
        , binaryOperator shlKey (\a -> shift a . fromInteger)
        , binaryOperator shrKey (\a -> shift a . fromInteger . negate)
        , -- Exponential and logarithmic operations
          partialBinaryOperator powKey pow
        , partialTernaryOperator powmodKey powmod
        , partialUnaryOperator log2Key log2
        ]
  where
    unaryOperator name op =
        ( name
        , Builtin.unaryOperator
            extractIntDomainValue
            asPattern
            name
            op
        )
    binaryOperator name op =
        ( name
        , Builtin.binaryOperator
            extractIntDomainValue
            asPattern
            name
            op
        )
    comparator name op =
        ( name
        , Builtin.binaryOperator
            extractIntDomainValue
            Bool.asPattern
            name
            op
        )
    partialUnaryOperator name op =
        ( name
        , Builtin.unaryOperator
            extractIntDomainValue
            asPartialPattern
            name
            op
        )
    partialBinaryOperator name op =
        ( name
        , Builtin.binaryOperator
            extractIntDomainValue
            asPartialPattern
            name
            op
        )
    partialTernaryOperator name op =
        ( name
        , Builtin.ternaryOperator
            extractIntDomainValue
            asPartialPattern
            name
            op
        )

tdiv
    , tmod
    , ediv
    , emod
    , pow ::
        Integer -> Integer -> Maybe Integer
tdiv n d
    | d == 0 = Nothing
    | otherwise = Just (quot n d)
tmod n d
    | d == 0 = Nothing
    | otherwise = Just (rem n d)
ediv n d
    | d == 0 = Nothing
    | n < 0
      , d < 0
      , mod n d /= 0 =
        Just (1 + div (- n) (- d))
    | d < 0 = Just (quot n d)
    | otherwise = Just (div n d)
emod n d
    | d == 0 = Nothing
    | n < 0
      , d < 0
      , mod n d /= 0 =
        Just (n - d * (1 + div (- n) (- d)))
    | d < 0 = Just (rem n d)
    | otherwise = Just (mod n d)
pow b e
    | e < 0 = Nothing
    | otherwise = Just (b ^ e)

log2 ::
    Integer -> Maybe Integer
log2 n
    | n > 0 = Just (smallInteger (integerLog2# n))
    | otherwise = Nothing

powmod ::
    Integer -> Integer -> Integer -> Maybe Integer
powmod b e m
    | m == 0 = Nothing
    | e < 0 && recipModInteger b m == 0 = Nothing
    | otherwise = Just (powModInteger b e m)

evalEq :: Builtin.Function
evalEq sideCondition resultSort arguments@[_intLeft, _intRight] =
    concrete <|> symbolicReflexivity
  where
    concrete = do
        _intLeft <- expectBuiltinInt eqKey _intLeft
        _intRight <- expectBuiltinInt eqKey _intRight
        _intLeft == _intRight
            & Bool.asPattern resultSort
            & return

    symbolicReflexivity = do
        Monad.guard (TermLike.isFunctionPattern _intLeft)
        -- Do not need to check _intRight because we only return a result
        -- when _intLeft and _intRight are equal.
        if _intLeft == _intRight
            then True & Bool.asPattern resultSort & returnPattern
            else empty

    mkCeilUnlessDefined termLike
        | SideCondition.isDefined sideCondition termLike = Condition.top
        | otherwise =
            Condition.fromPredicate (makeCeilPredicate termLike)
    returnPattern = return . flip Pattern.andCondition conditions
    conditions = foldMap mkCeilUnlessDefined arguments
evalEq _ _ _ = Builtin.wrongArity eqKey

-- | Match the @INT.eq@ hooked symbol.
matchIntEqual :: TermLike variable -> Maybe (EqTerm (TermLike variable))
matchIntEqual =
    matchEqTerm $ \symbol ->
        do
            hook2 <- (getHook . symbolHook) symbol
            Monad.guard (hook2 == eqKey)
            & isJust

data UnifyInt = UnifyInt
    { int1, int2 :: !InternalInt
    , term1, term2 :: !(TermLike RewritingVariableName)
    }

{- | Matches

@
\\equals{_, _}(\\dv{Int}(_), \\dv{Int}(_))
@

and

@
\\and{_}(\\dv{Int}(_), \\dv{Int}(_))
@
-}
matchInt ::
    TermLike RewritingVariableName ->
    TermLike RewritingVariableName ->
    Maybe UnifyInt
matchInt term1 term2
    | InternalInt_ int1 <- term1
      , InternalInt_ int2 <- term2 =
        Just UnifyInt{int1, int2, term1, term2}
    | otherwise = Nothing
{-# INLINE matchInt #-}

-- | When int values are equal, returns first term; otherwise returns bottom.
unifyInt ::
    forall unifier.
    MonadUnify unifier =>
    UnifyInt ->
    unifier (Pattern RewritingVariableName)
unifyInt unifyData =
    assert (on (==) internalIntSort int1 int2) worker
  where
    UnifyInt{int1, int2, term1, term2} = unifyData
    worker :: unifier (Pattern RewritingVariableName)
    worker
        | on (==) internalIntValue int1 int2 =
            return $ Pattern.fromTermLike term1
        | otherwise =
            debugUnifyBottomAndReturnBottom "distinct integers" term1 term2

data UnifyIntEq = UnifyIntEq
    { eqTerm :: !(EqTerm (TermLike RewritingVariableName))
    , internalBool :: !InternalBool
    }

{- | Matches
@
\\equals{_, _}(eqInt{_}(_, _), \\dv{Bool}(_)),
@

symmetric in the two arguments.
-}
matchUnifyIntEq ::
    TermLike RewritingVariableName ->
    TermLike RewritingVariableName ->
    Maybe UnifyIntEq
matchUnifyIntEq first second
    | Just eqTerm <- matchIntEqual first
      , isFunctionPattern first
<<<<<<< HEAD
      , Just value <- Bool.matchBool second =
        Just UnifyIntEq{eqTerm, value}
    | Just eqTerm <- matchIntEqual second
      , isFunctionPattern second
      , Just value <- Bool.matchBool first =
        Just UnifyIntEq{eqTerm, value}
=======
      , InternalBool_ internalBool <- second =
        Just UnifyIntEq{eqTerm, internalBool}
>>>>>>> 55f677c3
    | otherwise = Nothing
{-# INLINE matchUnifyIntEq #-}

{- | Unification of the @INT.eq@ symbol.

This function is suitable only for equality simplification.
-}
unifyIntEq ::
    forall unifier.
    MonadUnify unifier =>
    TermSimplifier RewritingVariableName unifier ->
    NotSimplifier unifier ->
    UnifyIntEq ->
    unifier (Pattern RewritingVariableName)
unifyIntEq unifyChildren (NotSimplifier notSimplifier) unifyData =
    do
        solution <- OrPattern.gather $ unifyChildren operand1 operand2
        solution' <-
            MultiOr.map eraseTerm solution
                & if internalBoolValue internalBool
                    then pure
                    else notSimplifier SideCondition.top
        scattered <- Unify.scatter solution'
        return scattered{term = mkInternalBool internalBool}
  where
    UnifyIntEq{eqTerm, internalBool} = unifyData
    EqTerm{operand1, operand2} = eqTerm
    eraseTerm = Pattern.fromCondition_ . Pattern.withoutTerm<|MERGE_RESOLUTION|>--- conflicted
+++ resolved
@@ -497,17 +497,12 @@
 matchUnifyIntEq first second
     | Just eqTerm <- matchIntEqual first
       , isFunctionPattern first
-<<<<<<< HEAD
-      , Just value <- Bool.matchBool second =
-        Just UnifyIntEq{eqTerm, value}
+      , InternalBool_ internalBool <- second =
+        Just UnifyIntEq{eqTerm, internalBool}
     | Just eqTerm <- matchIntEqual second
       , isFunctionPattern second
-      , Just value <- Bool.matchBool first =
-        Just UnifyIntEq{eqTerm, value}
-=======
-      , InternalBool_ internalBool <- second =
+      , InternalBool_ internalBool <- first =
         Just UnifyIntEq{eqTerm, internalBool}
->>>>>>> 55f677c3
     | otherwise = Nothing
 {-# INLINE matchUnifyIntEq #-}
 
