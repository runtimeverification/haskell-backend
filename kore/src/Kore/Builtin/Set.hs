{- |
Module      : Kore.Builtin.Set
Description : Built-in sets
Copyright   : (c) Runtime Verification, 2018-2021
License     : BSD-3-Clause
Maintainer  : thomas.tuegel@runtimeverification.com

This module is intended to be imported qualified, to avoid collision with other
builtin modules.

@
    import qualified Kore.Builtin.Set as Set
@
-}
module Kore.Builtin.Set (
    sort,
    assertSort,
    isSetSort,
    verifiers,
    builtinFunctions,
    returnConcreteSet,
    internalize,
    expectBuiltinSet,
    expectConcreteBuiltinSet,
    evalConcat,
    evalElement,
    evalUnit,
    evalDifference,

    -- * Unification
    unifyEquals,
    matchUnifyEquals,
) where

import Control.Error (
    MaybeT,
    hoistMaybe,
 )
import qualified Control.Monad as Monad
import Data.HashMap.Strict (
    HashMap,
 )
import qualified Data.HashMap.Strict as HashMap
import qualified Data.HashSet as HashSet
import Data.Map.Strict (
    Map,
 )
import qualified Data.Map.Strict as Map
import qualified Data.Sequence as Seq
import Data.Text (
    Text,
 )
import qualified Kore.Attribute.Symbol as Attribute (
    Symbol,
 )
import qualified Kore.Builtin.AssociativeCommutative as Ac
import Kore.Builtin.Attributes (
    isConstructorModulo_,
 )
import qualified Kore.Builtin.Bool as Bool
import Kore.Builtin.Builtin (
    acceptAnySort,
 )
import qualified Kore.Builtin.Builtin as Builtin
import qualified Kore.Builtin.Int as Int
import qualified Kore.Builtin.List as List
import qualified Kore.Builtin.Set.Set as Set
import Kore.IndexedModule.MetadataTools (
    SmtMetadataTools,
 )
import Kore.Internal.ApplicationSorts (
    ApplicationSorts (..),
 )
import qualified Kore.Internal.Conditional as Conditional
import Kore.Internal.InternalSet
import Kore.Internal.Pattern (
    Pattern,
 )
import qualified Kore.Internal.Pattern as Pattern
import Kore.Internal.Predicate (
    makeCeilPredicate,
    makeMultipleAndPredicate,
 )
import Kore.Internal.SideCondition (
    SideCondition,
 )
import qualified Kore.Internal.SideCondition as SideCondition
import Kore.Internal.TermLike (
    Key,
    TermLike,
    mkSort,
    retractKey,
    termLikeSort,
    pattern App_,
    pattern InternalSet_,
 )
import qualified Kore.Internal.TermLike as TermLike
import Kore.Log.DebugUnifyBottom (
    debugUnifyBottomAndReturnBottom,
 )
import Kore.Rewrite.RewritingVariable (
    RewritingVariableName,
 )
import Kore.Simplify.Simplify as Simplifier
import Kore.Sort (
    Sort,
 )
import Kore.Syntax.Sentence (
    SentenceSort (SentenceSort),
 )
import qualified Kore.Syntax.Sentence as Sentence.DoNotUse (
    SentenceSort (..),
 )
import Kore.Unification.Unify (
    MonadUnify,
 )
import qualified Kore.Unification.Unify as Monad.Unify
import Prelude.Kore

-- | Builtin name of the @Set@ sort.
sort :: Text
sort = "SET.Set"

{- | Is the given sort hooked to the builtin Set sort?

Returns Nothing if the sort is unknown (i.e. the _PREDICATE sort).
Returns Just False if the sort is a variable.
-}
isSetSort :: SmtMetadataTools attrs -> Sort -> Maybe Bool
isSetSort = Builtin.isSort sort

{- | Verify that the sort is hooked to the builtin @Set@ sort.

  See also: 'sort', 'Builtin.verifySort'
-}
assertSort :: Builtin.SortVerifier
assertSort = Builtin.verifySort sort

verifiers :: Builtin.Verifiers
verifiers =
    Builtin.Verifiers
        { sortDeclVerifiers
        , symbolVerifiers
        , patternVerifierHook = mempty
        }

{- | Verify that hooked sort declarations are well-formed.

  See also: 'Builtin.verifySortDecl'
-}
sortDeclVerifiers :: Builtin.SortDeclVerifiers
sortDeclVerifiers =
    HashMap.fromList [(sort, verifySortDecl)]
  where
    verifySortDecl indexedModule sentenceSort attrs = do
        Builtin.verifySortDecl indexedModule sentenceSort attrs
        unitId <- Builtin.getUnitId attrs
        Builtin.assertSymbolHook indexedModule unitId Set.unitKey
        Builtin.assertSymbolResultSort indexedModule unitId expectedSort
        elementId <- Builtin.getElementId attrs
        Builtin.assertSymbolHook indexedModule elementId Set.elementKey
        Builtin.assertSymbolResultSort indexedModule elementId expectedSort
        concatId <- Builtin.getConcatId attrs
        Builtin.assertSymbolHook indexedModule concatId Set.concatKey
        Builtin.assertSymbolResultSort indexedModule concatId expectedSort
        return ()
      where
        SentenceSort{sentenceSortName} = sentenceSort
        expectedSort = mkSort sentenceSortName

{- | Verify that hooked symbol declarations are well-formed.

  See also: 'Builtin.verifySymbol'
-}
symbolVerifiers :: Builtin.SymbolVerifiers
symbolVerifiers =
    HashMap.fromList
        [
            ( Set.concatKey
            , Builtin.verifySymbol assertSort [assertSort, assertSort]
            )
        ,
            ( Set.elementKey
            , Builtin.verifySymbol assertSort [acceptAnySort]
            )
        ,
            ( Set.unitKey
            , Builtin.verifySymbol assertSort []
            )
        ,
            ( Set.inKey
            , Builtin.verifySymbol Bool.assertSort [acceptAnySort, assertSort]
            )
        ,
            ( Set.differenceKey
            , Builtin.verifySymbol assertSort [assertSort, assertSort]
            )
        ,
            ( Set.toListKey
            , Builtin.verifySymbol List.assertSort [assertSort]
            )
        ,
            ( Set.sizeKey
            , Builtin.verifySymbol Int.assertSort [assertSort]
            )
        ,
            ( Set.intersectionKey
            , Builtin.verifySymbol assertSort [assertSort, assertSort]
            )
        ,
            ( Set.list2setKey
            , Builtin.verifySymbol assertSort [List.assertSort]
            )
        ,
            ( Set.inclusionKey
            , Builtin.verifySymbol Bool.assertSort [assertSort, assertSort]
            )
        ]

{- | Returns @empty@ if the argument is not a @NormalizedSet@ domain value.

Returns the @NormalizedSet@ otherwise.
-}
expectBuiltinSet ::
    MonadSimplify m =>
    -- | Context for error message
    Text ->
    -- | Operand pattern
    TermLike variable ->
    MaybeT m (Ac.TermNormalizedAc NormalizedSet variable)
expectBuiltinSet _ (InternalSet_ internalSet) =
    return (builtinAcChild internalSet)
expectBuiltinSet _ _ = empty

{- | Returns @empty@ if the argument is not a @NormalizedSet@ domain value
which consists only of concrete elements.

Returns the @Set@ of concrete elements otherwise.
-}
expectConcreteBuiltinSet ::
    MonadSimplify m =>
    -- | Context for error message
    Text ->
    -- | Operand pattern
    TermLike variable ->
    MaybeT m (HashMap Key (SetValue (TermLike variable)))
expectConcreteBuiltinSet ctx _set = do
    _set <- expectBuiltinSet ctx _set
    case unwrapAc _set of
        NormalizedAc
            { elementsWithVariables = []
            , concreteElements
            , opaque = []
            } -> return concreteElements
        _ -> empty

expectEmptySet ::
    MonadSimplify m =>
    -- | Context for error message
    Text ->
    -- | Operand pattern
    TermLike variable ->
    MaybeT m ()
expectEmptySet cxt _set = do
    _set <- expectConcreteBuiltinSet cxt _set
    Monad.guard (HashMap.null _set)

{- | Converts a @Set@ of concrete elements to a @NormalizedSet@ and returns it
as a function result.
-}
returnConcreteSet ::
    (MonadSimplify m, InternalVariable variable) =>
    Sort ->
    HashMap Key (SetValue (TermLike variable)) ->
    m (Pattern variable)
returnConcreteSet = Ac.returnConcreteAc

evalElement :: Builtin.Function
evalElement _ resultSort [_elem] =
    case retractKey _elem of
        Just concrete ->
            TermLike.assertConstructorLikeKeys [_elem] $
                returnConcreteSet
                    resultSort
                    (HashMap.singleton concrete SetValue)
        Nothing ->
            (Ac.returnAc resultSort . wrapAc)
                NormalizedAc
                    { elementsWithVariables =
                        [SetElement _elem]
                    , concreteElements = HashMap.empty
                    , opaque = []
                    }
evalElement _ _ _ = Builtin.wrongArity Set.elementKey

evalIn :: Builtin.Function
evalIn _ resultSort [_elem, _set] = do
    let setSymbolic = do
            _elem <- hoistMaybe $ retractKey _elem
            _set' <- expectBuiltinSet Set.inKey _set
            let result = isConcreteKeyOfAc _elem _set'
            returnIfTrueAndDefined result _set
        bothSymbolic = do
            _set' <- expectBuiltinSet Set.inKey _set
            let result = isSymbolicKeyOfAc _elem _set'
            returnIfTrueAndDefined result _set
        emptySet = do
            expectEmptySet Set.inKey _set
            Monad.guard (TermLike.isFunctionalPattern _elem)
            return $ asExpandedBoolPattern False
        bothConcrete = do
            _elem <- hoistMaybe $ retractKey _elem
            _set <- expectConcreteBuiltinSet Set.inKey _set
            HashMap.member _elem _set
                & asExpandedBoolPattern
                & return
    setSymbolic <|> bothSymbolic <|> emptySet <|> bothConcrete
  where
    asExpandedBoolPattern = Bool.asPattern resultSort
    returnIfTrueAndDefined result setTerm
        | result = do
            let condition =
                    Conditional.fromPredicate $ makeCeilPredicate setTerm
                trueWithCondition =
                    Pattern.andCondition
                        (asExpandedBoolPattern result)
                        condition
            return trueWithCondition
        | otherwise = empty
evalIn _ _ _ = Builtin.wrongArity Set.inKey

evalUnit :: Builtin.Function
evalUnit _ resultSort =
    \case
        [] -> returnConcreteSet resultSort HashMap.empty
        _ -> Builtin.wrongArity Set.unitKey

evalConcat :: Builtin.Function
evalConcat _ resultSort [set1, set2] =
    Ac.evalConcatNormalizedOrBottom @NormalizedSet
        resultSort
        (Ac.toNormalized set1)
        (Ac.toNormalized set2)
evalConcat _ _ _ = Builtin.wrongArity Set.concatKey

evalDifference ::
    forall variable simplifier.
    InternalVariable variable =>
    MonadSimplify simplifier =>
    SideCondition variable ->
    TermLike.Application TermLike.Symbol (TermLike variable) ->
    MaybeT simplifier (Pattern variable)
evalDifference
    sideCondition
    ( TermLike.Application
            symbol@TermLike.Symbol{symbolSorts = ApplicationSorts _ resultSort}
            args@[_set1, _set2]
        ) =
        do
            let rightIdentity = do
                    _set2 <- expectConcreteBuiltinSet ctx _set2
                    if HashMap.null _set2
                        then return (Pattern.fromTermLike _set1)
                        else empty
                bothConcrete = do
                    _set1 <- expectConcreteBuiltinSet ctx _set1
                    _set2 <- expectConcreteBuiltinSet ctx _set2
                    returnConcreteSet resultSort (HashMap.difference _set1 _set2)
                symbolic = do
                    _set1 <- expectBuiltinSet ctx _set1
                    _set2 <- expectBuiltinSet ctx _set2
                    let definedArgs =
                            filter (not . SideCondition.isDefined sideCondition) args
                                & map makeCeilPredicate
                                & makeMultipleAndPredicate
                                & Conditional.fromPredicate
                    let NormalizedAc
                            { concreteElements = concrete1
                            , elementsWithVariables = symbolic1'
                            , opaque = opaque1'
                            } =
                                unwrapAc _set1
                        symbolic1 =
                            unwrapElement <$> symbolic1'
                                & HashMap.fromList
                        opaque1 = HashSet.fromList opaque1'
                    let NormalizedAc
                            { concreteElements = concrete2
                            , elementsWithVariables = symbolic2'
                            , opaque = opaque2'
                            } =
                                unwrapAc _set2
                        symbolic2 =
                            unwrapElement <$> symbolic2'
                                & HashMap.fromList
                        opaque2 = HashSet.fromList opaque2'
                    let set1' =
                            NormalizedAc
                                { concreteElements =
                                    HashMap.difference concrete1 concrete2
                                , elementsWithVariables =
                                    HashMap.difference symbolic1 symbolic2
                                        & HashMap.toList
                                        & map wrapElement
                                , opaque =
                                    HashSet.difference opaque1 opaque2 & HashSet.toList
                                }
                        set2' =
                            NormalizedAc
                                { concreteElements =
                                    HashMap.difference concrete2 concrete1
                                , elementsWithVariables =
                                    HashMap.difference symbolic2 symbolic1
                                        & HashMap.toList
                                        & map wrapElement
                                , opaque =
                                    HashSet.difference opaque1 opaque1 & HashSet.toList
                                }
                    pat1 <- Ac.returnAc resultSort (NormalizedSet set1')
                    pat2 <- Ac.returnAc resultSort (NormalizedSet set2')
                    let pat
                            | (not . nullAc) set1'
                              , (not . nullAc) set2' =
                                differenceSet <$> pat1 <*> pat2
                            | otherwise = pat1
                    return (Pattern.andCondition pat definedArgs)

            rightIdentity <|> bothConcrete <|> symbolic
      where
        ctx = Set.differenceKey
        differenceSet set1 set2 = TermLike.mkApplySymbol symbol [set1, set2]
evalDifference _ _ =
    Builtin.wrongArity Set.differenceKey

evalToList :: Builtin.Function
evalToList _ resultSort [_set] = do
    _set <- expectConcreteBuiltinSet Set.toListKey _set
    HashMap.keysSet _set
        & HashSet.toList
        & Seq.fromList
        & fmap (from @Key)
        & List.returnList resultSort
evalToList _ _ _ = Builtin.wrongArity Set.toListKey

evalSize :: Builtin.Function
evalSize _ resultSort [_set] = do
    _set <- expectConcreteBuiltinSet Set.sizeKey _set
    HashMap.size _set
        & toInteger
        & Int.asPattern resultSort
        & return
evalSize _ _ _ = Builtin.wrongArity Set.sizeKey

evalIntersection :: Builtin.Function
evalIntersection _ resultSort [_set1, _set2] = do
    _set1 <- expectConcreteBuiltinSet ctx _set1
    _set2 <- expectConcreteBuiltinSet ctx _set2
    returnConcreteSet resultSort (HashMap.intersection _set1 _set2)
  where
    ctx = Set.intersectionKey
evalIntersection _ _ _ = Builtin.wrongArity Set.intersectionKey

evalList2set :: Builtin.Function
evalList2set _ resultSort [_list] = do
    _list <- List.expectConcreteBuiltinList Set.list2setKey _list
    let _set =
            fmap (\x -> (x, SetValue)) _list
                & toList
                & HashMap.fromList
    returnConcreteSet resultSort _set
evalList2set _ _ _ = Builtin.wrongArity Set.list2setKey

evalInclusion :: Builtin.Function
evalInclusion _ resultSort [_setLeft, _setRight] = do
    _setLeft <- expectConcreteBuiltinSet Set.inclusionKey _setLeft
    _setRight <- expectConcreteBuiltinSet Set.inclusionKey _setRight
    HashMap.isSubmapOf _setLeft _setRight
        & Bool.asPattern resultSort
        & return
evalInclusion _ _ _ = Builtin.wrongArity Set.inclusionKey

-- | Implement builtin function evaluation.
builtinFunctions :: Map Text BuiltinAndAxiomSimplifier
builtinFunctions =
    Map.fromList
        [ (Set.concatKey, Builtin.functionEvaluator evalConcat)
        , (Set.elementKey, Builtin.functionEvaluator evalElement)
        , (Set.unitKey, Builtin.functionEvaluator evalUnit)
        , (Set.inKey, Builtin.functionEvaluator evalIn)
        , (Set.differenceKey, Builtin.applicationEvaluator evalDifference)
        , (Set.toListKey, Builtin.functionEvaluator evalToList)
        , (Set.sizeKey, Builtin.functionEvaluator evalSize)
        , (Set.intersectionKey, Builtin.functionEvaluator evalIntersection)
        , (Set.list2setKey, Builtin.functionEvaluator evalList2set)
        , (Set.inclusionKey, Builtin.functionEvaluator evalInclusion)
        ]

{- | Convert a Set-sorted 'TermLike' to its internal representation.

The 'TermLike' is unmodified if it is not Set-sorted. @internalize@ only
operates at the top-most level, it does not descend into the 'TermLike' to
internalize subterms.
-}
internalize ::
    InternalVariable variable =>
    SmtMetadataTools Attribute.Symbol ->
    TermLike variable ->
    TermLike variable
internalize tools termLike
    -- Ac.toNormalized is greedy about 'normalizing' opaque terms, we should only
    -- apply it if we know the term head is a constructor-like symbol.
    | App_ symbol _ <- termLike
      , isConstructorModulo_ symbol =
        case Ac.toNormalized @NormalizedSet termLike of
            Ac.Bottom -> TermLike.mkBottom sort'
            Ac.Normalized termNormalized
                | let unwrapped = unwrapAc termNormalized
                  , null (elementsWithVariables unwrapped)
                  , null (concreteElements unwrapped)
                  , [singleOpaqueTerm] <- opaque unwrapped ->
                    -- When the 'normalized' term consists of a single opaque Map-sorted
                    -- term, we should prefer to return only that term.
                    singleOpaqueTerm
                | otherwise -> Ac.asInternal tools sort' termNormalized
    | otherwise = termLike
  where
    sort' = termLikeSort termLike

data NormAcData = NormAcData
    { normalized1, normalized2 :: !(InternalSet Key (TermLike RewritingVariableName))
    , term1, term2 :: !(TermLike RewritingVariableName)
    , acData :: !(Ac.UnifyEqualsNormAc NormalizedSet RewritingVariableName)
    }

data UnifyEqualsMap
    = ReturnBottom !(TermLike RewritingVariableName) !(TermLike RewritingVariableName)
    | NormAc !NormAcData

-- | Matches two concrete Set domain values.
matchUnifyEquals ::
    SmtMetadataTools Attribute.Symbol ->
    TermLike RewritingVariableName ->
    TermLike RewritingVariableName ->
    Maybe UnifyEqualsMap
matchUnifyEquals tools first second
    | Just True <- isSetSort tools sort1 =
        worker first second True <|> worker second first False
    | otherwise = Nothing
  where
    sort1 = termLikeSort first

    normalizedOrBottom ::
        TermLike RewritingVariableName ->
        Ac.NormalizedOrBottom NormalizedSet RewritingVariableName
    normalizedOrBottom = Ac.toNormalized

    worker a b isFirstMatched
        | InternalSet_ normalized1 <- a
          , InternalSet_ normalized2 <- b =
            NormAc . NormAcData normalized1 normalized2 term1 term2
                <$> Ac.matchUnifyEqualsNormalizedAc
                    tools
                    normalized1
                    normalized2
        | otherwise = case normalizedOrBottom a of
            Ac.Bottom -> Just $ ReturnBottom term1 term2
            Ac.Normalized normalized1 ->
                let a' = Ac.asInternal tools sort1 normalized1
                 in case normalizedOrBottom b of
                        Ac.Bottom -> Just $ ReturnBottom term1 term2
                        Ac.Normalized normalized2 ->
                            let b' = Ac.asInternal tools sort1 normalized2
                             in worker a' b' isFirstMatched
      where
        (term1, term2) = if isFirstMatched then (a, b) else (b, a)

{- | Simplify the conjunction or equality of two concrete Map domain values.

When it is used for simplifying equality, one should separately solve the
case ⊥ = ⊥. One should also throw away the term in the returned pattern.

The maps are assumed to have the same sort, but this is not checked. If
multiple sorts are hooked to the same builtin domain, the verifier should
reject the definition.
-}
unifyEquals ::
    forall unifier.
    MonadUnify unifier =>
    TermSimplifier RewritingVariableName unifier ->
    SmtMetadataTools Attribute.Symbol ->
    UnifyEqualsMap ->
    unifier (Pattern RewritingVariableName)
unifyEquals unifyEqualsChildren tools unifyData =
    case unifyData of
        ReturnBottom term1 term2 ->
            Monad.Unify.explainAndReturnBottom
                "Duplicated elements in normalization."
                term1
                term2
        NormAc unifyData' ->
            Ac.unifyEqualsNormalized
                tools
                term1
                term2
                unifyEqualsChildren
                normalized1
                normalized2
                acData
          where
<<<<<<< HEAD
            NormAcData{normalized1, normalized2, term1, term2, acData} = unifyData'
=======
            asDomain ::
                TermLike RewritingVariableName ->
                MaybeT unifier (TermLike RewritingVariableName)
            asDomain patt =
                case normalizedOrBottom of
                    Ac.Normalized normalized -> do
                        tools <- Simplifier.askMetadataTools
                        return (Ac.asInternal tools sort1 normalized)
                    Ac.Bottom ->
                        lift $
                            debugUnifyBottomAndReturnBottom
                                "Duplicated elements in normalization."
                                first
                                second
              where
                normalizedOrBottom ::
                    Ac.NormalizedOrBottom NormalizedSet RewritingVariableName
                normalizedOrBottom = Ac.toNormalized patt
>>>>>>> 55f677c3
<|MERGE_RESOLUTION|>--- conflicted
+++ resolved
@@ -114,7 +114,6 @@
 import Kore.Unification.Unify (
     MonadUnify,
  )
-import qualified Kore.Unification.Unify as Monad.Unify
 import Prelude.Kore
 
 -- | Builtin name of the @Set@ sort.
@@ -593,7 +592,7 @@
 unifyEquals unifyEqualsChildren tools unifyData =
     case unifyData of
         ReturnBottom term1 term2 ->
-            Monad.Unify.explainAndReturnBottom
+            debugUnifyBottomAndReturnBottom
                 "Duplicated elements in normalization."
                 term1
                 term2
@@ -607,25 +606,4 @@
                 normalized2
                 acData
           where
-<<<<<<< HEAD
-            NormAcData{normalized1, normalized2, term1, term2, acData} = unifyData'
-=======
-            asDomain ::
-                TermLike RewritingVariableName ->
-                MaybeT unifier (TermLike RewritingVariableName)
-            asDomain patt =
-                case normalizedOrBottom of
-                    Ac.Normalized normalized -> do
-                        tools <- Simplifier.askMetadataTools
-                        return (Ac.asInternal tools sort1 normalized)
-                    Ac.Bottom ->
-                        lift $
-                            debugUnifyBottomAndReturnBottom
-                                "Duplicated elements in normalization."
-                                first
-                                second
-              where
-                normalizedOrBottom ::
-                    Ac.NormalizedOrBottom NormalizedSet RewritingVariableName
-                normalizedOrBottom = Ac.toNormalized patt
->>>>>>> 55f677c3
+            NormAcData{normalized1, normalized2, term1, term2, acData} = unifyData'