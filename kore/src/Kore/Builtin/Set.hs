--- conflicted
+++ resolved
@@ -346,88 +346,12 @@
 evalDifference
     _
     ( TermLike.Application
-<<<<<<< HEAD
             TermLike.Symbol{symbolSorts = ApplicationSorts _ resultSort}
             [_set1, _set2]
         ) = do
         _set1 <- expectConcreteBuiltinSet ctx _set1
         _set2 <- expectConcreteBuiltinSet ctx _set2
-        returnConcreteSet resultSort (HashMap.difference _set1 _set2)
-=======
-            symbol@TermLike.Symbol{symbolSorts = ApplicationSorts _ resultSort}
-            args@[_set1, _set2]
-        ) =
-        do
-            let rightIdentity = do
-                    _set2 <- expectConcreteBuiltinSet ctx _set2
-                    if HashMap.null _set2
-                        then return (Pattern.fromTermLike _set1)
-                        else empty
-                bothConcrete = do
-                    _set1 <- expectConcreteBuiltinSet ctx _set1
-                    _set2 <- expectConcreteBuiltinSet ctx _set2
-                    lift $ returnConcreteSet resultSort (HashMap.difference _set1 _set2)
-                symbolic = do
-                    _set1 <- expectBuiltinSet ctx _set1
-                    _set2 <- expectBuiltinSet ctx _set2
-                    let definedArgs =
-                            filter (not . SideCondition.isDefined sideCondition) args
-                                & map makeCeilPredicate
-                                & makeMultipleAndPredicate
-                                & Conditional.fromPredicate
-                    let NormalizedAc
-                            { concreteElements = concrete1
-                            , elementsWithVariables = symbolic1'
-                            , opaque = opaque1'
-                            } =
-                                unwrapAc _set1
-                        symbolic1 =
-                            unwrapElement <$> symbolic1'
-                                & HashMap.fromList
-                        opaque1 = HashSet.fromList opaque1'
-                    let NormalizedAc
-                            { concreteElements = concrete2
-                            , elementsWithVariables = symbolic2'
-                            , opaque = opaque2'
-                            } =
-                                unwrapAc _set2
-                        symbolic2 =
-                            unwrapElement <$> symbolic2'
-                                & HashMap.fromList
-                        opaque2 = HashSet.fromList opaque2'
-                    let set1' =
-                            NormalizedAc
-                                { concreteElements =
-                                    HashMap.difference concrete1 concrete2
-                                , elementsWithVariables =
-                                    HashMap.difference symbolic1 symbolic2
-                                        & HashMap.toList
-                                        & map wrapElement
-                                , opaque =
-                                    HashSet.difference opaque1 opaque2 & HashSet.toList
-                                }
-                        set2' =
-                            NormalizedAc
-                                { concreteElements =
-                                    HashMap.difference concrete2 concrete1
-                                , elementsWithVariables =
-                                    HashMap.difference symbolic2 symbolic1
-                                        & HashMap.toList
-                                        & map wrapElement
-                                , opaque =
-                                    HashSet.difference opaque1 opaque1 & HashSet.toList
-                                }
-                    pat1 <- lift $ Ac.returnAc resultSort (NormalizedSet set1')
-                    pat2 <- lift $ Ac.returnAc resultSort (NormalizedSet set2')
-                    let pat
-                            | (not . nullAc) set1'
-                              , (not . nullAc) set2' =
-                                differenceSet <$> pat1 <*> pat2
-                            | otherwise = pat1
-                    return (Pattern.andCondition pat definedArgs)
-
-            rightIdentity <|> bothConcrete <|> symbolic
->>>>>>> 0a2b0324
+        lift $ returnConcreteSet resultSort (HashMap.difference _set1 _set2)
       where
         ctx = Set.differenceKey
 evalDifference _ _ =
