--- conflicted
+++ resolved
@@ -4,17 +4,16 @@
 Copyright   : (c) Runtime Verification, 2019
 License     : NCSA
 -}
-<<<<<<< HEAD
 module Kore.Builtin.AssocComm.AssocComm (
     asTermLike,
+    UnitSymbol (..),
+    ConcatSymbol (..),
     ConcreteElements (..),
     VariableElements (..),
     Opaque (..),
 ) where
 
 import qualified Data.List as List
-import Kore.Attribute.Concat
-import Kore.Attribute.Unit
 import Kore.Internal.Symbol (
     Symbol,
  )
@@ -25,33 +24,6 @@
     mkApplySymbol,
  )
 import Prelude.Kore
-=======
-
-{-# LANGUAGE UndecidableInstances #-}
-
-module Kore.Builtin.AssocComm.AssocComm
-    ( asTermLike
-    , UnitSymbol(..)
-    , ConcatSymbol(..)
-    , ConcreteElements (..)
-    , VariableElements (..)
-    , Opaque (..)
-    ) where
-
-import Prelude.Kore
-
-import qualified Data.List as List
-
-import Kore.Internal.Symbol
-    ( Symbol
-    )
-import Kore.Internal.TermLike
-    ( Concrete
-    , InternalVariable
-    , TermLike
-    , mkApplySymbol
-    )
->>>>>>> abf14770
 
 -- | Particularizes @Domain.NormalizedAc@ to the most common types.
 type TermNormalizedAc normalized variable =
@@ -77,64 +49,40 @@
     Show (NormalizedOrBottom collection variable)
 
 -- | Wrapper for giving names to arguments.
-<<<<<<< HEAD
-newtype ConcreteElements variable = ConcreteElements {getConcreteElements :: [TermLike variable]}
-=======
 newtype UnitSymbol = UnitSymbol {getUnitSymbol :: Symbol}
 
 -- | Wrapper for giving names to arguments.
 newtype ConcatSymbol = ConcatSymbol {getConcatSymbol :: Symbol}
 
 -- | Wrapper for giving names to arguments.
-newtype ConcreteElements variable =
-    ConcreteElements {getConcreteElements :: [TermLike variable]}
->>>>>>> abf14770
+newtype ConcreteElements variable = ConcreteElements {getConcreteElements :: [TermLike variable]}
 
 -- | Wrapper for giving names to arguments.
 newtype VariableElements variable = VariableElements {getVariableElements :: [TermLike variable]}
 
 -- | Wrapper for giving names to arguments.
-<<<<<<< HEAD
 newtype Opaque variable = Opaque {getOpaque :: [TermLike variable]}
 
 -- | Externalizes a 'Domain.InternalAc' as a 'TermLike'.
 asTermLike ::
     forall variable.
     InternalVariable variable =>
-    HasCallStack =>
-    Unit Symbol ->
-    Concat Symbol ->
+    UnitSymbol ->
+    ConcatSymbol ->
     ConcreteElements variable ->
     VariableElements variable ->
     Opaque variable ->
     TermLike variable
-=======
-newtype Opaque variable =
-    Opaque {getOpaque :: [TermLike variable]}
-
-{- | Externalizes a 'Domain.InternalAc' as a 'TermLike'.
--}
-asTermLike
-    :: forall variable
-    .  InternalVariable variable
-    => UnitSymbol
-    -> ConcatSymbol
-    -> ConcreteElements variable
-    -> VariableElements variable
-    -> Opaque variable
-    -> TermLike variable
->>>>>>> abf14770
 asTermLike
     (UnitSymbol unitSymbol)
     (ConcatSymbol concatSymbol)
     (ConcreteElements concreteElements)
     (VariableElements variableElements)
-<<<<<<< HEAD
     (Opaque opaque) =
         case splitLastInit concreteElements of
             Nothing -> case splitLastInit opaque of
                 Nothing -> case splitLastInit variableElements of
-                    Nothing -> mkApplySymbol (fromUnit unitSym) []
+                    Nothing -> mkApplySymbol unitSymbol []
                     Just (ves, ve) -> addTerms ves ve
                 Just (opaqs, opaq) ->
                     addTerms variableElements (addTerms opaqs opaq)
@@ -147,28 +95,7 @@
         addTerms terms term = List.foldr concat' term terms
 
         concat' :: TermLike variable -> TermLike variable -> TermLike variable
-        concat' map1 map2 = mkApplySymbol (fromConcat concatSym) [map1, map2]
-=======
-    (Opaque opaque)
-  =
-    case splitLastInit concreteElements of
-        Nothing -> case splitLastInit opaque of
-            Nothing -> case splitLastInit variableElements of
-                Nothing -> mkApplySymbol unitSymbol []
-                Just (ves, ve) -> addTerms ves ve
-            Just (opaqs, opaq) ->
-                addTerms variableElements (addTerms opaqs opaq)
-        Just (concretes, concrete) ->
-            addTerms variableElements
-            $ addTerms opaque
-            $ addTerms concretes concrete
-  where
-    addTerms :: [TermLike variable] -> TermLike variable -> TermLike variable
-    addTerms terms term = List.foldr concat' term terms
-
-    concat' :: TermLike variable -> TermLike variable -> TermLike variable
-    concat' map1 map2 = mkApplySymbol concatSymbol [map1, map2]
->>>>>>> abf14770
+        concat' map1 map2 = mkApplySymbol concatSymbol [map1, map2]
 
 splitLastInit :: [a] -> Maybe ([a], a)
 splitLastInit [] = Nothing
