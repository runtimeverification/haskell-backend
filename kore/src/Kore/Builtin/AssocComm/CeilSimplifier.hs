{-# LANGUAGE Strict #-}

{- |
Copyright   : (c) Runtime Verification, 2020
License     : NCSA
-}
module Kore.Builtin.AssocComm.CeilSimplifier (
    newSetCeilSimplifier,
    newMapCeilSimplifier,
    generalizeMapElement,
) where

import Control.Error (
    MaybeT,
 )
import Control.Monad.Reader (
    MonadReader,
 )
import qualified Control.Monad.Reader as Reader
import qualified Data.Bifunctor as Bifunctor
import qualified Data.Map.Strict as Map
import Kore.Attribute.Pattern.FreeVariables (
    FreeVariables,
 )
import qualified Kore.Attribute.Pattern.FreeVariables as FreeVariables
import Kore.Internal.InternalMap
import Kore.Internal.InternalSet
import Kore.Internal.MultiAnd (
    MultiAnd,
 )
import qualified Kore.Internal.MultiAnd as MultiAnd
import Kore.Internal.OrCondition (
    OrCondition,
 )
import qualified Kore.Internal.OrCondition as OrCondition
import Kore.Internal.Predicate (
    Predicate,
    makeCeilPredicate,
    makeForallPredicate,
 )
import qualified Kore.Internal.Predicate as Predicate
import Kore.Internal.SideCondition (
    SideCondition,
 )
import Kore.Internal.TermLike (
    Ceil (..),
    ElementVariable,
    InternalVariable,
    Key,
    TermLike,
    fromVariableName,
    generatedId,
    retractKey,
    termLikeSort,
 )
import qualified Kore.Internal.TermLike as TermLike
import Kore.Rewriting.RewritingVariable (
    RewritingVariableName,
 )
import qualified Kore.Step.Simplification.AndPredicates as And
import Kore.Step.Simplification.CeilSimplifier
import qualified Kore.Step.Simplification.Equals as Equals
import qualified Kore.Step.Simplification.Not as Not
import Kore.Step.Simplification.Simplify (
    MonadSimplify,
    makeEvaluateTermCeil,
 )
import Kore.Variables.Fresh (
    refreshElementVariable,
 )
import Prelude.Kore

type BuiltinAssocComm normalized variable =
    InternalAc Key normalized (TermLike variable)

type MkBuiltinAssocComm normalized variable =
    BuiltinAssocComm normalized variable -> TermLike variable

type MkNotMember normalized variable =
    Element normalized (TermLike variable) ->
    TermLike variable ->
    Predicate variable

newSetCeilSimplifier ::
    forall simplifier.
    MonadReader (SideCondition RewritingVariableName) simplifier =>
    MonadSimplify simplifier =>
    CeilSimplifier
        simplifier
        (BuiltinAssocComm NormalizedSet RewritingVariableName)
        (OrCondition RewritingVariableName)
newSetCeilSimplifier =
    CeilSimplifier $ \ceil@Ceil{ceilChild} -> do
        let mkInternalAc normalizedAc =
                ceilChild{builtinAcChild = wrapAc normalizedAc}
            mkNotMember element termLike =
                mkInternalAc (fromElement element){opaque = [termLike]}
                    & TermLike.mkInternalSet
                    & makeCeilPredicate
                    -- TODO (thomas.tuegel): Do not mark this simplified.
                    -- Marking here may prevent user-defined axioms from applying.
                    -- At present, we wouldn't apply such an axiom, anyway.
                    & Predicate.markSimplifiedMaybeConditional Nothing
        runCeilSimplifier
            ( newBuiltinAssocCommCeilSimplifier
                TermLike.mkInternalSet
                mkNotMember
            )
            ceil

newMapCeilSimplifier ::
    forall simplifier.
    MonadReader (SideCondition RewritingVariableName) simplifier =>
    MonadSimplify simplifier =>
    CeilSimplifier
        simplifier
        (BuiltinAssocComm NormalizedMap RewritingVariableName)
        (OrCondition RewritingVariableName)
newMapCeilSimplifier =
    CeilSimplifier $ \ceil@Ceil{ceilChild} -> do
        let mkInternalAc normalizedAc =
                ceilChild{builtinAcChild = wrapAc normalizedAc}
            mkNotMember element termLike =
                mkInternalAc (fromElement element'){opaque = [termLike]}
                    & TermLike.mkInternalMap
                    & makeCeilPredicate
                    -- TODO (thomas.tuegel): Do not mark this simplified.
                    -- Marking here may prevent user-defined axioms from applying.
                    -- At present, we wouldn't apply such an axiom, anyway.
                    & Predicate.markSimplifiedMaybeConditional Nothing
                    & makeForallPredicate variable
              where
                (variable, element') =
                    generalizeMapElement
                        (TermLike.freeVariables termLike)
                        element
        runCeilSimplifier
            ( newBuiltinAssocCommCeilSimplifier
                TermLike.mkInternalMap
                mkNotMember
            )
            ceil

{- | Generalize a 'MapElement' by replacing the 'MapValue' with a variable.

The variable is renamed if required to avoid the given 'FreeVariables' and any
variables in the key of the 'MapElement'. The variable is returned along with
the generalized 'MapElement'
-}
generalizeMapElement ::
    forall variable.
    InternalVariable variable =>
    FreeVariables variable ->
    MapElement (TermLike variable) ->
    (ElementVariable variable, MapElement (TermLike variable))
generalizeMapElement freeVariables' element =
    (variable, element')
  where
    (key, MapValue value) = unwrapElement element
    element' = wrapElement (key, MapValue $ TermLike.mkElemVar variable)
    avoiding =
        TermLike.freeVariables key <> freeVariables'
            & FreeVariables.toNames
    x =
        TermLike.mkElementVariable (generatedId "x") (termLikeSort value)
            & (fmap . fmap) (fromVariableName @variable)
    variable = refreshElementVariable avoiding x & fromMaybe x

newBuiltinAssocCommCeilSimplifier ::
    forall normalized simplifier.
    MonadReader (SideCondition RewritingVariableName) simplifier =>
    Ord (Element normalized (TermLike RewritingVariableName)) =>
    Ord (Value normalized (TermLike RewritingVariableName)) =>
    MonadSimplify simplifier =>
    Traversable (Value normalized) =>
    AcWrapper normalized =>
    MkBuiltinAssocComm normalized RewritingVariableName ->
    MkNotMember normalized RewritingVariableName ->
    CeilSimplifier
        simplifier
        (BuiltinAssocComm normalized RewritingVariableName)
        (OrCondition RewritingVariableName)
newBuiltinAssocCommCeilSimplifier mkBuiltin mkNotMember =
    CeilSimplifier $ \Ceil{ceilChild} -> do
        let internalAc@InternalAc{builtinAcChild} = ceilChild
        sideCondition <- Reader.ask
        let symbolicKeys = getSymbolicKeysOfAc builtinAcChild
            symbolicValues = getSymbolicValuesOfAc builtinAcChild
            concreteValues = getConcreteValuesOfAc builtinAcChild
            opaqueElements = opaque . unwrapAc $ builtinAcChild
        definedKeysAndOpaque <-
            traverse
                (makeEvaluateTermCeil sideCondition)
                (symbolicKeys <> opaqueElements)
                & fmap MultiAnd.make
        definedValues <-
            traverse
                (defineValue sideCondition)
                (symbolicValues <> concreteValues)
                & fmap mconcat
        definedSubCollections <-
            definePairWiseElements mkBuiltin mkNotMember internalAc
                . generatePairWiseElements
                $ builtinAcChild
        let conditions =
                definedKeysAndOpaque
                    <> definedValues
                    <> definedSubCollections
        And.simplifyEvaluatedMultiPredicate sideCondition conditions
  where
    defineValue ::
        SideCondition RewritingVariableName ->
        Value normalized (TermLike RewritingVariableName) ->
        MaybeT
            simplifier
            (MultiAnd (OrCondition RewritingVariableName))
    defineValue sideCondition = foldlM worker mempty
      where
        worker multiAnd termLike = do
            evaluated <- makeEvaluateTermCeil sideCondition termLike
            return (multiAnd <> MultiAnd.singleton evaluated)

<<<<<<< HEAD
definePairWiseElements ::
    forall normalized simplifier.
    MonadSimplify simplifier =>
    MonadReader (SideCondition RewritingVariableName) simplifier =>
    AcWrapper normalized =>
    MkBuiltinAssocComm normalized RewritingVariableName ->
    MkNotMember normalized RewritingVariableName ->
    InternalAc normalized Key (TermLike RewritingVariableName) ->
    PairWiseElements normalized Key (TermLike RewritingVariableName) ->
    MaybeT simplifier (MultiAnd (OrCondition RewritingVariableName))
=======
definePairWiseElements
    :: forall normalized simplifier
    .  MonadSimplify simplifier
    => MonadReader (SideCondition RewritingVariableName) simplifier
    => AcWrapper normalized
    => MkBuiltinAssocComm normalized RewritingVariableName
    -> MkNotMember normalized RewritingVariableName
    -> InternalAc Key normalized (TermLike RewritingVariableName)
    -> PairWiseElements normalized Key (TermLike RewritingVariableName)
    -> MaybeT simplifier (MultiAnd (OrCondition RewritingVariableName))
>>>>>>> abf14770
definePairWiseElements mkBuiltin mkNotMember internalAc pairWiseElements = do
    definedKeyPairs <-
        traverse
            distinctKey
            (symbolicKeyPairs <> symbolicConcreteKeyPairs)
            & fmap MultiAnd.make
    let definedElementOpaquePairs =
            foldMap
                notMember
                (symbolicOpaquePairs <> concreteOpaquePairs')
        definedOpaquePairs =
            foldMap defineOpaquePair opaquePairs
    return . fold $
        [ definedKeyPairs
        , definedElementOpaquePairs
        , definedOpaquePairs
        ]
  where
    PairWiseElements
        { symbolicPairs
        , opaquePairs
        , symbolicConcretePairs
        , symbolicOpaquePairs
        , concreteOpaquePairs
        } = pairWiseElements
    symbolicKeyPairs =
        Bifunctor.bimap
            (fst . unwrapElement)
            (fst . unwrapElement)
            <$> symbolicPairs
    symbolicConcreteKeyPairs =
        Bifunctor.bimap
            (fst . unwrapElement)
            (from @Key @(TermLike _) . fst)
            <$> symbolicConcretePairs
    concreteOpaquePairs' =
        Bifunctor.first
            wrapConcreteElement
            <$> concreteOpaquePairs

    distinctKey ::
        ( TermLike RewritingVariableName
        , TermLike RewritingVariableName
        ) ->
        MaybeT simplifier (OrCondition RewritingVariableName)
    distinctKey (t1, t2) = do
        sideCondition <- Reader.ask
        Equals.makeEvaluateTermsToPredicate tMin tMax sideCondition
            >>= Not.simplifyEvaluatedPredicate
      where
        -- Stabilize the order of terms under Equals.
        (tMin, tMax) = minMax t1 t2

    notMember ::
        ( Element normalized (TermLike RewritingVariableName)
        , TermLike RewritingVariableName
        ) ->
        MultiAnd (OrCondition RewritingVariableName)
    notMember (element, termLike) =
        mkNotMember element termLike
            & OrCondition.fromPredicate
            & MultiAnd.singleton

    defineOpaquePair ::
        ( TermLike RewritingVariableName
        , TermLike RewritingVariableName
        ) ->
        MultiAnd (OrCondition RewritingVariableName)
    defineOpaquePair (opaque1, opaque2) =
        internalAc
            { builtinAcChild =
                wrapAc
                    emptyNormalizedAc{opaque = [opaque1, opaque2]}
            }
            & mkBuiltin
            & makeCeilPredicate
            -- TODO (thomas.tuegel): Do not mark this simplified.
            -- Marking here may prevent user-defined axioms from applying.
            -- At present, we wouldn't apply such an axiom, anyway.
            & Predicate.markSimplifiedMaybeConditional Nothing
            & OrCondition.fromPredicate
            & MultiAnd.singleton

fromElement ::
    AcWrapper normalized =>
    Element normalized (TermLike RewritingVariableName) ->
    NormalizedAc normalized Key (TermLike RewritingVariableName)
fromElement element
    | Just concreteKey <- retractKey symbolicKey =
        emptyNormalizedAc{concreteElements = Map.singleton concreteKey value}
    | otherwise =
        emptyNormalizedAc{elementsWithVariables = [element]}
  where
    (symbolicKey, value) = unwrapElement element<|MERGE_RESOLUTION|>--- conflicted
+++ resolved
@@ -220,7 +220,6 @@
             evaluated <- makeEvaluateTermCeil sideCondition termLike
             return (multiAnd <> MultiAnd.singleton evaluated)
 
-<<<<<<< HEAD
 definePairWiseElements ::
     forall normalized simplifier.
     MonadSimplify simplifier =>
@@ -228,21 +227,9 @@
     AcWrapper normalized =>
     MkBuiltinAssocComm normalized RewritingVariableName ->
     MkNotMember normalized RewritingVariableName ->
-    InternalAc normalized Key (TermLike RewritingVariableName) ->
+    InternalAc Key normalized (TermLike RewritingVariableName) ->
     PairWiseElements normalized Key (TermLike RewritingVariableName) ->
     MaybeT simplifier (MultiAnd (OrCondition RewritingVariableName))
-=======
-definePairWiseElements
-    :: forall normalized simplifier
-    .  MonadSimplify simplifier
-    => MonadReader (SideCondition RewritingVariableName) simplifier
-    => AcWrapper normalized
-    => MkBuiltinAssocComm normalized RewritingVariableName
-    -> MkNotMember normalized RewritingVariableName
-    -> InternalAc Key normalized (TermLike RewritingVariableName)
-    -> PairWiseElements normalized Key (TermLike RewritingVariableName)
-    -> MaybeT simplifier (MultiAnd (OrCondition RewritingVariableName))
->>>>>>> abf14770
 definePairWiseElements mkBuiltin mkNotMember internalAc pairWiseElements = do
     definedKeyPairs <-
         traverse
