{- |
Copyright   : (c) Runtime Verification, 2020-2021
License     : BSD-3-Clause
-}
module Kore.Builtin.AssocComm.CeilSimplifier (
    newSetCeilSimplifier,
    newMapCeilSimplifier,
    generalizeMapElement,
) where

import Control.Error (
    MaybeT,
 )
import Control.Monad.Reader (
    MonadReader,
 )
import Data.Bifunctor qualified as Bifunctor
import Kore.Internal.From ( fromNot, fromEquals_, fromCeil_ )
import Data.HashMap.Strict qualified as HashMap
import Data.HashSet qualified as HashSet
import Kore.Attribute.Pattern.FreeVariables (
    FreeVariables,
 )
import Kore.Attribute.Pattern.FreeVariables qualified as FreeVariables
import Kore.Internal.From (fromCeil_)
import Kore.Internal.InternalMap
import Kore.Internal.InternalSet
import Kore.Internal.MultiAnd (
    MultiAnd,
 )
import Kore.Internal.MultiAnd qualified as MultiAnd
<<<<<<< HEAD
=======
import Kore.Internal.MultiOr (MultiOr)
import Kore.Internal.MultiOr qualified as MultiOr
import Kore.Internal.OrCondition (
    OrCondition,
 )
import Kore.Internal.OrCondition qualified as OrCondition
>>>>>>> 7c017111
import Kore.Internal.Predicate (
    Predicate,
    makeCeilPredicate,
    makeForallPredicate,
 )
import Kore.Internal.Predicate qualified as Predicate
import Kore.Internal.SideCondition (
    SideCondition,
 )
import Kore.Internal.TermLike (
    Ceil (..),
    ElementVariable,
    InternalVariable,
    Key,
    TermLike,
    fromVariableName,
    generatedId,
    retractKey,
    termLikeSort,
 )
import Kore.Internal.TermLike qualified as TermLike
import Kore.Rewrite.RewritingVariable (
    RewritingVariableName,
 )
import Kore.Simplify.CeilSimplifier
import Kore.Simplify.Simplify (
    MonadSimplify,
 )
import Kore.Variables.Fresh (
    refreshElementVariable,
 )
import Prelude.Kore

type BuiltinAssocComm normalized variable =
    InternalAc Key normalized (TermLike variable)

type MkBuiltinAssocComm normalized variable =
    BuiltinAssocComm normalized variable -> TermLike variable

type MkNotMember normalized variable =
    Element normalized (TermLike variable) ->
    TermLike variable ->
    Predicate variable

newSetCeilSimplifier ::
    forall simplifier.
    MonadReader (SideCondition RewritingVariableName) simplifier =>
    MonadSimplify simplifier =>
    CeilSimplifier
        simplifier
        (BuiltinAssocComm NormalizedSet RewritingVariableName)
        (MultiOr (MultiAnd (Predicate RewritingVariableName)))
newSetCeilSimplifier =
    CeilSimplifier $ \ceil@Ceil{ceilChild} -> do
        let mkInternalAc normalizedAc =
                ceilChild{builtinAcChild = wrapAc normalizedAc}
            mkNotMember element termLike =
                mkInternalAc (fromElement element){opaque = [termLike]}
                    & TermLike.mkInternalSet
                    & makeCeilPredicate
                    -- TODO (thomas.tuegel): Do not mark this simplified.
                    -- Marking here may prevent user-defined axioms from applying.
                    -- At present, we wouldn't apply such an axiom, anyway.
                    & Predicate.markSimplifiedMaybeConditional Nothing
        runCeilSimplifier
            ( newBuiltinAssocCommCeilSimplifier
                TermLike.mkInternalSet
                mkNotMember
            )
            ceil

-- {-# SPECIALIZE newSetCeilSimplifier ::
--     CeilSimplifier
--         Simplifier
--         (BuiltinAssocComm NormalizedSet RewritingVariableName)
--         (OrCondition RewritingVariableName) #-}

newMapCeilSimplifier ::
    forall simplifier.
    MonadReader (SideCondition RewritingVariableName) simplifier =>
    MonadSimplify simplifier =>
    CeilSimplifier
        simplifier
        (BuiltinAssocComm NormalizedMap RewritingVariableName)
        (MultiOr (MultiAnd (Predicate RewritingVariableName)))
newMapCeilSimplifier =
    CeilSimplifier $ \ceil@Ceil{ceilChild} -> do
        let mkInternalAc normalizedAc =
                ceilChild{builtinAcChild = wrapAc normalizedAc}
            mkNotMember element termLike =
                mkInternalAc (fromElement element'){opaque = [termLike]}
                    & TermLike.mkInternalMap
                    & makeCeilPredicate
                    -- TODO (thomas.tuegel): Do not mark this simplified.
                    -- Marking here may prevent user-defined axioms from applying.
                    -- At present, we wouldn't apply such an axiom, anyway.
                    & Predicate.markSimplifiedMaybeConditional Nothing
                    & makeForallPredicate variable
              where
                (variable, element') =
                    generalizeMapElement
                        (TermLike.freeVariables termLike)
                        element
        runCeilSimplifier
            ( newBuiltinAssocCommCeilSimplifier
                TermLike.mkInternalMap
                mkNotMember
            )
            ceil

-- {-# SPECIALIZE newMapCeilSimplifier ::
--     CeilSimplifier
--         Simplifier
--         (BuiltinAssocComm NormalizedMap RewritingVariableName)
--         (OrCondition RewritingVariableName) #-}

{- | Generalize a 'MapElement' by replacing the 'MapValue' with a variable.

The variable is renamed if required to avoid the given 'FreeVariables' and any
variables in the key of the 'MapElement'. The variable is returned along with
the generalized 'MapElement'
-}
generalizeMapElement ::
    forall variable.
    InternalVariable variable =>
    FreeVariables variable ->
    MapElement (TermLike variable) ->
    (ElementVariable variable, MapElement (TermLike variable))
generalizeMapElement freeVariables' element =
    (variable, element')
  where
    (key, MapValue value) = unwrapElement element
    element' = wrapElement (key, MapValue $ TermLike.mkElemVar variable)
    avoiding =
        TermLike.freeVariables key <> freeVariables'
            & FreeVariables.toNames
    x =
        TermLike.mkElementVariable (generatedId "x") (termLikeSort value)
            & (fmap . fmap) (fromVariableName @variable)
    variable = refreshElementVariable avoiding x & fromMaybe x

newBuiltinAssocCommCeilSimplifier ::
    forall normalized simplifier.
    MonadReader (SideCondition RewritingVariableName) simplifier =>
    Ord (Element normalized (TermLike RewritingVariableName)) =>
    Ord (Value normalized (TermLike RewritingVariableName)) =>
    Hashable (Element normalized (TermLike RewritingVariableName)) =>
    Hashable (Value normalized (TermLike RewritingVariableName)) =>
    MonadSimplify simplifier =>
    Traversable (Value normalized) =>
    AcWrapper normalized =>
    MkBuiltinAssocComm normalized RewritingVariableName ->
    MkNotMember normalized RewritingVariableName ->
    CeilSimplifier
        simplifier
        (BuiltinAssocComm normalized RewritingVariableName)
        (MultiOr (MultiAnd (Predicate RewritingVariableName)))
newBuiltinAssocCommCeilSimplifier mkBuiltin mkNotMember =
    CeilSimplifier $ \Ceil{ceilChild} -> do
        let internalAc@InternalAc{builtinAcChild} = ceilChild
            symbolicKeys = getSymbolicKeysOfAc builtinAcChild
            symbolicValues = getSymbolicValuesOfAc builtinAcChild
            concreteValues = getConcreteValuesOfAc builtinAcChild
            opaqueElements = opaque . unwrapAc $ builtinAcChild
            definedKeysAndOpaque =
                MultiAnd.make $ fromCeil_ <$> symbolicKeys <> opaqueElements
            definedValues =
                foldMap defineValue (symbolicValues <> concreteValues)
        definedSubCollections <-
            definePairWiseElements mkBuiltin mkNotMember internalAc
                . generatePairWiseElements
                $ builtinAcChild
        let conditions =
                definedKeysAndOpaque
                    <> definedValues
                    <> definedSubCollections
        return (MultiOr.singleton conditions)
  where
    defineValue ::
        Value normalized (TermLike RewritingVariableName) ->
        (MultiAnd (Predicate RewritingVariableName))
    defineValue = foldl worker mempty
      where
        worker multiAnd termLike = do
            multiAnd <> MultiAnd.singleton (fromCeil_ termLike)

-- {-# SPECIALIZE newBuiltinAssocCommCeilSimplifier ::
--     forall normalized.
--     Ord (Element normalized (TermLike RewritingVariableName)) =>
--     Ord (Value normalized (TermLike RewritingVariableName)) =>
--     Hashable (Element normalized (TermLike RewritingVariableName)) =>
--     Hashable (Value normalized (TermLike RewritingVariableName)) =>
--     Traversable (Value normalized) =>
--     AcWrapper normalized =>
--     MkBuiltinAssocComm normalized RewritingVariableName ->
--     MkNotMember normalized RewritingVariableName ->
--     CeilSimplifier
--         Simplifier
--         (BuiltinAssocComm normalized RewritingVariableName)
--         (OrCondition RewritingVariableName) #-}

definePairWiseElements ::
    forall normalized simplifier.
    Ord (Element normalized (TermLike RewritingVariableName)) =>
    Hashable (Element normalized (TermLike RewritingVariableName)) =>
    MonadSimplify simplifier =>
    AcWrapper normalized =>
    MkBuiltinAssocComm normalized RewritingVariableName ->
    MkNotMember normalized RewritingVariableName ->
    InternalAc Key normalized (TermLike RewritingVariableName) ->
    PairWiseElements normalized Key (TermLike RewritingVariableName) ->
    MaybeT simplifier (MultiAnd (Predicate RewritingVariableName))
definePairWiseElements mkBuiltin mkNotMember internalAc pairWiseElements = do
    definedKeyPairs <-
        traverse
            distinctKey
            ( symbolicKeyPairs <> symbolicConcreteKeyPairs
                & HashSet.toList
            )
            & fmap MultiAnd.make
    let definedElementOpaquePairs =
            foldMap
                notMember
                (symbolicOpaquePairs <> concreteOpaquePairs')
        definedOpaquePairs =
            foldMap defineOpaquePair opaquePairs
    return . fold $
        [ definedKeyPairs
        , definedElementOpaquePairs
        , definedOpaquePairs
        ]
  where
    PairWiseElements
        { symbolicPairs
        , opaquePairs
        , symbolicConcretePairs
        , symbolicOpaquePairs
        , concreteOpaquePairs
        } = pairWiseElements
    symbolicKeyPairs =
        HashSet.map
            ( Bifunctor.bimap
                (fst . unwrapElement)
                (fst . unwrapElement)
                . acPairToPair
            )
            symbolicPairs
    symbolicConcreteKeyPairs =
        HashSet.map
            ( Bifunctor.bimap
                (fst . unwrapElement)
                (from @Key @(TermLike _) . fst)
            )
            symbolicConcretePairs
    concreteOpaquePairs' =
        HashSet.map
            ( Bifunctor.first
                wrapConcreteElement
            )
            concreteOpaquePairs

    distinctKey ::
        ( TermLike RewritingVariableName
        , TermLike RewritingVariableName
        ) ->
        MaybeT simplifier (Predicate RewritingVariableName)
    distinctKey (t1, t2) = do
        return (fromNot (fromEquals_ tMin tMax))
      where
        -- Stabilize the order of terms under Equals.
        (tMin, tMax) = minMax t1 t2

    notMember ::
        ( Element normalized (TermLike RewritingVariableName)
        , TermLike RewritingVariableName
        ) ->
        MultiAnd (Predicate RewritingVariableName)
    notMember (element, termLike) =
        mkNotMember element termLike
            & MultiAnd.singleton

    defineOpaquePair ::
        AcPair (TermLike RewritingVariableName) ->
        MultiAnd (Predicate RewritingVariableName)
    defineOpaquePair (AcPair opaque1 opaque2) =
        internalAc
            { builtinAcChild =
                wrapAc
                    emptyNormalizedAc{opaque = [opaque1, opaque2]}
            }
            & mkBuiltin
            & makeCeilPredicate
            -- TODO (thomas.tuegel): Do not mark this simplified.
            -- Marking here may prevent user-defined axioms from applying.
            -- At present, we wouldn't apply such an axiom, anyway.
            & Predicate.markSimplifiedMaybeConditional Nothing
            & MultiAnd.singleton

-- {-# SPECIALIZE definePairWiseElements ::
--     forall normalized.
--     Ord (Element normalized (TermLike RewritingVariableName)) =>
--     Hashable (Element normalized (TermLike RewritingVariableName)) =>
--     AcWrapper normalized =>
--     MkBuiltinAssocComm normalized RewritingVariableName ->
--     MkNotMember normalized RewritingVariableName ->
--     InternalAc Key normalized (TermLike RewritingVariableName) ->
--     PairWiseElements normalized Key (TermLike RewritingVariableName) ->
--     MaybeT Simplifier (MultiAnd (OrCondition RewritingVariableName)) #-}

fromElement ::
    AcWrapper normalized =>
    Element normalized (TermLike RewritingVariableName) ->
    NormalizedAc normalized Key (TermLike RewritingVariableName)
fromElement element
    | Just concreteKey <- retractKey symbolicKey =
        emptyNormalizedAc
            { concreteElements =
                HashMap.singleton concreteKey value
            }
    | otherwise =
        emptyNormalizedAc{elementsWithVariables = [element]}
  where
    (symbolicKey, value) = unwrapElement element<|MERGE_RESOLUTION|>--- conflicted
+++ resolved
@@ -22,22 +22,14 @@
     FreeVariables,
  )
 import Kore.Attribute.Pattern.FreeVariables qualified as FreeVariables
-import Kore.Internal.From (fromCeil_)
 import Kore.Internal.InternalMap
 import Kore.Internal.InternalSet
 import Kore.Internal.MultiAnd (
     MultiAnd,
  )
 import Kore.Internal.MultiAnd qualified as MultiAnd
-<<<<<<< HEAD
-=======
 import Kore.Internal.MultiOr (MultiOr)
 import Kore.Internal.MultiOr qualified as MultiOr
-import Kore.Internal.OrCondition (
-    OrCondition,
- )
-import Kore.Internal.OrCondition qualified as OrCondition
->>>>>>> 7c017111
 import Kore.Internal.Predicate (
     Predicate,
     makeCeilPredicate,
