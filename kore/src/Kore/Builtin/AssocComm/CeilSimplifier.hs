--- conflicted
+++ resolved
@@ -8,69 +8,65 @@
     generalizeMapElement,
 ) where
 
-import Control.Error (
-    MaybeT,
- )
-import Control.Monad.Reader (
-    MonadReader,
- )
+import Control.Error
+    ( MaybeT
+    )
+import Control.Monad.Reader
+    ( MonadReader
+    )
 import qualified Control.Monad.Reader as Reader
 import qualified Data.Bifunctor as Bifunctor
-<<<<<<< HEAD
 import qualified Data.HashMap.Strict as HashMap
-=======
 import qualified Data.HashSet as HashSet
-import qualified Data.Map.Strict as Map
->>>>>>> 4f32a3b7
-import Kore.Attribute.Pattern.FreeVariables (
-    FreeVariables,
- )
+import Kore.Attribute.Pattern.FreeVariables
+    ( FreeVariables
+    )
 import qualified Kore.Attribute.Pattern.FreeVariables as FreeVariables
 import Kore.Internal.InternalMap
 import Kore.Internal.InternalSet
-import Kore.Internal.MultiAnd (
-    MultiAnd,
- )
+import Kore.Internal.MultiAnd
+    ( MultiAnd
+    )
 import qualified Kore.Internal.MultiAnd as MultiAnd
-import Kore.Internal.OrCondition (
-    OrCondition,
- )
+import Kore.Internal.OrCondition
+    ( OrCondition
+    )
 import qualified Kore.Internal.OrCondition as OrCondition
-import Kore.Internal.Predicate (
-    Predicate,
-    makeCeilPredicate,
-    makeForallPredicate,
- )
+import Kore.Internal.Predicate
+    ( Predicate
+    , makeCeilPredicate
+    , makeForallPredicate
+    )
 import qualified Kore.Internal.Predicate as Predicate
-import Kore.Internal.SideCondition (
-    SideCondition,
- )
-import Kore.Internal.TermLike (
-    Ceil (..),
-    ElementVariable,
-    InternalVariable,
-    Key,
-    TermLike,
-    fromVariableName,
-    generatedId,
-    retractKey,
-    termLikeSort,
- )
+import Kore.Internal.SideCondition
+    ( SideCondition
+    )
+import Kore.Internal.TermLike
+    ( Ceil (..)
+    , ElementVariable
+    , InternalVariable
+    , Key
+    , TermLike
+    , fromVariableName
+    , generatedId
+    , retractKey
+    , termLikeSort
+    )
 import qualified Kore.Internal.TermLike as TermLike
-import Kore.Rewriting.RewritingVariable (
-    RewritingVariableName,
- )
+import Kore.Rewriting.RewritingVariable
+    ( RewritingVariableName
+    )
 import qualified Kore.Step.Simplification.AndPredicates as And
 import Kore.Step.Simplification.CeilSimplifier
 import qualified Kore.Step.Simplification.Equals as Equals
 import qualified Kore.Step.Simplification.Not as Not
-import Kore.Step.Simplification.Simplify (
-    MonadSimplify,
-    makeEvaluateTermCeil,
- )
-import Kore.Variables.Fresh (
-    refreshElementVariable,
- )
+import Kore.Step.Simplification.Simplify
+    ( MonadSimplify
+    , makeEvaluateTermCeil
+    )
+import Kore.Variables.Fresh
+    ( refreshElementVariable
+    )
 import Prelude.Kore
 
 type BuiltinAssocComm normalized variable =
