--- conflicted
+++ resolved
@@ -14,10 +14,7 @@
     , extractBoolDomainValue
     , parse
     , termAndEquals
-<<<<<<< HEAD
-=======
     , termNotBool
->>>>>>> ba949afc
     , matchBool
       -- * Keys
     , orKey
