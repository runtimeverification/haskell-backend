{- |
Copyright   : (c) Runtime Verification, 2019
License     : NCSA
<<<<<<< HEAD
-}
module Kore.Builtin.Symbols (
    lookupSymbol,
    lookupSymbolUnit,
    lookupSymbolElement,
    lookupSymbolConcat,
    isSymbol,
) where

import Data.Text (
    Text,
 )
import qualified Kore.Attribute.Concat as Attribute.Sort
import qualified Kore.Attribute.Element as Attribute.Sort
import Kore.Attribute.Hook (
    Hook (..),
 )
=======

 -}
module Kore.Builtin.Symbols
    ( lookupSymbol
    , lookupSymbolUnit
    , lookupSymbolElement
    , lookupSymbolConcat
    , isSymbol
    ) where

import Prelude.Kore

import Data.Text
    ( Text
    )

import Kore.Attribute.Hook
    ( Hook (..)
    )
>>>>>>> abf14770
import qualified Kore.Attribute.Sort as Attribute
import qualified Kore.Attribute.Sort.Concat as Attribute.Sort
import qualified Kore.Attribute.Sort.Element as Attribute.Sort
import qualified Kore.Attribute.Sort.Unit as Attribute.Sort
import qualified Kore.Attribute.Symbol as Attribute
import Kore.Builtin.Error
import Kore.Error (
    Error,
 )
import Kore.IndexedModule.IndexedModule (
    VerifiedModule,
 )
import Kore.IndexedModule.MetadataTools (
    SmtMetadataTools,
 )
import qualified Kore.IndexedModule.MetadataTools as MetadataTools
import qualified Kore.IndexedModule.Resolvers as IndexedModule
import Kore.Internal.ApplicationSorts
import Kore.Internal.TermLike as TermLike
import Kore.Unparser
import Prelude.Kore

-- | Look up the symbol hooked to the named builtin in the provided module.
lookupSymbol ::
    -- | builtin name
    Text ->
    -- | the hooked sort
    Sort ->
    VerifiedModule Attribute.Symbol ->
    Either (Error e) Symbol
lookupSymbol builtinName builtinSort indexedModule = do
    symbolConstructor <-
        IndexedModule.resolveHook indexedModule builtinName builtinSort
    (symbolAttributes, sentenceSymbol) <-
        IndexedModule.resolveSymbol indexedModule symbolConstructor
    symbolSorts <- symbolOrAliasSorts [] sentenceSymbol
    return
        Symbol
            { symbolConstructor
            , symbolParams = []
            , symbolAttributes
            , symbolSorts
            }

{- | Find the symbol hooked to @unit@.

It is an error if the sort does not provide a @unit@ attribute; this is checked
during verification.

**WARNING**: The returned 'Symbol' will have the default attributes, not its
declared attributes, because it is intended only for unparsing.
-}

-- TODO (thomas.tuegel): Resolve this symbol during syntax verification.
lookupSymbolUnit ::
    SmtMetadataTools Attribute.Symbol ->
    Sort ->
    Symbol
lookupSymbolUnit tools builtinSort =
    Symbol
        { symbolConstructor
        , symbolParams
        , symbolAttributes
        , symbolSorts
        }
  where
    unit = Attribute.unit (MetadataTools.sortAttributes tools builtinSort)
    symbolOrAlias =
        Attribute.Sort.getUnit unit
            & fromMaybe missingUnitAttribute
    symbolConstructor = symbolOrAliasConstructor symbolOrAlias
    symbolParams = symbolOrAliasParams symbolOrAlias
    symbolSorts = MetadataTools.applicationSorts tools symbolOrAlias
    symbolAttributes = MetadataTools.symbolAttributes tools symbolConstructor
    missingUnitAttribute =
        verifierBug $
            "missing 'unit' attribute of sort '"
                ++ unparseToString builtinSort
                ++ "'"

{- | Find the symbol hooked to @element@.

It is an error if the sort does not provide a @element@ attribute; this is
checked during verification.

**WARNING**: The returned 'Symbol' will have the default attributes, not its
declared attributes, because it is intended only for unparsing.
-}

-- TODO (thomas.tuegel): Resolve this symbol during syntax verification.
lookupSymbolElement ::
    SmtMetadataTools Attribute.Symbol ->
    Sort ->
    Symbol
lookupSymbolElement tools builtinSort =
    Symbol
        { symbolConstructor
        , symbolParams
        , symbolAttributes
        , symbolSorts
        }
  where
    element = Attribute.element (MetadataTools.sortAttributes tools builtinSort)
    symbolOrAlias =
        Attribute.Sort.getElement element
            & fromMaybe missingElementAttribute
    symbolConstructor = symbolOrAliasConstructor symbolOrAlias
    symbolParams = symbolOrAliasParams symbolOrAlias
    symbolSorts = MetadataTools.applicationSorts tools symbolOrAlias
    symbolAttributes = MetadataTools.symbolAttributes tools symbolConstructor
    missingElementAttribute =
        verifierBug $
            "missing 'element' attribute of sort '"
                ++ unparseToString builtinSort
                ++ "'"

{- | Find the symbol hooked to @concat@.

It is an error if the sort does not provide a @concat@ attribute; this is
checked during verification.

**WARNING**: The returned 'Symbol' will have the default attributes, not its
declared attributes, because it is intended only for unparsing.
-}

-- TODO (thomas.tuegel): Resolve this symbol during syntax verification.
lookupSymbolConcat ::
    SmtMetadataTools Attribute.Symbol ->
    Sort ->
    Symbol
lookupSymbolConcat tools builtinSort =
    Symbol
        { symbolConstructor
        , symbolParams
        , symbolAttributes
        , symbolSorts
        }
  where
    concat' = Attribute.concat (MetadataTools.sortAttributes tools builtinSort)
    symbolOrAlias =
        Attribute.Sort.getConcat concat'
            & fromMaybe missingConcatAttribute
    symbolConstructor = symbolOrAliasConstructor symbolOrAlias
    symbolParams = symbolOrAliasParams symbolOrAlias
    symbolSorts = MetadataTools.applicationSorts tools symbolOrAlias
    symbolAttributes = MetadataTools.symbolAttributes tools symbolConstructor
    missingConcatAttribute =
        verifierBug $
            "missing 'concat' attribute of sort '"
                ++ unparseToString builtinSort
                ++ "'"

-- | Is the given symbol hooked to the named builtin?
isSymbol ::
    -- | Builtin symbol
    Text ->
    -- | Kore symbol
    Symbol ->
    Bool
isSymbol builtinName Symbol{symbolAttributes = Attribute.Symbol{hook}} =
    getHook hook == Just builtinName<|MERGE_RESOLUTION|>--- conflicted
+++ resolved
@@ -1,7 +1,6 @@
 {- |
 Copyright   : (c) Runtime Verification, 2019
 License     : NCSA
-<<<<<<< HEAD
 -}
 module Kore.Builtin.Symbols (
     lookupSymbol,
@@ -14,32 +13,9 @@
 import Data.Text (
     Text,
  )
-import qualified Kore.Attribute.Concat as Attribute.Sort
-import qualified Kore.Attribute.Element as Attribute.Sort
 import Kore.Attribute.Hook (
     Hook (..),
  )
-=======
-
- -}
-module Kore.Builtin.Symbols
-    ( lookupSymbol
-    , lookupSymbolUnit
-    , lookupSymbolElement
-    , lookupSymbolConcat
-    , isSymbol
-    ) where
-
-import Prelude.Kore
-
-import Data.Text
-    ( Text
-    )
-
-import Kore.Attribute.Hook
-    ( Hook (..)
-    )
->>>>>>> abf14770
 import qualified Kore.Attribute.Sort as Attribute
 import qualified Kore.Attribute.Sort.Concat as Attribute.Sort
 import qualified Kore.Attribute.Sort.Element as Attribute.Sort
