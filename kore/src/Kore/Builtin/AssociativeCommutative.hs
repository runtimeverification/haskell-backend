{-# LANGUAGE Strict #-}
{-# LANGUAGE UndecidableInstances #-}

{- |
Module      : Kore.Builtin.AssociativeCommutative
Description : Handles built-in operations which are associative, commutative,
              with neutral elements, key-based, with unique keys, and which
              return bottom when applied to unique keys.
Copyright   : (c) Runtime Verification, 2019
License     : NCSA
Maintainer  : virgil.serbanuta@runtimeverification.com

This module is intended to be imported qualified, to avoid collision with other
builtin modules.

@
    import qualified Kore.Builtin.AssociativeCommutative as Ac
@
-}
<<<<<<< HEAD
module Kore.Builtin.AssociativeCommutative (
    asInternalConcrete,
    asPattern,
    asTermLike,
    ConcatSymbol (..),
    ConcreteElements (..),
    evalConcatNormalizedOrBottom,
    NormalizedOrBottom (..),
    Opaque (..),
    returnAc,
    returnConcreteAc,
    TermWrapper (..),
    renormalize,
    TermNormalizedAc,
    unifyEqualsNormalized,
    UnitSymbol (..),
    VariableElements (..),
    toNormalizedInternalMap,
    toNormalizedInternalSet,
) where

import Control.Error (
    MaybeT,
 )
=======

{-# LANGUAGE Strict               #-}
{-# LANGUAGE UndecidableInstances #-}

module Kore.Builtin.AssociativeCommutative
    ( asInternalConcrete
    , asPattern
    , asTermLike
    , ConcatSymbol(..)
    , ConcreteElements (..)
    , evalConcatNormalizedOrBottom
    , NormalizedOrBottom (..)
    , Opaque (..)
    , returnAc
    , returnConcreteAc
    , TermWrapper (..)
    , renormalize
    , TermNormalizedAc
    , unifyEqualsNormalized
    , UnitSymbol(..)
    , VariableElements (..)
    ) where

import Prelude.Kore

import Control.Error
    ( MaybeT
    )
>>>>>>> abf14770
import qualified Control.Monad as Monad
import Data.Kind (
    Type,
 )
import qualified Data.List
import qualified Data.List as List
import Data.Map.Strict (
    Map,
 )
import qualified Data.Map.Strict as Map
import Data.Reflection (
    Given,
 )
import qualified Data.Reflection as Reflection
import qualified GHC.Generics as GHC
<<<<<<< HEAD
import qualified Generics.SOP as SOP
import qualified Kore.Attribute.Concat as Att hiding (
    concatSymbol,
 )
import qualified Kore.Attribute.Element as Att hiding (
    elementSymbol,
 )
import qualified Kore.Attribute.Pattern.Simplified as Attribute (
    Simplified,
 )
import qualified Kore.Attribute.Symbol as Attribute (
    Symbol (..),
 )
import qualified Kore.Attribute.Unit as Att hiding (
    unitSymbol,
 )
=======

import qualified Kore.Attribute.Pattern.Simplified as Attribute
    ( Simplified
    )
import qualified Kore.Attribute.Symbol as Attribute
    ( Symbol
    )
>>>>>>> abf14770
import qualified Kore.Builtin.Builtin as Builtin
import qualified Kore.Builtin.Map.Map as Map
import qualified Kore.Builtin.Set.Set as Set
import Kore.Debug
import Kore.IndexedModule.MetadataTools (
    SmtMetadataTools,
 )
import Kore.Internal.Condition (
    Condition,
 )
import qualified Kore.Internal.Condition as Condition
import Kore.Internal.Conditional (
    Conditional,
    andCondition,
    withCondition,
 )
import qualified Kore.Internal.Conditional as Conditional
import Kore.Internal.InternalMap
import Kore.Internal.InternalSet
import qualified Kore.Internal.Key as Key
import Kore.Internal.Pattern (
    Pattern,
 )
import qualified Kore.Internal.Pattern as Pattern
<<<<<<< HEAD
import qualified Kore.Internal.SideCondition as SideCondition (
    topTODO,
 )
import Kore.Internal.Symbol (
    Symbol (..),
 )
import Kore.Internal.TermLike (
    Key,
    TermLike,
    mkApplySymbol,
    mkElemVar,
    termLikeSort,
    pattern App_,
    pattern ElemVar_,
    pattern InternalMap_,
    pattern InternalSet_,
 )
import qualified Kore.Internal.TermLike as TermLike
import Kore.Rewriting.RewritingVariable (
    RewritingVariableName,
 )
import Kore.Sort (
    Sort,
    sameSort,
 )
=======
import qualified Kore.Internal.SideCondition as SideCondition
    ( topTODO
    )
import Kore.Internal.Symbol
    ( Symbol
    )
import Kore.Internal.TermLike
    ( pattern App_
    , pattern ElemVar_
    , pattern InternalMap_
    , pattern InternalSet_
    , Key
    , TermLike
    , mkApplySymbol
    , mkElemVar
    , termLikeSort
    )
import qualified Kore.Internal.TermLike as TermLike
import Kore.Rewriting.RewritingVariable
    ( RewritingVariableName
    )
import Kore.Sort
    ( Sort
    )
>>>>>>> abf14770
import Kore.Step.Simplification.Simplify as Simplifier
import Kore.Syntax.Variable
import Kore.Unification.Unify (
    MonadUnify,
 )
import qualified Kore.Unification.Unify as Monad.Unify
import Kore.Unparser (
    unparse,
    unparseToString,
 )
import qualified Kore.Unparser as Unparser
import Logic
import Prelude.Kore
import Pretty (
    Doc,
 )
import qualified Pretty

-- | Any @TermWrapper@ may be inside of an 'InternalAc'.
class
<<<<<<< HEAD
    AcWrapper (normalized :: Type -> Type -> Type) =>
    TermWrapper normalized
    where
    -- | Render a normalized value (e.g. 'NormalizedSet') as an 'InternalAc'.
    --
    --    The result sort must be hooked to the builtin normalized sort (e.g. @Set@).
    asInternalBuiltin ::
        SmtMetadataTools Attribute.Symbol ->
        Sort ->
        normalized Key child ->
        InternalAc normalized Key child
=======
    AcWrapper (normalized :: Type -> Type -> Type)
    => TermWrapper normalized
  where
    {- | Render a normalized value (e.g. 'NormalizedSet') as an 'InternalAc'.

    The result sort must be hooked to the builtin normalized sort (e.g. @Set@).
    -}
    asInternalBuiltin
        :: SmtMetadataTools Attribute.Symbol
        -> Sort
        -> normalized Key child
        -> InternalAc Key normalized child
>>>>>>> abf14770

    -- TODO (thomas.tuegel): Use From.

    -- | Render a normalized value (e.g. 'NormalizedSet') as a 'TermLike'.
    --
    --    The result sort must be hooked to the builtin normalized sort (e.g. @Set@).
    asInternal ::
        InternalVariable variable =>
        SmtMetadataTools Attribute.Symbol ->
        Sort ->
        normalized Key (TermLike variable) ->
        TermLike variable

    -- |Transforms a @TermLike@ representation into a @NormalizedOrBottom@.
    --
    --    The term may become bottom if we had conflicts between elements that were
    --    not detected before, e.g.
    --
    --    @
    --    concat({1}, concat(X:Set, {1}))
    --    concat(elem(Y:Int), concat({1}, elem(Y:Int)))
    --    concat(X:Set, concat({1}, X:Set))
    --    @
    toNormalized ::
        HasCallStack =>
        Ord variable =>
        TermLike variable ->
        NormalizedOrBottom normalized variable

    -- | Pattern match on a 'TermLike' to return a 'normalized'.
    --
    --    @matchBuiltin@ returns 'Nothing' if the 'TermLike' does not wrap a
    --    'normalized' value.
    matchBuiltin ::
        TermLike variable ->
        Maybe (normalized Key (TermLike variable))

    simplifiedAttributeValue ::
        Value normalized (TermLike variable) -> Attribute.Simplified

instance TermWrapper NormalizedMap where
    asInternalBuiltin tools builtinAcSort builtinAcChild =
        InternalAc
            { builtinAcSort
            , builtinAcUnit = Builtin.lookupSymbolUnit tools builtinAcSort
            , builtinAcElement = Builtin.lookupSymbolElement tools builtinAcSort
            , builtinAcConcat = Builtin.lookupSymbolConcat tools builtinAcSort
            , builtinAcChild
            }

    asInternal tools sort child =
        TermLike.mkInternalMap (asInternalBuiltin tools sort child)

    matchBuiltin (InternalMap_ internalMap) =
        Just (builtinAcChild internalMap)
    matchBuiltin _ = Nothing
    toNormalized (InternalMap_ InternalAc{builtinAcChild}) =
        maybe Bottom Normalized (renormalize builtinAcChild)
    toNormalized (App_ symbol args)
        | Map.isSymbolUnit symbol =
            case args of
                [] -> (Normalized . wrapAc) emptyNormalizedAc
                _ -> Builtin.wrongArity "MAP.unit"
        | Map.isSymbolElement symbol =
            case args of
                [key, value]
                    | Just key' <- TermLike.retractKey key ->
                        (Normalized . wrapAc)
                            NormalizedAc
                                { elementsWithVariables = []
                                , concreteElements =
                                    Map.singleton key' (MapValue value)
                                , opaque = []
                                }
                    | otherwise ->
                        (Normalized . wrapAc)
                            NormalizedAc
                                { elementsWithVariables = [MapElement (key, value)]
                                , concreteElements = Map.empty
                                , opaque = []
                                }
                _ -> Builtin.wrongArity "MAP.element"
        | Map.isSymbolConcat symbol =
            case args of
                [map1, map2] -> toNormalized map1 <> toNormalized map2
                _ -> Builtin.wrongArity "MAP.concat"
    toNormalized patt =
        (Normalized . wrapAc)
            NormalizedAc
                { elementsWithVariables = []
                , concreteElements = Map.empty
                , opaque = [patt]
                }

    simplifiedAttributeValue = TermLike.simplifiedAttribute . getMapValue

<<<<<<< HEAD
{- | Normalizes and internalizes an term representing an internal map

This function was written to combine asInternal and toNormalized from above
into a single function. The problem with having them separate was that
information about the internal's unit, element or concat symbols was lost
while now it can be carried over so that using MetadataTools (the first
argument of asInternal) for lookup is no longer required.
-}
toNormalizedInternalMap ::
    HasCallStack =>
    InternalVariable variable =>
    TermLike variable ->
    TermLike variable
toNormalizedInternalMap termLike =
    case toNormalizedInternalMapWorker termLike of
        Just internal
            | InternalAc{builtinAcChild} <- internal
              , NormalizedMap{getNormalizedMap} <- builtinAcChild
              , Just singleOpaqueTerm <- asSingleOpaqueElem getNormalizedMap ->
                singleOpaqueTerm
            | otherwise -> TermLike.mkInternalMap internal
        Nothing -> TermLike.mkBottom (termLikeSort termLike)

-- | Helper function called in toNormalizedInternalMap
toNormalizedInternalMapWorker ::
    HasCallStack =>
    InternalVariable variable =>
    TermLike variable ->
    Maybe (InternalMap Key (TermLike variable))
toNormalizedInternalMapWorker (InternalMap_ internal) =
    setAsChild <$> renormalize builtinAcChild
  where
    InternalAc{builtinAcChild} = internal
    setAsChild renormalized = internal{builtinAcChild = renormalized}
toNormalizedInternalMapWorker term@(App_ symbol args)
    | Map.isSymbolUnit symbol =
        case args of
            [] ->
                Just
                    (emptyInternalAc (termLikeSort term))
                        { builtinAcUnit = Att.toUnit symbol
                        }
            _ -> Builtin.wrongArity "MAP.unit"
    | Map.isSymbolElement symbol =
        case args of
            [key, value] ->
                Just
                    (emptyInternalAc @NormalizedMap (termLikeSort term))
                        { builtinAcElement = Att.toElement symbol
                        , builtinAcChild = wrapAc $ case TermLike.retractKey key of
                            Just key' ->
                                emptyNormalizedAc
                                    { concreteElements =
                                        Map.singleton key' (MapValue value)
                                    }
                            _ ->
                                emptyNormalizedAc
                                    { elementsWithVariables = [MapElement (key, value)]
                                    }
                        }
            _ -> Builtin.wrongArity "MAP.element"
    | Map.isSymbolConcat symbol =
        case args of
            [map1, map2] -> do
                internal1 <- toNormalizedInternalMapWorker map1
                internal2 <- toNormalizedInternalMapWorker map2
                normalized <-
                    concatNormalized
                        (builtinAcChild internal1)
                        (builtinAcChild internal2)
                let internal =
                        InternalAc
                            { builtinAcSort =
                                sameSort
                                    (builtinAcSort internal1)
                                    (builtinAcSort internal2)
                            , builtinAcUnit =
                                Att.mergeUnit
                                    (builtinAcUnit internal1)
                                    (builtinAcUnit internal2)
                            , builtinAcElement =
                                Att.mergeElement
                                    (builtinAcElement internal1)
                                    (builtinAcElement internal2)
                            , builtinAcConcat =
                                Att.mergeConcat
                                    ( Att.mergeConcat
                                        (builtinAcConcat internal1)
                                        (builtinAcConcat internal2)
                                    )
                                    (Att.toConcat symbol)
                            , builtinAcChild = normalized
                            }
                return internal
            _ -> Builtin.wrongArity "MAP.concat"
toNormalizedInternalMapWorker term =
    Just
        (emptyInternalAc @NormalizedMap (termLikeSort term))
            { builtinAcChild = wrapAc emptyNormalizedAc{opaque = [term]}
            }

=======
>>>>>>> abf14770
instance TermWrapper NormalizedSet where
    asInternalBuiltin tools builtinAcSort builtinAcChild =
        InternalAc
            { builtinAcSort
<<<<<<< HEAD
            , builtinAcUnit =
                Att.toUnit $
                    Builtin.lookupSymbolUnit tools builtinAcSort
            , builtinAcElement =
                Att.toElement $
                    Builtin.lookupSymbolElement tools builtinAcSort
            , builtinAcConcat =
                Att.toConcat $
                    Builtin.lookupSymbolConcat tools builtinAcSort
=======
            , builtinAcUnit = Builtin.lookupSymbolUnit tools builtinAcSort
            , builtinAcElement = Builtin.lookupSymbolElement tools builtinAcSort
            , builtinAcConcat = Builtin.lookupSymbolConcat tools builtinAcSort
>>>>>>> abf14770
            , builtinAcChild
            }

    asInternal tools sort child =
        TermLike.mkInternalSet (asInternalBuiltin tools sort child)

    matchBuiltin (InternalSet_ internalSet) =
        Just (builtinAcChild internalSet)
    matchBuiltin _ = Nothing
    toNormalized (InternalSet_ InternalAc{builtinAcChild}) =
        maybe Bottom Normalized (renormalize builtinAcChild)
    toNormalized (App_ symbol args)
        | Set.isSymbolUnit symbol =
            case args of
                [] -> (Normalized . wrapAc) emptyNormalizedAc
                _ -> Builtin.wrongArity "SET.unit"
        | Set.isSymbolElement symbol =
            case args of
                [elem1]
                    | Just elem1' <- TermLike.retractKey elem1 ->
                        (Normalized . wrapAc)
                            NormalizedAc
                                { elementsWithVariables = []
                                , concreteElements = Map.singleton elem1' SetValue
                                , opaque = []
                                }
                    | otherwise ->
                        (Normalized . wrapAc)
                            NormalizedAc
                                { elementsWithVariables = [SetElement elem1]
                                , concreteElements = Map.empty
                                , opaque = []
                                }
                _ -> Builtin.wrongArity "SET.element"
        | Set.isSymbolConcat symbol =
            case args of
                [set1, set2] -> toNormalized set1 <> toNormalized set2
                _ -> Builtin.wrongArity "SET.concat"
    toNormalized patt =
        (Normalized . wrapAc)
            emptyNormalizedAc{opaque = [patt]}

    simplifiedAttributeValue SetValue = mempty

<<<<<<< HEAD
{- | Normalizes and internalizes an term representing an internal map

This function was written to combine asInternal and toNormalized from above
into a single function. The problem with having them separate was that
information about the internal's unit, element or concat symbols was lost
while now it can be carried over so that using MetadataTools (the first
argument of asInternal) for lookup is no longer required.
-}
toNormalizedInternalSet ::
    HasCallStack =>
    InternalVariable variable =>
    TermLike variable ->
    TermLike variable
toNormalizedInternalSet termLike =
    case toNormalizedInternalSetWorker termLike of
        Just internal
            | InternalAc{builtinAcChild} <- internal
              , NormalizedSet{getNormalizedSet} <- builtinAcChild
              , Just singleOpaqueTerm <- asSingleOpaqueElem getNormalizedSet ->
                singleOpaqueTerm
            | otherwise -> TermLike.mkInternalSet internal
        Nothing -> TermLike.mkBottom (termLikeSort termLike)

-- | Helper function called in toNormalizedInternalSet
toNormalizedInternalSetWorker ::
    HasCallStack =>
    InternalVariable variable =>
    TermLike variable ->
    Maybe (InternalSet Key (TermLike variable))
toNormalizedInternalSetWorker (InternalSet_ internal) =
    setAsChild <$> renormalize builtinAcChild
  where
    InternalAc{builtinAcChild} = internal
    setAsChild renormalized = internal{builtinAcChild = renormalized}
toNormalizedInternalSetWorker term@(App_ symbol args)
    | Set.isSymbolUnit symbol =
        case args of
            [] ->
                Just
                    (emptyInternalAc (termLikeSort term))
                        { builtinAcUnit = Att.toUnit symbol
                        }
            _ -> Builtin.wrongArity "SET.unit"
    | Set.isSymbolElement symbol =
        case args of
            [key] ->
                Just
                    (emptyInternalAc @NormalizedSet (termLikeSort term))
                        { builtinAcElement = Att.toElement symbol
                        , builtinAcChild = wrapAc $ case TermLike.retractKey key of
                            Just key' ->
                                emptyNormalizedAc
                                    { concreteElements =
                                        Map.singleton key' SetValue
                                    }
                            _ ->
                                emptyNormalizedAc
                                    { elementsWithVariables =
                                        [SetElement{getSetElement = key}]
                                    }
                        }
            _ -> Builtin.wrongArity "SET.element"
    | Set.isSymbolConcat symbol =
        case args of
            [set1, set2] -> do
                internal1 <- toNormalizedInternalSetWorker set1
                internal2 <- toNormalizedInternalSetWorker set2
                normalized <-
                    concatNormalized
                        (builtinAcChild internal1)
                        (builtinAcChild internal2)
                let internal =
                        InternalAc
                            { builtinAcSort =
                                sameSort
                                    (builtinAcSort internal1)
                                    (builtinAcSort internal2)
                            , builtinAcUnit =
                                Att.mergeUnit
                                    (builtinAcUnit internal1)
                                    (builtinAcUnit internal2)
                            , builtinAcElement =
                                Att.mergeElement
                                    (builtinAcElement internal1)
                                    (builtinAcElement internal2)
                            , builtinAcConcat =
                                Att.mergeConcat
                                    ( Att.mergeConcat
                                        (builtinAcConcat internal1)
                                        (builtinAcConcat internal2)
                                    )
                                    (Att.toConcat symbol)
                            , builtinAcChild = normalized
                            }
                return internal
            _ -> Builtin.wrongArity "SET.concat"
toNormalizedInternalSetWorker term =
    Just
        (emptyInternalAc @NormalizedSet (termLikeSort term))
            { builtinAcChild = wrapAc emptyNormalizedAc{opaque = [term]}
            }

=======
>>>>>>> abf14770
{- | Wrapper for terms that keeps the "concrete" vs "with variable" distinction
after converting @TermLike Concrete@ to @TermLike variable@.
-}
data ConcreteOrWithVariable normalized variable
    = ConcretePat (TermLike variable, Value normalized (TermLike variable))
    | WithVariablePat (TermLike variable, Value normalized (TermLike variable))

instance
    From
        (ConcreteOrWithVariable normalized variable)
        (TermLike variable, Value normalized (TermLike variable))
    where
    from =
        \case
            ConcretePat result -> result
            WithVariablePat result -> result

fromConcreteOrWithVariable ::
    ConcreteOrWithVariable normalized variable ->
    (TermLike variable, Value normalized (TermLike variable))
fromConcreteOrWithVariable = from

-- | Particularizes @NormalizedAc@ to the most common types.
type TermNormalizedAc normalized variable =
    normalized Key (TermLike variable)

{- | A normalized representation of an associative-commutative structure that
also allows bottom values.
-}
data NormalizedOrBottom collection variable
    = Normalized (TermNormalizedAc collection variable)
    | Bottom
    deriving (GHC.Generic)

deriving instance
    Eq (TermNormalizedAc collection variable) =>
    Eq (NormalizedOrBottom collection variable)

deriving instance
    Ord (TermNormalizedAc collection variable) =>
    Ord (NormalizedOrBottom collection variable)

deriving instance
    Show (TermNormalizedAc collection variable) =>
    Show (NormalizedOrBottom collection variable)

instance SOP.Generic (NormalizedOrBottom collection variable)

instance SOP.HasDatatypeInfo (NormalizedOrBottom collection variable)

instance
    Debug (collection Key (TermLike variable)) =>
    Debug (NormalizedOrBottom collection variable)

instance
    ( Debug (collection Key (TermLike variable))
    , Diff (collection Key (TermLike variable))
    ) =>
    Diff (NormalizedOrBottom collection variable)

-- | The semigroup defined by the `concat` operation.
instance
    (Ord variable, TermWrapper normalized) =>
    Semigroup (NormalizedOrBottom normalized variable)
    where
    Bottom <> _ = Bottom
    _ <> Bottom = Bottom
    Normalized normalized1 <> Normalized normalized2 =
        maybe Bottom Normalized $ concatNormalized normalized1 normalized2

concatNormalized ::
    forall normalized variable.
    (TermWrapper normalized, Ord variable) =>
    normalized Key (TermLike variable) ->
    normalized Key (TermLike variable) ->
    Maybe (normalized Key (TermLike variable))
concatNormalized normalized1 normalized2 = do
    Monad.guard disjointConcreteElements
    abstract' <-
        updateAbstractElements $ onBoth (++) elementsWithVariables
    let concrete' = onBoth Map.union concreteElements
        opaque' = Data.List.sort $ onBoth (++) opaque
    renormalize $
        wrapAc
            NormalizedAc
                { elementsWithVariables = abstract'
                , concreteElements = concrete'
                , opaque = opaque'
                }
  where
    onBoth ::
        (a -> a -> r) ->
        ( NormalizedAc
            normalized
            Key
            (TermLike variable) ->
          a
        ) ->
        r
    onBoth f g = on f (g . unwrapAc) normalized1 normalized2
    disjointConcreteElements =
        null $ onBoth Map.intersection concreteElements

{- | Take a (possibly de-normalized) internal representation to its normal form.

@renormalize@ returns 'Nothing' if the normal form is @\\bottom@.

First, abstract elements are converted to concrete elements wherever
possible. Second, any opaque terms which are actually builtins are combined with
the top-level term, so that the normal form never has children which are
internal representations themselves; this "flattening" step also recurses to
@renormalize@ the previously-opaque children.
-}
renormalize ::
    (TermWrapper normalized, Ord variable) =>
    normalized Key (TermLike variable) ->
    Maybe (normalized Key (TermLike variable))
renormalize = normalizeAbstractElements >=> flattenOpaque

-- | Insert the @key@-@value@ pair if it is missing from the 'Map'.
insertMissing ::
    Ord key =>
    key ->
    value ->
    Map key value ->
    Maybe (Map key value)
insertMissing k v m
    | Map.member k m = Nothing
    | otherwise = Just (Map.insert k v m)

{- | Insert the new concrete elements into the 'Map'.

Return 'Nothing' if there are any duplicate keys.
-}
updateConcreteElements ::
    Map Key value ->
    [(Key, value)] ->
    Maybe (Map Key value)
updateConcreteElements elems newElems =
    foldrM (uncurry insertMissing) elems newElems

{- | Sort the abstract elements.

Return 'Nothing' if there are any duplicate keys.
-}
updateAbstractElements ::
    (AcWrapper collection, Ord child) =>
    [Element collection child] ->
    Maybe [Element collection child]
updateAbstractElements elements =
    fmap (map wrapElement . Map.toList) $
        foldrM (uncurry insertMissing) Map.empty $
            map unwrapElement elements

{- | Make any abstract elements into concrete elements if possible.

Return 'Nothing' if there are any duplicate (concrete or abstract) keys.
-}
normalizeAbstractElements ::
    (TermWrapper normalized, Ord variable) =>
    normalized Key (TermLike variable) ->
    Maybe (normalized Key (TermLike variable))
normalizeAbstractElements (unwrapAc -> normalized) = do
    concrete' <- updateConcreteElements concrete newConcrete
    abstract' <- updateAbstractElements newAbstract
    return $
        wrapAc
            NormalizedAc
                { elementsWithVariables = abstract'
                , concreteElements = concrete'
                , opaque = opaque normalized
                }
  where
    abstract = elementsWithVariables normalized
    concrete = concreteElements normalized
    (newConcrete, newAbstract) =
        partitionEithers (extractConcreteElement <$> abstract)

{- | 'Left' if the element's key can be concretized, or 'Right' if it
 remains abstract.
-}
extractConcreteElement ::
    AcWrapper collection =>
    Element collection (TermLike variable) ->
    Either
        (Key, Value collection (TermLike variable))
        (Element collection (TermLike variable))
extractConcreteElement element =
    maybe (Right element) (Left . flip (,) value) (TermLike.retractKey key)
  where
    (key, value) = unwrapElement element

{- | Move any @normalized@ children to the top-level by concatenation.

@flattenOpaque@ recursively flattens the children of children, and so on.
-}
flattenOpaque ::
    (TermWrapper normalized, Ord variable) =>
    normalized Key (TermLike variable) ->
    Maybe (normalized Key (TermLike variable))
flattenOpaque (unwrapAc -> normalized) = do
    let NormalizedAc{opaque} = normalized
        (builtin, opaque') = partitionEithers (extractBuiltin <$> opaque)
        transparent = wrapAc normalized{opaque = opaque'}
    foldrM concatNormalized transparent builtin
  where
    extractBuiltin termLike =
        maybe (Right termLike) Left (matchBuiltin termLike)

-- | The monoid defined by the `concat` and `unit` operations.
instance
    (Ord variable, TermWrapper normalized) =>
    Monoid (NormalizedOrBottom normalized variable)
    where
    mempty = Normalized $ wrapAc emptyNormalizedAc

{- | Computes the union of two maps if they are disjoint. Returns @Nothing@
otherwise.
-}
addToMapDisjoint ::
    (Ord a, Traversable t) => Map a b -> t (a, b) -> Maybe (Map a b)
addToMapDisjoint existing traversable = do
    (_, mapResult) <- Monad.foldM addElementDisjoint ([], existing) traversable
    return mapResult

addElementDisjoint ::
    Ord a =>
    ([(a, b)], Map a b) ->
    (a, b) ->
    Maybe ([(a, b)], Map a b)
addElementDisjoint (list, existing) (key, value) =
    if key `Map.member` existing
        then Nothing
        else return ((key, value) : list, Map.insert key value existing)

-- | Given a @NormalizedAc@, returns it as a function result.
returnAc ::
    ( MonadSimplify m
    , InternalVariable variable
    , TermWrapper normalized
    ) =>
    Sort ->
    TermNormalizedAc normalized variable ->
    m (Pattern variable)
returnAc resultSort ac = do
    tools <- Simplifier.askMetadataTools
    asInternal tools resultSort ac
        & Pattern.fromTermLike
        & return

{- | Converts an Ac of concrete elements to a @NormalizedAc@ and returns it
as a function result.
-}
returnConcreteAc ::
    ( MonadSimplify m
    , InternalVariable variable
    , TermWrapper normalized
    ) =>
    Sort ->
    Map Key (Value normalized (TermLike variable)) ->
    m (Pattern variable)
returnConcreteAc resultSort concrete =
    (returnAc resultSort . wrapAc)
        NormalizedAc
            { elementsWithVariables = []
            , concreteElements = concrete
            , opaque = []
            }

{- | The same as 'asInternal', but for ac structures made only of concrete
elements.
-}
asInternalConcrete ::
    (InternalVariable variable, TermWrapper normalized) =>
    SmtMetadataTools Attribute.Symbol ->
    Sort ->
    Map Key (Value normalized (TermLike variable)) ->
    TermLike variable
asInternalConcrete tools sort1 concreteAc =
    asInternal tools sort1 $
        wrapAc
            NormalizedAc
                { elementsWithVariables = []
                , concreteElements = concreteAc
                , opaque = []
                }

elementListAsInternal ::
    forall normalized variable.
    (InternalVariable variable, TermWrapper normalized) =>
    SmtMetadataTools Attribute.Symbol ->
    Sort ->
    [(TermLike variable, Value normalized (TermLike variable))] ->
    Maybe (TermLike variable)
elementListAsInternal tools sort1 terms =
    asInternal tools sort1 . wrapAc
        <$> elementListAsNormalized terms

elementListAsNormalized ::
    forall normalized variable.
    (InternalVariable variable, TermWrapper normalized) =>
    [(TermLike variable, Value normalized (TermLike variable))] ->
    Maybe (NormalizedAc normalized Key (TermLike variable))
elementListAsNormalized terms = do
    let (withVariables, concrete) = splitVariableConcrete terms
    _checkDisjoinVariables <- disjointMap withVariables
    concreteAc <- disjointMap concrete
    return
        NormalizedAc
            { elementsWithVariables = wrapElement <$> withVariables
            , concreteElements = concreteAc
            , opaque = []
            }

-- | Render a 'NormalizedAc' as an extended domain value pattern.
asPattern ::
    ( InternalVariable variable
    , Given (SmtMetadataTools Attribute.Symbol)
    , TermWrapper normalized
    ) =>
    Sort ->
    TermNormalizedAc normalized variable ->
    Pattern variable
asPattern resultSort =
    Pattern.fromTermLike . asInternal tools resultSort
  where
    tools :: SmtMetadataTools Attribute.Symbol
    tools = Reflection.given

{- | Evaluates a concatenation of two AC structures represented as
NormalizedOrBottom, providind the result in the form of a function result.
-}
evalConcatNormalizedOrBottom ::
    forall normalized simplifier variable.
    ( MonadSimplify simplifier
    , InternalVariable variable
    , TermWrapper normalized
    ) =>
    Sort ->
    NormalizedOrBottom normalized variable ->
    NormalizedOrBottom normalized variable ->
    MaybeT simplifier (Pattern variable)
evalConcatNormalizedOrBottom resultSort Bottom _ =
    return (Pattern.bottomOf resultSort)
evalConcatNormalizedOrBottom resultSort _ Bottom =
    return (Pattern.bottomOf resultSort)
evalConcatNormalizedOrBottom
    resultSort
    (Normalized normalized1)
    (Normalized normalized2) =
        maybe (return $ Pattern.bottomOf resultSort) (returnAc resultSort) $
            concatNormalized normalized1 normalized2

disjointMap :: Ord a => [(a, b)] -> Maybe (Map a b)
disjointMap input =
    if length input == Map.size asMap
        then Just asMap
        else Nothing
  where
    asMap = Map.fromList input

splitVariableConcrete ::
    forall variable a.
    [(TermLike variable, a)] ->
    ([(TermLike variable, a)], [(Key, a)])
splitVariableConcrete terms =
    partitionEithers (map toConcreteEither terms)
  where
    toConcreteEither ::
        (TermLike variable, a) ->
        Either (TermLike variable, a) (Key, a)
    toConcreteEither (term, a) =
        case TermLike.retractKey term of
            Nothing -> Left (term, a)
            Just result -> Right (result, a)

{- | Simplify the conjunction or equality of two Ac domain values in their
normalized form.

When it is used for simplifying equality, one should separately solve the
case ⊥ = ⊥. One should also throw away the term in the returned pattern.

The domain values are assumed to have the same sort, but this is not checked. If
multiple sorts are hooked to the same builtin domain, the verifier should
reject the definition.
-}
<<<<<<< HEAD
unifyEqualsNormalized ::
    forall normalized unifier.
    ( Traversable (Value normalized)
    , TermWrapper normalized
    , MonadUnify unifier
    ) =>
    HasCallStack =>
    SmtMetadataTools Attribute.Symbol ->
    TermLike RewritingVariableName ->
    TermLike RewritingVariableName ->
    ( TermLike RewritingVariableName ->
      TermLike RewritingVariableName ->
      unifier (Pattern RewritingVariableName)
    ) ->
    InternalAc normalized Key (TermLike RewritingVariableName) ->
    InternalAc normalized Key (TermLike RewritingVariableName) ->
    MaybeT unifier (Pattern RewritingVariableName)
=======
unifyEqualsNormalized
    :: forall normalized unifier
    .   ( Traversable (Value normalized)
        , TermWrapper normalized
        , MonadUnify unifier
        )
    => HasCallStack
    => SmtMetadataTools Attribute.Symbol
    -> TermLike RewritingVariableName
    -> TermLike RewritingVariableName
    ->  (  TermLike RewritingVariableName
        -> TermLike RewritingVariableName
        -> unifier (Pattern RewritingVariableName)
        )
    -> InternalAc Key normalized (TermLike RewritingVariableName)
    -> InternalAc Key normalized (TermLike RewritingVariableName)
    -> MaybeT unifier (Pattern RewritingVariableName)
>>>>>>> abf14770
unifyEqualsNormalized
    tools
    first
    second
    unifyEqualsChildren
    normalized1
    normalized2 =
        do
            let InternalAc{builtinAcChild = firstNormalized} =
                    normalized1
                InternalAc{builtinAcChild = secondNormalized} =
                    normalized2

            unifierNormalized <-
                unifyEqualsNormalizedAc
                    tools
                    first
                    second
                    unifyEqualsChildren
                    firstNormalized
                    secondNormalized
            let unifierNormalizedTerm ::
                    TermNormalizedAc normalized RewritingVariableName
                unifierCondition :: Condition RewritingVariableName
                (unifierNormalizedTerm, unifierCondition) =
                    Conditional.splitTerm unifierNormalized
                normalizedTerm :: TermLike RewritingVariableName
                normalizedTerm = asInternal tools sort1 unifierNormalizedTerm

            -- TODO(virgil): Check whether this normalization is still needed
            -- (the normalizedTerm may already be re-normalized) and remove it if not.
            renormalized <- normalize1 normalizedTerm

            let unifierTerm :: TermLike RewritingVariableName
                unifierTerm = markSimplified $ asInternal tools sort1 renormalized

                markSimplified =
                    TermLike.setSimplified
                        ( foldMap TermLike.simplifiedAttribute opaque
                            <> foldMap TermLike.simplifiedAttribute abstractKeys
                            <> foldMap simplifiedAttributeValue abstractValues
                            <> foldMap Key.simplifiedAttribute concreteKeys
                            <> foldMap simplifiedAttributeValue concreteValues
                        )
                  where
                    unwrapped = unwrapAc renormalized
                    NormalizedAc{opaque} = unwrapped
                    (abstractKeys, abstractValues) =
                        (unzip . map unwrapElement)
                            (elementsWithVariables unwrapped)
                    (concreteKeys, concreteValues) =
                        (unzip . Map.toList)
                            (concreteElements unwrapped)

            return (unifierTerm `Pattern.withCondition` unifierCondition)
      where
        sort1 = termLikeSort first

        normalize1 ::
            HasCallStack =>
            InternalVariable variable =>
            TermLike variable ->
            MaybeT unifier (TermNormalizedAc normalized variable)
        normalize1 patt =
            case toNormalized patt of
                Bottom ->
                    lift $
                        Monad.Unify.explainAndReturnBottom
                            "Duplicated elements in normalization."
                            first
                            second
                Normalized n -> return n

{- | Unifies two AC structs represented as @NormalizedAc@.

Currently allows at most one opaque term in the two arguments taken together.
-}
unifyEqualsNormalizedAc ::
    forall normalized unifier.
    ( Traversable (Value normalized)
    , TermWrapper normalized
    , MonadUnify unifier
    ) =>
    SmtMetadataTools Attribute.Symbol ->
    TermLike RewritingVariableName ->
    TermLike RewritingVariableName ->
    ( TermLike RewritingVariableName ->
      TermLike RewritingVariableName ->
      unifier (Pattern RewritingVariableName)
    ) ->
    TermNormalizedAc normalized RewritingVariableName ->
    TermNormalizedAc normalized RewritingVariableName ->
    MaybeT
        unifier
        ( Conditional
            RewritingVariableName
            (TermNormalizedAc normalized RewritingVariableName)
        )
unifyEqualsNormalizedAc
    tools
    first
    second
    unifyEqualsChildren
    normalized1
    normalized2 =
        do
            (simpleUnifier, opaques) <- case (opaqueDifference1, opaqueDifference2) of
                ([], []) ->
                    lift $
                        unifyEqualsElementLists'
                            allElements1
                            allElements2
                            Nothing
                ([opaque], []) ->
                    lift $
                        unifyEqualsElementLists'
                            allElements1
                            allElements2
                            (Just opaque)
                ([], [opaque]) ->
                    lift $
                        unifyEqualsElementLists'
                            allElements2
                            allElements1
                            (Just opaque)
                ([ElemVar_ v1], _)
                    | null allElements1 ->
                        unifyOpaqueVariable' v1 allElements2 opaqueDifference2
                (_, [ElemVar_ v2])
                    | null allElements2 ->
                        unifyOpaqueVariable' v2 allElements1 opaqueDifference1
                (_, _) -> empty
            let (unifiedElements, unifierCondition) =
                    Conditional.splitTerm simpleUnifier
            lift $ do
                -- unifier monad
                -- unify the parts not sent to unifyEqualsNormalizedElements.
                (commonElementsTerms, commonElementsCondition) <-
                    unifyElementList (Map.toList commonElements)
                (commonVariablesTerms, commonVariablesCondition) <-
                    unifyElementList (Map.toList commonVariables)

                -- simplify results so that things like inj applications that
                -- may have been broken into smaller pieces are being put
                -- back together.
                unifiedSimplified <- mapM simplifyPair unifiedElements
                opaquesSimplified <- mapM simplify opaques

                buildResultFromUnifiers
                    bottomWithExplanation
                    commonElementsTerms
                    commonVariablesTerms
                    commonOpaque
                    unifiedSimplified
                    opaquesSimplified
                    [ unifierCondition
                    , commonElementsCondition
                    , commonVariablesCondition
                    ]
      where
        listToMap :: Ord a => [a] -> Map a Int
        listToMap = List.foldl' (\m k -> Map.insertWith (+) k 1 m) Map.empty
        mapToList :: Map a Int -> [a]
        mapToList =
            Map.foldrWithKey
                (\key count result -> replicate count key ++ result)
                []

        bottomWithExplanation :: Doc () -> unifier a
        bottomWithExplanation explanation =
            Monad.Unify.explainAndReturnBottom explanation first second

        unifyEqualsElementLists' =
            unifyEqualsElementLists
                tools
                first
                second
                unifyEqualsChildren

        unifyOpaqueVariable' =
            unifyOpaqueVariable tools bottomWithExplanation unifyEqualsChildren

        NormalizedAc
            { elementsWithVariables = preElementsWithVariables1
            , concreteElements = concreteElements1
            , opaque = opaque1
            } =
                unwrapAc normalized1
        NormalizedAc
            { elementsWithVariables = preElementsWithVariables2
            , concreteElements = concreteElements2
            , opaque = opaque2
            } =
                unwrapAc normalized2

        opaque1Map = listToMap opaque1
        opaque2Map = listToMap opaque2

        elementsWithVariables1 = unwrapElement <$> preElementsWithVariables1
        elementsWithVariables2 = unwrapElement <$> preElementsWithVariables2
        elementsWithVariables1Map = Map.fromList elementsWithVariables1
        elementsWithVariables2Map = Map.fromList elementsWithVariables2

        commonElements =
            Map.intersectionWith
                (,)
                concreteElements1
                concreteElements2
        commonVariables =
            Map.intersectionWith
                (,)
                elementsWithVariables1Map
                elementsWithVariables2Map

        -- Duplicates must be kept in case any of the opaque terms turns out to be
        -- non-empty, in which case one of the terms is bottom, which
        -- means that the unification result is bottom.
        commonOpaqueMap = Map.intersectionWith max opaque1Map opaque2Map

        commonOpaque = mapToList commonOpaqueMap
        commonOpaqueKeys = Map.keysSet commonOpaqueMap

        elementDifference1 =
            Map.toList (Map.difference concreteElements1 commonElements)
        elementDifference2 =
            Map.toList (Map.difference concreteElements2 commonElements)
        elementVariableDifference1 =
            Map.toList (Map.difference elementsWithVariables1Map commonVariables)
        elementVariableDifference2 =
            Map.toList (Map.difference elementsWithVariables2Map commonVariables)
        opaqueDifference1 =
            mapToList (Map.withoutKeys opaque1Map commonOpaqueKeys)
        opaqueDifference2 =
            mapToList (Map.withoutKeys opaque2Map commonOpaqueKeys)

        allElements1 =
            map WithVariablePat elementVariableDifference1
                ++ map toConcretePat elementDifference1
        allElements2 =
            map WithVariablePat elementVariableDifference2
                ++ map toConcretePat elementDifference2

        toConcretePat ::
            (Key, Value normalized (TermLike RewritingVariableName)) ->
            ConcreteOrWithVariable
                normalized
                RewritingVariableName
        toConcretePat (a, b) =
            ConcretePat (from @Key @(TermLike RewritingVariableName) a, b)

        unifyElementList ::
            forall key.
            [ ( key
              , ( Value normalized (TermLike RewritingVariableName)
                , Value normalized (TermLike RewritingVariableName)
                )
              )
            ] ->
            unifier
                ( [(key, Value normalized (TermLike RewritingVariableName))]
                , Condition RewritingVariableName
                )
        unifyElementList elements = do
            result <- mapM (unifyCommonElements unifyEqualsChildren) elements
            let terms :: [(key, Value normalized (TermLike RewritingVariableName))]
                predicates :: [Condition RewritingVariableName]
                (terms, predicates) = unzip (map Conditional.splitTerm result)
                predicate :: Condition RewritingVariableName
                predicate =
                    List.foldl'
                        andCondition
                        Condition.top
                        predicates

            return (terms, predicate)

        simplify ::
            TermLike RewritingVariableName ->
            unifier (Pattern RewritingVariableName)
        simplify term =
            lowerLogicT $ simplifyConditionalTerm SideCondition.topTODO term

        simplifyPair ::
            ( TermLike RewritingVariableName
            , Value normalized (TermLike RewritingVariableName)
            ) ->
            unifier
                ( Conditional
                    RewritingVariableName
                    ( TermLike RewritingVariableName
                    , Value normalized (TermLike RewritingVariableName)
                    )
                )
        simplifyPair (key, value) = do
            simplifiedKey <- simplifyTermLike' key
            let (keyTerm, keyCondition) = Conditional.splitTerm simplifiedKey
            simplifiedValue <- traverse simplifyTermLike' value
            let splitSimplifiedValue ::
                    Value
                        normalized
                        ( TermLike RewritingVariableName
                        , Condition RewritingVariableName
                        )
                splitSimplifiedValue =
                    fmap Conditional.splitTerm simplifiedValue
                simplifiedValueTerm ::
                    Value normalized (TermLike RewritingVariableName)
                simplifiedValueTerm = fmap fst splitSimplifiedValue
                simplifiedValueConditions ::
                    Value normalized (Condition RewritingVariableName)
                simplifiedValueConditions = fmap snd splitSimplifiedValue
                simplifiedValueCondition :: Condition RewritingVariableName
                simplifiedValueCondition =
                    foldr
                        andCondition
                        Condition.top
                        simplifiedValueConditions
            return
                ( (keyTerm, simplifiedValueTerm)
                    `withCondition` keyCondition
                    `andCondition` simplifiedValueCondition
                )
          where
            simplifyTermLike' ::
                TermLike RewritingVariableName ->
                unifier (Pattern RewritingVariableName)
            simplifyTermLike' term =
                lowerLogicT $ simplifyConditionalTerm SideCondition.topTODO term

buildResultFromUnifiers ::
    forall normalized unifier variable.
    ( Monad unifier
    , InternalVariable variable
    , TermWrapper normalized
    ) =>
    (forall result. Doc () -> unifier result) ->
    [(Key, Value normalized (TermLike variable))] ->
    [(TermLike variable, Value normalized (TermLike variable))] ->
    [TermLike variable] ->
    [ Conditional
        variable
        (TermLike variable, Value normalized (TermLike variable))
    ] ->
    [Pattern variable] ->
    [Condition variable] ->
    unifier (Conditional variable (TermNormalizedAc normalized variable))
buildResultFromUnifiers
    bottomWithExplanation
    commonElementsTerms
    commonVariablesTerms
    commonOpaque
    unifiedElementsSimplified
    opaquesSimplified
    predicates =
        do
            -- unifier monad
            let almostResultTerms ::
                    [ ( TermLike variable
                      , Value normalized (TermLike variable)
                      )
                    ]
                almostResultConditions :: [Condition variable]
                (almostResultTerms, almostResultConditions) =
                    unzip (map Conditional.splitTerm unifiedElementsSimplified)
                (withVariableTerms, concreteTerms) =
                    splitVariableConcrete almostResultTerms

                (opaquesTerms, opaquesConditions) =
                    unzip (map Conditional.splitTerm opaquesSimplified)
                opaquesNormalized :: NormalizedOrBottom normalized variable
                opaquesNormalized = foldMap toNormalized opaquesTerms

            NormalizedAc
                { elementsWithVariables = preOpaquesElementsWithVariables
                , concreteElements = opaquesConcreteTerms
                , opaque = opaquesOpaque
                } <- case opaquesNormalized of
                Bottom ->
                    bottomWithExplanation "Duplicated elements after unification."
                Normalized result -> return (unwrapAc result)
            let opaquesElementsWithVariables =
                    unwrapElement <$> preOpaquesElementsWithVariables

            -- Add back all the common objects that were removed before
            -- unification.
            withVariableMap <-
                addAllDisjoint
                    bottomWithExplanation
                    Map.empty
                    ( commonVariablesTerms
                        ++ withVariableTerms
                        ++ opaquesElementsWithVariables
                    )
            concreteMap <-
                addAllDisjoint
                    bottomWithExplanation
                    Map.empty
                    ( commonElementsTerms
                        ++ concreteTerms
                        ++ Map.toList opaquesConcreteTerms
                    )
            let allOpaque = Data.List.sort (commonOpaque ++ opaquesOpaque)
                -- Merge all unification predicates.
                predicate =
                    List.foldl'
                        andCondition
                        Condition.top
                        (almostResultConditions ++ opaquesConditions ++ predicates)
                result ::
                    Conditional
                        variable
                        (normalized Key (TermLike variable))
                result =
                    wrapAc
                        NormalizedAc
                            { elementsWithVariables =
                                wrapElement <$> Map.toList withVariableMap
                            , concreteElements = concreteMap
                            , opaque = allOpaque
                            }
                        `Conditional.withCondition` predicate

            return result

addAllDisjoint ::
    (Monad unifier, Ord a) =>
    (forall result. Doc () -> unifier result) ->
    Map a b ->
    [(a, b)] ->
    unifier (Map a b)
addAllDisjoint bottomWithExplanation existing elements =
    case addToMapDisjoint existing elements of
        Nothing ->
            bottomWithExplanation "Duplicated elements after AC unification."
        Just result -> return result

<<<<<<< HEAD
unifyCommonElements ::
    forall normalized key unifier variable.
    ( AcWrapper normalized
    , MonadUnify unifier
    , InternalVariable variable
    , Traversable (Value normalized)
    ) =>
    (TermLike variable -> TermLike variable -> unifier (Pattern variable)) ->
    ( key
    , ( Value normalized (TermLike variable)
      , Value normalized (TermLike variable)
      )
    ) ->
    unifier
        ( Conditional
            variable
=======
unifyCommonElements
    :: forall key normalized unifier variable
    .   ( AcWrapper normalized
        , MonadUnify unifier
        , InternalVariable variable
        , Traversable (Value normalized)
        )
    => (TermLike variable -> TermLike variable -> unifier (Pattern variable))
    ->  ( key
        ,   ( Value normalized (TermLike variable)
            , Value normalized (TermLike variable)
            )
        )
    ->  unifier
        ( Conditional variable
>>>>>>> abf14770
            (key, Value normalized (TermLike variable))
        )
unifyCommonElements
    unifier
    (key, (firstValue, secondValue)) =
        do
            valuesUnifier <- unifyWrappedValues unifier firstValue secondValue
            let (valuesTerm, valueCondition) = Conditional.splitTerm valuesUnifier

            return ((key, valuesTerm) `withCondition` valueCondition)

unifyWrappedValues ::
    forall normalized unifier variable.
    ( AcWrapper normalized
    , MonadUnify unifier
    , InternalVariable variable
    , Traversable (Value normalized)
    ) =>
    (TermLike variable -> TermLike variable -> unifier (Pattern variable)) ->
    Value normalized (TermLike variable) ->
    Value normalized (TermLike variable) ->
    unifier
        (Conditional variable (Value normalized (TermLike variable)))
unifyWrappedValues unifier firstValue secondValue = do
    let aligned = alignValues firstValue secondValue
    unifiedValues <- traverse (uncurry unifier) aligned
    let splitValues ::
            Value normalized (TermLike variable, Condition variable)
        splitValues = fmap Pattern.splitTerm unifiedValues
        valueUnifierTerm :: Value normalized (TermLike variable)
        valueUnifierTerm = fmap fst splitValues
        valueConditions :: Value normalized (Condition variable)
        valueConditions = fmap snd splitValues
        valueUnifierCondition :: Condition variable
        valueUnifierCondition =
            foldr Conditional.andCondition Condition.top valueConditions

    return (valueUnifierTerm `withCondition` valueUnifierCondition)

{- | Unifies two ac structures given their representation as a list of
@ConcreteOrWithVariable@, with the first structure being allowed an additional
opaque chunk (e.g. a variable) that will be sent to the unifier function
together with some part of the second structure.

The keys of the two structures are assumend to be disjoint.
-}
unifyEqualsElementLists ::
    forall normalized variable unifier.
    ( InternalVariable variable
    , MonadUnify unifier
    , TermWrapper normalized
    , Traversable (Value normalized)
    ) =>
    SmtMetadataTools Attribute.Symbol ->
    TermLike variable ->
    TermLike variable ->
    -- | unifier function
    (TermLike variable -> TermLike variable -> unifier (Pattern variable)) ->
    -- | First structure elements
    [ConcreteOrWithVariable normalized variable] ->
    -- | Second structure elements
    [ConcreteOrWithVariable normalized variable] ->
    -- | Opaque part of the first structure
    Maybe (TermLike variable) ->
    unifier
        ( Conditional
            variable
            [(TermLike variable, Value normalized (TermLike variable))]
        , [TermLike variable]
        )
unifyEqualsElementLists
    _tools
    first
    second
    unifyEqualsChildren
    firstElements
    secondElements
    Nothing
        | length firstElements /= length secondElements =
            -- Neither the first, not the second ac structure include an opaque term, so
            -- the listed elements form the two structures.
            --
            -- Since the two lists have different counts, their structures can
            -- never unify.
            Monad.Unify.explainAndReturnBottom
                "Cannot unify ac structures with different sizes."
                first
                second
        | otherwise = do
            (result, remainder1, remainder2) <-
                unifyWithPermutations firstElements secondElements
            -- The second structure does not include an opaque term so there is nothing
            -- to match whatever is left in remainder1. This should have been caught by
            -- the "length" check above so, most likely, this can be an assertion.
            unless
                (null remainder1)
                (remainderError firstElements secondElements remainder1)
            -- The first structure does not include an opaque term so there is nothing
            -- to match whatever is left in remainder2. This should have been caught by
            -- the "length" check above so, most likely, this can be an assertion.
            unless
                (null remainder2)
                (remainderError firstElements secondElements remainder2)

            return (result, [])
      where
        unifyWithPermutations ::
            -- | First structure elements
            [ConcreteOrWithVariable normalized variable] ->
            -- | Second structure elements
            [ConcreteOrWithVariable normalized variable] ->
            unifier
                ( Conditional
                    variable
                    [ ( TermLike variable
                      , Value normalized (TermLike variable)
                      )
                    ]
                , [ConcreteOrWithVariable normalized variable]
                , [ConcreteOrWithVariable normalized variable]
                )
        unifyWithPermutations =
            unifyEqualsElementPermutations
                (unifyEqualsConcreteOrWithVariable unifyEqualsChildren)
        remainderError = nonEmptyRemainderError first second
unifyEqualsElementLists
    tools
    first
    second
    unifyEqualsChildren
    firstElements
    secondElements
    (Just opaque)
        | length firstElements > length secondElements =
            -- The second structure does not include an opaque term, so all the
            -- elements in the first structure must be matched by elements in the second
            -- one. Since we don't have enough, we return bottom.
            Monad.Unify.explainAndReturnBottom
                "Cannot unify ac structures with different sizes."
                first
                second
        | otherwise = do
            (unifier, remainder1, remainder2) <-
                unifyWithPermutations firstElements secondElements
            -- The second structure does not include an opaque term so there is nothing
            -- to match whatever is left in remainder1. This should have been caught by
            -- the "length" check above so, most likely, this can be an assertion.
            unless
                (null remainder1)
                (remainderError firstElements secondElements remainder1)

            let remainder2Terms = map fromConcreteOrWithVariable remainder2

            case elementListAsInternal tools (termLikeSort first) remainder2Terms of
                Nothing ->
                    Monad.Unify.explainAndReturnBottom
                        "Duplicated element in unification results"
                        first
                        second
                Just remainderTerm -> case opaque of
                    ElemVar_ _
                        | TermLike.isFunctionPattern remainderTerm -> do
                            opaqueUnifier <- unifyEqualsChildren opaque remainderTerm
                            let (opaqueTerm, opaqueCondition) =
                                    Pattern.splitTerm opaqueUnifier
                                result = unifier `andCondition` opaqueCondition

                            return (result, [opaqueTerm])
                    _ ->
                        error . show . Pretty.vsep $
                            [ "Unification case that should be handled somewhere else: \
                              \attempting normalized unification with a \
                              \non-element-variable opaque term or \
                              \non-function maps could lead to infinite loops."
                            , Pretty.indent 2 "first="
                            , Pretty.indent 4 (unparse first)
                            , Pretty.indent 2 "second="
                            , Pretty.indent 4 (unparse second)
                            ]
      where
        unifyWithPermutations =
            unifyEqualsElementPermutations
                (unifyEqualsConcreteOrWithVariable unifyEqualsChildren)
        remainderError = nonEmptyRemainderError first second

unifyOpaqueVariable ::
    ( MonadUnify unifier
    , TermWrapper normalized
    , InternalVariable variable
    ) =>
    SmtMetadataTools Attribute.Symbol ->
    (forall a. Doc () -> unifier a) ->
    -- | unifier function
    (TermLike variable -> TermLike variable -> unifier (Pattern variable)) ->
    TermLike.ElementVariable variable ->
    [ConcreteOrWithVariable normalized variable] ->
    [TermLike variable] ->
    MaybeT
        unifier
        ( Conditional
            variable
            [(TermLike variable, Value normalized (TermLike variable))]
        , [TermLike variable]
        )
unifyOpaqueVariable _ _ unifyChildren v1 [] [second@(ElemVar_ _)] =
    noCheckUnifyOpaqueChildren unifyChildren v1 second
unifyOpaqueVariable
    tools
    bottomWithExplanation
    unifyChildren
    v1
    concreteOrVariableTerms
    opaqueTerms =
        case elementListAsNormalized pairs of
            Nothing ->
                lift $
                    bottomWithExplanation
                        "Duplicated element in unification results"
            Just elementTerm ->
                let secondTerm =
                        asInternal
                            tools
                            sort
                            ( wrapAc
                                elementTerm{opaque = opaqueTerms}
                            )
                 in if TermLike.isFunctionPattern secondTerm
                        then noCheckUnifyOpaqueChildren unifyChildren v1 secondTerm
                        else empty
      where
        sort = variableSort v1
        pairs = map fromConcreteOrWithVariable concreteOrVariableTerms

noCheckUnifyOpaqueChildren ::
    ( MonadUnify unifier
    , InternalVariable variable
    ) =>
    (TermLike variable -> TermLike variable -> unifier (Pattern variable)) ->
    TermLike.ElementVariable variable ->
    TermLike variable ->
    MaybeT
        unifier
        ( Conditional
            variable
            [(TermLike variable, Value normalized (TermLike variable))]
        , [TermLike variable]
        )
noCheckUnifyOpaqueChildren unifyChildren v1 second = lift $ do
    unifier <- unifyChildren (mkElemVar v1) second
    let (opaque, predicate) = Conditional.splitTerm unifier
    return ([] `Conditional.withCondition` predicate, [opaque])

{- |Unifies two patterns represented as @ConcreteOrWithVariable@, making sure
that a concrete pattern (if any) is sent on the first position of the unify
function.

We prefer having a concrete pattern on the first position because the
unifier prefers returning it when it does not know what to use, e.g.

@
unify 10 (f A) ==> 10 and (10 == f A)
unify (f A) 10 ==> (f A) and (10 == f A)
@

and it would probably be more useful to have a concrete term as the
unification term. Also, tests are easier to write.
-}
unifyEqualsConcreteOrWithVariable ::
    ( AcWrapper normalized
    , MonadUnify unifier
    , Traversable (Value normalized)
    , InternalVariable variable
    ) =>
    (TermLike variable -> TermLike variable -> unifier (Pattern variable)) ->
    ConcreteOrWithVariable normalized variable ->
    ConcreteOrWithVariable normalized variable ->
    unifier
        ( Conditional
            variable
            (TermLike variable, Value normalized (TermLike variable))
        )
unifyEqualsConcreteOrWithVariable
    unifier
    (ConcretePat concrete1)
    (ConcretePat concrete2) =
        unifyEqualsPair unifier concrete1 concrete2
unifyEqualsConcreteOrWithVariable
    unifier
    (ConcretePat concrete1)
    (WithVariablePat withVariable2) =
        unifyEqualsPair unifier concrete1 withVariable2
unifyEqualsConcreteOrWithVariable
    unifier
    (WithVariablePat withVariable)
    (ConcretePat concrete2) =
        unifyEqualsPair unifier concrete2 withVariable
unifyEqualsConcreteOrWithVariable
    unifier
    (WithVariablePat withVariable)
    (WithVariablePat withVariable2) =
        unifyEqualsPair unifier withVariable withVariable2

unifyEqualsPair ::
    forall normalized unifier variable.
    ( AcWrapper normalized
    , MonadUnify unifier
    , InternalVariable variable
    , Traversable (Value normalized)
    ) =>
    (TermLike variable -> TermLike variable -> unifier (Pattern variable)) ->
    (TermLike variable, Value normalized (TermLike variable)) ->
    (TermLike variable, Value normalized (TermLike variable)) ->
    unifier
        ( Conditional
            variable
            (TermLike variable, Value normalized (TermLike variable))
        )
unifyEqualsPair
    unifier
    (firstKey, firstValue)
    (secondKey, secondValue) =
        do
            keyUnifier <- unifier firstKey secondKey

            valueUnifier <- unifyWrappedValues unifier firstValue secondValue

            let valueUnifierTerm :: Value normalized (TermLike variable)
                valueUnifierCondition :: Condition variable
                (valueUnifierTerm, valueUnifierCondition) =
                    Conditional.splitTerm valueUnifier

            let (keyUnifierTerm, keyUnifierCondition) = Pattern.splitTerm keyUnifier

            return
                ( (keyUnifierTerm, valueUnifierTerm)
                    `withCondition` keyUnifierCondition
                    `andCondition` valueUnifierCondition
                )

{- | Given a unify function and two lists of unifiable things, returns
all possible ways to unify disjoint pairs of the two that use all items
from at least one of the lists.

Also returns the non-unified part os the lists (one of the two will be empty).
-}
unifyEqualsElementPermutations ::
    ( Alternative unifier
    , Monad unifier
    , InternalVariable variable
    ) =>
    (a -> b -> unifier (Conditional variable c)) ->
    [a] ->
    [b] ->
    unifier
        ( Conditional variable [c]
        , [a]
        , [b]
        )
unifyEqualsElementPermutations unifier firsts seconds = do
    (unifiers, remainderFirst, remainderSecond) <-
        if length firsts < length seconds
            then do
                (u, r) <-
                    kPermutationsBacktracking (flip unifier) seconds firsts
                return (u, [], r)
            else do
                (u, r) <-
                    kPermutationsBacktracking unifier firsts seconds
                return (u, r, [])
    let (terms, predicates) = unzip (map Conditional.splitTerm unifiers)
        predicate = foldr andCondition Condition.top predicates
    return (terms `withCondition` predicate, remainderFirst, remainderSecond)

{- |Given two lists generates k-permutation pairings and merges them using the
provided merge function.

k is the length of the second list, which means that, if the @[b]@ list is
longer than the @[a]@ list, this will not generate any k-permutations.
However, it will probably take a long time to generate nothing.

If the pairing function fails (i.e. returns empty), the entire function will
stop exploring future branches that would include the given pair.

Note that this does not mean that we won't try a failing pair again with a
different set of previous choices, so this function could be optimized to
at least cache pairing results.
-}
kPermutationsBacktracking ::
    forall a b c m.
    Alternative m =>
    (a -> b -> m c) ->
    [a] ->
    [b] ->
    m ([c], [a])
kPermutationsBacktracking _ first [] = pure ([], first)
kPermutationsBacktracking transform firstList secondList =
    generateKPermutationsWorker firstList [] secondList
  where
    generateKPermutationsWorker :: [a] -> [a] -> [b] -> m ([c], [a])
    generateKPermutationsWorker _ (_ : _) [] =
        error "Unexpected non-empty skipped list with empty pair opportunities"
    generateKPermutationsWorker [] [] [] = pure ([], [])
    generateKPermutationsWorker [] _ _ = empty
    generateKPermutationsWorker first [] [] = pure ([], first)
    generateKPermutationsWorker (first : firsts) skipped (second : seconds) =
        pickElement <|> skipElement
      where
        pickElement =
            addToFirst
                <$> transform first second
                <*> generateKPermutationsWorker (skipped ++ firsts) [] seconds

        addToFirst :: x -> ([x], y) -> ([x], y)
        addToFirst x (xs, y) = (x : xs, y)

        skipElement =
            generateKPermutationsWorker
                firsts
                (first : skipped)
                (second : seconds)

nonEmptyRemainderError ::
    forall a normalized variable.
    ( HasCallStack
    , InternalVariable variable
    , AcWrapper normalized
    ) =>
    TermLike variable ->
    TermLike variable ->
    [ConcreteOrWithVariable normalized variable] ->
    [ConcreteOrWithVariable normalized variable] ->
    [ConcreteOrWithVariable normalized variable] ->
    a
nonEmptyRemainderError first second input1 input2 remainder =
    (error . unlines)
        [ "Unexpected unused elements, should have been caught"
        , "by checks above:"
        , "first=" ++ unparseToString first
        , "second=" ++ unparseToString second
        , "input1=" ++ unlines (map unparseWrapped input1)
        , "input2=" ++ unlines (map unparseWrapped input2)
        , "remainder=" ++ unlines (map unparseWrapped remainder)
        ]
  where
    unparseWrapped =
        Unparser.renderDefault . unparsePair . fromConcreteOrWithVariable
    unparsePair = unparseElement unparse . wrapElement

-- | Wrapper for giving names to arguments.
newtype UnitSymbol = UnitSymbol {getUnitSymbol :: Symbol}

-- | Wrapper for giving names to arguments.
newtype ConcatSymbol = ConcatSymbol {getConcatSymbol :: Symbol}

-- | Wrapper for giving names to arguments.
newtype ConcreteElements variable = ConcreteElements {getConcreteElements :: [TermLike variable]}

-- | Wrapper for giving names to arguments.
newtype VariableElements variable = VariableElements {getVariableElements :: [TermLike variable]}

-- | Wrapper for giving names to arguments.
newtype Opaque variable = Opaque {getOpaque :: [TermLike variable]}

-- | Externalizes a 'InternalAc' as a 'TermLike'.
asTermLike ::
    forall variable.
    InternalVariable variable =>
    UnitSymbol ->
    ConcatSymbol ->
    ConcreteElements variable ->
    VariableElements variable ->
    Opaque variable ->
    TermLike variable
asTermLike
    (UnitSymbol unitSymbol)
    (ConcatSymbol concatSymbol)
    (ConcreteElements concreteElements)
    (VariableElements variableElements)
    (Opaque opaque) =
        case splitLastInit concreteElements of
            Nothing -> case splitLastInit opaque of
                Nothing -> case splitLastInit variableElements of
                    Nothing -> mkApplySymbol unitSymbol []
                    Just (ves, ve) -> addTerms ves ve
                Just (opaqs, opaq) ->
                    addTerms variableElements (addTerms opaqs opaq)
            Just (concretes, concrete) ->
                addTerms variableElements $
                    addTerms opaque $
                        addTerms concretes concrete
      where
        addTerms :: [TermLike variable] -> TermLike variable -> TermLike variable
        addTerms terms term = List.foldr concat' term terms

        concat' :: TermLike variable -> TermLike variable -> TermLike variable
        concat' map1 map2 = mkApplySymbol concatSymbol [map1, map2]

splitLastInit :: [a] -> Maybe ([a], a)
splitLastInit [] = Nothing
splitLastInit [a] = Just ([], a)
splitLastInit (a : as) = do
    (initA, lastA) <- splitLastInit as
    return (a : initA, lastA)<|MERGE_RESOLUTION|>--- conflicted
+++ resolved
@@ -17,7 +17,6 @@
     import qualified Kore.Builtin.AssociativeCommutative as Ac
 @
 -}
-<<<<<<< HEAD
 module Kore.Builtin.AssociativeCommutative (
     asInternalConcrete,
     asPattern,
@@ -35,43 +34,11 @@
     unifyEqualsNormalized,
     UnitSymbol (..),
     VariableElements (..),
-    toNormalizedInternalMap,
-    toNormalizedInternalSet,
 ) where
 
 import Control.Error (
     MaybeT,
  )
-=======
-
-{-# LANGUAGE Strict               #-}
-{-# LANGUAGE UndecidableInstances #-}
-
-module Kore.Builtin.AssociativeCommutative
-    ( asInternalConcrete
-    , asPattern
-    , asTermLike
-    , ConcatSymbol(..)
-    , ConcreteElements (..)
-    , evalConcatNormalizedOrBottom
-    , NormalizedOrBottom (..)
-    , Opaque (..)
-    , returnAc
-    , returnConcreteAc
-    , TermWrapper (..)
-    , renormalize
-    , TermNormalizedAc
-    , unifyEqualsNormalized
-    , UnitSymbol(..)
-    , VariableElements (..)
-    ) where
-
-import Prelude.Kore
-
-import Control.Error
-    ( MaybeT
-    )
->>>>>>> abf14770
 import qualified Control.Monad as Monad
 import Data.Kind (
     Type,
@@ -87,32 +54,13 @@
  )
 import qualified Data.Reflection as Reflection
 import qualified GHC.Generics as GHC
-<<<<<<< HEAD
 import qualified Generics.SOP as SOP
-import qualified Kore.Attribute.Concat as Att hiding (
-    concatSymbol,
- )
-import qualified Kore.Attribute.Element as Att hiding (
-    elementSymbol,
- )
 import qualified Kore.Attribute.Pattern.Simplified as Attribute (
     Simplified,
  )
 import qualified Kore.Attribute.Symbol as Attribute (
-    Symbol (..),
- )
-import qualified Kore.Attribute.Unit as Att hiding (
-    unitSymbol,
- )
-=======
-
-import qualified Kore.Attribute.Pattern.Simplified as Attribute
-    ( Simplified
-    )
-import qualified Kore.Attribute.Symbol as Attribute
-    ( Symbol
-    )
->>>>>>> abf14770
+    Symbol,
+ )
 import qualified Kore.Builtin.Builtin as Builtin
 import qualified Kore.Builtin.Map.Map as Map
 import qualified Kore.Builtin.Set.Set as Set
@@ -137,12 +85,11 @@
     Pattern,
  )
 import qualified Kore.Internal.Pattern as Pattern
-<<<<<<< HEAD
 import qualified Kore.Internal.SideCondition as SideCondition (
     topTODO,
  )
 import Kore.Internal.Symbol (
-    Symbol (..),
+    Symbol,
  )
 import Kore.Internal.TermLike (
     Key,
@@ -161,34 +108,7 @@
  )
 import Kore.Sort (
     Sort,
-    sameSort,
- )
-=======
-import qualified Kore.Internal.SideCondition as SideCondition
-    ( topTODO
-    )
-import Kore.Internal.Symbol
-    ( Symbol
-    )
-import Kore.Internal.TermLike
-    ( pattern App_
-    , pattern ElemVar_
-    , pattern InternalMap_
-    , pattern InternalSet_
-    , Key
-    , TermLike
-    , mkApplySymbol
-    , mkElemVar
-    , termLikeSort
-    )
-import qualified Kore.Internal.TermLike as TermLike
-import Kore.Rewriting.RewritingVariable
-    ( RewritingVariableName
-    )
-import Kore.Sort
-    ( Sort
-    )
->>>>>>> abf14770
+ )
 import Kore.Step.Simplification.Simplify as Simplifier
 import Kore.Syntax.Variable
 import Kore.Unification.Unify (
@@ -209,7 +129,6 @@
 
 -- | Any @TermWrapper@ may be inside of an 'InternalAc'.
 class
-<<<<<<< HEAD
     AcWrapper (normalized :: Type -> Type -> Type) =>
     TermWrapper normalized
     where
@@ -220,21 +139,7 @@
         SmtMetadataTools Attribute.Symbol ->
         Sort ->
         normalized Key child ->
-        InternalAc normalized Key child
-=======
-    AcWrapper (normalized :: Type -> Type -> Type)
-    => TermWrapper normalized
-  where
-    {- | Render a normalized value (e.g. 'NormalizedSet') as an 'InternalAc'.
-
-    The result sort must be hooked to the builtin normalized sort (e.g. @Set@).
-    -}
-    asInternalBuiltin
-        :: SmtMetadataTools Attribute.Symbol
-        -> Sort
-        -> normalized Key child
-        -> InternalAc Key normalized child
->>>>>>> abf14770
+        InternalAc Key normalized child
 
     -- TODO (thomas.tuegel): Use From.
 
@@ -331,129 +236,13 @@
 
     simplifiedAttributeValue = TermLike.simplifiedAttribute . getMapValue
 
-<<<<<<< HEAD
-{- | Normalizes and internalizes an term representing an internal map
-
-This function was written to combine asInternal and toNormalized from above
-into a single function. The problem with having them separate was that
-information about the internal's unit, element or concat symbols was lost
-while now it can be carried over so that using MetadataTools (the first
-argument of asInternal) for lookup is no longer required.
--}
-toNormalizedInternalMap ::
-    HasCallStack =>
-    InternalVariable variable =>
-    TermLike variable ->
-    TermLike variable
-toNormalizedInternalMap termLike =
-    case toNormalizedInternalMapWorker termLike of
-        Just internal
-            | InternalAc{builtinAcChild} <- internal
-              , NormalizedMap{getNormalizedMap} <- builtinAcChild
-              , Just singleOpaqueTerm <- asSingleOpaqueElem getNormalizedMap ->
-                singleOpaqueTerm
-            | otherwise -> TermLike.mkInternalMap internal
-        Nothing -> TermLike.mkBottom (termLikeSort termLike)
-
--- | Helper function called in toNormalizedInternalMap
-toNormalizedInternalMapWorker ::
-    HasCallStack =>
-    InternalVariable variable =>
-    TermLike variable ->
-    Maybe (InternalMap Key (TermLike variable))
-toNormalizedInternalMapWorker (InternalMap_ internal) =
-    setAsChild <$> renormalize builtinAcChild
-  where
-    InternalAc{builtinAcChild} = internal
-    setAsChild renormalized = internal{builtinAcChild = renormalized}
-toNormalizedInternalMapWorker term@(App_ symbol args)
-    | Map.isSymbolUnit symbol =
-        case args of
-            [] ->
-                Just
-                    (emptyInternalAc (termLikeSort term))
-                        { builtinAcUnit = Att.toUnit symbol
-                        }
-            _ -> Builtin.wrongArity "MAP.unit"
-    | Map.isSymbolElement symbol =
-        case args of
-            [key, value] ->
-                Just
-                    (emptyInternalAc @NormalizedMap (termLikeSort term))
-                        { builtinAcElement = Att.toElement symbol
-                        , builtinAcChild = wrapAc $ case TermLike.retractKey key of
-                            Just key' ->
-                                emptyNormalizedAc
-                                    { concreteElements =
-                                        Map.singleton key' (MapValue value)
-                                    }
-                            _ ->
-                                emptyNormalizedAc
-                                    { elementsWithVariables = [MapElement (key, value)]
-                                    }
-                        }
-            _ -> Builtin.wrongArity "MAP.element"
-    | Map.isSymbolConcat symbol =
-        case args of
-            [map1, map2] -> do
-                internal1 <- toNormalizedInternalMapWorker map1
-                internal2 <- toNormalizedInternalMapWorker map2
-                normalized <-
-                    concatNormalized
-                        (builtinAcChild internal1)
-                        (builtinAcChild internal2)
-                let internal =
-                        InternalAc
-                            { builtinAcSort =
-                                sameSort
-                                    (builtinAcSort internal1)
-                                    (builtinAcSort internal2)
-                            , builtinAcUnit =
-                                Att.mergeUnit
-                                    (builtinAcUnit internal1)
-                                    (builtinAcUnit internal2)
-                            , builtinAcElement =
-                                Att.mergeElement
-                                    (builtinAcElement internal1)
-                                    (builtinAcElement internal2)
-                            , builtinAcConcat =
-                                Att.mergeConcat
-                                    ( Att.mergeConcat
-                                        (builtinAcConcat internal1)
-                                        (builtinAcConcat internal2)
-                                    )
-                                    (Att.toConcat symbol)
-                            , builtinAcChild = normalized
-                            }
-                return internal
-            _ -> Builtin.wrongArity "MAP.concat"
-toNormalizedInternalMapWorker term =
-    Just
-        (emptyInternalAc @NormalizedMap (termLikeSort term))
-            { builtinAcChild = wrapAc emptyNormalizedAc{opaque = [term]}
-            }
-
-=======
->>>>>>> abf14770
 instance TermWrapper NormalizedSet where
     asInternalBuiltin tools builtinAcSort builtinAcChild =
         InternalAc
             { builtinAcSort
-<<<<<<< HEAD
-            , builtinAcUnit =
-                Att.toUnit $
-                    Builtin.lookupSymbolUnit tools builtinAcSort
-            , builtinAcElement =
-                Att.toElement $
-                    Builtin.lookupSymbolElement tools builtinAcSort
-            , builtinAcConcat =
-                Att.toConcat $
-                    Builtin.lookupSymbolConcat tools builtinAcSort
-=======
             , builtinAcUnit = Builtin.lookupSymbolUnit tools builtinAcSort
             , builtinAcElement = Builtin.lookupSymbolElement tools builtinAcSort
             , builtinAcConcat = Builtin.lookupSymbolConcat tools builtinAcSort
->>>>>>> abf14770
             , builtinAcChild
             }
 
@@ -498,111 +287,6 @@
 
     simplifiedAttributeValue SetValue = mempty
 
-<<<<<<< HEAD
-{- | Normalizes and internalizes an term representing an internal map
-
-This function was written to combine asInternal and toNormalized from above
-into a single function. The problem with having them separate was that
-information about the internal's unit, element or concat symbols was lost
-while now it can be carried over so that using MetadataTools (the first
-argument of asInternal) for lookup is no longer required.
--}
-toNormalizedInternalSet ::
-    HasCallStack =>
-    InternalVariable variable =>
-    TermLike variable ->
-    TermLike variable
-toNormalizedInternalSet termLike =
-    case toNormalizedInternalSetWorker termLike of
-        Just internal
-            | InternalAc{builtinAcChild} <- internal
-              , NormalizedSet{getNormalizedSet} <- builtinAcChild
-              , Just singleOpaqueTerm <- asSingleOpaqueElem getNormalizedSet ->
-                singleOpaqueTerm
-            | otherwise -> TermLike.mkInternalSet internal
-        Nothing -> TermLike.mkBottom (termLikeSort termLike)
-
--- | Helper function called in toNormalizedInternalSet
-toNormalizedInternalSetWorker ::
-    HasCallStack =>
-    InternalVariable variable =>
-    TermLike variable ->
-    Maybe (InternalSet Key (TermLike variable))
-toNormalizedInternalSetWorker (InternalSet_ internal) =
-    setAsChild <$> renormalize builtinAcChild
-  where
-    InternalAc{builtinAcChild} = internal
-    setAsChild renormalized = internal{builtinAcChild = renormalized}
-toNormalizedInternalSetWorker term@(App_ symbol args)
-    | Set.isSymbolUnit symbol =
-        case args of
-            [] ->
-                Just
-                    (emptyInternalAc (termLikeSort term))
-                        { builtinAcUnit = Att.toUnit symbol
-                        }
-            _ -> Builtin.wrongArity "SET.unit"
-    | Set.isSymbolElement symbol =
-        case args of
-            [key] ->
-                Just
-                    (emptyInternalAc @NormalizedSet (termLikeSort term))
-                        { builtinAcElement = Att.toElement symbol
-                        , builtinAcChild = wrapAc $ case TermLike.retractKey key of
-                            Just key' ->
-                                emptyNormalizedAc
-                                    { concreteElements =
-                                        Map.singleton key' SetValue
-                                    }
-                            _ ->
-                                emptyNormalizedAc
-                                    { elementsWithVariables =
-                                        [SetElement{getSetElement = key}]
-                                    }
-                        }
-            _ -> Builtin.wrongArity "SET.element"
-    | Set.isSymbolConcat symbol =
-        case args of
-            [set1, set2] -> do
-                internal1 <- toNormalizedInternalSetWorker set1
-                internal2 <- toNormalizedInternalSetWorker set2
-                normalized <-
-                    concatNormalized
-                        (builtinAcChild internal1)
-                        (builtinAcChild internal2)
-                let internal =
-                        InternalAc
-                            { builtinAcSort =
-                                sameSort
-                                    (builtinAcSort internal1)
-                                    (builtinAcSort internal2)
-                            , builtinAcUnit =
-                                Att.mergeUnit
-                                    (builtinAcUnit internal1)
-                                    (builtinAcUnit internal2)
-                            , builtinAcElement =
-                                Att.mergeElement
-                                    (builtinAcElement internal1)
-                                    (builtinAcElement internal2)
-                            , builtinAcConcat =
-                                Att.mergeConcat
-                                    ( Att.mergeConcat
-                                        (builtinAcConcat internal1)
-                                        (builtinAcConcat internal2)
-                                    )
-                                    (Att.toConcat symbol)
-                            , builtinAcChild = normalized
-                            }
-                return internal
-            _ -> Builtin.wrongArity "SET.concat"
-toNormalizedInternalSetWorker term =
-    Just
-        (emptyInternalAc @NormalizedSet (termLikeSort term))
-            { builtinAcChild = wrapAc emptyNormalizedAc{opaque = [term]}
-            }
-
-=======
->>>>>>> abf14770
 {- | Wrapper for terms that keeps the "concrete" vs "with variable" distinction
 after converting @TermLike Concrete@ to @TermLike variable@.
 -}
@@ -989,7 +673,6 @@
 multiple sorts are hooked to the same builtin domain, the verifier should
 reject the definition.
 -}
-<<<<<<< HEAD
 unifyEqualsNormalized ::
     forall normalized unifier.
     ( Traversable (Value normalized)
@@ -1004,28 +687,9 @@
       TermLike RewritingVariableName ->
       unifier (Pattern RewritingVariableName)
     ) ->
-    InternalAc normalized Key (TermLike RewritingVariableName) ->
-    InternalAc normalized Key (TermLike RewritingVariableName) ->
+    InternalAc Key normalized (TermLike RewritingVariableName) ->
+    InternalAc Key normalized (TermLike RewritingVariableName) ->
     MaybeT unifier (Pattern RewritingVariableName)
-=======
-unifyEqualsNormalized
-    :: forall normalized unifier
-    .   ( Traversable (Value normalized)
-        , TermWrapper normalized
-        , MonadUnify unifier
-        )
-    => HasCallStack
-    => SmtMetadataTools Attribute.Symbol
-    -> TermLike RewritingVariableName
-    -> TermLike RewritingVariableName
-    ->  (  TermLike RewritingVariableName
-        -> TermLike RewritingVariableName
-        -> unifier (Pattern RewritingVariableName)
-        )
-    -> InternalAc Key normalized (TermLike RewritingVariableName)
-    -> InternalAc Key normalized (TermLike RewritingVariableName)
-    -> MaybeT unifier (Pattern RewritingVariableName)
->>>>>>> abf14770
 unifyEqualsNormalized
     tools
     first
@@ -1462,9 +1126,8 @@
             bottomWithExplanation "Duplicated elements after AC unification."
         Just result -> return result
 
-<<<<<<< HEAD
 unifyCommonElements ::
-    forall normalized key unifier variable.
+    forall key normalized unifier variable.
     ( AcWrapper normalized
     , MonadUnify unifier
     , InternalVariable variable
@@ -1479,23 +1142,6 @@
     unifier
         ( Conditional
             variable
-=======
-unifyCommonElements
-    :: forall key normalized unifier variable
-    .   ( AcWrapper normalized
-        , MonadUnify unifier
-        , InternalVariable variable
-        , Traversable (Value normalized)
-        )
-    => (TermLike variable -> TermLike variable -> unifier (Pattern variable))
-    ->  ( key
-        ,   ( Value normalized (TermLike variable)
-            , Value normalized (TermLike variable)
-            )
-        )
-    ->  unifier
-        ( Conditional variable
->>>>>>> abf14770
             (key, Value normalized (TermLike variable))
         )
 unifyCommonElements
