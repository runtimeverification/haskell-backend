{-# LANGUAGE UndecidableInstances #-}

{- |
Module      : Kore.Builtin.AssociativeCommutative
Description : Handles built-in operations which are associative, commutative,
              with neutral elements, key-based, with unique keys, and which
              return bottom when applied to unique keys.
Copyright   : (c) Runtime Verification, 2019-2021
License     : BSD-3-Clause
Maintainer  : virgil.serbanuta@runtimeverification.com

This module is intended to be imported qualified, to avoid collision with other
builtin modules.

@
    import qualified Kore.Builtin.AssociativeCommutative as Ac
@
-}
module Kore.Builtin.AssociativeCommutative (
    asInternalConcrete,
    asPattern,
    ConcatSymbol (..),
    ConcreteElements (..),
    evalConcatNormalizedOrBottom,
    NormalizedOrBottom (..),
    Opaque (..),
    returnAc,
    returnConcreteAc,
    TermWrapper (..),
    renormalize,
    TermNormalizedAc,
    unifyEqualsNormalized,
    matchUnifyEqualsNormalizedAc,
    UnitSymbol (..),
    VariableElements (..),
    UnifyEqualsNormAc (..),
) where

import Control.Error (
    MaybeT,
 )
import qualified Control.Monad as Monad
import Data.HashMap.Strict (
    HashMap,
 )
import qualified Data.HashMap.Strict as HashMap
import Data.HashSet (
    HashSet,
 )
import qualified Data.HashSet as HashSet
import Data.Kind (
    Type,
 )
import qualified Data.List
import qualified Data.List as List
import Data.Reflection (
    Given,
 )
import qualified Data.Reflection as Reflection
import Data.Text (Text)
import qualified GHC.Generics as GHC
import qualified Generics.SOP as SOP
import qualified Kore.Attribute.Pattern.Simplified as Attribute (
    Simplified,
 )
import qualified Kore.Attribute.Symbol as Attribute (
    Symbol,
 )
import qualified Kore.Builtin.Builtin as Builtin
import qualified Kore.Builtin.Map.Map as Map
import qualified Kore.Builtin.Set.Set as Set
import Kore.Debug
import Kore.IndexedModule.MetadataTools (
    SmtMetadataTools,
 )
import Kore.Internal.Condition (
    Condition,
 )
import qualified Kore.Internal.Condition as Condition
import Kore.Internal.Conditional (
    Conditional,
    andCondition,
    withCondition,
 )
import qualified Kore.Internal.Conditional as Conditional
import Kore.Internal.InternalMap
import Kore.Internal.InternalSet
import Kore.Internal.Pattern (
    Pattern,
 )
import qualified Kore.Internal.Pattern as Pattern
import qualified Kore.Internal.SideCondition as SideCondition (
    topTODO,
 )
import Kore.Internal.Symbol (
    Symbol,
 )
import Kore.Internal.TermLike (
    Key,
    TermLike,
    mkElemVar,
    termLikeSort,
    pattern App_,
    pattern ElemVar_,
    pattern InternalMap_,
    pattern InternalSet_,
 )
import qualified Kore.Internal.TermLike as TermLike
import Kore.Log.DebugUnifyBottom (
    debugUnifyBottomAndReturnBottom,
 )
import Kore.Rewrite.RewritingVariable (
    RewritingVariableName,
 )
import Kore.Simplify.Simplify as Simplifier
import Kore.Sort (
    Sort,
 )
import Kore.Syntax.Variable
import Kore.Unification.Unify (
    MonadUnify,
 )
import Kore.Unparser (
    unparse,
    unparseToString,
 )
import qualified Kore.Unparser as Unparser
import Logic
import Prelude.Kore
import qualified Pretty

-- | Any @TermWrapper@ may be inside of an 'InternalAc'.
class
    AcWrapper (normalized :: Type -> Type -> Type) =>
    TermWrapper normalized
    where
    -- | Render a normalized value (e.g. 'NormalizedSet') as an 'InternalAc'.
    --
    --    The result sort must be hooked to the builtin normalized sort (e.g. @Set@).
    asInternalBuiltin ::
        SmtMetadataTools Attribute.Symbol ->
        Sort ->
        normalized Key child ->
        InternalAc Key normalized child

    -- TODO (thomas.tuegel): Use From.

    -- | Render a normalized value (e.g. 'NormalizedSet') as a 'TermLike'.
    --
    --    The result sort must be hooked to the builtin normalized sort (e.g. @Set@).
    asInternal ::
        InternalVariable variable =>
        SmtMetadataTools Attribute.Symbol ->
        Sort ->
        normalized Key (TermLike variable) ->
        TermLike variable

    -- |Transforms a @TermLike@ representation into a @NormalizedOrBottom@.
    --
    --    The term may become bottom if we had conflicts between elements that were
    --    not detected before, e.g.
    --
    --    @
    --    concat({1}, concat(X:Set, {1}))
    --    concat(elem(Y:Int), concat({1}, elem(Y:Int)))
    --    concat(X:Set, concat({1}, X:Set))
    --    @
    toNormalized ::
        HasCallStack =>
        Ord variable =>
        Hashable variable =>
        TermLike variable ->
        NormalizedOrBottom normalized variable

    -- | Pattern match on a 'TermLike' to return a 'normalized'.
    --
    --    @matchBuiltin@ returns 'Nothing' if the 'TermLike' does not wrap a
    --    'normalized' value.
    matchBuiltin ::
        TermLike variable ->
        Maybe (normalized Key (TermLike variable))

    simplifiedAttributeValue ::
        Value normalized (TermLike variable) -> Attribute.Simplified

instance TermWrapper NormalizedMap where
    asInternalBuiltin tools builtinAcSort builtinAcChild =
        InternalAc
            { builtinAcSort
            , builtinAcUnit = Builtin.lookupSymbolUnit tools builtinAcSort
            , builtinAcElement = Builtin.lookupSymbolElement tools builtinAcSort
            , builtinAcConcat = Builtin.lookupSymbolConcat tools builtinAcSort
            , builtinAcChild
            }

    asInternal tools sort child =
        TermLike.mkInternalMap (asInternalBuiltin tools sort child)

    matchBuiltin (InternalMap_ internalMap) =
        Just (builtinAcChild internalMap)
    matchBuiltin _ = Nothing
    toNormalized (InternalMap_ InternalAc{builtinAcChild}) =
        maybe Bottom Normalized (renormalize builtinAcChild)
    toNormalized (App_ symbol args)
        | Map.isSymbolUnit symbol =
            case args of
                [] -> (Normalized . wrapAc) emptyNormalizedAc
                _ -> Builtin.wrongArity "MAP.unit"
        | Map.isSymbolElement symbol =
            case args of
                [key, value]
                    | Just key' <- TermLike.retractKey key ->
                        (Normalized . wrapAc)
                            NormalizedAc
                                { elementsWithVariables = []
                                , concreteElements =
                                    HashMap.singleton key' (MapValue value)
                                , opaque = []
                                }
                    | otherwise ->
                        (Normalized . wrapAc)
                            NormalizedAc
                                { elementsWithVariables = [MapElement (key, value)]
                                , concreteElements = HashMap.empty
                                , opaque = []
                                }
                _ -> Builtin.wrongArity "MAP.element"
        | Map.isSymbolConcat symbol =
            case args of
                [map1, map2] -> toNormalized map1 <> toNormalized map2
                _ -> Builtin.wrongArity "MAP.concat"
    toNormalized patt =
        (Normalized . wrapAc)
            NormalizedAc
                { elementsWithVariables = []
                , concreteElements = HashMap.empty
                , opaque = [patt]
                }

    simplifiedAttributeValue = TermLike.simplifiedAttribute . getMapValue

instance TermWrapper NormalizedSet where
    asInternalBuiltin tools builtinAcSort builtinAcChild =
        InternalAc
            { builtinAcSort
            , builtinAcUnit = Builtin.lookupSymbolUnit tools builtinAcSort
            , builtinAcElement = Builtin.lookupSymbolElement tools builtinAcSort
            , builtinAcConcat = Builtin.lookupSymbolConcat tools builtinAcSort
            , builtinAcChild
            }

    asInternal tools sort child =
        TermLike.mkInternalSet (asInternalBuiltin tools sort child)

    matchBuiltin (InternalSet_ internalSet) =
        Just (builtinAcChild internalSet)
    matchBuiltin _ = Nothing
    toNormalized (InternalSet_ InternalAc{builtinAcChild}) =
        maybe Bottom Normalized (renormalize builtinAcChild)
    toNormalized (App_ symbol args)
        | Set.isSymbolUnit symbol =
            case args of
                [] -> (Normalized . wrapAc) emptyNormalizedAc
                _ -> Builtin.wrongArity "SET.unit"
        | Set.isSymbolElement symbol =
            case args of
                [elem1]
                    | Just elem1' <- TermLike.retractKey elem1 ->
                        (Normalized . wrapAc)
                            NormalizedAc
                                { elementsWithVariables = []
                                , concreteElements = HashMap.singleton elem1' SetValue
                                , opaque = []
                                }
                    | otherwise ->
                        (Normalized . wrapAc)
                            NormalizedAc
                                { elementsWithVariables = [SetElement elem1]
                                , concreteElements = HashMap.empty
                                , opaque = []
                                }
                _ -> Builtin.wrongArity "SET.element"
        | Set.isSymbolConcat symbol =
            case args of
                [set1, set2] -> toNormalized set1 <> toNormalized set2
                _ -> Builtin.wrongArity "SET.concat"
    toNormalized patt =
        (Normalized . wrapAc)
            emptyNormalizedAc{opaque = [patt]}

    simplifiedAttributeValue SetValue = mempty

{- | Wrapper for terms that keeps the "concrete" vs "with variable" distinction
after converting @TermLike Concrete@ to @TermLike variable@.
-}
data ConcreteOrWithVariable normalized variable
    = ConcretePat (TermLike variable, Value normalized (TermLike variable))
    | WithVariablePat (TermLike variable, Value normalized (TermLike variable))

instance
    From
        (ConcreteOrWithVariable normalized variable)
        (TermLike variable, Value normalized (TermLike variable))
    where
    from =
        \case
            ConcretePat result -> result
            WithVariablePat result -> result

fromConcreteOrWithVariable ::
    ConcreteOrWithVariable normalized variable ->
    (TermLike variable, Value normalized (TermLike variable))
fromConcreteOrWithVariable = from

-- | Particularizes @NormalizedAc@ to the most common types.
type TermNormalizedAc normalized variable =
    normalized Key (TermLike variable)

{- | A normalized representation of an associative-commutative structure that
also allows bottom values.
-}
data NormalizedOrBottom collection variable
    = Normalized (TermNormalizedAc collection variable)
    | Bottom
    deriving stock (GHC.Generic)

deriving stock instance
    Eq (TermNormalizedAc collection variable) =>
    Eq (NormalizedOrBottom collection variable)

deriving stock instance
    Ord (TermNormalizedAc collection variable) =>
    Ord (NormalizedOrBottom collection variable)

deriving stock instance
    Show (TermNormalizedAc collection variable) =>
    Show (NormalizedOrBottom collection variable)

instance SOP.Generic (NormalizedOrBottom collection variable)

instance SOP.HasDatatypeInfo (NormalizedOrBottom collection variable)

instance
    Debug (collection Key (TermLike variable)) =>
    Debug (NormalizedOrBottom collection variable)

instance
    ( Debug (collection Key (TermLike variable))
    , Diff (collection Key (TermLike variable))
    ) =>
    Diff (NormalizedOrBottom collection variable)

-- | The semigroup defined by the `concat` operation.
instance
    (Ord variable, TermWrapper normalized, Hashable variable) =>
    Semigroup (NormalizedOrBottom normalized variable)
    where
    Bottom <> _ = Bottom
    _ <> Bottom = Bottom
    Normalized normalized1 <> Normalized normalized2 =
        maybe Bottom Normalized $ concatNormalized normalized1 normalized2

concatNormalized ::
    forall normalized variable.
    (TermWrapper normalized, Ord variable, Hashable variable) =>
    normalized Key (TermLike variable) ->
    normalized Key (TermLike variable) ->
    Maybe (normalized Key (TermLike variable))
concatNormalized normalized1 normalized2 = do
    Monad.guard disjointConcreteElements
    abstract' <-
        updateAbstractElements $ onBoth (++) elementsWithVariables
    let concrete' = onBoth HashMap.union concreteElements
        opaque' = Data.List.sort $ onBoth (++) opaque
    renormalize $
        wrapAc
            NormalizedAc
                { elementsWithVariables = abstract'
                , concreteElements = concrete'
                , opaque = opaque'
                }
  where
    onBoth ::
        (a -> a -> r) ->
        ( NormalizedAc
            normalized
            Key
            (TermLike variable) ->
          a
        ) ->
        r
    onBoth f g = on f (g . unwrapAc) normalized1 normalized2
    disjointConcreteElements =
        null $ onBoth HashMap.intersection concreteElements

{- | Take a (possibly de-normalized) internal representation to its normal form.

@renormalize@ returns 'Nothing' if the normal form is @\\bottom@.

First, abstract elements are converted to concrete elements wherever
possible. Second, any opaque terms which are actually builtins are combined with
the top-level term, so that the normal form never has children which are
internal representations themselves; this "flattening" step also recurses to
@renormalize@ the previously-opaque children.
-}
renormalize ::
    (TermWrapper normalized, Ord variable, Hashable variable) =>
    normalized Key (TermLike variable) ->
    Maybe (normalized Key (TermLike variable))
renormalize = normalizeAbstractElements >=> flattenOpaque

-- | Insert the @key@-@value@ pair if it is missing from the 'Map'.
insertMissing ::
    Ord key =>
    Hashable key =>
    key ->
    value ->
    HashMap key value ->
    Maybe (HashMap key value)
insertMissing k v m
    | HashMap.member k m = Nothing
    | otherwise = Just (HashMap.insert k v m)

{- | Insert the new concrete elements into the 'Map'.

Return 'Nothing' if there are any duplicate keys.
-}
updateConcreteElements ::
    HashMap Key value ->
    [(Key, value)] ->
    Maybe (HashMap Key value)
updateConcreteElements elems newElems =
    foldrM (uncurry insertMissing) elems newElems

{- | Sort the abstract elements.

Return 'Nothing' if there are any duplicate keys.
-}
updateAbstractElements ::
    (AcWrapper collection, Ord child, Hashable child) =>
    [Element collection child] ->
    Maybe [Element collection child]
updateAbstractElements elements =
    fmap (map wrapElement . HashMap.toList) $
        foldrM (uncurry insertMissing) HashMap.empty $
            map unwrapElement elements

{- | Make any abstract elements into concrete elements if possible.

Return 'Nothing' if there are any duplicate (concrete or abstract) keys.
-}
normalizeAbstractElements ::
    (TermWrapper normalized, Ord variable, Hashable variable) =>
    normalized Key (TermLike variable) ->
    Maybe (normalized Key (TermLike variable))
normalizeAbstractElements (unwrapAc -> normalized) = do
    concrete' <- updateConcreteElements concrete newConcrete
    abstract' <- updateAbstractElements newAbstract
    return $
        wrapAc
            NormalizedAc
                { elementsWithVariables = abstract'
                , concreteElements = concrete'
                , opaque = opaque normalized
                }
  where
    abstract = elementsWithVariables normalized
    concrete = concreteElements normalized
    (newConcrete, newAbstract) =
        partitionEithers (extractConcreteElement <$> abstract)

{- | 'Left' if the element's key can be concretized, or 'Right' if it
 remains abstract.
-}
extractConcreteElement ::
    AcWrapper collection =>
    Element collection (TermLike variable) ->
    Either
        (Key, Value collection (TermLike variable))
        (Element collection (TermLike variable))
extractConcreteElement element =
    maybe (Right element) (Left . flip (,) value) (TermLike.retractKey key)
  where
    (key, value) = unwrapElement element

{- | Move any @normalized@ children to the top-level by concatenation.

@flattenOpaque@ recursively flattens the children of children, and so on.
-}
flattenOpaque ::
    (TermWrapper normalized, Ord variable, Hashable variable) =>
    normalized Key (TermLike variable) ->
    Maybe (normalized Key (TermLike variable))
flattenOpaque (unwrapAc -> normalized) = do
    let NormalizedAc{opaque} = normalized
        (builtin, opaque') = partitionEithers (extractBuiltin <$> opaque)
        transparent = wrapAc normalized{opaque = opaque'}
    foldrM concatNormalized transparent builtin
  where
    extractBuiltin termLike =
        maybe (Right termLike) Left (matchBuiltin termLike)

-- | The monoid defined by the `concat` and `unit` operations.
instance
    (Ord variable, TermWrapper normalized, Hashable variable) =>
    Monoid (NormalizedOrBottom normalized variable)
    where
    mempty = Normalized $ wrapAc emptyNormalizedAc

{- | Computes the union of two maps if they are disjoint. Returns @Nothing@
otherwise.
-}
addToMapDisjoint ::
    (Ord a, Traversable t, Hashable a) =>
    HashMap a b ->
    t (a, b) ->
    Maybe (HashMap a b)
addToMapDisjoint existing traversable = do
    (_, mapResult) <- Monad.foldM addElementDisjoint ([], existing) traversable
    return mapResult

addElementDisjoint ::
    Ord a =>
    Hashable a =>
    ([(a, b)], HashMap a b) ->
    (a, b) ->
    Maybe ([(a, b)], HashMap a b)
addElementDisjoint (list, existing) (key, value) =
    if key `HashMap.member` existing
        then Nothing
        else return ((key, value) : list, HashMap.insert key value existing)

-- | Given a @NormalizedAc@, returns it as a function result.
returnAc ::
    ( MonadSimplify m
    , InternalVariable variable
    , TermWrapper normalized
    ) =>
    Sort ->
    TermNormalizedAc normalized variable ->
    m (Pattern variable)
returnAc resultSort ac = do
    tools <- Simplifier.askMetadataTools
    asInternal tools resultSort ac
        & Pattern.fromTermLike
        & return

{- | Converts an Ac of concrete elements to a @NormalizedAc@ and returns it
as a function result.
-}
returnConcreteAc ::
    ( MonadSimplify m
    , InternalVariable variable
    , TermWrapper normalized
    ) =>
    Sort ->
    HashMap Key (Value normalized (TermLike variable)) ->
    m (Pattern variable)
returnConcreteAc resultSort concrete =
    (returnAc resultSort . wrapAc)
        NormalizedAc
            { elementsWithVariables = []
            , concreteElements = concrete
            , opaque = []
            }

{- | The same as 'asInternal', but for ac structures made only of concrete
elements.
-}
asInternalConcrete ::
    (InternalVariable variable, TermWrapper normalized) =>
    SmtMetadataTools Attribute.Symbol ->
    Sort ->
    HashMap Key (Value normalized (TermLike variable)) ->
    TermLike variable
asInternalConcrete tools sort1 concreteAc =
    asInternal tools sort1 $
        wrapAc
            NormalizedAc
                { elementsWithVariables = []
                , concreteElements = concreteAc
                , opaque = []
                }

elementListAsInternal ::
    forall normalized variable.
    (InternalVariable variable, TermWrapper normalized) =>
    SmtMetadataTools Attribute.Symbol ->
    Sort ->
    [(TermLike variable, Value normalized (TermLike variable))] ->
    Maybe (TermLike variable)
elementListAsInternal tools sort1 terms =
    asInternal tools sort1 . wrapAc
        <$> elementListAsNormalized terms

elementListAsNormalized ::
    forall normalized variable.
    (InternalVariable variable, TermWrapper normalized) =>
    [(TermLike variable, Value normalized (TermLike variable))] ->
    Maybe (NormalizedAc normalized Key (TermLike variable))
elementListAsNormalized terms = do
    let (withVariables, concrete) = splitVariableConcrete terms
    _checkDisjoinVariables <- disjointMap withVariables
    concreteAc <- disjointMap concrete
    return
        NormalizedAc
            { elementsWithVariables = wrapElement <$> withVariables
            , concreteElements = concreteAc
            , opaque = []
            }

-- | Render a 'NormalizedAc' as an extended domain value pattern.
asPattern ::
    ( InternalVariable variable
    , Given (SmtMetadataTools Attribute.Symbol)
    , TermWrapper normalized
    ) =>
    Sort ->
    TermNormalizedAc normalized variable ->
    Pattern variable
asPattern resultSort =
    Pattern.fromTermLike . asInternal tools resultSort
  where
    tools :: SmtMetadataTools Attribute.Symbol
    tools = Reflection.given

{- | Evaluates a concatenation of two AC structures represented as
NormalizedOrBottom, providind the result in the form of a function result.
-}
evalConcatNormalizedOrBottom ::
    forall normalized simplifier variable.
    ( MonadSimplify simplifier
    , InternalVariable variable
    , TermWrapper normalized
    ) =>
    Sort ->
    NormalizedOrBottom normalized variable ->
    NormalizedOrBottom normalized variable ->
    MaybeT simplifier (Pattern variable)
evalConcatNormalizedOrBottom resultSort Bottom _ =
    return (Pattern.bottomOf resultSort)
evalConcatNormalizedOrBottom resultSort _ Bottom =
    return (Pattern.bottomOf resultSort)
evalConcatNormalizedOrBottom
    resultSort
    (Normalized normalized1)
    (Normalized normalized2) =
        maybe (return $ Pattern.bottomOf resultSort) (returnAc resultSort) $
            concatNormalized normalized1 normalized2

disjointMap :: Ord a => Hashable a => [(a, b)] -> Maybe (HashMap a b)
disjointMap input =
    if length input == HashMap.size asMap
        then Just asMap
        else Nothing
  where
    asMap = HashMap.fromList input

splitVariableConcrete ::
    forall variable a.
    [(TermLike variable, a)] ->
    ([(TermLike variable, a)], [(Key, a)])
splitVariableConcrete terms =
    partitionEithers (map toConcreteEither terms)
  where
    toConcreteEither ::
        (TermLike variable, a) ->
        Either (TermLike variable, a) (Key, a)
    toConcreteEither (term, a) =
        case TermLike.retractKey term of
            Nothing -> Left (term, a)
            Just result -> Right (result, a)

{- | Simplify the conjunction or equality of two Ac domain values in their
normalized form.

When it is used for simplifying equality, one should separately solve the
case ⊥ = ⊥. One should also throw away the term in the returned pattern.

The domain values are assumed to have the same sort, but this is not checked. If
multiple sorts are hooked to the same builtin domain, the verifier should
reject the definition.
-}
unifyEqualsNormalized ::
    forall normalized unifier.
    ( Traversable (Value normalized)
    , TermWrapper normalized
    , MonadUnify unifier
    ) =>
    HasCallStack =>
    SmtMetadataTools Attribute.Symbol ->
    TermLike RewritingVariableName ->
    TermLike RewritingVariableName ->
    ( TermLike RewritingVariableName ->
      TermLike RewritingVariableName ->
      unifier (Pattern RewritingVariableName)
    ) ->
    InternalAc Key normalized (TermLike RewritingVariableName) ->
    InternalAc Key normalized (TermLike RewritingVariableName) ->
    UnifyEqualsNormAc normalized RewritingVariableName ->
    unifier (Pattern RewritingVariableName)
unifyEqualsNormalized
    tools
    first
    second
    unifyEqualsChildren
    normalized1
    normalized2
    unifyData =
        do
            let InternalAc{builtinAcChild = firstNormalized} =
                    normalized1
                InternalAc{builtinAcChild = secondNormalized} =
                    normalized2

            unifierNormalized <-
                unifyEqualsNormalizedAc
                    tools
                    first
                    second
                    unifyEqualsChildren
                    firstNormalized
                    secondNormalized
                    unifyData
            let unifierNormalizedTerm ::
                    TermNormalizedAc normalized RewritingVariableName
                unifierCondition :: Condition RewritingVariableName
                (unifierNormalizedTerm, unifierCondition) =
                    Conditional.splitTerm unifierNormalized
                normalizedTerm :: TermLike RewritingVariableName
                normalizedTerm = asInternal tools sort1 unifierNormalizedTerm

            -- TODO(virgil): Check whether this normalization is still needed
            -- (the normalizedTerm may already be re-normalized) and remove it if not.
            renormalized <- normalize1 normalizedTerm

            let unifierTerm :: TermLike RewritingVariableName
                unifierTerm = markSimplified $ asInternal tools sort1 renormalized

                markSimplified =
                    TermLike.setSimplified
                        ( foldMap TermLike.simplifiedAttribute opaque
                            <> foldMap TermLike.simplifiedAttribute abstractKeys
                            <> foldMap simplifiedAttributeValue abstractValues
                            <> foldMap simplifiedAttributeValue concreteValues
                        )
                  where
                    unwrapped = unwrapAc renormalized
                    NormalizedAc{opaque} = unwrapped
                    (abstractKeys, abstractValues) =
                        (unzip . map unwrapElement)
                            (elementsWithVariables unwrapped)
                    (_, concreteValues) =
                        (unzip . HashMap.toList)
                            (concreteElements unwrapped)

            return (unifierTerm `Pattern.withCondition` unifierCondition)
      where
        sort1 = termLikeSort first

        normalize1 ::
            HasCallStack =>
            InternalVariable variable =>
            TermLike variable ->
            unifier (TermNormalizedAc normalized variable)
        normalize1 patt =
            case toNormalized patt of
                Bottom ->
<<<<<<< HEAD
                    Monad.Unify.explainAndReturnBottom
                        "Duplicated elements in normalization."
                        first
                        second
=======
                    lift $
                        debugUnifyBottomAndReturnBottom
                            "Duplicated elements in normalization."
                            first
                            second
>>>>>>> 55f677c3
                Normalized n -> return n

data UnifyEqualsElementListsData normalized = UnifyEqualsElementListsData
    { -- Given normalized data norm1, norm2, norm1 - norm2 and norm2 - norm1
      allElements1, allElements2 :: ![ConcreteOrWithVariable normalized RewritingVariableName]
    , -- Is Just v if v is the sole opaque in norm1 - norm2, else Nothing
      maybeVar :: !(Maybe (ElementVariable RewritingVariableName))
    }

data UnifyEqualsNormAc normalized variable
    = UnifyEqualsElementLists !(UnifyEqualsElementListsData normalized)
    | UnifyOpaqueVar !(UnifyOpVarResult variable)

matchUnifyEqualsNormalizedAc ::
    forall normalized.
    TermWrapper normalized =>
    SmtMetadataTools Attribute.Symbol ->
    InternalAc Key normalized (TermLike RewritingVariableName) ->
    InternalAc Key normalized (TermLike RewritingVariableName) ->
    Maybe (UnifyEqualsNormAc normalized RewritingVariableName)
matchUnifyEqualsNormalizedAc
    tools
    normalized1
    normalized2 =
        case (opaqueDifference1, opaqueDifference2) of
            ([], []) ->
                Just $
                    UnifyEqualsElementLists $
                        UnifyEqualsElementListsData
                            allElements1
                            allElements2
                            Nothing
            ([ElemVar_ v1], _)
                | null opaqueDifference2 ->
                    Just $
                        UnifyEqualsElementLists $
                            UnifyEqualsElementListsData
                                allElements1
                                allElements2
                                (Just v1)
                | null allElements1 ->
                    fmap UnifyOpaqueVar $
                        matchUnifyOpaqueVariable'
                            v1
                            allElements2
                            opaqueDifference2
            _ -> Nothing
      where
        matchUnifyOpaqueVariable' =
            matchUnifyOpaqueVariable tools

        listToMap :: Hashable a => Ord a => [a] -> HashMap a Int
        listToMap = List.foldl' (\m k -> HashMap.insertWith (+) k 1 m) HashMap.empty
        mapToList :: HashMap a Int -> [a]
        mapToList =
            HashMap.foldrWithKey
                (\key count result -> replicate count key ++ result)
                []

        NormalizedAc
            { elementsWithVariables = preElementsWithVariables1
            , concreteElements = concreteElements1
            , opaque = opaque1
            } =
                unwrapAc firstNormalized
        NormalizedAc
            { elementsWithVariables = preElementsWithVariables2
            , concreteElements = concreteElements2
            , opaque = opaque2
            } =
                unwrapAc secondNormalized

        InternalAc{builtinAcChild = firstNormalized} =
            normalized1
        InternalAc{builtinAcChild = secondNormalized} =
            normalized2

        opaque1Map = listToMap opaque1
        opaque2Map = listToMap opaque2

        elementsWithVariables1 = unwrapElement <$> preElementsWithVariables1
        elementsWithVariables2 = unwrapElement <$> preElementsWithVariables2
        elementsWithVariables1Map = HashMap.fromList elementsWithVariables1
        elementsWithVariables2Map = HashMap.fromList elementsWithVariables2

        commonElements =
            HashMap.intersectionWith
                (,)
                concreteElements1
                concreteElements2
        commonVariables =
            HashMap.intersectionWith
                (,)
                elementsWithVariables1Map
                elementsWithVariables2Map

        -- Duplicates must be kept in case any of the opaque terms turns out to be
        -- non-empty, in which case one of the terms is bottom, which
        -- means that the unification result is bottom.
        commonOpaqueMap = HashMap.intersectionWith max opaque1Map opaque2Map

        commonOpaqueKeys = HashMap.keysSet commonOpaqueMap

        elementDifference1 =
            HashMap.toList (HashMap.difference concreteElements1 commonElements)
        elementDifference2 =
            HashMap.toList (HashMap.difference concreteElements2 commonElements)
        elementVariableDifference1 =
            HashMap.toList (HashMap.difference elementsWithVariables1Map commonVariables)
        elementVariableDifference2 =
            HashMap.toList (HashMap.difference elementsWithVariables2Map commonVariables)
        opaqueDifference1 =
            mapToList (withoutKeys opaque1Map commonOpaqueKeys)
        opaqueDifference2 =
            mapToList (withoutKeys opaque2Map commonOpaqueKeys)

        withoutKeys ::
            Hashable k =>
            Eq k =>
            HashMap k v ->
            HashSet k ->
            HashMap k v
        withoutKeys hmap (HashSet.toList -> hset) =
            let keys = zip hset (repeat ()) & HashMap.fromList
             in hmap `HashMap.difference` keys

        allElements1 =
            map WithVariablePat elementVariableDifference1
                ++ map toConcretePat elementDifference1
        allElements2 =
            map WithVariablePat elementVariableDifference2
                ++ map toConcretePat elementDifference2

        toConcretePat ::
            (Key, Value normalized (TermLike RewritingVariableName)) ->
            ConcreteOrWithVariable
                normalized
                RewritingVariableName
        toConcretePat (a, b) =
            ConcretePat (from @Key @(TermLike RewritingVariableName) a, b)

{- | Unifies two AC structs represented as @NormalizedAc@.

Currently allows at most one opaque term in the two arguments taken together.
-}
unifyEqualsNormalizedAc ::
    forall normalized unifier.
    ( Traversable (Value normalized)
    , TermWrapper normalized
    , MonadUnify unifier
    ) =>
    SmtMetadataTools Attribute.Symbol ->
    TermLike RewritingVariableName ->
    TermLike RewritingVariableName ->
    ( TermLike RewritingVariableName ->
      TermLike RewritingVariableName ->
      unifier (Pattern RewritingVariableName)
    ) ->
    TermNormalizedAc normalized RewritingVariableName ->
    TermNormalizedAc normalized RewritingVariableName ->
    UnifyEqualsNormAc normalized RewritingVariableName ->
    unifier
        ( Conditional
            RewritingVariableName
            (TermNormalizedAc normalized RewritingVariableName)
        )
unifyEqualsNormalizedAc
    tools
    first
    second
    unifyEqualsChildren
    normalized1
    normalized2
    unifyData =
        do
            (simpleUnifier, opaques) <- case unifyData of
                UnifyEqualsElementLists unifyData' ->
                    unifyEqualsElementLists'
                        allElements1
                        allElements2
                        maybeVar
                  where
                    UnifyEqualsElementListsData{allElements1, allElements2, maybeVar} = unifyData'
                UnifyOpaqueVar unifyData' ->
                    unifyOpaqueVariable
                        bottomWithExplanation
                        unifyEqualsChildren
                        unifyData'

            let (unifiedElements, unifierCondition) =
                    Conditional.splitTerm simpleUnifier
            do
                -- unifier monad
                -- unify the parts not sent to unifyEqualsNormalizedElements.
                (commonElementsTerms, commonElementsCondition) <-
                    unifyElementList (HashMap.toList commonElements)
                (commonVariablesTerms, commonVariablesCondition) <-
                    unifyElementList (HashMap.toList commonVariables)

                -- simplify results so that things like inj applications that
                -- may have been broken into smaller pieces are being put
                -- back together.
                unifiedSimplified <- mapM simplifyPair unifiedElements
                opaquesSimplified <- mapM simplify opaques

                buildResultFromUnifiers
                    bottomWithExplanation
                    commonElementsTerms
                    commonVariablesTerms
                    commonOpaque
                    unifiedSimplified
                    opaquesSimplified
                    [ unifierCondition
                    , commonElementsCondition
                    , commonVariablesCondition
                    ]
      where
        listToMap :: Hashable a => Ord a => [a] -> HashMap a Int
        listToMap = List.foldl' (\m k -> HashMap.insertWith (+) k 1 m) HashMap.empty
        mapToList :: HashMap a Int -> [a]
        mapToList =
            HashMap.foldrWithKey
                (\key count result -> replicate count key ++ result)
                []

        bottomWithExplanation :: Text -> unifier a
        bottomWithExplanation explanation =
            debugUnifyBottomAndReturnBottom explanation first second

        unifyEqualsElementLists' =
            unifyEqualsElementLists
                tools
                first
                second
                unifyEqualsChildren

        NormalizedAc
            { elementsWithVariables = preElementsWithVariables1
            , concreteElements = concreteElements1
            , opaque = opaque1
            } =
                unwrapAc normalized1
        NormalizedAc
            { elementsWithVariables = preElementsWithVariables2
            , concreteElements = concreteElements2
            , opaque = opaque2
            } =
                unwrapAc normalized2

        opaque1Map = listToMap opaque1
        opaque2Map = listToMap opaque2

        elementsWithVariables1 = unwrapElement <$> preElementsWithVariables1
        elementsWithVariables2 = unwrapElement <$> preElementsWithVariables2
        elementsWithVariables1Map = HashMap.fromList elementsWithVariables1
        elementsWithVariables2Map = HashMap.fromList elementsWithVariables2

        commonElements =
            HashMap.intersectionWith
                (,)
                concreteElements1
                concreteElements2
        commonVariables =
            HashMap.intersectionWith
                (,)
                elementsWithVariables1Map
                elementsWithVariables2Map

        -- Duplicates must be kept in case any of the opaque terms turns out to be
        -- non-empty, in which case one of the terms is bottom, which
        -- means that the unification result is bottom.
        commonOpaqueMap = HashMap.intersectionWith max opaque1Map opaque2Map

        commonOpaque = mapToList commonOpaqueMap

        unifyElementList ::
            forall key.
            [ ( key
              , ( Value normalized (TermLike RewritingVariableName)
                , Value normalized (TermLike RewritingVariableName)
                )
              )
            ] ->
            unifier
                ( [(key, Value normalized (TermLike RewritingVariableName))]
                , Condition RewritingVariableName
                )
        unifyElementList elements = do
            result <- mapM (unifyCommonElements unifyEqualsChildren) elements
            let terms :: [(key, Value normalized (TermLike RewritingVariableName))]
                predicates :: [Condition RewritingVariableName]
                (terms, predicates) = unzip (map Conditional.splitTerm result)
                predicate :: Condition RewritingVariableName
                predicate =
                    List.foldl'
                        andCondition
                        Condition.top
                        predicates

            return (terms, predicate)

        simplify ::
            TermLike RewritingVariableName ->
            unifier (Pattern RewritingVariableName)
        simplify term =
            lowerLogicT $ simplifyConditionalTerm SideCondition.topTODO term

        simplifyPair ::
            ( TermLike RewritingVariableName
            , Value normalized (TermLike RewritingVariableName)
            ) ->
            unifier
                ( Conditional
                    RewritingVariableName
                    ( TermLike RewritingVariableName
                    , Value normalized (TermLike RewritingVariableName)
                    )
                )
        simplifyPair (key, value) = do
            simplifiedKey <- simplifyTermLike' key
            let (keyTerm, keyCondition) = Conditional.splitTerm simplifiedKey
            simplifiedValue <- traverse simplifyTermLike' value
            let splitSimplifiedValue ::
                    Value
                        normalized
                        ( TermLike RewritingVariableName
                        , Condition RewritingVariableName
                        )
                splitSimplifiedValue =
                    fmap Conditional.splitTerm simplifiedValue
                simplifiedValueTerm ::
                    Value normalized (TermLike RewritingVariableName)
                simplifiedValueTerm = fmap fst splitSimplifiedValue
                simplifiedValueConditions ::
                    Value normalized (Condition RewritingVariableName)
                simplifiedValueConditions = fmap snd splitSimplifiedValue
                simplifiedValueCondition :: Condition RewritingVariableName
                simplifiedValueCondition =
                    foldr
                        andCondition
                        Condition.top
                        simplifiedValueConditions
            return
                ( (keyTerm, simplifiedValueTerm)
                    `withCondition` keyCondition
                    `andCondition` simplifiedValueCondition
                )
          where
            simplifyTermLike' ::
                TermLike RewritingVariableName ->
                unifier (Pattern RewritingVariableName)
            simplifyTermLike' term =
                lowerLogicT $ simplifyConditionalTerm SideCondition.topTODO term

buildResultFromUnifiers ::
    forall normalized unifier variable.
    ( Monad unifier
    , InternalVariable variable
    , TermWrapper normalized
    ) =>
    (forall result. Text -> unifier result) ->
    [(Key, Value normalized (TermLike variable))] ->
    [(TermLike variable, Value normalized (TermLike variable))] ->
    [TermLike variable] ->
    [ Conditional
        variable
        (TermLike variable, Value normalized (TermLike variable))
    ] ->
    [Pattern variable] ->
    [Condition variable] ->
    unifier (Conditional variable (TermNormalizedAc normalized variable))
buildResultFromUnifiers
    bottomWithExplanation
    commonElementsTerms
    commonVariablesTerms
    commonOpaque
    unifiedElementsSimplified
    opaquesSimplified
    predicates =
        do
            -- unifier monad
            let almostResultTerms ::
                    [ ( TermLike variable
                      , Value normalized (TermLike variable)
                      )
                    ]
                almostResultConditions :: [Condition variable]
                (almostResultTerms, almostResultConditions) =
                    unzip (map Conditional.splitTerm unifiedElementsSimplified)
                (withVariableTerms, concreteTerms) =
                    splitVariableConcrete almostResultTerms

                (opaquesTerms, opaquesConditions) =
                    unzip (map Conditional.splitTerm opaquesSimplified)
                opaquesNormalized :: NormalizedOrBottom normalized variable
                opaquesNormalized = foldMap toNormalized opaquesTerms

            NormalizedAc
                { elementsWithVariables = preOpaquesElementsWithVariables
                , concreteElements = opaquesConcreteTerms
                , opaque = opaquesOpaque
                } <- case opaquesNormalized of
                Bottom ->
                    bottomWithExplanation "Duplicated elements after unification."
                Normalized result -> return (unwrapAc result)
            let opaquesElementsWithVariables =
                    unwrapElement <$> preOpaquesElementsWithVariables

            -- Add back all the common objects that were removed before
            -- unification.
            withVariableMap <-
                addAllDisjoint
                    bottomWithExplanation
                    HashMap.empty
                    ( commonVariablesTerms
                        ++ withVariableTerms
                        ++ opaquesElementsWithVariables
                    )
            concreteMap <-
                addAllDisjoint
                    bottomWithExplanation
                    HashMap.empty
                    ( commonElementsTerms
                        ++ concreteTerms
                        ++ HashMap.toList opaquesConcreteTerms
                    )
            let allOpaque = Data.List.sort (commonOpaque ++ opaquesOpaque)
                -- Merge all unification predicates.
                predicate =
                    List.foldl'
                        andCondition
                        Condition.top
                        (almostResultConditions ++ opaquesConditions ++ predicates)
                result ::
                    Conditional
                        variable
                        (normalized Key (TermLike variable))
                result =
                    wrapAc
                        NormalizedAc
                            { elementsWithVariables =
                                wrapElement <$> HashMap.toList withVariableMap
                            , concreteElements = concreteMap
                            , opaque = allOpaque
                            }
                        `Conditional.withCondition` predicate

            return result

addAllDisjoint ::
    (Monad unifier, Ord a, Hashable a) =>
    (forall result. Text -> unifier result) ->
    HashMap a b ->
    [(a, b)] ->
    unifier (HashMap a b)
addAllDisjoint bottomWithExplanation existing elements =
    case addToMapDisjoint existing elements of
        Nothing ->
            bottomWithExplanation "Duplicated elements after AC unification."
        Just result -> return result

unifyCommonElements ::
    forall key normalized unifier variable.
    ( AcWrapper normalized
    , MonadUnify unifier
    , InternalVariable variable
    , Traversable (Value normalized)
    ) =>
    (TermLike variable -> TermLike variable -> unifier (Pattern variable)) ->
    ( key
    , ( Value normalized (TermLike variable)
      , Value normalized (TermLike variable)
      )
    ) ->
    unifier
        ( Conditional
            variable
            (key, Value normalized (TermLike variable))
        )
unifyCommonElements
    unifier
    (key, (firstValue, secondValue)) =
        do
            valuesUnifier <- unifyWrappedValues unifier firstValue secondValue
            let (valuesTerm, valueCondition) = Conditional.splitTerm valuesUnifier

            return ((key, valuesTerm) `withCondition` valueCondition)

unifyWrappedValues ::
    forall normalized unifier variable.
    ( AcWrapper normalized
    , MonadUnify unifier
    , InternalVariable variable
    , Traversable (Value normalized)
    ) =>
    (TermLike variable -> TermLike variable -> unifier (Pattern variable)) ->
    Value normalized (TermLike variable) ->
    Value normalized (TermLike variable) ->
    unifier
        (Conditional variable (Value normalized (TermLike variable)))
unifyWrappedValues unifier firstValue secondValue = do
    let aligned = alignValues firstValue secondValue
    unifiedValues <- traverse (uncurry unifier) aligned
    let splitValues ::
            Value normalized (TermLike variable, Condition variable)
        splitValues = fmap Pattern.splitTerm unifiedValues
        valueUnifierTerm :: Value normalized (TermLike variable)
        valueUnifierTerm = fmap fst splitValues
        valueConditions :: Value normalized (Condition variable)
        valueConditions = fmap snd splitValues
        valueUnifierCondition :: Condition variable
        valueUnifierCondition =
            foldr Conditional.andCondition Condition.top valueConditions

    return (valueUnifierTerm `withCondition` valueUnifierCondition)

{- | Unifies two ac structures given their representation as a list of
@ConcreteOrWithVariable@, with the first structure being allowed an additional
opaque chunk (e.g. a variable) that will be sent to the unifier function
together with some part of the second structure.

The keys of the two structures are assumend to be disjoint.
-}
unifyEqualsElementLists ::
    forall normalized variable unifier.
    ( InternalVariable variable
    , MonadUnify unifier
    , TermWrapper normalized
    , Traversable (Value normalized)
    ) =>
    SmtMetadataTools Attribute.Symbol ->
    TermLike variable ->
    TermLike variable ->
    -- | unifier function
    (TermLike variable -> TermLike variable -> unifier (Pattern variable)) ->
    -- | First structure elements
    [ConcreteOrWithVariable normalized variable] ->
    -- | Second structure elements
    [ConcreteOrWithVariable normalized variable] ->
    -- | Opaque element variable of the first structure
    Maybe (ElementVariable variable) ->
    unifier
        ( Conditional
            variable
            [(TermLike variable, Value normalized (TermLike variable))]
        , [TermLike variable]
        )
unifyEqualsElementLists
    _tools
    first
    second
    unifyEqualsChildren
    firstElements
    secondElements
    Nothing
        | length firstElements /= length secondElements =
            -- Neither the first, not the second ac structure include an opaque term, so
            -- the listed elements form the two structures.
            --
            -- Since the two lists have different counts, their structures can
            -- never unify.
            debugUnifyBottomAndReturnBottom
                "Cannot unify ac structures with different sizes."
                first
                second
        | otherwise = do
            (result, remainder1, remainder2) <-
                unifyWithPermutations firstElements secondElements
            -- The second structure does not include an opaque term so there is nothing
            -- to match whatever is left in remainder1. This should have been caught by
            -- the "length" check above so, most likely, this can be an assertion.
            unless
                (null remainder1)
                (remainderError firstElements secondElements remainder1)
            -- The first structure does not include an opaque term so there is nothing
            -- to match whatever is left in remainder2. This should have been caught by
            -- the "length" check above so, most likely, this can be an assertion.
            unless
                (null remainder2)
                (remainderError firstElements secondElements remainder2)

            return (result, [])
      where
        unifyWithPermutations ::
            -- | First structure elements
            [ConcreteOrWithVariable normalized variable] ->
            -- | Second structure elements
            [ConcreteOrWithVariable normalized variable] ->
            unifier
                ( Conditional
                    variable
                    [ ( TermLike variable
                      , Value normalized (TermLike variable)
                      )
                    ]
                , [ConcreteOrWithVariable normalized variable]
                , [ConcreteOrWithVariable normalized variable]
                )
        unifyWithPermutations =
            unifyEqualsElementPermutations
                (unifyEqualsConcreteOrWithVariable unifyEqualsChildren)
        remainderError = nonEmptyRemainderError first second
unifyEqualsElementLists
    tools
    first
    second
    unifyEqualsChildren
    firstElements
    secondElements
    (Just opaqueElemVar)
        | length firstElements > length secondElements =
            -- The second structure does not include an opaque term, so all the
            -- elements in the first structure must be matched by elements in the second
            -- one. Since we don't have enough, we return bottom.
            debugUnifyBottomAndReturnBottom
                "Cannot unify ac structures with different sizes."
                first
                second
        | otherwise = do
            (unifier, remainder1, remainder2) <-
                unifyWithPermutations firstElements secondElements
            -- The second structure does not include an opaque term so there is nothing
            -- to match whatever is left in remainder1. This should have been caught by
            -- the "length" check above so, most likely, this can be an assertion.
            unless
                (null remainder1)
                (remainderError firstElements secondElements remainder1)

            let remainder2Terms = map fromConcreteOrWithVariable remainder2

            case elementListAsInternal tools (termLikeSort first) remainder2Terms of
                Nothing ->
                    debugUnifyBottomAndReturnBottom
                        "Duplicated element in unification results"
                        first
                        second
                Just remainderTerm
                    | TermLike.isFunctionPattern remainderTerm -> do
                        opaqueUnifier <-
                            unifyEqualsChildren
                                (mkElemVar opaqueElemVar)
                                remainderTerm
                        let (opaqueTerm, opaqueCondition) =
                                Pattern.splitTerm opaqueUnifier
                            result = unifier `andCondition` opaqueCondition
                        return (result, [opaqueTerm])
                _ ->
                    error . show . Pretty.vsep $
                        [ "Unification case that should be handled somewhere else: \
                          \attempting normalized unification with \
                          \non-function maps could lead to infinite loops."
                        , Pretty.indent 2 "first="
                        , Pretty.indent 4 (unparse first)
                        , Pretty.indent 2 "second="
                        , Pretty.indent 4 (unparse second)
                        ]
      where
        unifyWithPermutations =
            unifyEqualsElementPermutations
                (unifyEqualsConcreteOrWithVariable unifyEqualsChildren)
        remainderError = nonEmptyRemainderError first second

data NoCheckUnifyOpaqueChildrenData variable = NoCheckUnifyOpaqueChildrenData
    { -- Given normalized data norm1, norm2, the sole opaque variable in norm1 - norm2
      v1 :: !(TermLike.ElementVariable variable)
    , -- The term to unify against v1
      second :: !(TermLike variable)
    }

data UnifyOpVarResult variable
    = NoCheckUnifyOpaqueChildren !(NoCheckUnifyOpaqueChildrenData variable)
    | BottomWithExplanation

matchUnifyOpaqueVariable ::
    ( TermWrapper normalized
    , InternalVariable variable
    ) =>
    SmtMetadataTools Attribute.Symbol ->
<<<<<<< HEAD
=======
    (forall a. Text -> unifier a) ->
    -- | unifier function
    (TermLike variable -> TermLike variable -> unifier (Pattern variable)) ->
>>>>>>> 55f677c3
    TermLike.ElementVariable variable ->
    [ConcreteOrWithVariable normalized variable] ->
    [TermLike variable] ->
    Maybe (UnifyOpVarResult variable)
matchUnifyOpaqueVariable _ v1 [] [second@(ElemVar_ _)] =
    Just $ NoCheckUnifyOpaqueChildren NoCheckUnifyOpaqueChildrenData{v1, second}
matchUnifyOpaqueVariable
    tools
    v1
    concreteOrVariableTerms
    opaqueTerms =
        case elementListAsNormalized pairs of
            Nothing -> Just BottomWithExplanation
            Just elementTerm ->
                let secondTerm =
                        asInternal
                            tools
                            sort
                            ( wrapAc
                                elementTerm{opaque = opaqueTerms}
                            )
                 in if TermLike.isFunctionPattern secondTerm
                        then
                            Just $
                                NoCheckUnifyOpaqueChildren $
                                    NoCheckUnifyOpaqueChildrenData v1 secondTerm
                        else Nothing
      where
        sort = variableSort v1
        pairs = map fromConcreteOrWithVariable concreteOrVariableTerms

unifyOpaqueVariable ::
    ( MonadUnify unifier
    , InternalVariable variable
    ) =>
    (forall a. Doc () -> unifier a) ->
    -- | unifier function
    (TermLike variable -> TermLike variable -> unifier (Pattern variable)) ->
    UnifyOpVarResult variable ->
    unifier
        ( Conditional
            variable
            [(TermLike variable, Value normalized (TermLike variable))]
        , [TermLike variable]
        )
unifyOpaqueVariable
    bottomWithExplanation
    unifyChildren
    unifyData =
        case unifyData of
            NoCheckUnifyOpaqueChildren unifyData' ->
                noCheckUnifyOpaqueChildren unifyChildren v1 second
              where
                NoCheckUnifyOpaqueChildrenData{v1, second} = unifyData'
            _ ->
                bottomWithExplanation
                    "Duplicated element in unification results"

noCheckUnifyOpaqueChildren ::
    ( MonadUnify unifier
    , InternalVariable variable
    ) =>
    (TermLike variable -> TermLike variable -> unifier (Pattern variable)) ->
    TermLike.ElementVariable variable ->
    TermLike variable ->
    unifier
        ( Conditional
            variable
            [(TermLike variable, Value normalized (TermLike variable))]
        , [TermLike variable]
        )
noCheckUnifyOpaqueChildren unifyChildren v1 second = do
    unifier <- unifyChildren (mkElemVar v1) second
    let (opaque, predicate) = Conditional.splitTerm unifier
    return ([] `Conditional.withCondition` predicate, [opaque])

{- |Unifies two patterns represented as @ConcreteOrWithVariable@, making sure
that a concrete pattern (if any) is sent on the first position of the unify
function.

We prefer having a concrete pattern on the first position because the
unifier prefers returning it when it does not know what to use, e.g.

@
unify 10 (f A) ==> 10 and (10 == f A)
unify (f A) 10 ==> (f A) and (10 == f A)
@

and it would probably be more useful to have a concrete term as the
unification term. Also, tests are easier to write.
-}
unifyEqualsConcreteOrWithVariable ::
    ( AcWrapper normalized
    , MonadUnify unifier
    , Traversable (Value normalized)
    , InternalVariable variable
    ) =>
    (TermLike variable -> TermLike variable -> unifier (Pattern variable)) ->
    ConcreteOrWithVariable normalized variable ->
    ConcreteOrWithVariable normalized variable ->
    unifier
        ( Conditional
            variable
            (TermLike variable, Value normalized (TermLike variable))
        )
unifyEqualsConcreteOrWithVariable
    unifier
    (ConcretePat concrete1)
    (ConcretePat concrete2) =
        unifyEqualsPair unifier concrete1 concrete2
unifyEqualsConcreteOrWithVariable
    unifier
    (ConcretePat concrete1)
    (WithVariablePat withVariable2) =
        unifyEqualsPair unifier concrete1 withVariable2
unifyEqualsConcreteOrWithVariable
    unifier
    (WithVariablePat withVariable)
    (ConcretePat concrete2) =
        unifyEqualsPair unifier concrete2 withVariable
unifyEqualsConcreteOrWithVariable
    unifier
    (WithVariablePat withVariable)
    (WithVariablePat withVariable2) =
        unifyEqualsPair unifier withVariable withVariable2

unifyEqualsPair ::
    forall normalized unifier variable.
    ( AcWrapper normalized
    , MonadUnify unifier
    , InternalVariable variable
    , Traversable (Value normalized)
    ) =>
    (TermLike variable -> TermLike variable -> unifier (Pattern variable)) ->
    (TermLike variable, Value normalized (TermLike variable)) ->
    (TermLike variable, Value normalized (TermLike variable)) ->
    unifier
        ( Conditional
            variable
            (TermLike variable, Value normalized (TermLike variable))
        )
unifyEqualsPair
    unifier
    (firstKey, firstValue)
    (secondKey, secondValue) =
        do
            keyUnifier <- unifier firstKey secondKey

            valueUnifier <- unifyWrappedValues unifier firstValue secondValue

            let valueUnifierTerm :: Value normalized (TermLike variable)
                valueUnifierCondition :: Condition variable
                (valueUnifierTerm, valueUnifierCondition) =
                    Conditional.splitTerm valueUnifier

            let (keyUnifierTerm, keyUnifierCondition) = Pattern.splitTerm keyUnifier

            return
                ( (keyUnifierTerm, valueUnifierTerm)
                    `withCondition` keyUnifierCondition
                    `andCondition` valueUnifierCondition
                )

{- | Given a unify function and two lists of unifiable things, returns
all possible ways to unify disjoint pairs of the two that use all items
from at least one of the lists.

Also returns the non-unified part os the lists (one of the two will be empty).
-}
unifyEqualsElementPermutations ::
    ( Alternative unifier
    , Monad unifier
    , InternalVariable variable
    ) =>
    (a -> b -> unifier (Conditional variable c)) ->
    [a] ->
    [b] ->
    unifier
        ( Conditional variable [c]
        , [a]
        , [b]
        )
unifyEqualsElementPermutations unifier firsts seconds = do
    (unifiers, remainderFirst, remainderSecond) <-
        if length firsts < length seconds
            then do
                (u, r) <-
                    kPermutationsBacktracking (flip unifier) seconds firsts
                return (u, [], r)
            else do
                (u, r) <-
                    kPermutationsBacktracking unifier firsts seconds
                return (u, r, [])
    let (terms, predicates) = unzip (map Conditional.splitTerm unifiers)
        predicate = foldr andCondition Condition.top predicates
    return (terms `withCondition` predicate, remainderFirst, remainderSecond)

{- |Given two lists generates k-permutation pairings and merges them using the
provided merge function.

k is the length of the second list, which means that, if the @[b]@ list is
longer than the @[a]@ list, this will not generate any k-permutations.
However, it will probably take a long time to generate nothing.

If the pairing function fails (i.e. returns empty), the entire function will
stop exploring future branches that would include the given pair.

Note that this does not mean that we won't try a failing pair again with a
different set of previous choices, so this function could be optimized to
at least cache pairing results.
-}
kPermutationsBacktracking ::
    forall a b c m.
    Alternative m =>
    (a -> b -> m c) ->
    [a] ->
    [b] ->
    m ([c], [a])
kPermutationsBacktracking _ first [] = pure ([], first)
kPermutationsBacktracking transform firstList secondList =
    generateKPermutationsWorker firstList [] secondList
  where
    generateKPermutationsWorker :: [a] -> [a] -> [b] -> m ([c], [a])
    generateKPermutationsWorker _ (_ : _) [] =
        error "Unexpected non-empty skipped list with empty pair opportunities"
    generateKPermutationsWorker [] [] [] = pure ([], [])
    generateKPermutationsWorker [] _ _ = empty
    generateKPermutationsWorker first [] [] = pure ([], first)
    generateKPermutationsWorker (first : firsts) skipped (second : seconds) =
        pickElement <|> skipElement
      where
        pickElement =
            addToFirst
                <$> transform first second
                <*> generateKPermutationsWorker (skipped ++ firsts) [] seconds

        addToFirst :: x -> ([x], y) -> ([x], y)
        addToFirst x (xs, y) = (x : xs, y)

        skipElement =
            generateKPermutationsWorker
                firsts
                (first : skipped)
                (second : seconds)

nonEmptyRemainderError ::
    forall a normalized variable.
    ( HasCallStack
    , InternalVariable variable
    , AcWrapper normalized
    ) =>
    TermLike variable ->
    TermLike variable ->
    [ConcreteOrWithVariable normalized variable] ->
    [ConcreteOrWithVariable normalized variable] ->
    [ConcreteOrWithVariable normalized variable] ->
    a
nonEmptyRemainderError first second input1 input2 remainder =
    (error . unlines)
        [ "Unexpected unused elements, should have been caught"
        , "by checks above:"
        , "first=" ++ unparseToString first
        , "second=" ++ unparseToString second
        , "input1=" ++ unlines (map unparseWrapped input1)
        , "input2=" ++ unlines (map unparseWrapped input2)
        , "remainder=" ++ unlines (map unparseWrapped remainder)
        ]
  where
    unparseWrapped =
        Unparser.renderDefault . unparsePair . fromConcreteOrWithVariable
    unparsePair = unparseElement unparse . wrapElement

-- | Wrapper for giving names to arguments.
newtype UnitSymbol = UnitSymbol {getUnitSymbol :: Symbol}

-- | Wrapper for giving names to arguments.
newtype ConcatSymbol = ConcatSymbol {getConcatSymbol :: Symbol}

-- | Wrapper for giving names to arguments.
newtype ConcreteElements variable = ConcreteElements {getConcreteElements :: [TermLike variable]}

-- | Wrapper for giving names to arguments.
newtype VariableElements variable = VariableElements {getVariableElements :: [TermLike variable]}

-- | Wrapper for giving names to arguments.
newtype Opaque variable = Opaque {getOpaque :: [TermLike variable]}<|MERGE_RESOLUTION|>--- conflicted
+++ resolved
@@ -766,18 +766,10 @@
         normalize1 patt =
             case toNormalized patt of
                 Bottom ->
-<<<<<<< HEAD
-                    Monad.Unify.explainAndReturnBottom
-                        "Duplicated elements in normalization."
-                        first
-                        second
-=======
-                    lift $
-                        debugUnifyBottomAndReturnBottom
+                    debugUnifyBottomAndReturnBottom
                             "Duplicated elements in normalization."
                             first
                             second
->>>>>>> 55f677c3
                 Normalized n -> return n
 
 data UnifyEqualsElementListsData normalized = UnifyEqualsElementListsData
@@ -1456,12 +1448,6 @@
     , InternalVariable variable
     ) =>
     SmtMetadataTools Attribute.Symbol ->
-<<<<<<< HEAD
-=======
-    (forall a. Text -> unifier a) ->
-    -- | unifier function
-    (TermLike variable -> TermLike variable -> unifier (Pattern variable)) ->
->>>>>>> 55f677c3
     TermLike.ElementVariable variable ->
     [ConcreteOrWithVariable normalized variable] ->
     [TermLike variable] ->
@@ -1497,7 +1483,7 @@
     ( MonadUnify unifier
     , InternalVariable variable
     ) =>
-    (forall a. Doc () -> unifier a) ->
+    (forall a. Text -> unifier a) ->
     -- | unifier function
     (TermLike variable -> TermLike variable -> unifier (Pattern variable)) ->
     UnifyOpVarResult variable ->
