--- conflicted
+++ resolved
@@ -198,17 +198,9 @@
     concat(X:Map, concat({1}, X:Map))
     @
     -}
-<<<<<<< HEAD
-    toNormalized
-        _tools
-        (Builtin_ (Domain.BuiltinMap Domain.InternalAc { builtinAcChild }))
-      = Normalized (Domain.unwrapAc builtinAcChild)
-    toNormalized tools (App_ symbol args)
-=======
     toNormalized (BuiltinMap_ Domain.InternalAc { builtinAcChild }) =
         maybe Bottom Normalized (normalize builtinAcChild)
     toNormalized (App_ symbol args)
->>>>>>> 364db9a7
       | Map.isSymbolUnit symbol =
         case args of
             [] -> (Normalized . Domain.wrapAc) Domain.emptyNormalizedAc
@@ -217,16 +209,6 @@
         case args of
             [key, value]
               | Just key' <- Builtin.toKey key ->
-<<<<<<< HEAD
-                Normalized Domain.NormalizedAc
-                    { elementsWithVariables = []
-                    , concreteElements = Map.singleton key' (Domain.Value value)
-                    , opaque = []
-                    }
-              | otherwise ->
-                Normalized Domain.NormalizedAc
-                    { elementsWithVariables = [(key, Domain.Value value)]
-=======
                 (Normalized . Domain.wrapAc) Domain.NormalizedAc
                     { elementsWithVariables = []
                     , concreteElements =
@@ -236,7 +218,6 @@
               | otherwise ->
                 (Normalized . Domain.wrapAc) Domain.NormalizedAc
                     { elementsWithVariables = [Domain.MapElement (key, value)]
->>>>>>> 364db9a7
                     , concreteElements = Map.empty
                     , opaque = []
                     }
@@ -245,13 +226,8 @@
         case args of
             [set1, set2] -> toNormalized set1 <> toNormalized set2
             _ -> Builtin.wrongArity "MAP.concat"
-<<<<<<< HEAD
-    toNormalized _ patt =
-        Normalized Domain.NormalizedAc
-=======
     toNormalized patt =
         (Normalized . Domain.wrapAc) Domain.NormalizedAc
->>>>>>> 364db9a7
             { elementsWithVariables = []
             , concreteElements = Map.empty
             , opaque = [patt]
@@ -314,17 +290,9 @@
     concat(X:Set, concat({1}, X:Set))
     @
     -}
-<<<<<<< HEAD
-    toNormalized
-        _tools
-        (Builtin_ (Domain.BuiltinSet Domain.InternalAc { builtinAcChild }))
-      = Normalized (Domain.unwrapAc builtinAcChild)
-    toNormalized tools (App_ symbol args)
-=======
     toNormalized (BuiltinSet_ Domain.InternalAc { builtinAcChild }) =
         maybe Bottom Normalized (normalize builtinAcChild)
     toNormalized (App_ symbol args)
->>>>>>> 364db9a7
       | Set.isSymbolUnit symbol =
         case args of
             [] -> (Normalized . Domain.wrapAc) Domain.emptyNormalizedAc
@@ -333,16 +301,6 @@
         case args of
             [elem1]
               | Just elem1' <- Builtin.toKey elem1 ->
-<<<<<<< HEAD
-                Normalized Domain.NormalizedAc
-                    { elementsWithVariables = []
-                    , concreteElements = Map.singleton elem1' Domain.NoValue
-                    , opaque = []
-                    }
-              | otherwise ->
-                Normalized Domain.NormalizedAc
-                    { elementsWithVariables = [(elem1, Domain.NoValue)]
-=======
                 (Normalized . Domain.wrapAc) Domain.NormalizedAc
                     { elementsWithVariables = []
                     , concreteElements = Map.singleton elem1' Domain.SetValue
@@ -351,7 +309,6 @@
               | otherwise ->
                 (Normalized . Domain.wrapAc) Domain.NormalizedAc
                     { elementsWithVariables = [Domain.SetElement elem1]
->>>>>>> 364db9a7
                     , concreteElements = Map.empty
                     , opaque = []
                     }
@@ -360,13 +317,8 @@
         case args of
             [set1, set2] -> toNormalized set1 <> toNormalized set2
             _ -> Builtin.wrongArity "SET.concat"
-<<<<<<< HEAD
-    toNormalized _ patt =
-        Normalized Domain.NormalizedAc
-=======
     toNormalized patt =
         (Normalized . Domain.wrapAc) Domain.NormalizedAc
->>>>>>> 364db9a7
             { elementsWithVariables = []
             , concreteElements = Map.empty
             , opaque = [patt]
