--- conflicted
+++ resolved
@@ -284,13 +284,8 @@
 evalLookup _ _ _ = Builtin.wrongArity Map.lookupKey
 
 evalLookupOrDefault :: Builtin.Function
-<<<<<<< HEAD
 evalLookupOrDefault _ _ [_map, _key, _def] = do
-    _key <- hoistMaybe $ Builtin.toKey _key
-=======
-evalLookupOrDefault _ [_map, _key, _def] = do
     _key <- hoistMaybe $ retractKey _key
->>>>>>> deaf0af1
     _map <- expectConcreteBuiltinMap Map.lookupKey _map
     Map.lookup _key _map
         & maybe _def getMapValue
@@ -300,13 +295,8 @@
 
 -- | evaluates the map element builtin.
 evalElement :: Builtin.Function
-<<<<<<< HEAD
 evalElement _ resultSort [_key, _value] =
-    case Builtin.toKey _key of
-=======
-evalElement resultSort [_key, _value] =
     case retractKey _key of
->>>>>>> deaf0af1
         Just concrete ->
             Map.singleton concrete (MapValue _value)
             & returnConcreteMap resultSort
@@ -337,22 +327,12 @@
         _ -> Builtin.wrongArity Map.unitKey
 
 evalUpdate :: Builtin.Function
-<<<<<<< HEAD
 evalUpdate _ resultSort [_map, _key, value] = do
-    _key <- hoistMaybe $ Builtin.toKey _key
-    _map <- expectConcreteBuiltinMap Map.updateKey _map
-    Map.insert _key (MapValue value) _map
-        & returnConcreteMap resultSort
-        & TermLike.assertConstructorLikeKeys (_key : Map.keys _map)
-evalUpdate _ _ _ = Builtin.wrongArity Map.updateKey
-=======
-evalUpdate resultSort [_map, _key, value] = do
     _key <- hoistMaybe $ retractKey _key
     _map <- expectConcreteBuiltinMap Map.updateKey _map
     Map.insert _key (MapValue value) _map
         & returnConcreteMap resultSort
-evalUpdate _ _ = Builtin.wrongArity Map.updateKey
->>>>>>> deaf0af1
+evalUpdate _ _ _ = Builtin.wrongArity Map.updateKey
 
 evalInKeys :: Builtin.Function
 evalInKeys sideCondition resultSort arguments@[_key, _map] =
