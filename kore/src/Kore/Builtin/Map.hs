--- conflicted
+++ resolved
@@ -113,7 +113,6 @@
 import Kore.Unification.Unify (
     MonadUnify,
  )
-import qualified Kore.Unification.Unify as Monad.Unify
 import qualified Kore.Unification.Unify as Unify
 import Prelude.Kore
 
@@ -568,7 +567,6 @@
                             let b' = Ac.asInternal tools sort1 normalized2
                              in worker a' b' isFirstMatched
       where
-<<<<<<< HEAD
         (term1, term2) = if isFirstMatched then (a, b) else (b, a)
 
 {- | Simplify the conjunction or equality of two concrete Map domain values.
@@ -586,7 +584,7 @@
 unifyEquals unifyEqualsChildren tools unifyData =
     case unifyData of
         ReturnBottom term1 term2 ->
-            Monad.Unify.explainAndReturnBottom
+            debugUnifyBottomAndReturnBottom
                 "Duplicated elements in normalization."
                 term1
                 term2
@@ -599,22 +597,6 @@
                 normalized1
                 normalized2
                 acData
-=======
-        asDomain ::
-            TermLike RewritingVariableName ->
-            MaybeT unifier (TermLike RewritingVariableName)
-        asDomain patt =
-            case normalizedOrBottom of
-                Ac.Normalized normalized -> do
-                    tools <- Simplifier.askMetadataTools
-                    return (Ac.asInternal tools sort1 normalized)
-                Ac.Bottom ->
-                    lift $
-                        debugUnifyBottomAndReturnBottom
-                            "Duplicated elements in normalization."
-                            first
-                            second
->>>>>>> 55f677c3
           where
             NormAcData{normalized1, normalized2, term1, term2, acData} = unifyData'
 
