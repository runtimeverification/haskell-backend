--- conflicted
+++ resolved
@@ -475,12 +475,6 @@
     -> TermLike variable
     -> TermLike variable
 internalize tools termLike
-<<<<<<< HEAD
-  | fromMaybe False (isMapSort tools sort') =
-    case Ac.toNormalized @Domain.NormalizedMap tools termLike of
-        Ac.Bottom                    -> TermLike.mkBottom sort'
-        Ac.Normalized termNormalized -> Ac.asInternal tools sort' termNormalized
-=======
   | fromMaybe False (isMapSort tools sort')
   -- Ac.toNormalized is greedy about 'normalizing' opaque terms, we should only
   -- apply it if we know the term head is a constructor-like symbol.
@@ -498,7 +492,6 @@
             -- term, we should prefer to return only that term.
             singleOpaqueTerm
           | otherwise -> Ac.asInternal tools sort' termNormalized
->>>>>>> 364db9a7
   | otherwise = termLike
   where
     sort' = termLikeSort termLike
