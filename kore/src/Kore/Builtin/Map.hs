--- conflicted
+++ resolved
@@ -708,13 +708,14 @@
 unifyNotInKeys ::
     forall unifier.
     MonadUnify unifier =>
+    Sort ->
     TermSimplifier RewritingVariableName unifier ->
     NotSimplifier unifier ->
     UnifyNotInKeysResult ->
     unifier (Pattern RewritingVariableName)
-unifyNotInKeys unifyChildren (NotSimplifier notSimplifier) unifyData =
+unifyNotInKeys resultSort unifyChildren (NotSimplifier notSimplifier) unifyData =
     case unifyData of
-        NullKeysNullOpaques -> return Pattern.top
+        NullKeysNullOpaques -> return (Pattern.topOf resultSort)
         NonNullKeysOrMultipleOpaques unifyData' ->
             do
                 -- Concrete keys are constructor-like, therefore they are defined
@@ -750,10 +751,8 @@
         makeEvaluateTermCeil SideCondition.topTODO term
             >>= Unify.scatter
 
-    sort1 = TermLike.termLikeSort a
-
     eraseTerm =
-        Pattern.fromCondition sort1 . Pattern.withoutTerm
+        Pattern.fromCondition resultSort . Pattern.withoutTerm
 
     unifyAndNegate t1 t2 =
         do
@@ -763,49 +762,9 @@
                 fmap eraseTerm <$> Unify.gather (unifyChildren t1 t2)
             (notSimplifier SideCondition.top)
                 Not
-                    { notSort = sort1
+                    { notSort = resultSort
                     , notChild = OrPattern.fromPatterns unificationSolutions
                     }
             >>= Unify.scatter
 
-<<<<<<< HEAD
-    collectConditions terms = fold terms & Pattern.fromCondition sort1
-
-    worker ::
-        TermLike RewritingVariableName ->
-        TermLike RewritingVariableName ->
-        MaybeT unifier (Pattern RewritingVariableName)
-    worker termLike1 termLike2
-        | Just boolValue <- Bool.matchBool termLike1
-          , not boolValue
-          , Just inKeys@InKeys{keyTerm, mapTerm} <- matchInKeys termLike2
-          , Ac.Normalized normalizedMap <- normalizedOrBottom mapTerm =
-            do
-                let symbolicKeys = getSymbolicKeysOfAc normalizedMap
-                    concreteKeys = from @Key <$> getConcreteKeysOfAc normalizedMap
-                    mapKeys = symbolicKeys <> concreteKeys
-                    opaqueElements = opaque . unwrapAc $ normalizedMap
-                if null mapKeys && null opaqueElements
-                    then return (Pattern.topOf sort1)
-                    else do
-                        Monad.guard (not (null mapKeys) || (length opaqueElements > 1))
-                        -- Concrete keys are constructor-like, therefore they are defined
-                        TermLike.assertConstructorLikeKeys concreteKeys $ return ()
-                        definedKey <- defineTerm keyTerm
-                        definedMap <- defineTerm mapTerm
-                        keyConditions <- lift $ traverse (unifyAndNegate keyTerm) mapKeys
-
-                        let keyInKeysOpaque =
-                                (\term -> inject @(TermLike _) inKeys{mapTerm = term})
-                                    <$> opaqueElements
-
-                        opaqueConditions <-
-                            lift $ traverse (unifyChildren termLike1) keyInKeysOpaque
-                        let conditions =
-                                fmap Pattern.withoutTerm (keyConditions <> opaqueConditions)
-                                    <> [definedKey, definedMap]
-                        return $ collectConditions conditions
-    worker _ _ = empty
-=======
-    collectConditions terms = fold terms & Pattern.fromCondition_
->>>>>>> 91dba78a
+    collectConditions terms = fold terms & Pattern.fromCondition resultSort