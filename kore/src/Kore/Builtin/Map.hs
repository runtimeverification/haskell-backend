{-# LANGUAGE Strict #-}

{- |
Module      : Kore.Builtin.Map
Description : Built-in key-value maps
Copyright   : (c) Runtime Verification, 2018
License     : NCSA
Maintainer  : thomas.tuegel@runtimeverification.com

This module is intended to be imported qualified, to avoid collision with other
builtin modules.

@
    import qualified Kore.Builtin.Map as Map
@
-}
module Kore.Builtin.Map (
    sort,
    verifiers,
    builtinFunctions,
    Map.asTermLike,
    internalize,

    -- * Unification
    unifyEquals,
    unifyNotInKeys,

    -- * Raw evaluators
    evalConcat,
    evalElement,
    evalUnit,
    evalInKeys,
) where

import Prelude.Kore

import Control.Error (
    MaybeT (MaybeT),
    hoistMaybe,
    runMaybeT,
 )
import qualified Control.Monad as Monad
import qualified Data.HashMap.Strict as HashMap
import Data.Map.Strict (
    Map,
 )
import qualified Data.Map.Strict as Map
import qualified Data.Sequence as Seq
import Data.Text (
    Text,
 )

<<<<<<< HEAD
import Kore.Attribute.Hook (
    Hook (..),
 )
import qualified Kore.Attribute.Symbol as Attribute
=======
import Kore.Attribute.Hook
    ( Hook (..)
    )
>>>>>>> c35bfa56
import qualified Kore.Builtin.AssociativeCommutative as Ac
import Kore.Builtin.Attributes (
    isConstructorModulo_,
 )
import qualified Kore.Builtin.Bool as Bool
import Kore.Builtin.Builtin (
    acceptAnySort,
 )
import qualified Kore.Builtin.Builtin as Builtin
import qualified Kore.Builtin.Int as Int
import qualified Kore.Builtin.List as Builtin.List
import qualified Kore.Builtin.Map.Map as Map
import qualified Kore.Builtin.Set as Builtin.Set
import Kore.IndexedModule.MetadataTools (
    SmtMetadataTools,
 )
import qualified Kore.Internal.Condition as Condition
import Kore.Internal.InternalMap
import Kore.Internal.InternalSet (
    Value (SetValue),
 )
import qualified Kore.Internal.OrPattern as OrPattern
import Kore.Internal.Pattern (
    Condition,
    Pattern,
 )
import qualified Kore.Internal.Pattern as Pattern
import Kore.Internal.Predicate (
    makeCeilPredicate,
 )
import qualified Kore.Internal.SideCondition as SideCondition
import Kore.Internal.Symbol (
    Symbol (..),
    symbolHook,
 )
import Kore.Internal.TermLike (
    Key,
    TermLike,
    retractKey,
    termLikeSort,
    pattern App_,
    pattern InternalMap_,
 )
import qualified Kore.Internal.TermLike as TermLike
import Kore.Rewriting.RewritingVariable (
    RewritingVariableName,
 )
import Kore.Sort (
    Sort,
 )
import Kore.Step.Simplification.NotSimplifier
import Kore.Step.Simplification.Simplify as Simplifier
import Kore.Syntax.Sentence (
    SentenceSort (..),
 )
import Kore.Unification.Unify (
    MonadUnify,
 )
import qualified Kore.Unification.Unify as Monad.Unify
import qualified Kore.Unification.Unify as Unify

-- | Builtin name of the @Map@ sort.
sort :: Text
sort = "MAP.Map"

{- | Is the given sort hooked to the builtin Map sort?

Returns Nothing if the sort is unknown (i.e. the _PREDICATE sort).
Returns Just False if the sort is a variable.
-}
isMapSort :: SmtMetadataTools attrs -> Sort -> Maybe Bool
isMapSort = Builtin.isSort sort

{- | Verify that the sort is hooked to the builtin @Int@ sort.

  See also: 'sort', 'Builtin.verifySort'
-}
assertSort :: Builtin.SortVerifier
assertSort = Builtin.verifySort sort

verifiers :: Builtin.Verifiers
verifiers =
    Builtin.Verifiers
        { sortDeclVerifiers
        , symbolVerifiers
        , patternVerifierHook = mempty
        }

{- | Verify that hooked sort declarations are well-formed.

  See also: 'Builtin.verifySortDecl'
-}
sortDeclVerifiers :: Builtin.SortDeclVerifiers
sortDeclVerifiers =
    HashMap.fromList [(sort, verifySortDecl)]
  where
    verifySortDecl indexedModule sentenceSort attrs = do
        Builtin.verifySortDecl indexedModule sentenceSort attrs
        unitId <- Builtin.getUnitId attrs
        Builtin.assertSymbolHook indexedModule unitId Map.unitKey
        Builtin.assertSymbolResultSort indexedModule unitId expectedSort
        elementId <- Builtin.getElementId attrs
        Builtin.assertSymbolHook indexedModule elementId Map.elementKey
        Builtin.assertSymbolResultSort indexedModule elementId expectedSort
        concatId <- Builtin.getConcatId attrs
        Builtin.assertSymbolHook indexedModule concatId Map.concatKey
        Builtin.assertSymbolResultSort indexedModule concatId expectedSort
        return ()
      where
        SentenceSort{sentenceSortName} = sentenceSort
        expectedSort = TermLike.mkSort sentenceSortName

{- | Verify that hooked symbol declarations are well-formed.

  See also: 'Builtin.verifySymbol'
-}
symbolVerifiers :: Builtin.SymbolVerifiers
symbolVerifiers =
    HashMap.fromList
        [
            ( Map.concatKey
            , Builtin.verifySymbol assertSort [assertSort, assertSort]
            )
        ,
            ( Map.elementKey
            , Builtin.verifySymbol assertSort [acceptAnySort, acceptAnySort]
            )
        ,
            ( Map.lookupKey
            , Builtin.verifySymbol acceptAnySort [assertSort, acceptAnySort]
            )
        ,
            ( Map.lookupOrDefaultKey
            , Builtin.verifySymbol
                acceptAnySort
                [assertSort, acceptAnySort, acceptAnySort]
            )
        ,
            ( Map.unitKey
            , Builtin.verifySymbol assertSort []
            )
        ,
            ( Map.updateKey
            , Builtin.verifySymbol
                assertSort
                [assertSort, acceptAnySort, acceptAnySort]
            )
        ,
            ( Map.in_keysKey
            , Builtin.verifySymbol Bool.assertSort [acceptAnySort, assertSort]
            )
        ,
            ( Map.keysKey
            , Builtin.verifySymbol Builtin.Set.assertSort [assertSort]
            )
        ,
            ( Map.keys_listKey
            , Builtin.verifySymbol Builtin.List.assertSort [assertSort]
            )
        ,
            ( Map.removeKey
            , Builtin.verifySymbol assertSort [assertSort, acceptAnySort]
            )
        ,
            ( Map.removeAllKey
            , Builtin.verifySymbol assertSort [assertSort, Builtin.Set.assertSort]
            )
        ,
            ( Map.sizeKey
            , Builtin.verifySymbol Int.assertSort [assertSort]
            )
        ,
            ( Map.valuesKey
            , Builtin.verifySymbol Builtin.List.assertSort [assertSort]
            )
        ,
            ( Map.inclusionKey
            , Builtin.verifySymbol Bool.assertSort [assertSort, assertSort]
            )
        ]

{- | Abort function evaluation if the argument is not a Map domain value.

    If the operand pattern is not a domain value, the function is simply
    'NotApplicable'. If the operand is a domain value, but not represented
    by a 'BuiltinDomainMap', it is a bug.
-}
expectBuiltinMap ::
    Monad m =>
    -- | Context for error message
    Text ->
    -- | Operand pattern
    TermLike variable ->
    MaybeT m (Ac.TermNormalizedAc NormalizedMap variable)
expectBuiltinMap _ (InternalMap_ internalMap) = do
    let InternalAc{builtinAcChild} = internalMap
    return builtinAcChild
expectBuiltinMap _ _ = empty

{- | Returns @empty@ if the argument is not a @NormalizedMap@ domain value
which consists only of concrete elements.

Returns the @Map@ of concrete elements otherwise.
-}
expectConcreteBuiltinMap ::
    MonadSimplify m =>
    -- | Context for error message
    Text ->
    -- | Operand pattern
    TermLike variable ->
    MaybeT m (Map Key (MapValue (TermLike variable)))
expectConcreteBuiltinMap ctx _map = do
    _map <- expectBuiltinMap ctx _map
    case unwrapAc _map of
        NormalizedAc
            { elementsWithVariables = []
            , concreteElements
            , opaque = []
            } -> return concreteElements
        _ -> empty

{- | Converts a @Map@ of concrete elements to a @NormalizedMap@ and returns it
as a function result.
-}
returnConcreteMap ::
    (MonadSimplify m, InternalVariable variable) =>
    Sort ->
    Map Key (MapValue (TermLike variable)) ->
    m (Pattern variable)
returnConcreteMap = Ac.returnConcreteAc

evalLookup :: Builtin.Function
evalLookup _ resultSort [_map, _key] = do
    let emptyMap = do
            _map <- expectConcreteBuiltinMap Map.lookupKey _map
            if Map.null _map
                then return (Pattern.bottomOf resultSort)
                else empty
        bothConcrete = do
            _key <- hoistMaybe $ retractKey _key
            _map <- expectConcreteBuiltinMap Map.lookupKey _map
            (return . maybeBottom)
                (getMapValue <$> Map.lookup _key _map)
    emptyMap <|> bothConcrete
  where
    maybeBottom = maybe (Pattern.bottomOf resultSort) Pattern.fromTermLike
evalLookup _ _ _ = Builtin.wrongArity Map.lookupKey

evalLookupOrDefault :: Builtin.Function
evalLookupOrDefault _ _ [_map, _key, _def] = do
    _key <- hoistMaybe $ retractKey _key
    _map <- expectConcreteBuiltinMap Map.lookupKey _map
    Map.lookup _key _map
        & maybe _def getMapValue
        & Pattern.fromTermLike
        & return
evalLookupOrDefault _ _ _ = Builtin.wrongArity Map.lookupOrDefaultKey

-- | evaluates the map element builtin.
evalElement :: Builtin.Function
evalElement _ resultSort [_key, _value] =
    case retractKey _key of
        Just concrete ->
            Map.singleton concrete (MapValue _value)
                & returnConcreteMap resultSort
                & TermLike.assertConstructorLikeKeys [_key]
        Nothing ->
            (Ac.returnAc resultSort . wrapAc)
<<<<<<< HEAD
                NormalizedAc
                    { elementsWithVariables =
                        [MapElement (_key, _value)]
                    , concreteElements = Map.empty
                    , opaque = []
                    }
evalElement _ _ = Builtin.wrongArity Map.elementKey
=======
            NormalizedAc
                { elementsWithVariables =
                    [MapElement (_key, _value)]
                , concreteElements = Map.empty
                , opaque = []
                }
evalElement _ _ _ = Builtin.wrongArity Map.elementKey
>>>>>>> c35bfa56

-- | evaluates the map concat builtin.
evalConcat :: Builtin.Function
evalConcat _ resultSort [map1, map2] =
    Ac.evalConcatNormalizedOrBottom @NormalizedMap
        resultSort
        (Ac.toNormalized map1)
        (Ac.toNormalized map2)
evalConcat _ _ _ = Builtin.wrongArity Map.concatKey

evalUnit :: Builtin.Function
evalUnit _ resultSort =
    \case
        [] -> returnConcreteMap resultSort Map.empty
        _ -> Builtin.wrongArity Map.unitKey

evalUpdate :: Builtin.Function
evalUpdate _ resultSort [_map, _key, value] = do
    _key <- hoistMaybe $ retractKey _key
    _map <- expectConcreteBuiltinMap Map.updateKey _map
    Map.insert _key (MapValue value) _map
        & returnConcreteMap resultSort
evalUpdate _ _ _ = Builtin.wrongArity Map.updateKey

evalInKeys :: Builtin.Function
evalInKeys sideCondition resultSort arguments@[_key, _map] =
    emptyMap <|> concreteMap <|> symbolicMap
  where
    mkCeilUnlessDefined termLike
<<<<<<< HEAD
        | TermLike.isDefinedPattern termLike = Condition.top
        | otherwise =
            Condition.fromPredicate (makeCeilPredicate termLike)
=======
      | SideCondition.isDefined sideCondition termLike = Condition.top
      | otherwise =
        Condition.fromPredicate (makeCeilPredicate termLike)
>>>>>>> c35bfa56

    returnPattern = return . flip Pattern.andCondition conditions
    conditions = foldMap mkCeilUnlessDefined arguments

    -- The empty map contains no keys.
    emptyMap = do
        _map <- expectConcreteBuiltinMap Map.in_keysKey _map
        Monad.guard (Map.null _map)
        Bool.asPattern resultSort False & returnPattern

    -- When the map is concrete, decide if a concrete key is present or absent.
    concreteMap = do
        _map <- expectConcreteBuiltinMap Map.in_keysKey _map
        _key <- hoistMaybe $ retractKey _key
        Map.member _key _map
            & Bool.asPattern resultSort
            & returnPattern

    -- When the map is symbolic, decide if a key is present.
    symbolicMap = do
        _map <- expectBuiltinMap Map.in_keysKey _map
        let inKeys =
                (or . catMaybes)
                    -- The key may be concrete or symbolic.
                    [ do
                        _key <- retractKey _key
                        pure (isConcreteKeyOfAc _key _map)
                    , pure (isSymbolicKeyOfAc _key _map)
                    ]
        Monad.guard inKeys
        -- We cannot decide if the key is absent because the Map is symbolic.
        Bool.asPattern resultSort True & returnPattern
<<<<<<< HEAD
evalInKeys _ _ = Builtin.wrongArity Map.in_keysKey
=======

evalInKeys _ _ _ = Builtin.wrongArity Map.in_keysKey
>>>>>>> c35bfa56

evalInclusion :: Builtin.Function
evalInclusion _ resultSort [_mapLeft, _mapRight] = do
    _mapLeft <- expectConcreteBuiltinMap Map.inclusionKey _mapLeft
    _mapRight <- expectConcreteBuiltinMap Map.inclusionKey _mapRight
    Map.isSubmapOf _mapLeft _mapRight
        & Bool.asPattern resultSort
        & return
evalInclusion _ _ _ = Builtin.wrongArity Map.inclusionKey

evalKeys :: Builtin.Function
evalKeys _ resultSort [_map] = do
    _map <- expectConcreteBuiltinMap Map.keysKey _map
    fmap (const SetValue) _map
        & Builtin.Set.returnConcreteSet resultSort
evalKeys _ _ _ = Builtin.wrongArity Map.keysKey

evalKeysList :: Builtin.Function
evalKeysList _ resultSort [_map] = do
    _map <- expectConcreteBuiltinMap Map.keys_listKey _map
    Map.keys _map
        & fmap (from @Key)
        & Seq.fromList
        & Builtin.List.returnList resultSort
evalKeysList _ _ _ = Builtin.wrongArity Map.keys_listKey

evalRemove :: Builtin.Function
evalRemove _ resultSort [_map, _key] = do
    let emptyMap = do
            _map <- expectConcreteBuiltinMap Map.removeKey _map
            if Map.null _map
                then returnConcreteMap resultSort Map.empty
                else empty
        bothConcrete = do
            _map <- expectConcreteBuiltinMap Map.removeKey _map
            _key <- hoistMaybe $ retractKey _key
            returnConcreteMap resultSort $ Map.delete _key _map
    emptyMap <|> bothConcrete
evalRemove _ _ _ = Builtin.wrongArity Map.removeKey

evalRemoveAll :: Builtin.Function
evalRemoveAll _ resultSort [_map, _set] = do
    let emptyMap = do
            _map <- expectConcreteBuiltinMap Map.removeAllKey _map
            if Map.null _map
                then returnConcreteMap resultSort Map.empty
                else empty
        bothConcrete = do
            _map <- expectConcreteBuiltinMap Map.removeAllKey _map
            _set <-
                Builtin.Set.expectConcreteBuiltinSet
                    Map.removeAllKey
                    _set
            Map.difference _map _set
                & returnConcreteMap resultSort
    emptyMap <|> bothConcrete
evalRemoveAll _ _ _ = Builtin.wrongArity Map.removeAllKey

evalSize :: Builtin.Function
evalSize _ resultSort [_map] = do
    _map <- expectConcreteBuiltinMap Map.sizeKey _map
    Map.size _map
        & toInteger
        & Int.asPattern resultSort
        & return
evalSize _ _ _ = Builtin.wrongArity Map.sizeKey

evalValues :: Builtin.Function
evalValues _ resultSort [_map] = do
    _map <- expectConcreteBuiltinMap Map.valuesKey _map
    fmap getMapValue (Map.elems _map)
        & Seq.fromList
        & Builtin.List.returnList resultSort
evalValues _ _ _ = Builtin.wrongArity Map.valuesKey

-- | Implement builtin function evaluation.
builtinFunctions :: Map Text BuiltinAndAxiomSimplifier
builtinFunctions =
    Map.fromList
        [ (Map.concatKey, Builtin.functionEvaluator evalConcat)
        , (Map.lookupKey, Builtin.functionEvaluator evalLookup)
        , (Map.lookupOrDefaultKey, Builtin.functionEvaluator evalLookupOrDefault)
        , (Map.elementKey, Builtin.functionEvaluator evalElement)
        , (Map.unitKey, Builtin.functionEvaluator evalUnit)
        , (Map.updateKey, Builtin.functionEvaluator evalUpdate)
        , (Map.in_keysKey, Builtin.functionEvaluator evalInKeys)
        , (Map.keysKey, Builtin.functionEvaluator evalKeys)
        , (Map.keys_listKey, Builtin.functionEvaluator evalKeysList)
        , (Map.removeKey, Builtin.functionEvaluator evalRemove)
        , (Map.removeAllKey, Builtin.functionEvaluator evalRemoveAll)
        , (Map.sizeKey, Builtin.functionEvaluator evalSize)
        , (Map.valuesKey, Builtin.functionEvaluator evalValues)
        , (Map.inclusionKey, Builtin.functionEvaluator evalInclusion)
        ]

{- | Convert a Map-sorted 'TermLike' to its internal representation.

The 'TermLike' is unmodified if it is not Map-sorted. @internalize@ only
operates at the top-most level, it does not descend into the 'TermLike' to
internalize subterms.
<<<<<<< HEAD
-}
internalize ::
    InternalVariable variable =>
    SmtMetadataTools Attribute.Symbol ->
    TermLike variable ->
    TermLike variable
internalize tools termLike
    | fromMaybe False (isMapSort tools sort')
      , -- Ac.toNormalized is greedy about 'normalizing' opaque terms, we should only
        -- apply it if we know the term head is a constructor-like symbol.
        App_ symbol _ <- termLike
      , isConstructorModulo_ symbol =
        Ac.toNormalizedInternalMap termLike
    | otherwise = termLike
  where
    sort' = termLikeSort termLike
=======

 -}

internalize
    :: InternalVariable variable
    => TermLike variable
    -> TermLike variable
internalize termLike
  -- Ac.toNormalized is greedy about 'normalizing' opaque terms, we should only
  -- apply it if we know the term head is a constructor-like symbol.
  | App_ symbol _ <- termLike
  , isConstructorModulo_ symbol = Ac.toNormalizedInternalMap termLike
  | otherwise = termLike
>>>>>>> c35bfa56

{- | Simplify the conjunction or equality of two concrete Map domain values.

When it is used for simplifying equality, one should separately solve the
case ⊥ = ⊥. One should also throw away the term in the returned pattern.

The maps are assumed to have the same sort, but this is not checked. If
multiple sorts are hooked to the same builtin domain, the verifier should
reject the definition.
-}
unifyEquals ::
    forall unifier.
    MonadUnify unifier =>
    TermSimplifier RewritingVariableName unifier ->
    TermLike RewritingVariableName ->
    TermLike RewritingVariableName ->
    MaybeT unifier (Pattern RewritingVariableName)
unifyEquals unifyEqualsChildren first second = do
    tools <- Simplifier.askMetadataTools
    (Monad.guard . fromMaybe False) (isMapSort tools sort1)
    MaybeT $ do
        unifiers <- Monad.Unify.gather (runMaybeT (unifyEquals0 first second))
        case sequence unifiers of
            Nothing -> return Nothing
            Just us -> Monad.Unify.scatter (map Just us)
  where
    sort1 = termLikeSort first

    unifyEquals0 ::
        TermLike RewritingVariableName ->
        TermLike RewritingVariableName ->
        MaybeT unifier (Pattern RewritingVariableName)
    unifyEquals0 (InternalMap_ normalized1) (InternalMap_ normalized2) = do
        tools <- Simplifier.askMetadataTools
        Ac.unifyEqualsNormalized
            tools
            first
            second
            unifyEqualsChildren
            normalized1
            normalized2
    unifyEquals0 pat1 pat2 = do
        firstDomain <- asDomain pat1
        secondDomain <- asDomain pat2
        unifyEquals0 firstDomain secondDomain
      where
        asDomain ::
            TermLike RewritingVariableName ->
            MaybeT unifier (TermLike RewritingVariableName)
        asDomain patt =
            case normalizedOrBottom of
                Ac.Normalized normalized -> do
                    tools <- Simplifier.askMetadataTools
                    return (Ac.asInternal tools sort1 normalized)
                Ac.Bottom ->
                    lift $
                        Monad.Unify.explainAndReturnBottom
                            "Duplicated elements in normalization."
                            first
                            second
          where
            normalizedOrBottom ::
                Ac.NormalizedOrBottom NormalizedMap RewritingVariableName
            normalizedOrBottom = Ac.toNormalized patt

data InKeys term = InKeys
    { symbol :: !Symbol
    , keyTerm, mapTerm :: !term
    }

instance
    InternalVariable variable =>
    Injection (TermLike variable) (InKeys (TermLike variable))
    where
    inject InKeys{symbol, keyTerm, mapTerm} =
        TermLike.mkApplySymbol symbol [keyTerm, mapTerm]

    retract (App_ symbol [keyTerm, mapTerm]) = do
        hook2 <- (getHook . symbolHook) symbol
        Monad.guard (hook2 == Map.in_keysKey)
        return InKeys{symbol, keyTerm, mapTerm}
    retract _ = empty

matchInKeys ::
    InternalVariable variable =>
    TermLike variable ->
    Maybe (InKeys (TermLike variable))
matchInKeys = retract

unifyNotInKeys ::
    forall unifier.
    MonadUnify unifier =>
    TermSimplifier RewritingVariableName unifier ->
    NotSimplifier unifier ->
    TermLike RewritingVariableName ->
    TermLike RewritingVariableName ->
    MaybeT unifier (Pattern RewritingVariableName)
unifyNotInKeys unifyChildren (NotSimplifier notSimplifier) a b =
    worker a b <|> worker b a
  where
    normalizedOrBottom ::
        InternalVariable variable =>
        TermLike variable ->
        Ac.NormalizedOrBottom NormalizedMap variable
    normalizedOrBottom = Ac.toNormalized

    defineTerm ::
        TermLike RewritingVariableName ->
        MaybeT unifier (Condition RewritingVariableName)
    defineTerm termLike =
        makeEvaluateTermCeil SideCondition.topTODO termLike
            >>= Unify.scatter
            & lift

    eraseTerm =
        Pattern.fromCondition_ . Pattern.withoutTerm

    unifyAndNegate t1 t2 =
        do
            -- Erasing the unified term is valid here because
            -- the terms are all wrapped in \ceil below.
            unificationSolutions <-
                fmap eraseTerm
                    <$> Unify.gather (unifyChildren t1 t2)
            notSimplifier
                SideCondition.top
                (OrPattern.fromPatterns unificationSolutions)
            >>= Unify.scatter

    collectConditions terms = fold terms & Pattern.fromCondition_

    worker ::
        TermLike RewritingVariableName ->
        TermLike RewritingVariableName ->
        MaybeT unifier (Pattern RewritingVariableName)
    worker termLike1 termLike2
        | Just boolValue <- Bool.matchBool termLike1
          , not boolValue
          , Just inKeys@InKeys{keyTerm, mapTerm} <- matchInKeys termLike2
          , Ac.Normalized normalizedMap <- normalizedOrBottom mapTerm =
            do
                let symbolicKeys = getSymbolicKeysOfAc normalizedMap
                    concreteKeys = from @Key <$> getConcreteKeysOfAc normalizedMap
                    mapKeys = symbolicKeys <> concreteKeys
                    opaqueElements = opaque . unwrapAc $ normalizedMap
                if null mapKeys && null opaqueElements
                    then return Pattern.top
                    else do
                        Monad.guard (not (null mapKeys) || (length opaqueElements > 1))
                        -- Concrete keys are constructor-like, therefore they are defined
                        TermLike.assertConstructorLikeKeys concreteKeys $ return ()
                        definedKey <- defineTerm keyTerm
                        definedMap <- defineTerm mapTerm
                        keyConditions <- lift $ traverse (unifyAndNegate keyTerm) mapKeys

                        let keyInKeysOpaque =
                                (\term -> inject @(TermLike _) inKeys{mapTerm = term})
                                    <$> opaqueElements

                        opaqueConditions <-
                            lift $ traverse (unifyChildren termLike1) keyInKeysOpaque
                        let conditions =
                                fmap Pattern.withoutTerm (keyConditions <> opaqueConditions)
                                    <> [definedKey, definedMap]
                        return $ collectConditions conditions
    worker _ _ = empty<|MERGE_RESOLUTION|>--- conflicted
+++ resolved
@@ -32,8 +32,6 @@
     evalInKeys,
 ) where
 
-import Prelude.Kore
-
 import Control.Error (
     MaybeT (MaybeT),
     hoistMaybe,
@@ -49,17 +47,9 @@
 import Data.Text (
     Text,
  )
-
-<<<<<<< HEAD
 import Kore.Attribute.Hook (
     Hook (..),
  )
-import qualified Kore.Attribute.Symbol as Attribute
-=======
-import Kore.Attribute.Hook
-    ( Hook (..)
-    )
->>>>>>> c35bfa56
 import qualified Kore.Builtin.AssociativeCommutative as Ac
 import Kore.Builtin.Attributes (
     isConstructorModulo_,
@@ -120,6 +110,7 @@
  )
 import qualified Kore.Unification.Unify as Monad.Unify
 import qualified Kore.Unification.Unify as Unify
+import Prelude.Kore
 
 -- | Builtin name of the @Map@ sort.
 sort :: Text
@@ -328,23 +319,13 @@
                 & TermLike.assertConstructorLikeKeys [_key]
         Nothing ->
             (Ac.returnAc resultSort . wrapAc)
-<<<<<<< HEAD
                 NormalizedAc
                     { elementsWithVariables =
                         [MapElement (_key, _value)]
                     , concreteElements = Map.empty
                     , opaque = []
                     }
-evalElement _ _ = Builtin.wrongArity Map.elementKey
-=======
-            NormalizedAc
-                { elementsWithVariables =
-                    [MapElement (_key, _value)]
-                , concreteElements = Map.empty
-                , opaque = []
-                }
 evalElement _ _ _ = Builtin.wrongArity Map.elementKey
->>>>>>> c35bfa56
 
 -- | evaluates the map concat builtin.
 evalConcat :: Builtin.Function
@@ -374,15 +355,9 @@
     emptyMap <|> concreteMap <|> symbolicMap
   where
     mkCeilUnlessDefined termLike
-<<<<<<< HEAD
-        | TermLike.isDefinedPattern termLike = Condition.top
+        | SideCondition.isDefined sideCondition termLike = Condition.top
         | otherwise =
             Condition.fromPredicate (makeCeilPredicate termLike)
-=======
-      | SideCondition.isDefined sideCondition termLike = Condition.top
-      | otherwise =
-        Condition.fromPredicate (makeCeilPredicate termLike)
->>>>>>> c35bfa56
 
     returnPattern = return . flip Pattern.andCondition conditions
     conditions = foldMap mkCeilUnlessDefined arguments
@@ -415,12 +390,7 @@
         Monad.guard inKeys
         -- We cannot decide if the key is absent because the Map is symbolic.
         Bool.asPattern resultSort True & returnPattern
-<<<<<<< HEAD
-evalInKeys _ _ = Builtin.wrongArity Map.in_keysKey
-=======
-
 evalInKeys _ _ _ = Builtin.wrongArity Map.in_keysKey
->>>>>>> c35bfa56
 
 evalInclusion :: Builtin.Function
 evalInclusion _ resultSort [_mapLeft, _mapRight] = do
@@ -521,38 +491,18 @@
 The 'TermLike' is unmodified if it is not Map-sorted. @internalize@ only
 operates at the top-most level, it does not descend into the 'TermLike' to
 internalize subterms.
-<<<<<<< HEAD
 -}
 internalize ::
     InternalVariable variable =>
-    SmtMetadataTools Attribute.Symbol ->
     TermLike variable ->
     TermLike variable
-internalize tools termLike
-    | fromMaybe False (isMapSort tools sort')
-      , -- Ac.toNormalized is greedy about 'normalizing' opaque terms, we should only
-        -- apply it if we know the term head is a constructor-like symbol.
-        App_ symbol _ <- termLike
+internalize termLike
+    -- Ac.toNormalized is greedy about 'normalizing' opaque terms, we should only
+    -- apply it if we know the term head is a constructor-like symbol.
+    | App_ symbol _ <- termLike
       , isConstructorModulo_ symbol =
         Ac.toNormalizedInternalMap termLike
     | otherwise = termLike
-  where
-    sort' = termLikeSort termLike
-=======
-
- -}
-
-internalize
-    :: InternalVariable variable
-    => TermLike variable
-    -> TermLike variable
-internalize termLike
-  -- Ac.toNormalized is greedy about 'normalizing' opaque terms, we should only
-  -- apply it if we know the term head is a constructor-like symbol.
-  | App_ symbol _ <- termLike
-  , isConstructorModulo_ symbol = Ac.toNormalizedInternalMap termLike
-  | otherwise = termLike
->>>>>>> c35bfa56
 
 {- | Simplify the conjunction or equality of two concrete Map domain values.
 
