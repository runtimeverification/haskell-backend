{-# LANGUAGE Strict #-}

{- |
Module      : Kore.Builtin.Builtin
Description : Built-in sort, symbol, and pattern verifiers
Copyright   : (c) Runtime Verification, 2018
License     : NCSA
Maintainer  : thomas.tuegel@runtimeverification.com
Stability   : experimental
Portability : portable

This module is intended to be imported qualified, to avoid collision with other
builtin modules.

@
    import qualified Kore.Builtin.Builtin as Builtin
@
-}
module Kore.Builtin.Builtin (
    Function,

    -- * Implementing builtin functions
    notImplemented,
    unaryOperator,
    binaryOperator,
    ternaryOperator,
    functionEvaluator,
    applicationEvaluator,
    verifierBug,
    wrongArity,
    runParser,
    appliedFunction,
    lookupSymbol,
    lookupSymbolUnit,
    lookupSymbolElement,
    lookupSymbolConcat,
    isSymbol,
    isSort,
    getAttemptedAxiom,
    makeDomainValueTerm,
    makeDomainValuePattern,

    -- * Implementing builtin unification
    unifyEqualsUnsolved,
    module Kore.Builtin.Verifiers,
) where

import Control.Error (
    MaybeT (..),
 )
import Data.Text (
    Text,
 )
import qualified Data.Text as Text
<<<<<<< HEAD
import qualified Kore.Attribute.Concat as Attribute.Sort
import qualified Kore.Attribute.Element as Attribute.Sort
import Kore.Attribute.Hook (
    Hook (..),
 )
import qualified Kore.Attribute.Pattern as Attribute
import qualified Kore.Attribute.Sort as Attribute
import qualified Kore.Attribute.Symbol as Attribute (
    Symbol (..),
 )
import qualified Kore.Attribute.Unit as Attribute.Sort
=======

import Kore.Attribute.Hook
    ( Hook (..)
    )
import qualified Kore.Attribute.Pattern as Attribute
import qualified Kore.Attribute.Sort as Attribute
import qualified Kore.Attribute.Sort.Concat as Attribute.Sort
import qualified Kore.Attribute.Sort.Element as Attribute.Sort
import qualified Kore.Attribute.Sort.Unit as Attribute.Sort
import qualified Kore.Attribute.Symbol as Attribute
    ( Symbol (..)
    )
>>>>>>> abf14770
import Kore.Builtin.Error
import Kore.Builtin.Verifiers
import Kore.Error (
    Error,
 )
import qualified Kore.Error
import Kore.IndexedModule.IndexedModule (
    VerifiedModule,
 )
import Kore.IndexedModule.MetadataTools (
    MetadataTools (MetadataTools),
    SmtMetadataTools,
 )
import qualified Kore.IndexedModule.MetadataTools as MetadataTools
import qualified Kore.IndexedModule.Resolvers as IndexedModule
import Kore.Internal.ApplicationSorts
import qualified Kore.Internal.OrPattern as OrPattern
import Kore.Internal.Pattern (
    Conditional (..),
    Pattern,
 )
import Kore.Internal.Pattern as Pattern (
    fromTermLike,
    top,
    withCondition,
 )
import Kore.Internal.Predicate (
    makeEqualsPredicate,
 )
import qualified Kore.Internal.Predicate as Predicate
import Kore.Internal.SideCondition (
    SideCondition,
 )
import qualified Kore.Internal.SideCondition as SideCondition (
    topTODO,
 )
import Kore.Internal.TermLike as TermLike
import Kore.Rewriting.RewritingVariable (
    RewritingVariableName,
 )
import Kore.Sort (
    predicateSort,
 )
import Kore.Step.Simplification.SimplificationType as SimplificationType (
    SimplificationType (..),
 )
import Kore.Step.Simplification.Simplify (
    AttemptedAxiom (..),
    AttemptedAxiomResults (AttemptedAxiomResults),
    BuiltinAndAxiomSimplifier (BuiltinAndAxiomSimplifier),
    MonadSimplify,
    applicationAxiomSimplifier,
    makeEvaluateTermCeil,
 )
import qualified Kore.Step.Simplification.Simplify as AttemptedAxiomResults (
    AttemptedAxiomResults (..),
 )
import Kore.Unification.Unify (
    MonadUnify,
 )
import qualified Kore.Unification.Unify as Monad.Unify (
    scatter,
 )
import Kore.Unparser
import Prelude.Kore

-- TODO (thomas.tuegel): Include hook name here.

notImplemented :: BuiltinAndAxiomSimplifier
notImplemented =
    BuiltinAndAxiomSimplifier notImplemented0
  where
    notImplemented0 _ _ = pure NotApplicable

{- | Return the supplied pattern as an 'AttemptedAxiom'.

  No substitution or predicate is applied.

  See also: 'Pattern'
-}
appliedFunction ::
    (Monad m, InternalVariable variable) =>
    Pattern variable ->
    m (AttemptedAxiom variable)
appliedFunction epat =
    return $
        Applied
            AttemptedAxiomResults
                { results = OrPattern.fromPattern epat
                , remainders = OrPattern.bottom
                }

{- | Construct a builtin unary operator.

  The operand type may differ from the result type.

  The function is skipped if its arguments are not domain values.
  It is an error if the wrong number of arguments is given; this must be checked
  during verification.
-}
unaryOperator ::
    forall a b.
    -- | Parse operand
    (forall variable. Text -> TermLike variable -> Maybe a) ->
    -- | Render result as pattern with given sort
    ( forall variable.
      InternalVariable variable =>
      Sort ->
      b ->
      Pattern variable
    ) ->
    -- | Builtin function name (for error messages)
    Text ->
    -- | Operation on builtin types
    (a -> b) ->
    BuiltinAndAxiomSimplifier
unaryOperator extractVal asPattern ctx op =
    functionEvaluator unaryOperator0
  where
    get :: TermLike variable -> Maybe a
    get = extractVal ctx

    unaryOperator0 :: Function
    unaryOperator0 _ resultSort children =
        case children of
            [termLike]
                | Just a <- get termLike -> do
                    -- Apply the operator to a domain value
                    let r = op a
                    return (asPattern resultSort r)
                | otherwise -> empty
            _ -> wrongArity (Text.unpack ctx)

{- | Construct a builtin binary operator.

  Both operands have the same builtin type, which may be different from the
  result type.

  The function is skipped if its arguments are not domain values.
  It is an error if the wrong number of arguments is given; this must be checked
  during verification.
-}
binaryOperator ::
    forall a b.
    -- | Extract domain value
    (forall variable. Text -> TermLike variable -> Maybe a) ->
    -- | Render result as pattern with given sort
    ( forall variable.
      InternalVariable variable =>
      Sort ->
      b ->
      Pattern variable
    ) ->
    -- | Builtin function name (for error messages)
    Text ->
    -- | Operation on builtin types
    (a -> a -> b) ->
    BuiltinAndAxiomSimplifier
binaryOperator extractVal asPattern ctx op =
    functionEvaluator binaryOperator0
  where
    get :: TermLike variable -> Maybe a
    get = extractVal ctx

    binaryOperator0 :: Function
    binaryOperator0 _ resultSort children =
        case children of
            [get -> Just a, get -> Just b] -> do
                -- Apply the operator to two domain values
                let r = op a b
                return (asPattern resultSort r)
            [_, _] -> empty
            _ -> wrongArity (Text.unpack ctx)

{- | Construct a builtin ternary operator.

  All three operands have the same builtin type, which may be different from the
  result type.

  The function is skipped if its arguments are not domain values.
  It is an error if the wrong number of arguments is given; this must be checked
  during verification.
-}
ternaryOperator ::
    forall a b.
    -- | Extract domain value
    (forall variable. Text -> TermLike variable -> Maybe a) ->
    -- | Render result as pattern with given sort
    ( forall variable.
      InternalVariable variable =>
      Sort ->
      b ->
      Pattern variable
    ) ->
    -- | Builtin function name (for error messages)
    Text ->
    -- | Operation on builtin types
    (a -> a -> a -> b) ->
    BuiltinAndAxiomSimplifier
ternaryOperator extractVal asPattern ctx op =
    functionEvaluator ternaryOperator0
  where
    get :: TermLike variable -> Maybe a
    get = extractVal ctx

    ternaryOperator0 :: Function
    ternaryOperator0 _ resultSort children =
        case children of
            [get -> Just a, get -> Just b, get -> Just c] -> do
                -- Apply the operator to three domain values
                let r = op a b c
                return (asPattern resultSort r)
            [_, _, _] -> empty
            _ -> wrongArity (Text.unpack ctx)

type Function =
    forall variable simplifier.
    InternalVariable variable =>
    HasCallStack =>
    MonadSimplify simplifier =>
    SideCondition variable ->
    Sort ->
    [TermLike variable] ->
    MaybeT simplifier (Pattern variable)

functionEvaluator :: Function -> BuiltinAndAxiomSimplifier
functionEvaluator impl =
    applicationEvaluator $ \sideCondition app -> do
        let Application{applicationSymbolOrAlias = symbol} = app
            Application{applicationChildren = args} = app
            resultSort = symbolSorts symbol & applicationSortsResult
        impl sideCondition resultSort args

applicationEvaluator ::
    ( forall variable simplifier.
      InternalVariable variable =>
      MonadSimplify simplifier =>
      SideCondition variable ->
      Application Symbol (TermLike variable) ->
      MaybeT simplifier (Pattern variable)
    ) ->
    BuiltinAndAxiomSimplifier
applicationEvaluator impl =
    applicationAxiomSimplifier evaluator
  where
    evaluator ::
        InternalVariable variable =>
        MonadSimplify simplifier =>
        SideCondition variable ->
        CofreeF
            (Application Symbol)
            (Attribute.Pattern variable)
            (TermLike variable) ->
        simplifier (AttemptedAxiom variable)
    evaluator sideCondition (_ :< app) = do
        getAttemptedAxiom
            (impl sideCondition app >>= appliedFunction)

{- | Run a parser on a verified domain value.

    Any parse failure indicates a bug in the well-formedness checker; in this
    case an error is thrown.
-}
runParser :: HasCallStack => Text -> Either (Error e) a -> a
runParser ctx result =
    case result of
        Left e ->
            verifierBug $ Text.unpack ctx ++ ": " ++ Kore.Error.printError e
        Right a -> a

-- | Look up the symbol hooked to the named builtin in the provided module.
lookupSymbol ::
    -- | builtin name
    Text ->
    -- | the hooked sort
    Sort ->
    VerifiedModule Attribute.Symbol ->
    Either (Error e) Symbol
lookupSymbol builtinName builtinSort indexedModule = do
    symbolConstructor <-
        IndexedModule.resolveHook indexedModule builtinName builtinSort
    (symbolAttributes, sentenceSymbol) <-
        IndexedModule.resolveSymbol indexedModule symbolConstructor
    symbolSorts <- symbolOrAliasSorts [] sentenceSymbol
    return
        Symbol
            { symbolConstructor
            , symbolParams = []
            , symbolAttributes
            , symbolSorts
            }

{- | Find the symbol hooked to @unit@.

It is an error if the sort does not provide a @unit@ attribute; this is checked
during verification.

**WARNING**: The returned 'Symbol' will have the default attributes, not its
declared attributes, because it is intended only for unparsing.
-}

-- TODO (thomas.tuegel): Resolve this symbol during syntax verification.
lookupSymbolUnit ::
    SmtMetadataTools Attribute.Symbol ->
    Sort ->
    Symbol
lookupSymbolUnit tools builtinSort =
    Symbol
        { symbolConstructor
        , symbolParams
        , symbolAttributes
        , symbolSorts
        }
  where
    unit = Attribute.unit (MetadataTools.sortAttributes tools builtinSort)
    symbolOrAlias =
        Attribute.Sort.getUnit unit
            & fromMaybe missingUnitAttribute
    symbolConstructor = symbolOrAliasConstructor symbolOrAlias
    symbolParams = symbolOrAliasParams symbolOrAlias
    symbolSorts = MetadataTools.applicationSorts tools symbolOrAlias
    symbolAttributes = MetadataTools.symbolAttributes tools symbolConstructor
    ~missingUnitAttribute =
        verifierBug $
            "missing 'unit' attribute of sort '"
                ++ unparseToString builtinSort
                ++ "'"

{- | Find the symbol hooked to @element@.

It is an error if the sort does not provide a @element@ attribute; this is
checked during verification.

**WARNING**: The returned 'Symbol' will have the default attributes, not its
declared attributes, because it is intended only for unparsing.
-}

-- TODO (thomas.tuegel): Resolve this symbol during syntax verification.
lookupSymbolElement ::
    SmtMetadataTools Attribute.Symbol ->
    Sort ->
    Symbol
lookupSymbolElement tools builtinSort =
    Symbol
        { symbolConstructor
        , symbolParams
        , symbolAttributes
        , symbolSorts
        }
  where
    element = Attribute.element (MetadataTools.sortAttributes tools builtinSort)
    symbolOrAlias =
        Attribute.Sort.getElement element
            & fromMaybe missingElementAttribute
    symbolConstructor = symbolOrAliasConstructor symbolOrAlias
    symbolParams = symbolOrAliasParams symbolOrAlias
    symbolSorts = MetadataTools.applicationSorts tools symbolOrAlias
    symbolAttributes = MetadataTools.symbolAttributes tools symbolConstructor
    ~missingElementAttribute =
        verifierBug $
            "missing 'element' attribute of sort '"
                ++ unparseToString builtinSort
                ++ "'"

{- | Find the symbol hooked to @concat@.

It is an error if the sort does not provide a @concat@ attribute; this is
checked during verification.

**WARNING**: The returned 'Symbol' will have the default attributes, not its
declared attributes, because it is intended only for unparsing.
-}

-- TODO (thomas.tuegel): Resolve this symbol during syntax verification.
lookupSymbolConcat ::
    SmtMetadataTools Attribute.Symbol ->
    Sort ->
    Symbol
lookupSymbolConcat tools builtinSort =
    Symbol
        { symbolConstructor
        , symbolParams
        , symbolAttributes
        , symbolSorts
        }
  where
    concat' = Attribute.concat (MetadataTools.sortAttributes tools builtinSort)
    symbolOrAlias =
        Attribute.Sort.getConcat concat'
            & fromMaybe missingConcatAttribute
    symbolConstructor = symbolOrAliasConstructor symbolOrAlias
    symbolParams = symbolOrAliasParams symbolOrAlias
    symbolSorts = MetadataTools.applicationSorts tools symbolOrAlias
    symbolAttributes = MetadataTools.symbolAttributes tools symbolConstructor
    ~missingConcatAttribute =
        verifierBug $
            "missing 'concat' attribute of sort '"
                ++ unparseToString builtinSort
                ++ "'"

-- | Is the given symbol hooked to the named builtin?
isSymbol ::
    -- | Builtin symbol
    Text ->
    -- | Kore symbol
    Symbol ->
    Bool
isSymbol builtinName Symbol{symbolAttributes = Attribute.Symbol{hook}} =
    getHook hook == Just builtinName

{- | Is the given sort hooked to the named builtin?

Returns Nothing if the sort is unknown (i.e. the _PREDICATE sort).
Returns Just False if the sort is a variable.
-}
isSort :: Text -> SmtMetadataTools attr -> Sort -> Maybe Bool
isSort builtinName tools sort
    | isPredicateSort = Nothing
    | SortVariableSort _ <- sort = Nothing
    | otherwise =
        let MetadataTools{sortAttributes} = tools
            Attribute.Sort{hook} = sortAttributes sort
         in Just (getHook hook == Just builtinName)
  where
    isPredicateSort = sort == predicateSort

-- | Run a function evaluator that can terminate early.
getAttemptedAxiom ::
    Monad m =>
    MaybeT m (AttemptedAxiom variable) ->
    m (AttemptedAxiom variable)
getAttemptedAxiom attempt =
    fromMaybe NotApplicable <$> runMaybeT attempt

-- | Return an unsolved unification problem.
unifyEqualsUnsolved ::
    MonadUnify unifier =>
    SimplificationType ->
    TermLike RewritingVariableName ->
    TermLike RewritingVariableName ->
    unifier (Pattern RewritingVariableName)
unifyEqualsUnsolved SimplificationType.And a b = do
    let unified = TermLike.markSimplified $ mkAnd a b
    orCondition <-
        makeEvaluateTermCeil
            SideCondition.topTODO
            unified
    predicate <- Monad.Unify.scatter orCondition
    return (unified `Pattern.withCondition` predicate)
unifyEqualsUnsolved SimplificationType.Equals a b =
    return
        Pattern.top
            { predicate = Predicate.markSimplified $ makeEqualsPredicate a b
            }

makeDomainValueTerm ::
    InternalVariable variable =>
    Sort ->
    Text ->
    TermLike variable
makeDomainValueTerm sort stringLiteral =
    mkDomainValue
        DomainValue
            { domainValueSort = sort
            , domainValueChild = mkStringLiteral stringLiteral
            }

makeDomainValuePattern ::
    InternalVariable variable =>
    Sort ->
    Text ->
    Pattern variable
makeDomainValuePattern sort stringLiteral =
    Pattern.fromTermLike $
        makeDomainValueTerm sort stringLiteral<|MERGE_RESOLUTION|>--- conflicted
+++ resolved
@@ -52,32 +52,17 @@
     Text,
  )
 import qualified Data.Text as Text
-<<<<<<< HEAD
-import qualified Kore.Attribute.Concat as Attribute.Sort
-import qualified Kore.Attribute.Element as Attribute.Sort
 import Kore.Attribute.Hook (
     Hook (..),
  )
-import qualified Kore.Attribute.Pattern as Attribute
-import qualified Kore.Attribute.Sort as Attribute
-import qualified Kore.Attribute.Symbol as Attribute (
-    Symbol (..),
- )
-import qualified Kore.Attribute.Unit as Attribute.Sort
-=======
-
-import Kore.Attribute.Hook
-    ( Hook (..)
-    )
 import qualified Kore.Attribute.Pattern as Attribute
 import qualified Kore.Attribute.Sort as Attribute
 import qualified Kore.Attribute.Sort.Concat as Attribute.Sort
 import qualified Kore.Attribute.Sort.Element as Attribute.Sort
 import qualified Kore.Attribute.Sort.Unit as Attribute.Sort
-import qualified Kore.Attribute.Symbol as Attribute
-    ( Symbol (..)
-    )
->>>>>>> abf14770
+import qualified Kore.Attribute.Symbol as Attribute (
+    Symbol (..),
+ )
 import Kore.Builtin.Error
 import Kore.Builtin.Verifiers
 import Kore.Error (
