--- conflicted
+++ resolved
@@ -152,19 +152,11 @@
     , top
     , withCondition
     )
-<<<<<<< HEAD
 import Kore.Internal.Predicate
     ( makeEqualsPredicate
     )
 import qualified Kore.Internal.Predicate as Predicate
 import Kore.Internal.TermLike as TermLike
-=======
-import Kore.Internal.TermLike as TermLike
-import Kore.Predicate.Predicate
-    ( makeEqualsPredicate
-    )
-import qualified Kore.Predicate.Predicate as Predicate
->>>>>>> a7ed2a10
 import qualified Kore.Proof.Value as Value
 import Kore.Sort
     ( predicateSort
