{- |
Module      : Kore.Builtin.Builtin
Description : Built-in sort, symbol, and pattern verifiers
Copyright   : (c) Runtime Verification, 2018
License     : NCSA
Maintainer  : thomas.tuegel@runtimeverification.com
Stability   : experimental
Portability : portable

This module is intended to be imported qualified, to avoid collision with other
builtin modules.

@
    import qualified Kore.Builtin.Builtin as Builtin
@
 -}
module Kore.Builtin.Builtin
    (
      -- * Using builtin verifiers
      Verifiers (..)
    , SymbolVerifier (..), SymbolVerifiers
    , SortDeclVerifier, SortDeclVerifiers
    , DomainValueVerifier, DomainValueVerifiers
    , SortVerifier (..)
    , ApplicationVerifier (..), SymbolKey(..), ApplicationVerifiers
    , lookupApplicationVerifier
    , Function
    , Parser
    , symbolVerifier
    , sortDeclVerifier
      -- * Smart constructors for DomainValueVerifier
    , makeEncodedDomainValueVerifier
      -- * Declaring builtin verifiers
    , verifySortDecl
    , getUnitId
    , getElementId
    , getConcatId
    , assertSymbolHook
    , assertSymbolResultSort
    , verifySort
    , verifySortHasDomainValues
    , expectDomainValue
    , acceptAnySort
    , verifySymbol
    , verifySymbolArguments
    , verifyDomainValue
    , parseString
      -- * Implementing builtin functions
    , notImplemented
    , unaryOperator
    , binaryOperator
    , ternaryOperator
    , FunctionImplementation
    , functionEvaluator
    , verifierBug
    , wrongArity
    , runParser
    , appliedFunction
    , lookupSymbol
    , lookupSymbolUnit
    , lookupSymbolElement
    , lookupSymbolConcat
    , isSymbol
    , isSort
    , toKey
    , getAttemptedAxiom
    , makeDomainValueTerm
    , makeDomainValuePattern
      -- * Implementing builtin unification
    , unifyEqualsUnsolved
    ) where

import Control.Applicative
    ( Alternative (..)
    )
import qualified Control.Comonad.Trans.Cofree as Cofree
import Control.Error
    ( MaybeT (..)
    , fromMaybe
    )
import Control.Monad
    ( zipWithM_
    )
import qualified Control.Monad as Monad
import Data.Function
import qualified Data.Functor.Foldable as Recursive
import Data.Hashable
    ( Hashable
    )
import Data.HashMap.Strict
    ( HashMap
    )
import qualified Data.HashMap.Strict as HashMap
import Data.Text
    ( Text
    )
import qualified Data.Text as Text
import Data.Void
    ( Void
    )
import qualified GHC.Generics as GHC
import GHC.Stack
    ( HasCallStack
    )
import Text.Megaparsec
    ( Parsec
    )
import qualified Text.Megaparsec as Parsec

import qualified Kore.AST.Error as Kore.Error
import qualified Kore.ASTVerifier.AttributesVerifier as Verifier.Attributes
import Kore.ASTVerifier.Error
    ( VerifyError
    )
import Kore.Attribute.Attributes
    ( Attributes (..)
    )
import qualified Kore.Attribute.Axiom as Attribute
    ( Axiom
    )
import Kore.Attribute.Hook
    ( Hook (..)
    )
import qualified Kore.Attribute.Parser as Attribute.Parser
import qualified Kore.Attribute.Pattern as Attribute
import qualified Kore.Attribute.Sort as Attribute
import qualified Kore.Attribute.Sort.Concat as Attribute.Sort
import qualified Kore.Attribute.Sort.Element as Attribute.Sort
import qualified Kore.Attribute.Sort.HasDomainValues as Attribute
import qualified Kore.Attribute.Sort.Unit as Attribute.Sort
import qualified Kore.Attribute.Symbol as Attribute
    ( Symbol (..)
    )
import qualified Kore.Attribute.Symbol as Attribute.Symbol
import Kore.Builtin.Error
import Kore.Error
    ( Error
    )
import qualified Kore.Error
import Kore.IndexedModule.IndexedModule
    ( IndexedModule
    , VerifiedModule
    )
import Kore.IndexedModule.MetadataTools
    ( MetadataTools (MetadataTools)
    , SmtMetadataTools
    )
import qualified Kore.IndexedModule.MetadataTools as MetadataTools
import qualified Kore.IndexedModule.Resolvers as IndexedModule
import Kore.Internal.ApplicationSorts
import Kore.Internal.Condition as Condition
    ( topTODO
    )
import qualified Kore.Internal.OrPattern as OrPattern
import Kore.Internal.Pattern
    ( Conditional (..)
    , Pattern
    )
import Kore.Internal.Pattern as Pattern
    ( fromTermLike
    , top
    , withCondition
    )
import Kore.Internal.Predicate
    ( makeEqualsPredicate
    )
import qualified Kore.Internal.Predicate as Predicate
import Kore.Internal.TermLike as TermLike
import qualified Kore.Proof.Value as Value
import Kore.Sort
    ( predicateSort
    )
import {-# SOURCE #-} qualified Kore.Step.Simplification.Ceil as Ceil
    ( makeEvaluateTerm
    )
import Kore.Step.Simplification.SimplificationType as SimplificationType
    ( SimplificationType (..)
    )
import Kore.Step.Simplification.Simplify
    ( AttemptedAxiom (..)
    , AttemptedAxiomResults (AttemptedAxiomResults)
    , BuiltinAndAxiomSimplifier (BuiltinAndAxiomSimplifier)
    , MonadSimplify
    , SimplifierVariable
    , applicationAxiomSimplifier
    )
import qualified Kore.Step.Simplification.Simplify as AttemptedAxiomResults
    ( AttemptedAxiomResults (..)
    )
import Kore.Syntax.Definition
    ( ParsedSentenceSort
    , ParsedSentenceSymbol
    , SentenceSort (..)
    , SentenceSymbol (..)
    )
import Kore.Unification.Unify
    ( MonadUnify
    )
import qualified Kore.Unification.Unify as Monad.Unify
    ( scatter
    )
import Kore.Unparser
import qualified Kore.Verified as Verified

-- TODO (thomas.tuegel): Split up verifiers and evaluators.

type Parser = Parsec Void Text

type Function = BuiltinAndAxiomSimplifier

-- | Verify a sort declaration.
type SortDeclVerifier =
        VerifiedModule Attribute.Symbol Attribute.Axiom
    -- ^ Indexed module, to look up sort declarations
    ->  ParsedSentenceSort
    -- ^ Sort declaration to verify
    ->  Attribute.Sort
    -- ^ Declared sort attributes
    ->  Either (Error VerifyError) ()

newtype SortVerifier =
    SortVerifier
        { runSortVerifier
            :: forall patternType
            .  (Id -> Either (Error VerifyError) (SentenceSort patternType))
            -> Sort
            -> Either (Error VerifyError) ()
        }

-- | @SortDeclVerifiers@ associates a sort verifier with its builtin sort name.
type SortDeclVerifiers = HashMap Text SortDeclVerifier

newtype SymbolVerifier =
    SymbolVerifier
        { runSymbolVerifier
            :: forall patternType
            .  (Id -> Either (Error VerifyError) (SentenceSort patternType))
            -> ParsedSentenceSymbol
            -> Either (Error VerifyError) ()
        }

{- | @SymbolVerifiers@ associates a @SymbolVerifier@ with each builtin
  symbol name.
 -}
type SymbolVerifiers = HashMap Text SymbolVerifier

{- | @DomainValueVerifier@ verifies a domain value and returns the modified
  represention parameterized over @m@, the verification monad.

-}
type DomainValueVerifier child =
       DomainValue Sort child -> Either (Error VerifyError) (Builtin child)

-- | @DomainValueVerifiers@  associates a @DomainValueVerifier@ with each
-- builtin
type DomainValueVerifiers child = HashMap Text (DomainValueVerifier child)

-- | Verify (and internalize) an application pattern.
newtype ApplicationVerifier patternType =
    ApplicationVerifier
        { runApplicationVerifier
            :: Application Symbol patternType
            -> Either (Error VerifyError) (TermLikeF Variable patternType)
        }
<<<<<<< HEAD

data SymbolKey
    = HookedSymbolKey !Text
    | KlabelSymbolKey !Text
    deriving (Eq, Ord)
    deriving (GHC.Generic)

=======

{- | @SymbolKey@ names builtin functions and constructors.
 -}
data SymbolKey
    = HookedSymbolKey !Text
    -- ^ A builtin function identified by its @hook@ attribute.
    | KlabelSymbolKey !Text
    -- ^ A builtin constructor identified by its @klabel@ attribute.
    deriving (Eq, Ord)
    deriving (GHC.Generic)

>>>>>>> c48fc7b4
instance Hashable SymbolKey

type ApplicationVerifiers patternType =
    HashMap SymbolKey (ApplicationVerifier patternType)

lookupApplicationVerifier
    :: Symbol
    -> ApplicationVerifiers patternType
    -> Maybe (ApplicationVerifier patternType)
lookupApplicationVerifier symbol verifiers = do
    key <- getHook symbol <|> getKlabel symbol
    HashMap.lookup key verifiers
  where
    getHook =
        fmap HookedSymbolKey
        . Attribute.Symbol.getHook . Attribute.Symbol.hook
        . symbolAttributes
    getKlabel =
        fmap KlabelSymbolKey
        . Attribute.Symbol.getKlabel . Attribute.Symbol.klabel
        . symbolAttributes

{- | Verify builtin sorts, symbols, and patterns.
 -}
data Verifiers = Verifiers
    { sortDeclVerifiers    :: SortDeclVerifiers
    , symbolVerifiers      :: SymbolVerifiers
    , domainValueVerifiers :: DomainValueVerifiers Verified.Pattern
    , applicationVerifiers :: ApplicationVerifiers Verified.Pattern
    }

instance Semigroup Verifiers where
    (<>) a b =
        Verifiers
            { sortDeclVerifiers = on (<>) sortDeclVerifiers a b
            , symbolVerifiers = on (<>) symbolVerifiers a b
            , domainValueVerifiers = on (<>) domainValueVerifiers a b
            , applicationVerifiers = on (<>) applicationVerifiers a b
            }

instance Monoid Verifiers where
    mempty =
        Verifiers
            { sortDeclVerifiers = mempty
            , symbolVerifiers = mempty
            , domainValueVerifiers = mempty
            , applicationVerifiers = mempty
            }

{- | Look up and apply a builtin sort declaration verifier.

The 'Hook' name should refer to a builtin sort; if it is unset or the name is
not recognized, verification succeeds.

 -}
sortDeclVerifier :: Verifiers -> Hook -> SortDeclVerifier
sortDeclVerifier Verifiers { sortDeclVerifiers } hook =
    let
        hookedSortVerifier = do
            -- Get the builtin sort name.
            sortName <- getHook hook
            HashMap.lookup sortName sortDeclVerifiers
    in
        fromMaybe
            -- There is nothing to verify because either
            -- 1. the sort is not hooked, or
            -- 2. there is no SortVerifier registered to the hooked name.
            -- In either case, there is nothing more to do.
            (\_ _ _ -> pure ())
            -- Invoke the verifier that is registered to this builtin sort.
            hookedSortVerifier

{- | Look up and apply a builtin symbol verifier.

The 'Hook' name should refer to a builtin symbol; if it is unset or the name is
not recognized, verification succeeds.

 -}
symbolVerifier :: Verifiers -> Hook -> SymbolVerifier
symbolVerifier Verifiers { symbolVerifiers } hook =
    let
        hookedSymbolVerifier = do
            -- Get the builtin sort name.
            symbolName <- getHook hook
            HashMap.lookup symbolName symbolVerifiers
    in
        fromMaybe
            -- There is nothing to verify because either
            -- 1. the symbol is not hooked, or
            -- 2. there is no SymbolVerifier registered to the hooked name.
            -- In either case, there is nothing more to do.
            (SymbolVerifier $ \_ _ -> pure ())
            -- Invoke the verifier that is registered to this builtin symbol.
            hookedSymbolVerifier

notImplemented :: Function
notImplemented =
    BuiltinAndAxiomSimplifier notImplemented0
  where
    notImplemented0 _ _ = pure NotApplicable

{- | Verify a builtin sort declaration.

  Check that the hooked sort does not take any sort parameters.

 -}
verifySortDecl :: SortDeclVerifier
verifySortDecl _ SentenceSort { sentenceSortParameters } _ =
    getZeroParams sentenceSortParameters

{- | Throw a 'VerifyError' if there are any sort parameters.
 -}
getZeroParams :: [SortVariable] -> Either (Error VerifyError) ()
getZeroParams =
    \case
        [] -> return ()
        params ->
            Kore.Error.koreFail
                ("Expected 0 sort parameters, found " ++ show (length params))

{- | Get the identifier of the @unit@ sort attribute.

Fail if the attribute is missing.

 -}
getUnitId
    :: Attribute.Sort
    -- ^ Sort attributes
    -> Either (Error VerifyError) Id
getUnitId Attribute.Sort { unit = Attribute.Sort.Unit sortUnit } =
    case sortUnit of
        Just SymbolOrAlias { symbolOrAliasConstructor } ->
            return symbolOrAliasConstructor
        Nothing -> Kore.Error.koreFail "Missing 'unit' attribute."

{- | Get the identifier of the @element@ sort attribute.

Fail if the attribute is missing.

 -}
getElementId
    :: Attribute.Sort
    -- ^ Sort attributes
    -> Either (Error VerifyError) Id
getElementId Attribute.Sort { element = Attribute.Sort.Element sortElement } =
    case sortElement of
        Just SymbolOrAlias { symbolOrAliasConstructor } ->
            return symbolOrAliasConstructor
        Nothing -> Kore.Error.koreFail "Missing 'element' attribute."

{- | Get the identifier of the @concat@ sort attribute.

Fail if the attribute is missing.

 -}
getConcatId
    :: Attribute.Sort
    -- ^ Sort attributes
    -> Either (Error VerifyError) Id
getConcatId Attribute.Sort { concat = Attribute.Sort.Concat sortConcat } =
    case sortConcat of
        Just SymbolOrAlias { symbolOrAliasConstructor } ->
            return symbolOrAliasConstructor
        Nothing -> Kore.Error.koreFail "Missing 'concat' attribute."

{- | Check that the symbol's @hook@ attribute matches the expected value.

Fail if the symbol is not defined or the attribute is missing.

 -}
assertSymbolHook
    :: IndexedModule patternType declAttrs axiomAttrs
    -> Id
    -- ^ Symbol identifier
    -> Text
    -- ^ Expected hook
    -> Either (Error VerifyError) ()
assertSymbolHook indexedModule symbolId expected = do
    (_, decl) <- IndexedModule.resolveSymbol indexedModule symbolId
    let
        SentenceSymbol { sentenceSymbolAttributes = attrs } = decl
        SentenceSymbol { sentenceSymbolSymbol = symbol } = decl
    Hook { getHook } <- Verifier.Attributes.parseAttributes attrs
    case getHook of
        Just hook
          | hook == expected -> return ()
          | otherwise ->
            Kore.Error.koreFailWithLocations
                [symbol]
                ("Symbol is not hooked to builtin symbol '" <> expected <> "'")
        Nothing ->
            Kore.Error.koreFailWithLocations
                [symbol]
                "Missing 'hook' attribute"

{- | Check that the symbol's result sort matches the expected value.

Fail if the symbol is not defined.

 -}
assertSymbolResultSort
    :: IndexedModule patternType declAttrs axiomAttrs
    -> Id
    -- ^ Symbol identifier
    -> Sort
    -- ^ Expected result sort
    -> Either (Error VerifyError) ()
assertSymbolResultSort indexedModule symbolId expectedSort = do
    (_, decl) <- IndexedModule.resolveSymbol indexedModule symbolId
    let
        SentenceSymbol { sentenceSymbolResultSort = actualSort } = decl
        SentenceSymbol { sentenceSymbolSymbol = symbol } = decl
    Monad.unless (actualSort == expectedSort)
        $ Kore.Error.koreFailWithLocations
            [symbol]
            ("Symbol does not return sort '"
                <> unparseToText expectedSort <> "'")

{- | Verify the occurrence of a builtin sort.

  Check that the sort is hooked to the named builtin. The sort parameters are
  already checked by the verifier.

 -}
verifySort
    :: Text
    -> SortVerifier
verifySort builtinName =
    SortVerifier worker
  where
    worker
        :: forall patternType
        .  (Id -> Either (Error VerifyError) (SentenceSort patternType))
        -> Sort
        -> Either (Error VerifyError) ()
    worker findSort (SortActualSort SortActual { sortActualName }) = do
        SentenceSort { sentenceSortAttributes } <- findSort sortActualName
        let expectHook = Hook (Just builtinName)
        declHook <- Verifier.Attributes.parseAttributes sentenceSortAttributes
        Kore.Error.koreFailWhen (expectHook /= declHook)
            ("Sort '" ++ getIdForError sortActualName
                ++ "' is not hooked to builtin sort '"
                ++ Text.unpack builtinName ++ "'")
    worker _ (SortVariableSort SortVariable { getSortVariable }) =
        Kore.Error.koreFail
            ("unexpected sort variable '"
                ++ getIdForError getSortVariable ++ "'")

-- Verify a sort by only checking if it has domain values.
verifySortHasDomainValues :: SortVerifier
verifySortHasDomainValues = SortVerifier worker
  where
    worker
        :: forall patternType
        .  (Id -> Either (Error VerifyError) (SentenceSort patternType))
        -> Sort
        -> Either (Error VerifyError) ()
    worker findSort (SortActualSort SortActual { sortActualName }) = do
        SentenceSort { sentenceSortAttributes } <- findSort sortActualName
        sortAttr <- parseSortAttributes sentenceSortAttributes
        let hasDomainValues =
                Attribute.getHasDomainValues
                . Attribute.hasDomainValues
                $ sortAttr
        Kore.Error.koreFailWhen (not hasDomainValues)
            ("Sort '" ++ getIdForError sortActualName
                ++ "' does not have domain values.")
    worker _ (SortVariableSort SortVariable { getSortVariable }) =
        Kore.Error.koreFail
            ("unexpected sort variable '"
                ++ getIdForError getSortVariable ++ "'")
    parseSortAttributes
        :: Attributes
        -> Either (Error VerifyError) Attribute.Sort
    parseSortAttributes rawSortAttributes =
        Attribute.Parser.liftParser
        $ Attribute.Parser.parseAttributes rawSortAttributes

expectDomainValue
    :: Monad m
    => Text
    -- ^ Context for error message
    -> TermLike variable
    -- ^ Operand pattern
    -> MaybeT m Text
expectDomainValue ctx =
    \case
        DV_ _ child ->
            case child of
                StringLiteral_ text ->
                    return text
                _ ->
                    verifierBug
                    $ Text.unpack ctx ++ ": Domain value is not a string literal"
        _ -> empty

-- | Wildcard for sort verification on parameterized builtin sorts
acceptAnySort :: SortVerifier
acceptAnySort = SortVerifier $ \_ _ -> return ()

{- | Find the hooked sort for a domain value sort. -}
lookupHookSort
    :: (Id -> Either (Error VerifyError) (SentenceSort patternType))
    -> Sort
    -> Either (Error VerifyError) (Maybe Text)
lookupHookSort findSort (SortActualSort SortActual { sortActualName }) = do
    SentenceSort { sentenceSortAttributes } <- findSort sortActualName
    Hook mHookSort <- Verifier.Attributes.parseAttributes sentenceSortAttributes
    return mHookSort
lookupHookSort _ (SortVariableSort SortVariable { getSortVariable }) =
    Kore.Error.koreFail
        ("unexpected sort variable '" ++ getIdForError getSortVariable ++ "'")

{- | Verify a builtin symbol declaration.

  The declared sorts must match the builtin sorts.

  See also: 'verifySymbolArguments'

 -}
verifySymbol
    :: SortVerifier  -- ^ Builtin result sort
    -> [SortVerifier]  -- ^ Builtin argument sorts
    -> SymbolVerifier
verifySymbol verifyResult verifyArguments =
    SymbolVerifier $ \findSort decl -> do
        let SentenceSymbol { sentenceSymbolResultSort = result } = decl
        Kore.Error.withContext "In result sort"
            (runSortVerifier verifyResult findSort result)
        runSymbolVerifier (verifySymbolArguments verifyArguments) findSort decl

{- | Verify the arguments of a builtin sort declaration.

  The declared argument sorts must match the builtin argument
  sorts. @verifySymbolArguments@ only checks the symbol's argument sorts; use
  'verifySymbol' if it is also necessary to check the symbol's result sort.

  See also: 'verifySymbol'

 -}
verifySymbolArguments
    :: [SortVerifier]  -- ^ Builtin argument sorts
    -> SymbolVerifier
verifySymbolArguments verifyArguments =
    SymbolVerifier $ \findSort sentenceSymbol ->
        Kore.Error.withContext "In argument sorts" $ do
            let SentenceSymbol { sentenceSymbolSorts = sorts } = sentenceSymbol
                builtinArity = length verifyArguments
                arity = length sorts
            Kore.Error.koreFailWhen (arity /= builtinArity)
                ("Expected " ++ show builtinArity
                ++ " arguments, found " ++ show arity)
            zipWithM_ (\verify sort -> verify findSort sort)
                (runSortVerifier <$> verifyArguments)
                sorts

{- | Run a DomainValueVerifier.
-}
verifyDomainValue
    :: DomainValueVerifiers (TermLike variable)
    -> (Id -> Either (Error VerifyError) (SentenceSort patternType))
    -> DomainValue Sort (TermLike variable)
    -> Either (Error VerifyError) (TermLikeF variable (TermLike variable))
verifyDomainValue
    verifiers
    findSort
    domain
  =
    case domainValueSort of
        SortActualSort _ -> do
            hookSort <- lookupHookSort findSort domainValueSort
            fromMaybe (external domain) $ do
                hook <- hookSort
                verifier <- HashMap.lookup hook verifiers
                let context =
                        "Verifying builtin sort '" ++ Text.unpack hook ++ "'"
                    verify = Kore.Error.withContext context . verifier
                pure (BuiltinF <$> verify domain)
        SortVariableSort _ -> external domain
  where
    external = return . DomainValueF
    DomainValue { domainValueSort } = domain

-- | Construct a 'DomainValueVerifier' for an encodable sort.
makeEncodedDomainValueVerifier
    :: Text
    -- ^ Builtin sort identifier
    -> (DomainValue Sort child -> Either (Error VerifyError) (Builtin child))
    -- ^ encoding function for the builtin sort
    -> DomainValueVerifier child
makeEncodedDomainValueVerifier _builtinSort encodeSort domain =
    Kore.Error.withContext "While parsing domain value"
        (encodeSort domain)

{- | Run a parser on a string.

 -}
parseString
    :: Parser a
    -> Text
    -> Either (Error VerifyError) a
parseString parser lit =
    let parsed = Parsec.parse (parser <* Parsec.eof) "<string literal>" lit
    in castParseError parsed
  where
    castParseError =
        either (Kore.Error.koreFail . Parsec.errorBundlePretty) pure

{- | Return the supplied pattern as an 'AttemptedAxiom'.

  No substitution or predicate is applied.

  See also: 'Pattern'
 -}
appliedFunction
    :: (Monad m, Ord variable)
    => Pattern variable
    -> m (AttemptedAxiom variable)
appliedFunction epat =
    return $ Applied AttemptedAxiomResults
        { results = OrPattern.fromPattern epat
        , remainders = OrPattern.bottom
        }

{- | Construct a builtin unary operator.

  The operand type may differ from the result type.

  The function is skipped if its arguments are not domain values.
  It is an error if the wrong number of arguments is given; this must be checked
  during verification.

 -}
unaryOperator
    :: forall a b
    .   (forall variable. Text -> Builtin (TermLike variable) -> a)
    -- ^ Parse operand
    ->  (forall variable
        . InternalVariable variable => Sort -> b -> Pattern variable
        )
    -- ^ Render result as pattern with given sort
    -> Text
    -- ^ Builtin function name (for error messages)
    -> (a -> b)
    -- ^ Operation on builtin types
    -> Function
unaryOperator
    extractVal
    asPattern
    ctx
    op
  =
    functionEvaluator unaryOperator0
  where
    get :: Builtin (TermLike variable) -> a
    get = extractVal ctx
    unaryOperator0
        :: InternalVariable variable
        => MonadSimplify m
        => Sort
        -> [TermLike variable]
        -> m (AttemptedAxiom variable)
    unaryOperator0 resultSort children =
        case Cofree.tailF . Recursive.project <$> children of
            [BuiltinF a] -> do
                -- Apply the operator to a domain value
                let r = op (get a)
                (appliedFunction . asPattern resultSort) r
            [_] -> return NotApplicable
            _ -> wrongArity (Text.unpack ctx)

{- | Construct a builtin binary operator.

  Both operands have the same builtin type, which may be different from the
  result type.

  The function is skipped if its arguments are not domain values.
  It is an error if the wrong number of arguments is given; this must be checked
  during verification.

 -}
binaryOperator
    :: forall a b
    .  (forall variable. Text -> Builtin (TermLike variable) -> a)
    -- ^ Extract domain value
    ->  (forall variable
        . InternalVariable variable => Sort -> b -> Pattern variable
        )
    -- ^ Render result as pattern with given sort
    -> Text
    -- ^ Builtin function name (for error messages)
    -> (a -> a -> b)
    -- ^ Operation on builtin types
    -> Function
binaryOperator
    extractVal
    asPattern
    ctx
    op
  =
    functionEvaluator binaryOperator0
  where
    get :: Builtin (TermLike variable) -> a
    get = extractVal ctx
    binaryOperator0
        :: SimplifierVariable variable
        => MonadSimplify m
        => Sort
        -> [TermLike variable]
        -> m (AttemptedAxiom variable)
    binaryOperator0 resultSort children =
        case Cofree.tailF . Recursive.project <$> children of
            [BuiltinF a, BuiltinF b] -> do
                -- Apply the operator to two domain values
                let r = op (get a) (get b)
                (appliedFunction . asPattern resultSort) r
            [_, _] -> return NotApplicable
            _ -> wrongArity (Text.unpack ctx)

{- | Construct a builtin ternary operator.

  All three operands have the same builtin type, which may be different from the
  result type.

  The function is skipped if its arguments are not domain values.
  It is an error if the wrong number of arguments is given; this must be checked
  during verification.

 -}
ternaryOperator
    :: forall a b
    .  (forall variable. Text -> Builtin (TermLike variable) -> a)
    -- ^ Extract domain value
    ->  (forall variable
        . InternalVariable variable => Sort -> b -> Pattern variable
        )
    -- ^ Render result as pattern with given sort
    -> Text
    -- ^ Builtin function name (for error messages)
    -> (a -> a -> a -> b)
    -- ^ Operation on builtin types
    -> Function
ternaryOperator
    extractVal
    asPattern
    ctx
    op
  =
    functionEvaluator ternaryOperator0
  where
    get :: Builtin (TermLike variable) -> a
    get = extractVal ctx
    ternaryOperator0
        :: SimplifierVariable variable
        => MonadSimplify m
        => Sort
        -> [TermLike variable]
        -> m (AttemptedAxiom variable)
    ternaryOperator0 resultSort children =
        case Cofree.tailF . Recursive.project <$> children of
            [ BuiltinF a, BuiltinF b, BuiltinF c ] -> do
                -- Apply the operator to three domain values
                let r = op (get a) (get b) (get c)
                (appliedFunction . asPattern resultSort) r
            [_, _, _] -> return NotApplicable
            _ -> wrongArity (Text.unpack ctx)

type FunctionImplementation
    = forall variable simplifier
        .  SimplifierVariable variable
        => MonadSimplify simplifier
        => Sort
        -> [TermLike variable]
        -> simplifier (AttemptedAxiom variable)

functionEvaluator :: FunctionImplementation -> Function
functionEvaluator impl =
    applicationAxiomSimplifier evaluator
  where
    evaluator
        :: SimplifierVariable variable
        => MonadSimplify simplifier
        => CofreeF
            (Application Symbol)
            (Attribute.Pattern variable)
            (TermLike variable)
        -> simplifier (AttemptedAxiom variable)
    evaluator (valid :< app) = impl resultSort applicationChildren
      where
        Application { applicationChildren } = app
        Attribute.Pattern { Attribute.patternSort = resultSort } = valid

{- | Run a parser on a verified domain value.

    Any parse failure indicates a bug in the well-formedness checker; in this
    case an error is thrown.

 -}
runParser :: HasCallStack => Text -> Either (Error e) a -> a
runParser ctx result =
    case result of
        Left e ->
            verifierBug $ Text.unpack ctx ++ ": " ++ Kore.Error.printError e
        Right a -> a

{- | Look up the symbol hooked to the named builtin in the provided module.
 -}
lookupSymbol
    :: Text
    -- ^ builtin name
    -> Sort
    -- ^ the hooked sort
    -> VerifiedModule Attribute.Symbol axiomAtts
    -> Either (Error e) Symbol
lookupSymbol builtinName builtinSort indexedModule = do
    symbolConstructor <-
        IndexedModule.resolveHook indexedModule builtinName builtinSort
    (symbolAttributes, sentenceSymbol) <-
        IndexedModule.resolveSymbol indexedModule symbolConstructor
    symbolSorts <- symbolOrAliasSorts [] sentenceSymbol
    return Symbol
        { symbolConstructor
        , symbolParams = []
        , symbolAttributes
        , symbolSorts
        }

{- | Find the symbol hooked to @unit@.

It is an error if the sort does not provide a @unit@ attribute; this is checked
during verification.

**WARNING**: The returned 'Symbol' will have the default attributes, not its
declared attributes, because it is intended only for unparsing.

 -}
-- TODO (thomas.tuegel): Resolve this symbol during syntax verification.
lookupSymbolUnit
    :: SmtMetadataTools Attribute.Symbol
    -> Sort
    -> Symbol
lookupSymbolUnit tools builtinSort =
    Symbol
        { symbolConstructor
        , symbolParams
        , symbolAttributes
        , symbolSorts
        }
  where
    unit = Attribute.unit (MetadataTools.sortAttributes tools builtinSort)
    symbolOrAlias =
        Attribute.Sort.getUnit unit
        & fromMaybe missingUnitAttribute
    symbolConstructor = symbolOrAliasConstructor symbolOrAlias
    symbolParams = symbolOrAliasParams symbolOrAlias
    symbolSorts = MetadataTools.applicationSorts tools symbolOrAlias
    symbolAttributes = MetadataTools.symbolAttributes tools symbolConstructor
    missingUnitAttribute =
        verifierBug
        $ "missing 'unit' attribute of sort '"
        ++ unparseToString builtinSort ++ "'"

{- | Find the symbol hooked to @element@.

It is an error if the sort does not provide a @element@ attribute; this is
checked during verification.

**WARNING**: The returned 'Symbol' will have the default attributes, not its
declared attributes, because it is intended only for unparsing.

 -}
-- TODO (thomas.tuegel): Resolve this symbol during syntax verification.
lookupSymbolElement
    :: SmtMetadataTools Attribute.Symbol
    -> Sort
    -> Symbol
lookupSymbolElement tools builtinSort =
    Symbol
        { symbolConstructor
        , symbolParams
        , symbolAttributes
        , symbolSorts
        }
  where
    element = Attribute.element (MetadataTools.sortAttributes tools builtinSort)
    symbolOrAlias =
        Attribute.Sort.getElement element
        & fromMaybe missingElementAttribute
    symbolConstructor = symbolOrAliasConstructor symbolOrAlias
    symbolParams = symbolOrAliasParams symbolOrAlias
    symbolSorts = MetadataTools.applicationSorts tools symbolOrAlias
    symbolAttributes = MetadataTools.symbolAttributes tools symbolConstructor
    missingElementAttribute =
        verifierBug
        $ "missing 'element' attribute of sort '"
        ++ unparseToString builtinSort ++ "'"

{- | Find the symbol hooked to @concat@.

It is an error if the sort does not provide a @concat@ attribute; this is
checked during verification.

**WARNING**: The returned 'Symbol' will have the default attributes, not its
declared attributes, because it is intended only for unparsing.

 -}
-- TODO (thomas.tuegel): Resolve this symbol during syntax verification.
lookupSymbolConcat
    :: SmtMetadataTools Attribute.Symbol
    -> Sort
    -> Symbol
lookupSymbolConcat tools builtinSort =
    Symbol
        { symbolConstructor
        , symbolParams
        , symbolAttributes
        , symbolSorts
        }
  where
    concat' = Attribute.concat (MetadataTools.sortAttributes tools builtinSort)
    symbolOrAlias =
        Attribute.Sort.getConcat concat'
        & fromMaybe missingConcatAttribute
    symbolConstructor = symbolOrAliasConstructor symbolOrAlias
    symbolParams = symbolOrAliasParams symbolOrAlias
    symbolSorts = MetadataTools.applicationSorts tools symbolOrAlias
    symbolAttributes = MetadataTools.symbolAttributes tools symbolConstructor
    missingConcatAttribute =
        verifierBug
        $ "missing 'concat' attribute of sort '"
        ++ unparseToString builtinSort ++ "'"

{- | Is the given symbol hooked to the named builtin?
 -}
isSymbol
    :: Text  -- ^ Builtin symbol
    -> Symbol  -- ^ Kore symbol
    -> Bool
isSymbol builtinName Symbol { symbolAttributes = Attribute.Symbol { hook } } =
    getHook hook == Just builtinName

{- | Is the given sort hooked to the named builtin?

Returns Nothing if the sort is unknown (i.e. the _PREDICATE sort).
Returns Just False if the sort is a variable.
-}
isSort :: Text -> SmtMetadataTools attr -> Sort -> Maybe Bool
isSort builtinName tools sort
  | isPredicateSort            = Nothing
  | SortVariableSort _ <- sort = Nothing
  | otherwise                  = Just (getHook hook == Just builtinName)
  where
    MetadataTools {sortAttributes} = tools
    Attribute.Sort {hook} = sortAttributes sort
    isPredicateSort = sort == predicateSort


{- | Ensure that a 'TermLike' is a concrete, normalized term.

If the pattern is not concrete and normalized, the function is
See also: 'Kore.Proof.Value.Value'

 -}
toKey :: TermLike variable -> Maybe (TermLike Concrete)
toKey purePattern = do
    p <- TermLike.asConcrete purePattern
    -- TODO (thomas.tuegel): Use the return value as the term.
    _ <- Value.fromTermLike p
    return p

{- | Run a function evaluator that can terminate early.
 -}
getAttemptedAxiom
    :: Monad m
    => MaybeT m (AttemptedAxiom variable)
    -> m (AttemptedAxiom variable)
getAttemptedAxiom attempt =
    fromMaybe NotApplicable <$> runMaybeT attempt

-- | Return an unsolved unification problem.
unifyEqualsUnsolved
    :: (MonadUnify unifier, SimplifierVariable variable)
    => SimplificationType
    -> TermLike variable
    -> TermLike variable
    -> unifier (Pattern variable)
unifyEqualsUnsolved SimplificationType.And a b = do
    let unified = TermLike.markSimplified $ mkAnd a b
    orCondition <- Ceil.makeEvaluateTerm Condition.topTODO unified
    predicate <- Monad.Unify.scatter orCondition
    return (unified `Pattern.withCondition` predicate)
unifyEqualsUnsolved SimplificationType.Equals a b =
    return Pattern.top
        {predicate = Predicate.markSimplified $ makeEqualsPredicate a b}

makeDomainValueTerm
    :: InternalVariable variable
    => Sort
    -> Text
    -> TermLike variable
makeDomainValueTerm sort stringLiteral =
    mkDomainValue DomainValue
        { domainValueSort = sort
        , domainValueChild = mkStringLiteral stringLiteral
        }

makeDomainValuePattern
    :: InternalVariable variable
    => Sort
    -> Text
    -> Pattern variable
makeDomainValuePattern sort stringLiteral =
    Pattern.fromTermLike
    $ makeDomainValueTerm sort stringLiteral<|MERGE_RESOLUTION|>--- conflicted
+++ resolved
@@ -262,15 +262,6 @@
             :: Application Symbol patternType
             -> Either (Error VerifyError) (TermLikeF Variable patternType)
         }
-<<<<<<< HEAD
-
-data SymbolKey
-    = HookedSymbolKey !Text
-    | KlabelSymbolKey !Text
-    deriving (Eq, Ord)
-    deriving (GHC.Generic)
-
-=======
 
 {- | @SymbolKey@ names builtin functions and constructors.
  -}
@@ -282,7 +273,6 @@
     deriving (Eq, Ord)
     deriving (GHC.Generic)
 
->>>>>>> c48fc7b4
 instance Hashable SymbolKey
 
 type ApplicationVerifiers patternType =
