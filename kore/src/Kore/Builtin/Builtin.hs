{-# LANGUAGE Strict #-}

{- |
Module      : Kore.Builtin.Builtin
Description : Built-in sort, symbol, and pattern verifiers
Copyright   : (c) Runtime Verification, 2018
License     : NCSA
Maintainer  : thomas.tuegel@runtimeverification.com
Stability   : experimental
Portability : portable

This module is intended to be imported qualified, to avoid collision with other
builtin modules.

@
    import qualified Kore.Builtin.Builtin as Builtin
@
-}
module Kore.Builtin.Builtin (
    Function,

    -- * Implementing builtin functions
    notImplemented,
    unaryOperator,
    binaryOperator,
    ternaryOperator,
    functionEvaluator,
    applicationEvaluator,
    verifierBug,
    wrongArity,
    runParser,
    appliedFunction,
    lookupSymbol,
    lookupSymbolUnit,
    lookupSymbolElement,
    lookupSymbolConcat,
    isSymbol,
    isSort,
    getAttemptedAxiom,
    makeDomainValueTerm,
    makeDomainValuePattern,

    -- * Implementing builtin unification
    unifyEqualsUnsolved,
    module Kore.Builtin.Verifiers,
) where

import Prelude.Kore

import Control.Error (
    MaybeT (..),
 )
import Data.Text (
    Text,
 )
import qualified Data.Text as Text

import qualified Kore.Attribute.Concat as Attribute.Sort
import qualified Kore.Attribute.Element as Attribute.Sort
import Kore.Attribute.Hook (
    Hook (..),
 )
import qualified Kore.Attribute.Pattern as Attribute
import qualified Kore.Attribute.Sort as Attribute
import qualified Kore.Attribute.Symbol as Attribute (
    Symbol (..),
 )
import qualified Kore.Attribute.Unit as Attribute.Sort
import Kore.Builtin.Error
import Kore.Builtin.Verifiers
import Kore.Error (
    Error,
 )
import qualified Kore.Error
import Kore.IndexedModule.IndexedModule (
    VerifiedModule,
 )
import Kore.IndexedModule.MetadataTools (
    MetadataTools (MetadataTools),
    SmtMetadataTools,
 )
import qualified Kore.IndexedModule.MetadataTools as MetadataTools
import qualified Kore.IndexedModule.Resolvers as IndexedModule
import Kore.Internal.ApplicationSorts
import qualified Kore.Internal.OrPattern as OrPattern
import Kore.Internal.Pattern (
    Conditional (..),
    Pattern,
 )
import Kore.Internal.Pattern as Pattern (
    fromTermLike,
    top,
    withCondition,
 )
import Kore.Internal.Predicate (
    makeEqualsPredicate,
 )
import qualified Kore.Internal.Predicate as Predicate
<<<<<<< HEAD
import qualified Kore.Internal.SideCondition as SideCondition (
    topTODO,
 )
=======
import Kore.Internal.SideCondition
    ( SideCondition
    )
import qualified Kore.Internal.SideCondition as SideCondition
    ( topTODO
    )
>>>>>>> c35bfa56
import Kore.Internal.TermLike as TermLike
import Kore.Rewriting.RewritingVariable (
    RewritingVariableName,
 )
import Kore.Sort (
    predicateSort,
 )
import Kore.Step.Simplification.SimplificationType as SimplificationType (
    SimplificationType (..),
 )
import Kore.Step.Simplification.Simplify (
    AttemptedAxiom (..),
    AttemptedAxiomResults (AttemptedAxiomResults),
    BuiltinAndAxiomSimplifier (BuiltinAndAxiomSimplifier),
    MonadSimplify,
    applicationAxiomSimplifier,
    makeEvaluateTermCeil,
 )
import qualified Kore.Step.Simplification.Simplify as AttemptedAxiomResults (
    AttemptedAxiomResults (..),
 )
import Kore.Unification.Unify (
    MonadUnify,
 )
import qualified Kore.Unification.Unify as Monad.Unify (
    scatter,
 )
import Kore.Unparser

-- TODO (thomas.tuegel): Include hook name here.

notImplemented :: BuiltinAndAxiomSimplifier
notImplemented =
    BuiltinAndAxiomSimplifier notImplemented0
  where
    notImplemented0 _ _ = pure NotApplicable

{- | Return the supplied pattern as an 'AttemptedAxiom'.

  No substitution or predicate is applied.

  See also: 'Pattern'
-}
appliedFunction ::
    (Monad m, InternalVariable variable) =>
    Pattern variable ->
    m (AttemptedAxiom variable)
appliedFunction epat =
    return $
        Applied
            AttemptedAxiomResults
                { results = OrPattern.fromPattern epat
                , remainders = OrPattern.bottom
                }

{- | Construct a builtin unary operator.

  The operand type may differ from the result type.

  The function is skipped if its arguments are not domain values.
  It is an error if the wrong number of arguments is given; this must be checked
  during verification.
-}
unaryOperator ::
    forall a b.
    -- | Parse operand
    (forall variable. Text -> TermLike variable -> Maybe a) ->
    -- | Render result as pattern with given sort
    ( forall variable.
      InternalVariable variable =>
      Sort ->
      b ->
      Pattern variable
    ) ->
    -- | Builtin function name (for error messages)
    Text ->
    -- | Operation on builtin types
    (a -> b) ->
    BuiltinAndAxiomSimplifier
unaryOperator extractVal asPattern ctx op =
    functionEvaluator unaryOperator0
  where
    get :: TermLike variable -> Maybe a
    get = extractVal ctx

    unaryOperator0 :: Function
    unaryOperator0 _ resultSort children =
        case children of
            [termLike]
                | Just a <- get termLike -> do
                    -- Apply the operator to a domain value
                    let r = op a
                    return (asPattern resultSort r)
                | otherwise -> empty
            _ -> wrongArity (Text.unpack ctx)

{- | Construct a builtin binary operator.

  Both operands have the same builtin type, which may be different from the
  result type.

  The function is skipped if its arguments are not domain values.
  It is an error if the wrong number of arguments is given; this must be checked
  during verification.
-}
binaryOperator ::
    forall a b.
    -- | Extract domain value
    (forall variable. Text -> TermLike variable -> Maybe a) ->
    -- | Render result as pattern with given sort
    ( forall variable.
      InternalVariable variable =>
      Sort ->
      b ->
      Pattern variable
    ) ->
    -- | Builtin function name (for error messages)
    Text ->
    -- | Operation on builtin types
    (a -> a -> b) ->
    BuiltinAndAxiomSimplifier
binaryOperator extractVal asPattern ctx op =
    functionEvaluator binaryOperator0
  where
    get :: TermLike variable -> Maybe a
    get = extractVal ctx

    binaryOperator0 :: Function
    binaryOperator0 _ resultSort children =
        case children of
            [get -> Just a, get -> Just b] -> do
                -- Apply the operator to two domain values
                let r = op a b
                return (asPattern resultSort r)
            [_, _] -> empty
            _ -> wrongArity (Text.unpack ctx)

{- | Construct a builtin ternary operator.

  All three operands have the same builtin type, which may be different from the
  result type.

  The function is skipped if its arguments are not domain values.
  It is an error if the wrong number of arguments is given; this must be checked
  during verification.
-}
ternaryOperator ::
    forall a b.
    -- | Extract domain value
    (forall variable. Text -> TermLike variable -> Maybe a) ->
    -- | Render result as pattern with given sort
    ( forall variable.
      InternalVariable variable =>
      Sort ->
      b ->
      Pattern variable
    ) ->
    -- | Builtin function name (for error messages)
    Text ->
    -- | Operation on builtin types
    (a -> a -> a -> b) ->
    BuiltinAndAxiomSimplifier
ternaryOperator extractVal asPattern ctx op =
    functionEvaluator ternaryOperator0
  where
    get :: TermLike variable -> Maybe a
    get = extractVal ctx

    ternaryOperator0 :: Function
    ternaryOperator0 _ resultSort children =
        case children of
            [get -> Just a, get -> Just b, get -> Just c] -> do
                -- Apply the operator to three domain values
                let r = op a b c
                return (asPattern resultSort r)
            [_, _, _] -> empty
            _ -> wrongArity (Text.unpack ctx)

<<<<<<< HEAD
type Function =
    forall variable simplifier.
    InternalVariable variable =>
    HasCallStack =>
    MonadSimplify simplifier =>
    Sort ->
    [TermLike variable] ->
    MaybeT simplifier (Pattern variable)

functionEvaluator :: Function -> BuiltinAndAxiomSimplifier
functionEvaluator impl =
    applicationEvaluator $ \app -> do
        let Application{applicationSymbolOrAlias = symbol} = app
            Application{applicationChildren = args} = app
=======
type Function
    = forall variable simplifier
        .  InternalVariable variable
        => HasCallStack
        => MonadSimplify simplifier
        => SideCondition variable
        -> Sort
        -> [TermLike variable]
        -> MaybeT simplifier (Pattern variable)

functionEvaluator :: Function -> BuiltinAndAxiomSimplifier
functionEvaluator impl =
    applicationEvaluator $ \sideCondition app -> do
        let Application { applicationSymbolOrAlias = symbol } = app
            Application { applicationChildren = args } = app
>>>>>>> c35bfa56
            resultSort = symbolSorts symbol & applicationSortsResult
        impl sideCondition resultSort args

<<<<<<< HEAD
applicationEvaluator ::
    ( forall variable simplifier.
      InternalVariable variable =>
      MonadSimplify simplifier =>
      Application Symbol (TermLike variable) ->
      MaybeT simplifier (Pattern variable)
    ) ->
    BuiltinAndAxiomSimplifier
applicationEvaluator impl =
    applicationAxiomSimplifier evaluator
  where
    evaluator ::
        InternalVariable variable =>
        MonadSimplify simplifier =>
        CofreeF
            (Application Symbol)
            (Attribute.Pattern variable)
            (TermLike variable) ->
        simplifier (AttemptedAxiom variable)
    evaluator (_ :< app) = do
=======
applicationEvaluator
    ::  ( forall variable simplifier
        .  InternalVariable variable
        => MonadSimplify simplifier
        => SideCondition variable
        -> Application Symbol (TermLike variable)
        -> MaybeT simplifier (Pattern variable)
        )
    -> BuiltinAndAxiomSimplifier
applicationEvaluator impl =
    applicationAxiomSimplifier evaluator
  where
    evaluator
        :: InternalVariable variable
        => MonadSimplify simplifier
        => SideCondition variable
        -> CofreeF
            (Application Symbol)
            (Attribute.Pattern variable)
            (TermLike variable)
        -> simplifier (AttemptedAxiom variable)
    evaluator sideCondition (_ :< app) = do
>>>>>>> c35bfa56
        let app' = fmap TermLike.removeEvaluated app
        getAttemptedAxiom
            (impl sideCondition app' >>= appliedFunction)

{- | Run a parser on a verified domain value.

    Any parse failure indicates a bug in the well-formedness checker; in this
    case an error is thrown.
-}
runParser :: HasCallStack => Text -> Either (Error e) a -> a
runParser ctx result =
    case result of
        Left e ->
            verifierBug $ Text.unpack ctx ++ ": " ++ Kore.Error.printError e
        Right a -> a

-- | Look up the symbol hooked to the named builtin in the provided module.
lookupSymbol ::
    -- | builtin name
    Text ->
    -- | the hooked sort
    Sort ->
    VerifiedModule Attribute.Symbol ->
    Either (Error e) Symbol
lookupSymbol builtinName builtinSort indexedModule = do
    symbolConstructor <-
        IndexedModule.resolveHook indexedModule builtinName builtinSort
    (symbolAttributes, sentenceSymbol) <-
        IndexedModule.resolveSymbol indexedModule symbolConstructor
    symbolSorts <- symbolOrAliasSorts [] sentenceSymbol
    return
        Symbol
            { symbolConstructor
            , symbolParams = []
            , symbolAttributes
            , symbolSorts
            }

{- | Find the symbol hooked to @unit@.

It is an error if the sort does not provide a @unit@ attribute; this is checked
during verification.

**WARNING**: The returned 'Symbol' will have the default attributes, not its
declared attributes, because it is intended only for unparsing.
-}

-- TODO (thomas.tuegel): Resolve this symbol during syntax verification.
lookupSymbolUnit ::
    SmtMetadataTools Attribute.Symbol ->
    Sort ->
    Symbol
lookupSymbolUnit tools builtinSort =
    Symbol
        { symbolConstructor
        , symbolParams
        , symbolAttributes
        , symbolSorts
        }
  where
    unit = Attribute.unit (MetadataTools.sortAttributes tools builtinSort)
    symbolOrAlias =
        Attribute.Sort.getUnit unit
            & fromMaybe missingUnitAttribute
    symbolConstructor = symbolOrAliasConstructor symbolOrAlias
    symbolParams = symbolOrAliasParams symbolOrAlias
    symbolSorts = MetadataTools.applicationSorts tools symbolOrAlias
    symbolAttributes = MetadataTools.symbolAttributes tools symbolConstructor
    ~missingUnitAttribute =
        verifierBug $
            "missing 'unit' attribute of sort '"
                ++ unparseToString builtinSort
                ++ "'"

{- | Find the symbol hooked to @element@.

It is an error if the sort does not provide a @element@ attribute; this is
checked during verification.

**WARNING**: The returned 'Symbol' will have the default attributes, not its
declared attributes, because it is intended only for unparsing.
-}

-- TODO (thomas.tuegel): Resolve this symbol during syntax verification.
lookupSymbolElement ::
    SmtMetadataTools Attribute.Symbol ->
    Sort ->
    Symbol
lookupSymbolElement tools builtinSort =
    Symbol
        { symbolConstructor
        , symbolParams
        , symbolAttributes
        , symbolSorts
        }
  where
    element = Attribute.element (MetadataTools.sortAttributes tools builtinSort)
    symbolOrAlias =
        Attribute.Sort.getElement element
            & fromMaybe missingElementAttribute
    symbolConstructor = symbolOrAliasConstructor symbolOrAlias
    symbolParams = symbolOrAliasParams symbolOrAlias
    symbolSorts = MetadataTools.applicationSorts tools symbolOrAlias
    symbolAttributes = MetadataTools.symbolAttributes tools symbolConstructor
    ~missingElementAttribute =
        verifierBug $
            "missing 'element' attribute of sort '"
                ++ unparseToString builtinSort
                ++ "'"

{- | Find the symbol hooked to @concat@.

It is an error if the sort does not provide a @concat@ attribute; this is
checked during verification.

**WARNING**: The returned 'Symbol' will have the default attributes, not its
declared attributes, because it is intended only for unparsing.
-}

-- TODO (thomas.tuegel): Resolve this symbol during syntax verification.
lookupSymbolConcat ::
    SmtMetadataTools Attribute.Symbol ->
    Sort ->
    Symbol
lookupSymbolConcat tools builtinSort =
    Symbol
        { symbolConstructor
        , symbolParams
        , symbolAttributes
        , symbolSorts
        }
  where
    concat' = Attribute.concat (MetadataTools.sortAttributes tools builtinSort)
    symbolOrAlias =
        Attribute.Sort.getConcat concat'
            & fromMaybe missingConcatAttribute
    symbolConstructor = symbolOrAliasConstructor symbolOrAlias
    symbolParams = symbolOrAliasParams symbolOrAlias
    symbolSorts = MetadataTools.applicationSorts tools symbolOrAlias
    symbolAttributes = MetadataTools.symbolAttributes tools symbolConstructor
    ~missingConcatAttribute =
        verifierBug $
            "missing 'concat' attribute of sort '"
                ++ unparseToString builtinSort
                ++ "'"

-- | Is the given symbol hooked to the named builtin?
isSymbol ::
    -- | Builtin symbol
    Text ->
    -- | Kore symbol
    Symbol ->
    Bool
isSymbol builtinName Symbol{symbolAttributes = Attribute.Symbol{hook}} =
    getHook hook == Just builtinName

{- | Is the given sort hooked to the named builtin?

Returns Nothing if the sort is unknown (i.e. the _PREDICATE sort).
Returns Just False if the sort is a variable.
-}
isSort :: Text -> SmtMetadataTools attr -> Sort -> Maybe Bool
isSort builtinName tools sort
    | isPredicateSort = Nothing
    | SortVariableSort _ <- sort = Nothing
    | otherwise =
        let MetadataTools{sortAttributes} = tools
            Attribute.Sort{hook} = sortAttributes sort
         in Just (getHook hook == Just builtinName)
  where
    isPredicateSort = sort == predicateSort

-- | Run a function evaluator that can terminate early.
getAttemptedAxiom ::
    Monad m =>
    MaybeT m (AttemptedAxiom variable) ->
    m (AttemptedAxiom variable)
getAttemptedAxiom attempt =
    fromMaybe NotApplicable <$> runMaybeT attempt

-- | Return an unsolved unification problem.
unifyEqualsUnsolved ::
    MonadUnify unifier =>
    SimplificationType ->
    TermLike RewritingVariableName ->
    TermLike RewritingVariableName ->
    unifier (Pattern RewritingVariableName)
unifyEqualsUnsolved SimplificationType.And a b = do
    let unified = TermLike.markSimplified $ mkAnd a b
    orCondition <-
        makeEvaluateTermCeil
            SideCondition.topTODO
            unified
    predicate <- Monad.Unify.scatter orCondition
    return (unified `Pattern.withCondition` predicate)
unifyEqualsUnsolved SimplificationType.Equals a b =
    return
        Pattern.top
            { predicate = Predicate.markSimplified $ makeEqualsPredicate a b
            }

makeDomainValueTerm ::
    InternalVariable variable =>
    Sort ->
    Text ->
    TermLike variable
makeDomainValueTerm sort stringLiteral =
    mkDomainValue
        DomainValue
            { domainValueSort = sort
            , domainValueChild = mkStringLiteral stringLiteral
            }

makeDomainValuePattern ::
    InternalVariable variable =>
    Sort ->
    Text ->
    Pattern variable
makeDomainValuePattern sort stringLiteral =
    Pattern.fromTermLike $
        makeDomainValueTerm sort stringLiteral<|MERGE_RESOLUTION|>--- conflicted
+++ resolved
@@ -45,8 +45,6 @@
     module Kore.Builtin.Verifiers,
 ) where
 
-import Prelude.Kore
-
 import Control.Error (
     MaybeT (..),
  )
@@ -54,7 +52,6 @@
     Text,
  )
 import qualified Data.Text as Text
-
 import qualified Kore.Attribute.Concat as Attribute.Sort
 import qualified Kore.Attribute.Element as Attribute.Sort
 import Kore.Attribute.Hook (
@@ -96,18 +93,12 @@
     makeEqualsPredicate,
  )
 import qualified Kore.Internal.Predicate as Predicate
-<<<<<<< HEAD
+import Kore.Internal.SideCondition (
+    SideCondition,
+ )
 import qualified Kore.Internal.SideCondition as SideCondition (
     topTODO,
  )
-=======
-import Kore.Internal.SideCondition
-    ( SideCondition
-    )
-import qualified Kore.Internal.SideCondition as SideCondition
-    ( topTODO
-    )
->>>>>>> c35bfa56
 import Kore.Internal.TermLike as TermLike
 import Kore.Rewriting.RewritingVariable (
     RewritingVariableName,
@@ -136,6 +127,7 @@
     scatter,
  )
 import Kore.Unparser
+import Prelude.Kore
 
 -- TODO (thomas.tuegel): Include hook name here.
 
@@ -286,46 +278,29 @@
             [_, _, _] -> empty
             _ -> wrongArity (Text.unpack ctx)
 
-<<<<<<< HEAD
 type Function =
     forall variable simplifier.
     InternalVariable variable =>
     HasCallStack =>
     MonadSimplify simplifier =>
+    SideCondition variable ->
     Sort ->
     [TermLike variable] ->
     MaybeT simplifier (Pattern variable)
-
-functionEvaluator :: Function -> BuiltinAndAxiomSimplifier
-functionEvaluator impl =
-    applicationEvaluator $ \app -> do
-        let Application{applicationSymbolOrAlias = symbol} = app
-            Application{applicationChildren = args} = app
-=======
-type Function
-    = forall variable simplifier
-        .  InternalVariable variable
-        => HasCallStack
-        => MonadSimplify simplifier
-        => SideCondition variable
-        -> Sort
-        -> [TermLike variable]
-        -> MaybeT simplifier (Pattern variable)
 
 functionEvaluator :: Function -> BuiltinAndAxiomSimplifier
 functionEvaluator impl =
     applicationEvaluator $ \sideCondition app -> do
-        let Application { applicationSymbolOrAlias = symbol } = app
-            Application { applicationChildren = args } = app
->>>>>>> c35bfa56
+        let Application{applicationSymbolOrAlias = symbol} = app
+            Application{applicationChildren = args} = app
             resultSort = symbolSorts symbol & applicationSortsResult
         impl sideCondition resultSort args
 
-<<<<<<< HEAD
 applicationEvaluator ::
     ( forall variable simplifier.
       InternalVariable variable =>
       MonadSimplify simplifier =>
+      SideCondition variable ->
       Application Symbol (TermLike variable) ->
       MaybeT simplifier (Pattern variable)
     ) ->
@@ -336,36 +311,13 @@
     evaluator ::
         InternalVariable variable =>
         MonadSimplify simplifier =>
+        SideCondition variable ->
         CofreeF
             (Application Symbol)
             (Attribute.Pattern variable)
             (TermLike variable) ->
         simplifier (AttemptedAxiom variable)
-    evaluator (_ :< app) = do
-=======
-applicationEvaluator
-    ::  ( forall variable simplifier
-        .  InternalVariable variable
-        => MonadSimplify simplifier
-        => SideCondition variable
-        -> Application Symbol (TermLike variable)
-        -> MaybeT simplifier (Pattern variable)
-        )
-    -> BuiltinAndAxiomSimplifier
-applicationEvaluator impl =
-    applicationAxiomSimplifier evaluator
-  where
-    evaluator
-        :: InternalVariable variable
-        => MonadSimplify simplifier
-        => SideCondition variable
-        -> CofreeF
-            (Application Symbol)
-            (Attribute.Pattern variable)
-            (TermLike variable)
-        -> simplifier (AttemptedAxiom variable)
     evaluator sideCondition (_ :< app) = do
->>>>>>> c35bfa56
         let app' = fmap TermLike.removeEvaluated app
         getAttemptedAxiom
             (impl sideCondition app' >>= appliedFunction)
