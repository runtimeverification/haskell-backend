{- |
Module      : Kore.Builtin.Builtin
Description : Built-in sort, symbol, and pattern verifiers
Copyright   : (c) Runtime Verification, 2018
License     : NCSA
Maintainer  : thomas.tuegel@runtimeverification.com
Stability   : experimental
Portability : portable

This module is intended to be imported qualified, to avoid collision with other
builtin modules.

@
    import qualified Kore.Builtin.Builtin as Builtin
@
 -}
module Kore.Builtin.Builtin
    (
      -- * Using builtin verifiers
      Verifiers (..)
    , SymbolVerifier (..), SymbolVerifiers
    , SortDeclVerifier, SortDeclVerifiers
    , DomainValueVerifier, DomainValueVerifiers
    , SortVerifier (..)
    , Function
    , Parser
    , symbolVerifier
    , sortDeclVerifier
      -- * Smart constructors for DomainValueVerifier
    , makeEncodedDomainValueVerifier
      -- * Declaring builtin verifiers
    , verifySortDecl
    , getUnitId
    , getElementId
    , getConcatId
    , assertSymbolHook
    , assertSymbolResultSort
    , verifySort
    , acceptAnySort
    , verifySymbol
    , verifySymbolArguments
    , verifyDomainValue
    , parseString
      -- * Implementing builtin functions
    , notImplemented
    , unaryOperator
    , binaryOperator
    , ternaryOperator
    , FunctionImplementation
    , functionEvaluator
    , verifierBug
    , wrongArity
    , runParser
    , appliedFunction
    , lookupSymbol
    , lookupSymbolUnit
    , lookupSymbolElement
    , lookupSymbolConcat
    , isSymbol
    , isSort
    , expectNormalConcreteTerm
    , getAttemptedAxiom
      -- * Implementing builtin unification
    , unifyEqualsUnsolved
    ) where

import qualified Control.Comonad.Trans.Cofree as Cofree
import           Control.Error
                 ( MaybeT (..), fromMaybe )
import           Control.Monad
                 ( zipWithM_ )
import qualified Control.Monad as Monad
import           Data.Function
import qualified Data.Functor.Foldable as Recursive
import           Data.HashMap.Strict
                 ( HashMap )
import qualified Data.HashMap.Strict as HashMap
import           Data.Text
                 ( Text )
import qualified Data.Text as Text
import           Data.Void
                 ( Void )
import           GHC.Stack
                 ( HasCallStack )
import           Text.Megaparsec
                 ( Parsec )
import qualified Text.Megaparsec as Parsec

import qualified Kore.AST.Error as Kore.Error
import qualified Kore.ASTVerifier.AttributesVerifier as Verifier.Attributes
import           Kore.ASTVerifier.Error
                 ( VerifyError )
import           Kore.Attribute.Hook
                 ( Hook (..) )
import qualified Kore.Attribute.Null as Attribute
import qualified Kore.Attribute.Pattern as Attribute
import qualified Kore.Attribute.Sort as Attribute
import qualified Kore.Attribute.Sort.Concat as Attribute.Sort
import qualified Kore.Attribute.Sort.Element as Attribute.Sort
import qualified Kore.Attribute.Sort.Unit as Attribute.Sort
import qualified Kore.Attribute.Symbol as Attribute
import           Kore.Builtin.Error
import           Kore.Error
                 ( Error )
import qualified Kore.Error
import           Kore.IndexedModule.IndexedModule
                 ( KoreIndexedModule, VerifiedModule )
import           Kore.IndexedModule.MetadataTools
<<<<<<< HEAD
                 ( SmtMetadataTools )
=======
                 ( MetadataTools (MetadataTools), SmtMetadataTools )
>>>>>>> a7ba9730
import qualified Kore.IndexedModule.MetadataTools as MetadataTools
import qualified Kore.IndexedModule.Resolvers as IndexedModule
import           Kore.Internal.ApplicationSorts
import qualified Kore.Internal.OrPattern as OrPattern
import           Kore.Internal.Pattern
                 ( Conditional (..), Pattern )
import           Kore.Internal.Pattern as Pattern
                 ( top )
import           Kore.Internal.TermLike as TermLike
import           Kore.Predicate.Predicate
                 ( makeCeilPredicate, makeEqualsPredicate )
import qualified Kore.Proof.Value as Value
import           Kore.Sort
                 ( predicateSort )
import           Kore.Step.Simplification.Data
                 ( AttemptedAxiom (..),
                 AttemptedAxiomResults (AttemptedAxiomResults),
                 BuiltinAndAxiomSimplifier (BuiltinAndAxiomSimplifier),
                 BuiltinAndAxiomSimplifierMap, MonadSimplify,
                 PredicateSimplifier, SimplificationType, TermLikeSimplifier,
                 applicationAxiomSimplifier )
import qualified Kore.Step.Simplification.Data as Simplifier
import qualified Kore.Step.Simplification.Data as SimplificationType
                 ( SimplificationType (..) )
import qualified Kore.Step.Simplification.Data as AttemptedAxiomResults
                 ( AttemptedAxiomResults (..) )
import           Kore.Syntax.Definition
                 ( ParsedSentenceSort, ParsedSentenceSymbol, SentenceSort (..),
                 SentenceSymbol (..) )
import           Kore.Unparser
import qualified Kore.Verified as Verified

type Parser = Parsec Void Text

type Function = BuiltinAndAxiomSimplifier

-- | Verify a sort declaration.
type SortDeclVerifier =
        KoreIndexedModule Attribute.Null Attribute.Null
    -- ^ Indexed module, to look up symbol declarations
    ->  ParsedSentenceSort
    -- ^ Sort declaration to verify
    ->  Attribute.Sort
    -- ^ Declared sort attributes
    ->  Either (Error VerifyError) ()

newtype SortVerifier =
    SortVerifier
        { runSortVerifier
            :: forall patternType
            .  (Id -> Either (Error VerifyError) (SentenceSort patternType))
            -> Sort
            -> Either (Error VerifyError) ()
        }

-- | @SortDeclVerifiers@ associates a sort verifier with its builtin sort name.
type SortDeclVerifiers = HashMap Text SortDeclVerifier

newtype SymbolVerifier =
    SymbolVerifier
        { runSymbolVerifier
            :: forall patternType
            .  (Id -> Either (Error VerifyError) (SentenceSort patternType))
            -> ParsedSentenceSymbol
            -> Either (Error VerifyError) ()
        }

{- | @SymbolVerifiers@ associates a @SymbolVerifier@ with each builtin
  symbol name.
 -}
type SymbolVerifiers = HashMap Text SymbolVerifier

{- | @DomainValueVerifier@ verifies a domain value and returns the modified
  represention parameterized over @m@, the verification monad.

-}
type DomainValueVerifier child =
       DomainValue Sort child -> Either (Error VerifyError) (Builtin child)

-- | @DomainValueVerifiers@  associates a @DomainValueVerifier@ with each
-- builtin
type DomainValueVerifiers child = (HashMap Text (DomainValueVerifier child))


{- | Verify builtin sorts, symbols, and patterns.
 -}
data Verifiers = Verifiers
    { sortDeclVerifiers    :: SortDeclVerifiers
    , symbolVerifiers      :: SymbolVerifiers
    , domainValueVerifiers :: DomainValueVerifiers Verified.Pattern
    }

{- | Look up and apply a builtin sort declaration verifier.

The 'Hook' name should refer to a builtin sort; if it is unset or the name is
not recognized, verification succeeds.

 -}
sortDeclVerifier :: Verifiers -> Hook -> SortDeclVerifier
sortDeclVerifier Verifiers { sortDeclVerifiers } hook =
    let
        hookedSortVerifier = do
            -- Get the builtin sort name.
            sortName <- getHook hook
            HashMap.lookup sortName sortDeclVerifiers
    in
        case hookedSortVerifier of
            Nothing ->
                -- There is nothing to verify because either
                -- 1. the sort is not hooked, or
                -- 2. there is no SortVerifier registered to the hooked name.
                -- In either case, there is nothing more to do.
                \_ _ _ -> pure ()
            Just verifier ->
                -- Invoke the verifier that is registered to this builtin sort.
                verifier

{- | Look up and apply a builtin symbol verifier.

The 'Hook' name should refer to a builtin symbol; if it is unset or the name is
not recognized, verification succeeds.

 -}
symbolVerifier :: Verifiers -> Hook -> SymbolVerifier
symbolVerifier Verifiers { symbolVerifiers } hook =
    let
        hookedSymbolVerifier = do
            -- Get the builtin sort name.
            symbolName <- getHook hook
            HashMap.lookup symbolName symbolVerifiers
    in
        case hookedSymbolVerifier of
            Nothing ->
                -- There is nothing to verify because either
                -- 1. the symbol is not hooked, or
                -- 2. there is no SymbolVerifier registered to the hooked name.
                -- In either case, there is nothing more to do.
                SymbolVerifier $ \_ _ -> pure ()
            Just verifier ->
                -- Invoke the verifier that is registered to this builtin
                -- symbol.
                verifier

notImplemented :: Function
notImplemented =
    BuiltinAndAxiomSimplifier notImplemented0
  where
    notImplemented0 _ _ _ _ = pure NotApplicable

{- | Verify a builtin sort declaration.

  Check that the hooked sort does not take any sort parameters.

 -}
verifySortDecl :: SortDeclVerifier
verifySortDecl _ SentenceSort { sentenceSortParameters } _ =
    getZeroParams sentenceSortParameters

{- | Throw a 'VerifyError' if there are any sort parameters.
 -}
getZeroParams :: [SortVariable] -> Either (Error VerifyError) ()
getZeroParams =
    \case
        [] -> return ()
        params ->
            Kore.Error.koreFail
                ("Expected 0 sort parameters, found " ++ show (length params))

{- | Get the identifier of the @unit@ sort attribute.

Fail if the attribute is missing.

 -}
getUnitId
    :: Attribute.Sort
    -- ^ Sort attributes
    -> Either (Error VerifyError) Id
getUnitId Attribute.Sort { unit = Attribute.Sort.Unit sortUnit } =
    case sortUnit of
        Just SymbolOrAlias { symbolOrAliasConstructor } ->
            return symbolOrAliasConstructor
        Nothing -> Kore.Error.koreFail "Missing 'unit' attribute."

{- | Get the identifier of the @element@ sort attribute.

Fail if the attribute is missing.

 -}
getElementId
    :: Attribute.Sort
    -- ^ Sort attributes
    -> Either (Error VerifyError) Id
getElementId Attribute.Sort { element = Attribute.Sort.Element sortElement } =
    case sortElement of
        Just SymbolOrAlias { symbolOrAliasConstructor } ->
            return symbolOrAliasConstructor
        Nothing -> Kore.Error.koreFail "Missing 'element' attribute."

{- | Get the identifier of the @concat@ sort attribute.

Fail if the attribute is missing.

 -}
getConcatId
    :: Attribute.Sort
    -- ^ Sort attributes
    -> Either (Error VerifyError) Id
getConcatId Attribute.Sort { concat = Attribute.Sort.Concat sortConcat } =
    case sortConcat of
        Just SymbolOrAlias { symbolOrAliasConstructor } ->
            return symbolOrAliasConstructor
        Nothing -> Kore.Error.koreFail "Missing 'concat' attribute."

{- | Check that the symbol's @hook@ attribute matches the expected value.

Fail if the symbol is not defined or the attribute is missing.

 -}
assertSymbolHook
    :: KoreIndexedModule declAttrs axiomAttrs
    -> Id
    -- ^ Symbol identifier
    -> Text
    -- ^ Expected hook
    -> Either (Error VerifyError) ()
assertSymbolHook indexedModule symbolId expected = do
    (_, decl) <- IndexedModule.resolveSymbol indexedModule symbolId
    let
        SentenceSymbol { sentenceSymbolAttributes = attrs } = decl
        SentenceSymbol { sentenceSymbolSymbol = symbol } = decl
    Hook { getHook } <- Verifier.Attributes.parseAttributes attrs
    case getHook of
        Just hook
          | hook == expected -> return ()
          | otherwise ->
            Kore.Error.koreFailWithLocations
                [symbol]
                ("Symbol is not hooked to builtin symbol '"
                    ++ expectedForError ++ "'")
          where
            expectedForError = Text.unpack expected
        Nothing ->
            Kore.Error.koreFailWithLocations
                [symbol]
                "Missing 'hook' attribute"

{- | Check that the symbol's result sort matches the expected value.

Fail if the symbol is not defined.

 -}
assertSymbolResultSort
    :: KoreIndexedModule declAttrs axiomAttrs
    -> Id
    -- ^ Symbol identifier
    -> Sort
    -- ^ Expected result sort
    -> Either (Error VerifyError) ()
assertSymbolResultSort indexedModule symbolId expectedSort = do
    (_, decl) <- IndexedModule.resolveSymbol indexedModule symbolId
    let
        SentenceSymbol { sentenceSymbolResultSort = actualSort } = decl
        SentenceSymbol { sentenceSymbolSymbol = symbol } = decl
    Monad.unless (actualSort == expectedSort)
        $ Kore.Error.koreFailWithLocations
            [symbol]
            ("Symbol does not return sort '"
                ++ unparseToString expectedSort ++ "'")

{- | Verify the occurrence of a builtin sort.

  Check that the sort is hooked to the named builtin. The sort parameters are
  already checked by the verifier.

 -}
verifySort
    :: Text
    -> SortVerifier
verifySort builtinName =
    SortVerifier worker
  where
    worker
        :: forall patternType
        .  (Id -> Either (Error VerifyError) (SentenceSort patternType))
        -> Sort
        -> Either (Error VerifyError) ()
    worker findSort (SortActualSort SortActual { sortActualName }) = do
        SentenceSort { sentenceSortAttributes } <- findSort sortActualName
        let expectHook = Hook (Just builtinName)
        declHook <- Verifier.Attributes.parseAttributes sentenceSortAttributes
        Kore.Error.koreFailWhen (expectHook /= declHook)
            ("Sort '" ++ getIdForError sortActualName
                ++ "' is not hooked to builtin sort '"
                ++ Text.unpack builtinName ++ "'")
    worker _ (SortVariableSort SortVariable { getSortVariable }) =
        Kore.Error.koreFail
            ("unexpected sort variable '"
                ++ getIdForError getSortVariable ++ "'")

-- | Wildcard for sort verification on parameterized builtin sorts
acceptAnySort :: SortVerifier
acceptAnySort = SortVerifier $ \_ _ -> return ()

{- | Find the hooked sort for a domain value sort. -}
lookupHookSort
    :: (Id -> Either (Error VerifyError) (SentenceSort patternType))
    -> Sort
    -> Either (Error VerifyError) (Maybe Text)
lookupHookSort findSort (SortActualSort SortActual { sortActualName }) = do
    SentenceSort { sentenceSortAttributes } <- findSort sortActualName
    Hook mHookSort <- Verifier.Attributes.parseAttributes sentenceSortAttributes
    return mHookSort
lookupHookSort _ (SortVariableSort SortVariable { getSortVariable }) =
    Kore.Error.koreFail
        ("unexpected sort variable '" ++ getIdForError getSortVariable ++ "'")

{- | Verify a builtin symbol declaration.

  The declared sorts must match the builtin sorts.

  See also: 'verifySymbolArguments'

 -}
verifySymbol
    :: SortVerifier  -- ^ Builtin result sort
    -> [SortVerifier]  -- ^ Builtin argument sorts
    -> SymbolVerifier
verifySymbol verifyResult verifyArguments =
    SymbolVerifier $ \findSort decl -> do
        let SentenceSymbol { sentenceSymbolResultSort = result } = decl
        Kore.Error.withContext "In result sort"
            (runSortVerifier verifyResult findSort result)
        runSymbolVerifier (verifySymbolArguments verifyArguments) findSort decl

{- | Verify the arguments of a builtin sort declaration.

  The declared argument sorts must match the builtin argument
  sorts. @verifySymbolArguments@ only checks the symbol's argument sorts; use
  'verifySymbol' if it is also necessary to check the symbol's result sort.

  See also: 'verifySymbol'

 -}
verifySymbolArguments
    :: [SortVerifier]  -- ^ Builtin argument sorts
    -> SymbolVerifier
verifySymbolArguments verifyArguments =
    SymbolVerifier $ \findSort sentenceSymbol ->
        Kore.Error.withContext "In argument sorts" $ do
            let SentenceSymbol { sentenceSymbolSorts = sorts } = sentenceSymbol
                builtinArity = length verifyArguments
                arity = length sorts
            Kore.Error.koreFailWhen (arity /= builtinArity)
                ("Expected " ++ show builtinArity
                ++ " arguments, found " ++ show arity)
            zipWithM_ (\verify sort -> verify findSort sort)
                (runSortVerifier <$> verifyArguments)
                sorts

{- | Run a DomainValueVerifier.
-}
verifyDomainValue
    :: DomainValueVerifiers (TermLike variable)
    -> (Id -> Either (Error VerifyError) (SentenceSort patternType))
    -> DomainValue Sort (TermLike variable)
    -> Either (Error VerifyError) (TermLikeF variable (TermLike variable))
verifyDomainValue
    verifiers
    findSort
    domain
  =
    case domainValueSort of
        SortActualSort _ -> do
            hookSort <- lookupHookSort findSort domainValueSort
            fromMaybe (external domain) $ do
                hook <- hookSort
                verifier <- HashMap.lookup hook verifiers
                let context =
                        "Verifying builtin sort '" ++ Text.unpack hook ++ "'"
                    verify = Kore.Error.withContext context . verifier
                pure (BuiltinF <$> verify domain)
        SortVariableSort _ -> external domain
  where
    external = return . DomainValueF
    DomainValue { domainValueSort } = domain

-- | Construct a 'DomainValueVerifier' for an encodable sort.
makeEncodedDomainValueVerifier
    :: Text
    -- ^ Builtin sort identifier
    -> (DomainValue Sort child -> Either (Error VerifyError) (Builtin child))
    -- ^ encoding function for the builtin sort
    -> DomainValueVerifier child
makeEncodedDomainValueVerifier _builtinSort encodeSort domain =
    Kore.Error.withContext "While parsing domain value"
        (encodeSort domain)

{- | Run a parser on a string.

 -}
parseString
    :: Parser a
    -> Text
    -> Either (Error VerifyError) a
parseString parser lit =
    let parsed = Parsec.parse (parser <* Parsec.eof) "<string literal>" lit
    in castParseError parsed
  where
    castParseError =
        either (Kore.Error.koreFail . Parsec.errorBundlePretty) pure

{- | Return the supplied pattern as an 'AttemptedAxiom'.

  No substitution or predicate is applied.

  See also: 'Pattern'
 -}
appliedFunction
    :: (Monad m, Ord variable)
    => Pattern variable
    -> m (AttemptedAxiom variable)
appliedFunction epat =
    return $ Applied AttemptedAxiomResults
        { results = OrPattern.fromPattern epat
        , remainders = OrPattern.bottom
        }

{- | Construct a builtin unary operator.

  The operand type may differ from the result type.

  The function is skipped if its arguments are not domain values.
  It is an error if the wrong number of arguments is given; this must be checked
  during verification.

 -}
unaryOperator
    :: forall a b
    .   (forall variable. Text -> Builtin (TermLike variable) -> a)
    -- ^ Parse operand
    ->  (forall variable
            .   (Ord variable, SortedVariable variable)
            =>  Sort -> b -> Pattern variable
        )
    -- ^ Render result as pattern with given sort
    -> Text
    -- ^ Builtin function name (for error messages)
    -> (a -> b)
    -- ^ Operation on builtin types
    -> Function
unaryOperator
    extractVal
    asPattern
    ctx
    op
  =
    functionEvaluator unaryOperator0
  where
    get :: Builtin (TermLike variable) -> a
    get = extractVal ctx
    unaryOperator0
        :: (Ord variable, SortedVariable variable)
        => MonadSimplify m
        => TermLikeSimplifier
        -> Sort
        -> [TermLike variable]
        -> m (AttemptedAxiom variable)
    unaryOperator0 _ resultSort children =
        case Cofree.tailF . Recursive.project <$> children of
            [BuiltinF a] -> do
                -- Apply the operator to a domain value
                let r = op (get a)
                (appliedFunction . asPattern resultSort) r
            [_] -> return NotApplicable
            _ -> wrongArity (Text.unpack ctx)

{- | Construct a builtin binary operator.

  Both operands have the same builtin type, which may be different from the
  result type.

  The function is skipped if its arguments are not domain values.
  It is an error if the wrong number of arguments is given; this must be checked
  during verification.

 -}
binaryOperator
    :: forall a b
    .  (forall variable. Text -> Builtin (TermLike variable) -> a)
    -- ^ Extract domain value
    ->  (forall variable
            .   (Ord variable, SortedVariable variable)
            =>  Sort -> b -> Pattern variable
        )
    -- ^ Render result as pattern with given sort
    -> Text
    -- ^ Builtin function name (for error messages)
    -> (a -> a -> b)
    -- ^ Operation on builtin types
    -> Function
binaryOperator
    extractVal
    asPattern
    ctx
    op
  =
    functionEvaluator binaryOperator0
  where
    get :: Builtin (TermLike variable) -> a
    get = extractVal ctx
    binaryOperator0
        :: (Ord variable, SortedVariable variable)
        => MonadSimplify m
        => TermLikeSimplifier
        -> Sort
        -> [TermLike variable]
        -> m (AttemptedAxiom variable)
    binaryOperator0 _ resultSort children =
        case Cofree.tailF . Recursive.project <$> children of
            [BuiltinF a, BuiltinF b] -> do
                -- Apply the operator to two domain values
                let r = op (get a) (get b)
                (appliedFunction . asPattern resultSort) r
            [_, _] -> return NotApplicable
            _ -> wrongArity (Text.unpack ctx)

{- | Construct a builtin ternary operator.

  All three operands have the same builtin type, which may be different from the
  result type.

  The function is skipped if its arguments are not domain values.
  It is an error if the wrong number of arguments is given; this must be checked
  during verification.

 -}
ternaryOperator
    :: forall a b
    .  (forall variable. Text -> Builtin (TermLike variable) -> a)
    -- ^ Extract domain value
    ->  (forall variable
            .   (Ord variable, SortedVariable variable)
            =>  Sort -> b -> Pattern variable
        )
    -- ^ Render result as pattern with given sort
    -> Text
    -- ^ Builtin function name (for error messages)
    -> (a -> a -> a -> b)
    -- ^ Operation on builtin types
    -> Function
ternaryOperator
    extractVal
    asPattern
    ctx
    op
  =
    functionEvaluator ternaryOperator0
  where
    get :: Builtin (TermLike variable) -> a
    get = extractVal ctx
    ternaryOperator0
        :: (Ord variable, SortedVariable variable)
        => MonadSimplify m
        => TermLikeSimplifier
        -> Sort
        -> [TermLike variable]
        -> m (AttemptedAxiom variable)
    ternaryOperator0 _ resultSort children =
        case Cofree.tailF . Recursive.project <$> children of
            [ BuiltinF a, BuiltinF b, BuiltinF c ] -> do
                -- Apply the operator to three domain values
                let r = op (get a) (get b) (get c)
                (appliedFunction . asPattern resultSort) r
            [_, _, _] -> return NotApplicable
            _ -> wrongArity (Text.unpack ctx)

type FunctionImplementation
    = forall variable m
        .  (Ord variable, SortedVariable variable)
        => MonadSimplify m
        => TermLikeSimplifier
        -> Sort
        -> [TermLike variable]
        -> m (AttemptedAxiom variable)

functionEvaluator :: FunctionImplementation -> Function
functionEvaluator impl =
    applicationAxiomSimplifier evaluator
  where
    evaluator
        :: (Ord variable, Show variable, SortedVariable variable)
        => MonadSimplify simplifier
        => PredicateSimplifier
        -> TermLikeSimplifier
        -> BuiltinAndAxiomSimplifierMap
        -> CofreeF
            (Application Symbol)
            (Attribute.Pattern variable)
            (TermLike variable)
        -> simplifier (AttemptedAxiom variable)
    evaluator _ simplifier _axiomIdToSimplifier (valid :< app) =
        impl simplifier resultSort applicationChildren
      where
        Application { applicationChildren } = app
        Attribute.Pattern { Attribute.patternSort = resultSort } = valid

{- | Run a parser on a verified domain value.

    Any parse failure indicates a bug in the well-formedness checker; in this
    case an error is thrown.

 -}
runParser :: HasCallStack => Text -> Either (Error e) a -> a
runParser ctx result =
    case result of
        Left e ->
            verifierBug $ Text.unpack ctx ++ ": " ++ Kore.Error.printError e
        Right a -> a

{- | Look up the symbol hooked to the named builtin in the provided module.
 -}
lookupSymbol
    :: Text
    -- ^ builtin name
    -> Sort
    -- ^ the hooked sort
    -> VerifiedModule Attribute.Symbol axiomAtts
    -> Either (Error e) Symbol
lookupSymbol builtinName builtinSort indexedModule = do
    symbolConstructor <-
        IndexedModule.resolveHook indexedModule builtinName builtinSort
    (symbolAttributes, sentenceSymbol) <-
        IndexedModule.resolveSymbol indexedModule symbolConstructor
    symbolSorts <- symbolOrAliasSorts [] sentenceSymbol
    return Symbol
        { symbolConstructor
        , symbolParams = []
        , symbolAttributes
        , symbolSorts
        }

{- | Find the symbol hooked to @unit@.

It is an error if the sort does not provide a @unit@ attribute; this is checked
during verification.

**WARNING**: The returned 'Symbol' will have the default attributes, not its
declared attributes, because it is intended only for unparsing.

 -}
-- TODO (thomas.tuegel): Resolve this symbol during syntax verification.
lookupSymbolUnit
    :: SmtMetadataTools Attribute.Symbol
    -> Sort
    -> Symbol
lookupSymbolUnit tools builtinSort =
    Symbol
        { symbolConstructor
        , symbolParams
<<<<<<< HEAD
        , symbolAttributes = Attribute.defaultSymbolAttributes
=======
        , symbolAttributes
>>>>>>> a7ba9730
        , symbolSorts
        }
  where
    unit = Attribute.unit (MetadataTools.sortAttributes tools builtinSort)
    symbolOrAlias =
        Attribute.Sort.getUnit unit
        & fromMaybe missingUnitAttribute
    symbolConstructor = symbolOrAliasConstructor symbolOrAlias
    symbolParams = symbolOrAliasParams symbolOrAlias
    symbolSorts = MetadataTools.applicationSorts tools symbolOrAlias
<<<<<<< HEAD
=======
    symbolAttributes = MetadataTools.symbolAttributes tools symbolConstructor
>>>>>>> a7ba9730
    missingUnitAttribute =
        verifierBug
        $ "missing 'unit' attribute of sort '"
        ++ unparseToString builtinSort ++ "'"

{- | Find the symbol hooked to @element@.

It is an error if the sort does not provide a @element@ attribute; this is
checked during verification.

**WARNING**: The returned 'Symbol' will have the default attributes, not its
declared attributes, because it is intended only for unparsing.

 -}
-- TODO (thomas.tuegel): Resolve this symbol during syntax verification.
lookupSymbolElement
    :: SmtMetadataTools Attribute.Symbol
    -> Sort
    -> Symbol
lookupSymbolElement tools builtinSort =
    Symbol
        { symbolConstructor
        , symbolParams
<<<<<<< HEAD
        , symbolAttributes = Attribute.defaultSymbolAttributes
=======
        , symbolAttributes
>>>>>>> a7ba9730
        , symbolSorts
        }
  where
    element = Attribute.element (MetadataTools.sortAttributes tools builtinSort)
    symbolOrAlias =
        Attribute.Sort.getElement element
        & fromMaybe missingElementAttribute
    symbolConstructor = symbolOrAliasConstructor symbolOrAlias
    symbolParams = symbolOrAliasParams symbolOrAlias
    symbolSorts = MetadataTools.applicationSorts tools symbolOrAlias
<<<<<<< HEAD
=======
    symbolAttributes = MetadataTools.symbolAttributes tools symbolConstructor
>>>>>>> a7ba9730
    missingElementAttribute =
        verifierBug
        $ "missing 'element' attribute of sort '"
        ++ unparseToString builtinSort ++ "'"

{- | Find the symbol hooked to @concat@.

It is an error if the sort does not provide a @concat@ attribute; this is
checked during verification.

**WARNING**: The returned 'Symbol' will have the default attributes, not its
declared attributes, because it is intended only for unparsing.

 -}
-- TODO (thomas.tuegel): Resolve this symbol during syntax verification.
lookupSymbolConcat
    :: SmtMetadataTools Attribute.Symbol
    -> Sort
    -> Symbol
lookupSymbolConcat tools builtinSort =
    Symbol
        { symbolConstructor
        , symbolParams
<<<<<<< HEAD
        , symbolAttributes = Attribute.defaultSymbolAttributes
=======
        , symbolAttributes
>>>>>>> a7ba9730
        , symbolSorts
        }
  where
    concat' = Attribute.concat (MetadataTools.sortAttributes tools builtinSort)
    symbolOrAlias =
        Attribute.Sort.getConcat concat'
        & fromMaybe missingConcatAttribute
    symbolConstructor = symbolOrAliasConstructor symbolOrAlias
    symbolParams = symbolOrAliasParams symbolOrAlias
    symbolSorts = MetadataTools.applicationSorts tools symbolOrAlias
<<<<<<< HEAD
=======
    symbolAttributes = MetadataTools.symbolAttributes tools symbolConstructor
>>>>>>> a7ba9730
    missingConcatAttribute =
        verifierBug
        $ "missing 'concat' attribute of sort '"
        ++ unparseToString builtinSort ++ "'"

{- | Is the given symbol hooked to the named builtin?
 -}
isSymbol
    :: Text  -- ^ Builtin symbol
    -> SmtMetadataTools Hook
    -> Symbol  -- ^ Kore symbol
    -> Bool
isSymbol builtinName _ Symbol { symbolAttributes = Attribute.Symbol { hook } } =
    getHook hook == Just builtinName

{- | Is the given sort hooked to the named builtin?

Returns Nothing if the sort is unknown (i.e. the _PREDICATE sort).
Returns Just False if the sort is a variable.
-}
isSort :: Text -> SmtMetadataTools attr -> Sort -> Maybe Bool
isSort builtinName tools sort
  | isPredicateSort = Nothing
  | otherwise =
    Just (getHook hook == Just builtinName)
  where
    MetadataTools {sortAttributes} = tools
    Attribute.Sort {hook} = sortAttributes sort
    isPredicateSort = sort == predicateSort


{- | Ensure that a 'StepPattern' is a concrete, normalized term.

    If the pattern is not concrete and normalized, the function is
    'NotApplicable'.

 -}
expectNormalConcreteTerm
    :: MonadSimplify m
    => TermLike variable
    -> MaybeT m (TermLike Concrete)
expectNormalConcreteTerm purePattern = do
    tools <- Simplifier.askMetadataTools
    MaybeT $ return $ do
        p <- TermLike.asConcrete purePattern
        -- TODO (thomas.tuegel): Use the return value as the term.
        _ <- Value.fromConcreteStepPattern tools p
        return p

{- | Run a function evaluator that can terminate early.
 -}
getAttemptedAxiom
    :: Monad m
    => MaybeT m (AttemptedAxiom variable)
    -> m (AttemptedAxiom variable)
getAttemptedAxiom attempt =
    fromMaybe NotApplicable <$> runMaybeT attempt

-- | Return an unsolved unification problem.
unifyEqualsUnsolved
    ::  ( Monad m
        , Ord variable
        , SortedVariable variable
        , Show variable
        , Unparse variable
        )
    => SimplificationType
    -> TermLike variable
    -> TermLike variable
    -> m (Pattern variable)
unifyEqualsUnsolved SimplificationType.And a b =
    let
        unified = mkAnd a b
        predicate = makeCeilPredicate unified
    in
        return (pure unified) { predicate }
unifyEqualsUnsolved SimplificationType.Equals a b =
    return Pattern.top {predicate = makeEqualsPredicate a b}<|MERGE_RESOLUTION|>--- conflicted
+++ resolved
@@ -106,11 +106,7 @@
 import           Kore.IndexedModule.IndexedModule
                  ( KoreIndexedModule, VerifiedModule )
 import           Kore.IndexedModule.MetadataTools
-<<<<<<< HEAD
-                 ( SmtMetadataTools )
-=======
                  ( MetadataTools (MetadataTools), SmtMetadataTools )
->>>>>>> a7ba9730
 import qualified Kore.IndexedModule.MetadataTools as MetadataTools
 import qualified Kore.IndexedModule.Resolvers as IndexedModule
 import           Kore.Internal.ApplicationSorts
@@ -770,11 +766,7 @@
     Symbol
         { symbolConstructor
         , symbolParams
-<<<<<<< HEAD
         , symbolAttributes = Attribute.defaultSymbolAttributes
-=======
-        , symbolAttributes
->>>>>>> a7ba9730
         , symbolSorts
         }
   where
@@ -785,10 +777,6 @@
     symbolConstructor = symbolOrAliasConstructor symbolOrAlias
     symbolParams = symbolOrAliasParams symbolOrAlias
     symbolSorts = MetadataTools.applicationSorts tools symbolOrAlias
-<<<<<<< HEAD
-=======
-    symbolAttributes = MetadataTools.symbolAttributes tools symbolConstructor
->>>>>>> a7ba9730
     missingUnitAttribute =
         verifierBug
         $ "missing 'unit' attribute of sort '"
@@ -812,11 +800,7 @@
     Symbol
         { symbolConstructor
         , symbolParams
-<<<<<<< HEAD
         , symbolAttributes = Attribute.defaultSymbolAttributes
-=======
-        , symbolAttributes
->>>>>>> a7ba9730
         , symbolSorts
         }
   where
@@ -827,10 +811,6 @@
     symbolConstructor = symbolOrAliasConstructor symbolOrAlias
     symbolParams = symbolOrAliasParams symbolOrAlias
     symbolSorts = MetadataTools.applicationSorts tools symbolOrAlias
-<<<<<<< HEAD
-=======
-    symbolAttributes = MetadataTools.symbolAttributes tools symbolConstructor
->>>>>>> a7ba9730
     missingElementAttribute =
         verifierBug
         $ "missing 'element' attribute of sort '"
@@ -854,11 +834,7 @@
     Symbol
         { symbolConstructor
         , symbolParams
-<<<<<<< HEAD
         , symbolAttributes = Attribute.defaultSymbolAttributes
-=======
-        , symbolAttributes
->>>>>>> a7ba9730
         , symbolSorts
         }
   where
@@ -869,10 +845,6 @@
     symbolConstructor = symbolOrAliasConstructor symbolOrAlias
     symbolParams = symbolOrAliasParams symbolOrAlias
     symbolSorts = MetadataTools.applicationSorts tools symbolOrAlias
-<<<<<<< HEAD
-=======
-    symbolAttributes = MetadataTools.symbolAttributes tools symbolConstructor
->>>>>>> a7ba9730
     missingConcatAttribute =
         verifierBug
         $ "missing 'concat' attribute of sort '"
