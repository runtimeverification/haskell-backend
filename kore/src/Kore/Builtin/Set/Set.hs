--- conflicted
+++ resolved
@@ -27,10 +27,6 @@
     inclusionKey,
 ) where
 
-<<<<<<< HEAD
-=======
-import qualified Data.HashMap.Strict as HashMap
->>>>>>> cb2c54e8
 import Data.String (
     IsString,
  )
@@ -123,58 +119,4 @@
 
 -- | Check if the given symbol is hooked to @SET.inclusion@.
 isSymbolInclusion :: Symbol -> Bool
-<<<<<<< HEAD
-isSymbolInclusion = Builtin.isSymbol inclusionKey
-=======
-isSymbolInclusion = Builtin.isSymbol inclusionKey
-
--- TODO (thomas.tuegel): Rename this function.
-
--- | Externalizes a 'Domain.InternalSet' as a 'TermLike'.
-asTermLike ::
-    forall variable.
-    InternalVariable variable =>
-    InternalSet Key (TermLike variable) ->
-    TermLike variable
-asTermLike builtin =
-    AssocComm.asTermLike
-        (AssocComm.UnitSymbol unitSymbol)
-        (AssocComm.ConcatSymbol concatSymbol)
-        ( AssocComm.ConcreteElements
-            (map concreteElement (HashMap.toList concreteElements))
-        )
-        ( AssocComm.VariableElements
-            (element . unwrapElement <$> elementsWithVariables)
-        )
-        (AssocComm.Opaque filteredSets)
-  where
-    filteredSets :: [TermLike variable]
-    filteredSets = filter (not . isEmptySet) opaque
-
-    isEmptySet :: TermLike variable -> Bool
-    isEmptySet (InternalSet_ InternalAc{builtinAcChild = wrappedChild}) =
-        unwrapAc wrappedChild == emptyNormalizedAc
-    isEmptySet (App_ symbol _) = unitSymbol == symbol
-    isEmptySet _ = False
-
-    InternalAc{builtinAcChild} = builtin
-    InternalAc{builtinAcUnit = unitSymbol} = builtin
-    InternalAc{builtinAcElement = elementSymbol} = builtin
-    InternalAc{builtinAcConcat = concatSymbol} = builtin
-
-    normalizedAc = unwrapAc builtinAcChild
-
-    NormalizedAc{elementsWithVariables} = normalizedAc
-    NormalizedAc{concreteElements} = normalizedAc
-    NormalizedAc{opaque} = normalizedAc
-
-    concreteElement ::
-        (Key, SetValue (TermLike variable)) ->
-        TermLike variable
-    concreteElement (key, value) = element (from @Key key, value)
-
-    element ::
-        (TermLike variable, SetValue (TermLike variable)) ->
-        TermLike variable
-    element (key, SetValue) = mkApplySymbol elementSymbol [key]
->>>>>>> cb2c54e8
+isSymbolInclusion = Builtin.isSymbol inclusionKey