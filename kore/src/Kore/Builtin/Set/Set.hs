--- conflicted
+++ resolved
@@ -32,25 +32,12 @@
 ) where
 
 import qualified Data.Map.Strict as Map
-<<<<<<< HEAD
 import Data.String (
     IsString,
- )
-import Kore.Attribute.Element hiding (
-    elementSymbol,
  )
 import qualified Kore.Attribute.Symbol as Attribute (
     Symbol,
  )
-=======
-import Data.String
-    ( IsString
-    )
-
-import qualified Kore.Attribute.Symbol as Attribute
-    ( Symbol
-    )
->>>>>>> abf14770
 import qualified Kore.Builtin.AssocComm.AssocComm as AssocComm
 import qualified Kore.Builtin.Symbols as Builtin
 import qualified Kore.Error as Kore (
@@ -142,34 +129,18 @@
 isSymbolInclusion = Builtin.isSymbol inclusionKey
 
 -- TODO (thomas.tuegel): Rename this function.
-<<<<<<< HEAD
 
 -- | Externalizes a 'Domain.InternalSet' as a 'TermLike'.
 asTermLike ::
     forall variable.
     InternalVariable variable =>
-    HasCallStack =>
     InternalSet Key (TermLike variable) ->
     TermLike variable
 asTermLike builtin =
     AssocComm.asTermLike
-        unitSymbol
-        concatSymbol
-        ( AssocComm.ConcreteElements
-=======
-{- | Externalizes a 'Domain.InternalSet' as a 'TermLike'.
--}
-asTermLike
-    :: forall variable
-    .  InternalVariable variable
-    => InternalSet Key (TermLike variable)
-    -> TermLike variable
-asTermLike builtin =
-    AssocComm.asTermLike
         (AssocComm.UnitSymbol unitSymbol)
         (AssocComm.ConcatSymbol concatSymbol)
-        (AssocComm.ConcreteElements
->>>>>>> abf14770
+        ( AssocComm.ConcreteElements
             (map concreteElement (Map.toAscList concreteElements))
         )
         ( AssocComm.VariableElements
@@ -202,16 +173,7 @@
         TermLike variable
     concreteElement (key, value) = element (from @Key key, value)
 
-<<<<<<< HEAD
     element ::
-        HasCallStack =>
         (TermLike variable, SetValue (TermLike variable)) ->
         TermLike variable
-    element (key, SetValue) =
-        mkApplySymbol (fromElement elementSymbol) [key]
-=======
-    element
-        :: (TermLike variable, SetValue (TermLike variable))
-        -> TermLike variable
-    element (key, SetValue) = mkApplySymbol elementSymbol [key]
->>>>>>> abf14770
+    element (key, SetValue) = mkApplySymbol elementSymbol [key]