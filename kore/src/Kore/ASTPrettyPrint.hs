{-|
Module      : Kore.ASTPrettyPrint
Description : Pretty-printer for internal representations of Kore
Copyright   : (c) Runtime Verification, 2018
License     : NCSA
Maintainer  : virgil.serbanuta@runtimeverification.com
-}

module Kore.ASTPrettyPrint
    ( prettyPrintToString
    , PrettyPrint(..)
    , Flags(..)
    ) where

import           Control.Comonad.Trans.Cofree
                 ( Cofree, CofreeT (..) )
import           Data.Functor.Const
import           Data.Functor.Identity
import           Data.List
                 ( intersperse )
import qualified Data.Set as Set
import           Data.String
                 ( fromString )
import           Data.Text.Prettyprint.Doc as Doc
import           Data.Text.Prettyprint.Doc.Render.String
import           Data.Void
import           Numeric.Natural

import           Data.Sup
import qualified Kore.Annotation.Null as Annotation
import           Kore.AST.Kore
import           Kore.AST.Pure
import           Kore.AST.Sentence
import qualified Kore.Builtin.Error as Builtin
import qualified Kore.Domain.Builtin as Domain
import           Kore.Predicate.Predicate
import           Kore.Proof.Functional
import           Kore.Step.Representation.ExpandedPattern
import           Kore.Unification.Substitution
                 ( Substitution )
import qualified Kore.Unification.Substitution as Substitution
import           Kore.Unification.Unifier
import           Kore.Unparser
                 ( escapeCharT, escapeString, escapeStringT )

{-# ANN module ("HLint: ignore Use record patterns" :: String) #-}
{-
This module uses the following pattern repeatedly:
instance PrettyPrint Something where
    prettyPrint s@(Something _ _ _ ...) =
        writeStructure "Something"
            [ writeField "something1" something1 s
            , writeField "something2" something2 s
            ....
            ]

This pattern does a few things, which are very nice to have in a pretty printer:
1. Makes sure that we will notice when the number of fields in Something
   changes (done by matching on (Something _ _ _ ...)).
2. Makes sure that the code still works when the field order changes
   (done by using the something<n> accessors).
3. Makes sure that we notice when field names change (again, done by using
   the something<n> accessors).

However, this generates the HLint error disabled above.
-}

data Flags = NeedsParentheses | MaySkipParentheses

{-  Print to string instance
-}

class PrettyPrint a where
    prettyPrint :: Flags -> a -> Doc ann

prettyPrintToString :: PrettyPrint a => a -> String
prettyPrintToString a = renderString (layoutPretty options doc)
  where
    doc = prettyPrint MaySkipParentheses a
    options = defaultLayoutOptions { layoutPageWidth = Unbounded }

{- utility functions -}

betweenParentheses :: Flags -> Doc ann -> Doc ann
betweenParentheses NeedsParentheses thing = parens thing
betweenParentheses MaySkipParentheses thing = thing

writeOneFieldStruct
    :: (PrettyPrint a)
    => Flags -> String -> a -> Doc ann
writeOneFieldStruct flags name content =
    writeOneFieldStructK flags name (prettyPrint NeedsParentheses content)

writeTwoFieldStruct
    :: (PrettyPrint a, PrettyPrint b)
    => Flags -> String -> a -> b -> Doc ann
writeTwoFieldStruct flags name contenta contentb =
    writeOneFieldStructK
        flags
        name
        (   prettyPrint NeedsParentheses contenta
        <+> prettyPrint NeedsParentheses contentb
        )

writeThreeFieldStruct
    :: (PrettyPrint a, PrettyPrint b, PrettyPrint c)
    => Flags -> String -> a -> b -> c -> Doc ann
writeThreeFieldStruct flags name contenta contentb contentc =
    writeOneFieldStructK
        flags
        name
        (   prettyPrint NeedsParentheses contenta
        <+> prettyPrint NeedsParentheses contentb
        <+> prettyPrint NeedsParentheses contentc
        )

writeOneFieldStructK
    :: Flags -> String -> Doc ann -> Doc ann
writeOneFieldStructK flags name fieldWriterAction =
    betweenParentheses
        flags
        (fromString name <+> fieldWriterAction)

writeFieldOneLine
    :: (PrettyPrint a) => String -> (b -> a) -> b -> Doc ann
writeFieldOneLine fieldName field object =
    fromString fieldName
    <+> "="
    <+> prettyPrint MaySkipParentheses (field object)

writeListField
    :: (PrettyPrint a) => String -> (b -> a) -> b -> Doc ann
writeListField fieldName field object =
    fromString fieldName
    <+> "=" <> prettyPrint MaySkipParentheses (field object)

writeFieldNewLine
    :: (PrettyPrint a) => String -> (b -> a) -> b -> Doc ann
writeFieldNewLine fieldName field object =
    fromString fieldName
    <+> "="
    <> nest 4
        (Doc.line <> prettyPrint MaySkipParentheses (field object))

writeAttributesField
    :: String
    -> Attributes
    -> Doc ann
writeAttributesField fieldName attributes@(Attributes as) =
    fromString fieldName
    <+> "=" <>
    if null as
        then space <> prettyPrint MaySkipParentheses attributes
        else
            nest 4
                (Doc.line <> prettyPrint MaySkipParentheses attributes)

writeStructure :: String -> [Doc ann] -> Doc ann
writeStructure name fields =
    fromString name <> inCurlyBracesIndent (printableList fields)

printableList :: [Doc ann] -> [Doc ann]
printableList = intersperse (Doc.line <> comma <> space)

instance PrettyPrint Void where
    prettyPrint _ = \case {}

instance PrettyPrint () where
    prettyPrint _ () = "()"

instance PrettyPrint Natural where
    prettyPrint _  = pretty

instance MetaOrObject level => PrettyPrint (Id level) where
    prettyPrint flags id'@(Id _ _) =
        betweenParentheses
            flags
            ("(Id "
            <> (dquotes . pretty) (getId id')
                -- TODO(virgil): use flags to qualify id only if necessary
            <> " AstLocationNone) :: Id "
            <> viaShow (isMetaOrObject id')
            )

instance
    (PrettyPrint (a Meta), PrettyPrint (a Object))
    => PrettyPrint (Unified a)
  where
    prettyPrint flags (UnifiedObject x) =
        writeOneFieldStruct flags "UnifiedObject" x

instance PrettyPrint a => PrettyPrint [a] where
    prettyPrint _ items =
        inSquareBracketsIndent
            (printableList (map (prettyPrint MaySkipParentheses) items))

instance PrettyPrint a => PrettyPrint (Set.Set a) where
    prettyPrint flags = prettyPrint flags . Set.toList

listWithDelimiters :: String -> String -> [Doc ann] -> Doc ann
listWithDelimiters start end [] =
    " " <> fromString start <> fromString end
listWithDelimiters start end items =
    nest 4 $
        Doc.line
        <> fromString start
        <+> hcat items
        <> Doc.line
        <> fromString end

inCurlyBracesIndent :: [Doc ann] -> Doc ann
inCurlyBracesIndent = listWithDelimiters "{" "}"

inSquareBracketsIndent :: [Doc ann] -> Doc ann
inSquareBracketsIndent = listWithDelimiters "[" "]"

instance MetaOrObject level => PrettyPrint (SortVariable level) where
    prettyPrint flags sv =
        writeOneFieldStruct flags "SortVariable" (getSortVariable sv)

instance MetaOrObject level => PrettyPrint (Sort level) where
    prettyPrint flags (SortVariableSort sv) =
        writeOneFieldStruct flags "SortVariableSort" sv
    prettyPrint flags (SortActualSort sa)   =
        writeOneFieldStruct flags "SortActualSort" sa

instance MetaOrObject level => PrettyPrint (SortActual level) where
    prettyPrint _ sa@(SortActual _ _) =
        writeStructure "SortActual"
            [ writeFieldOneLine "sortActualName" sortActualName sa
            , writeListField "sortActualSorts" sortActualSorts sa
            ]

instance PrettyPrint StringLiteral where
    prettyPrint flags (StringLiteral s) =
        betweenParentheses
            flags
            ("StringLiteral "
            <> dquotes (pretty (escapeStringT s))
            )

instance PrettyPrint CharLiteral where
    prettyPrint flags (CharLiteral c) =
        betweenParentheses
            flags
            ("CharLiteral "
            <> squotes (pretty (escapeCharT c))
            )

instance MetaOrObject level => PrettyPrint (SymbolOrAlias level) where
    prettyPrint _ s@(SymbolOrAlias _ _) =
        writeStructure "SymbolOrAlias"
            [ writeFieldOneLine
                "symbolOrAliasConstructor" symbolOrAliasConstructor s
            , writeListField "symbolOrAliasParams" symbolOrAliasParams s
            ]

instance MetaOrObject level => PrettyPrint (Alias level) where
    prettyPrint _ s@(Alias _ _) =
        writeStructure "Alias"
            [ writeFieldOneLine "aliasConstructor" aliasConstructor s
            , writeListField "aliasParams" aliasParams s
            ]

instance MetaOrObject level => PrettyPrint (Symbol level) where
    prettyPrint _ s@(Symbol _ _) =
        writeStructure "Symbol"
            [ writeFieldOneLine "symbolConstructor" symbolConstructor s
            , writeListField "symbolParams" symbolParams s
            ]

instance PrettyPrint ModuleName where
    prettyPrint flags s@(ModuleName _) =
        betweenParentheses
            flags
            ( "ModuleName "
            <> dquotes (pretty (getModuleName s))
            )

instance MetaOrObject level => PrettyPrint (Variable level) where
    prettyPrint _ var@(Variable _ _ _) =
        writeStructure "Variable"
            [ writeFieldOneLine "variableName" variableName var
            , writeFieldOneLine "variableCounter" variableCounter var
            , writeFieldNewLine "variableSort" variableSort var
            ]

instance PrettyPrint (variable level)
    => PrettyPrint (SetVariable variable level)
  where
    prettyPrint _ svar@(SetVariable _) =
        writeStructure "SetVariable"
            [writeFieldNewLine "getVariable" getVariable svar]

instance
    ( PrettyPrint child
    , MetaOrObject level
    ) => PrettyPrint (And level child)
  where
    prettyPrint _ p@(And _ _ _) =
        writeStructure
            "And"
            [ writeFieldNewLine "andSort" andSort p
            , writeFieldNewLine "andFirst" andFirst p
            , writeFieldNewLine "andSecond" andSecond p
            ]

instance
    ( PrettyPrint child
    , MetaOrObject level
    ) => PrettyPrint (Application level child)
  where
    prettyPrint _ p@(Application _ _) =
        writeStructure
            "Application"
            [ writeFieldNewLine
                "applicationSymbolOrAlias" applicationSymbolOrAlias p
            , writeListField "applicationChildren" applicationChildren p
            ]

instance MetaOrObject level => PrettyPrint (Bottom level child) where
    prettyPrint flags (Bottom p) =
        writeOneFieldStruct flags "Bottom" p

instance
    ( PrettyPrint child
    , MetaOrObject level
    ) => PrettyPrint (Ceil level child)
  where
    prettyPrint _ p@(Ceil _ _ _) =
        writeStructure
            "Ceil"
            [ writeFieldNewLine "ceilOperandSort" ceilOperandSort p
            , writeFieldNewLine "ceilResultSort" ceilResultSort p
            , writeFieldNewLine "ceilChild" ceilChild p
            ]

instance PrettyPrint a => PrettyPrint (Const a b) where
    prettyPrint flags (Const a) = writeOneFieldStruct flags "Const" a

instance PrettyPrint (Annotation.Null level) where
    prettyPrint _ Annotation.Null = "Null"

instance
    ( MetaOrObject level
    , PrettyPrint variable
    ) => PrettyPrint (Valid variable level)
  where
    prettyPrint _ valid@(Valid _ _) =
        writeStructure
            "Valid"
            [ writeFieldOneLine "patternSort" patternSort valid
            , writeFieldNewLine
                "freeVariables"
                Kore.AST.Kore.freeVariables
                valid
            ]

instance PrettyPrint child => PrettyPrint (Domain.Builtin child) where
    prettyPrint flags =
        \case
            Domain.BuiltinExternal str ->
                betweenParentheses flags
                $ "Domain.BuiltinExternal " <> prettyPrint NeedsParentheses str
            _ -> Builtin.notImplementedInternal

instance PrettyPrint child => PrettyPrint (Domain.External child) where
    prettyPrint _ p =
        writeStructure
            "Domain.External"
            [ writeFieldNewLine "domainValueSort"  Domain.domainValueSort  p
            , writeFieldNewLine "domainValueChild" Domain.domainValueChild p
            ]

instance
    ( MetaOrObject level
    , PrettyPrint child
    , PrettyPrint (domain child)
    ) => PrettyPrint (DomainValue level domain child) where
    prettyPrint _ p@(DomainValue _ _) =
        writeStructure
            "DomainValue"
            [ writeFieldNewLine "domainValueSort" domainValueSort p
            , writeFieldNewLine "domainValueChild" domainValueChild p
            ]

instance
    ( PrettyPrint child
    , MetaOrObject level
    ) => PrettyPrint (Equals level child)
  where
    prettyPrint _ p@(Equals _ _ _ _) =
        writeStructure
            "Equals"
            [ writeFieldNewLine "equalsOperandSort" equalsOperandSort p
            , writeFieldNewLine "equalsResultSort" equalsResultSort p
            , writeFieldNewLine "equalsFirst" equalsFirst p
            , writeFieldNewLine "equalsSecond" equalsSecond p
            ]

instance
    ( PrettyPrint child
    , PrettyPrint (variable level)
    , MetaOrObject level
    ) => PrettyPrint (Exists level variable child)
  where
    prettyPrint _ p@(Exists _ _ _) =
        writeStructure
            "Exists"
            [ writeFieldNewLine "existsSort" existsSort p
            , writeFieldNewLine "existsVariable" existsVariable p
            , writeFieldNewLine "existsChild" existsChild p
            ]

instance
    ( PrettyPrint child
    , MetaOrObject level
    ) => PrettyPrint (Floor level child)
  where
    prettyPrint _ p@(Floor _ _ _) =
        writeStructure
            "Floor"
            [ writeFieldNewLine "floorOperandSort" floorOperandSort p
            , writeFieldNewLine "floorResultSort" floorResultSort p
            , writeFieldNewLine "floorChild" floorChild p
            ]

instance
    ( PrettyPrint child
    , PrettyPrint (variable level)
    , MetaOrObject level
    ) => PrettyPrint (Forall level variable child) where
    prettyPrint _ p@(Forall _ _ _) =
        writeStructure
            "Forall"
            [ writeFieldNewLine "forallSort" forallSort p
            , writeFieldNewLine "forallVariable" forallVariable p
            , writeFieldNewLine "forallChild" forallChild p
            ]

instance
    ( PrettyPrint child
    , MetaOrObject level
    ) => PrettyPrint (Iff level child)
  where
    prettyPrint _ p@(Iff _ _ _) =
        writeStructure
            "Iff"
            [ writeFieldNewLine "iffSort" iffSort p
            , writeFieldNewLine "iffFirst" iffFirst p
            , writeFieldNewLine "iffSecond" iffSecond p
            ]

instance
    ( PrettyPrint child
    , MetaOrObject level
    ) => PrettyPrint (Implies level child)
  where
    prettyPrint _ p@(Implies _ _ _) =
        writeStructure
            "Implies"
            [ writeFieldNewLine "impliesSort" impliesSort p
            , writeFieldNewLine "impliesFirst" impliesFirst p
            , writeFieldNewLine "impliesSecond" impliesSecond p
            ]

instance
    ( PrettyPrint child
    , MetaOrObject level
    ) => PrettyPrint (In level child)
  where
    prettyPrint _ p@(In _ _ _ _) =
        writeStructure
            "In"
            [ writeFieldNewLine "inOperandSort" inOperandSort p
            , writeFieldNewLine "inResultSort" inResultSort p
            , writeFieldNewLine "inContainedChild" inContainedChild p
            , writeFieldNewLine "inContainingChild" inContainingChild p
            ]

instance
    ( PrettyPrint child
    , MetaOrObject level
    ) => PrettyPrint (Next level child)
  where
    prettyPrint _ p@(Next _ _) =
        writeStructure
            "Next"
            [ writeFieldNewLine "nextSort" nextSort p
            , writeFieldNewLine "nextChild" nextChild p
            ]

instance
    ( PrettyPrint child
    , MetaOrObject level
    ) => PrettyPrint (Not level child)
  where
    prettyPrint _ p@(Not _ _) =
        writeStructure
            "Not"
            [ writeFieldNewLine "notSort" notSort p
            , writeFieldNewLine "notChild" notChild p
            ]

instance
    ( PrettyPrint child
    , MetaOrObject level
    ) => PrettyPrint (Or level child)
  where
    prettyPrint _ p@(Or _ _ _) =
        writeStructure
            "Or"
            [ writeFieldNewLine "orSort" orSort p
            , writeFieldNewLine "orFirst" orFirst p
            , writeFieldNewLine "orSecond" orSecond p
            ]

instance
    ( PrettyPrint child
    , MetaOrObject level
    ) => PrettyPrint (Rewrites level child)
  where
    prettyPrint _ p@(Rewrites _ _ _) =
        writeStructure
            "Rewrites"
            [ writeFieldNewLine "rewritesSort" rewritesSort p
            , writeFieldNewLine "rewritesFirst" rewritesFirst p
            , writeFieldNewLine "rewritesSecond" rewritesSecond p
            ]

instance MetaOrObject level => PrettyPrint (Top level child) where
    prettyPrint flags (Top p) =
        writeOneFieldStruct flags "Top" p

instance
    ( PrettyPrint child
    , PrettyPrint (domain child)
    , PrettyPrint (variable level)
    , MetaOrObject level
    ) => PrettyPrint (Pattern level domain variable child)
  where
    prettyPrint flags (AndPattern p) =
        writeOneFieldStruct flags "AndPattern" p
    prettyPrint flags (ApplicationPattern p)   =
        writeOneFieldStruct flags "ApplicationPattern" p
    prettyPrint flags (BottomPattern p)        =
        writeOneFieldStruct flags "BottomPattern" p
    prettyPrint flags (CeilPattern p)          =
        writeOneFieldStruct flags "CeilPattern" p
    prettyPrint flags (DomainValuePattern p)          =
        writeOneFieldStruct flags "DomainValuePattern" p
    prettyPrint flags (EqualsPattern p)        =
        writeOneFieldStruct flags "EqualsPattern" p
    prettyPrint flags (ExistsPattern p)        =
        writeOneFieldStruct flags "ExistsPattern" p
    prettyPrint flags (FloorPattern p)         =
        writeOneFieldStruct flags "FloorPattern" p
    prettyPrint flags (ForallPattern p)        =
        writeOneFieldStruct flags "ForallPattern" p
    prettyPrint flags (IffPattern p)           =
        writeOneFieldStruct flags "IffPattern" p
    prettyPrint flags (ImpliesPattern p)       =
        writeOneFieldStruct flags "ImpliesPattern" p
    prettyPrint flags (InPattern p)            =
        writeOneFieldStruct flags "InPattern" p
    prettyPrint flags (NextPattern p)          =
        writeOneFieldStruct flags "NextPattern" p
    prettyPrint flags (NotPattern p)           =
        writeOneFieldStruct flags "NotPattern" p
    prettyPrint flags (OrPattern p)            =
        writeOneFieldStruct flags "OrPattern" p
    prettyPrint flags (RewritesPattern p)      =
        writeOneFieldStruct flags "RewritesPattern" p
    prettyPrint flags (StringLiteralPattern p) =
        writeOneFieldStruct flags "StringLiteralPattern" p
    prettyPrint flags (CharLiteralPattern p) =
        writeOneFieldStruct flags "CharLiteralPattern" p
    prettyPrint flags (TopPattern p)           =
        writeOneFieldStruct flags "TopPattern" p
    prettyPrint flags (VariablePattern p)      =
        writeOneFieldStruct flags "VariablePattern" p
<<<<<<< HEAD
    prettyPrint flags (SortPattern s)          =
        writeOneFieldStruct flags "SortPattern" s
=======
    prettyPrint flags (SetVariablePattern p)      =
        writeOneFieldStruct flags "SetVariablePattern" p
>>>>>>> 2f9af066

instance
    ( self ~ CofreeT f w a
    , PrettyPrint (w (CofreeF f a self))
    ) =>
    PrettyPrint (CofreeT f w a)
  where
    prettyPrint _ cofreet =
        writeStructure "CofreeT"
            [ writeFieldOneLine "runCofreeT" runCofreeT cofreet ]

instance (PrettyPrint a, PrettyPrint (f b)) => PrettyPrint (CofreeF f a b) where
    prettyPrint flags (a :< fb) =
        betweenParentheses flags
        (   prettyPrint MaySkipParentheses a
        <+> ":<"
        <+> prettyPrint MaySkipParentheses fb
        )

instance PrettyPrint a => PrettyPrint (Identity a) where
    prettyPrint _ identity =
        writeStructure "Identity"
            [ writeFieldOneLine "runIdentity" runIdentity identity ]

instance
    ( PrettyPrint (var Meta)
    , PrettyPrint (var Object)
    , PrettyPrint child
    , PrettyPrint (domain child)
    ) =>
    PrettyPrint (UnifiedPattern domain var child)
  where
    prettyPrint flags (UnifiedObjectPattern object) =
        writeOneFieldStruct flags "UnifiedObjectPattern" object

instance
    ( PrettyPrint ann
    , PrettyPrint child
    , PrettyPrint (domain child)
    , child ~ Cofree (UnifiedPattern domain var) ann
    ) =>
    PrettyPrint (KorePattern domain var ann)
  where
    prettyPrint _ korePattern =
        writeStructure "KorePattern"
            [ writeFieldOneLine "getKorePattern" getKorePattern korePattern ]

instance
    ( MetaOrObject level
    , Functor domain
    , PrettyPrint child
    , PrettyPrint annotation
    , PrettyPrint (domain child)
    , child ~ Cofree (Pattern level domain variable) annotation
    ) =>
    PrettyPrint (PurePattern level domain variable annotation)
  where
    prettyPrint _ purePattern =
        writeStructure "PurePattern"
            [ writeFieldOneLine "getPurePattern" getPurePattern purePattern ]

instance PrettyPrint Attributes
  where
    prettyPrint flags (Attributes a)
        | null a    = "Attributes []"
        | otherwise = writeOneFieldStruct flags "Attributes" a

instance
    ( MetaOrObject level
    , PrettyPrint patternType
    ) => PrettyPrint (SentenceAlias level patternType)
  where
    prettyPrint _ sa@(SentenceAlias _ _ _ _ _ _) =
        writeStructure
            "SentenceAlias"
            [ writeFieldNewLine "sentenceAliasAlias" sentenceAliasAlias sa
            , writeListField "sentenceAliasSorts" sentenceAliasSorts sa
            , writeFieldNewLine
                "sentenceAliasReturnSort"
                sentenceAliasResultSort
                sa
            , writeFieldNewLine
                "sentenceAliasLeftPattern"
                sentenceAliasLeftPattern
                sa
            , writeFieldNewLine
                "sentenceAliasRightPattern"
                sentenceAliasRightPattern
                sa
            , writeAttributesField
                "sentenceAliasAttributes" (sentenceAliasAttributes sa)
            ]

instance
    ( MetaOrObject level
    , PrettyPrint patternType
    ) => PrettyPrint (SentenceSymbol level patternType)
  where
    prettyPrint _ sa@(SentenceSymbol _ _ _ _) =
        writeStructure
            "SentenceSymbol"
            [ writeFieldNewLine "sentenceSymbolSymbol" sentenceSymbolSymbol sa
            , writeListField "sentenceSymbolSorts" sentenceSymbolSorts sa
            , writeFieldNewLine
                "sentenceSymbolReturnSort" sentenceSymbolResultSort sa
            , writeAttributesField
                "sentenceSymbolAttributes" (sentenceSymbolAttributes sa)
            ]

instance
    (PrettyPrint patternType) => PrettyPrint (SentenceImport patternType)
  where
    prettyPrint _ sa@(SentenceImport _ _) =
        writeStructure
            "SentenceImport"
            [ writeFieldNewLine
                "sentenceImportModuleName" sentenceImportModuleName sa
            , writeAttributesField
                "sentenceAxiomAttributes" (sentenceImportAttributes sa)
            ]

instance
    ( PrettyPrint sortParam
    , PrettyPrint patternType
    ) => PrettyPrint (SentenceAxiom sortParam patternType)
  where
    prettyPrint _ sa@(SentenceAxiom _ _ _) =
        writeStructure
            "SentenceAxiom"
            [ writeListField
                "sentenceAxiomParameters" sentenceAxiomParameters sa
            , writeFieldNewLine
                "sentenceAxiomPattern" sentenceAxiomPattern sa
            , writeAttributesField
                "sentenceAxiomAttributes" (sentenceAxiomAttributes sa)
            ]

instance
    ( MetaOrObject level
    , PrettyPrint patternType
    ) => PrettyPrint (SentenceSort level patternType)
  where
    prettyPrint _ sa@(SentenceSort _ _ _) =
        writeStructure
            "SentenceSort"
            [ writeFieldOneLine "sentenceSortName" sentenceSortName sa
            , writeListField
                "sentenceSortParameters" sentenceSortParameters sa
            , writeAttributesField
                "sentenceSortAttributes" (sentenceSortAttributes sa)
            ]

instance PrettyPrint patternType => PrettyPrint (SentenceHook patternType) where
    prettyPrint flags (SentenceHookedSymbol s)   =
        writeOneFieldStruct flags "SentenceHookedSymbol" s
    prettyPrint flags (SentenceHookedSort s)         =
        writeOneFieldStruct flags "SentenceHookedSort" s

instance
    ( MetaOrObject level
    , PrettyPrint sortParam
    , PrettyPrint patternType
    ) => PrettyPrint (Sentence level sortParam patternType)
  where
    prettyPrint flags (SentenceAliasSentence s)    =
        writeOneFieldStruct flags "SentenceAliasSentence" s
    prettyPrint flags (SentenceSymbolSentence s)   =
        writeOneFieldStruct flags "SentenceSymbolSentence" s
    prettyPrint flags (SentenceImportSentence s)        =
        writeOneFieldStruct flags "SentenceImportSentence" s
    prettyPrint flags (SentenceAxiomSentence s)        =
        writeOneFieldStruct flags "SentenceAxiomSentence" s
    prettyPrint flags (SentenceClaimSentence s)        =
        writeOneFieldStruct flags "SentenceClaimSentence" s
    prettyPrint flags (SentenceSortSentence s)         =
        writeOneFieldStruct flags "SentenceSortSentence" s
    prettyPrint flags (SentenceHookSentence s)         =
        writeOneFieldStruct flags "SentenceHookSentence" s

instance
    (PrettyPrint sortParam, PrettyPrint patternType) =>
    PrettyPrint (UnifiedSentence sortParam patternType)
  where
    prettyPrint flags (UnifiedObjectSentence s) =
        writeOneFieldStruct flags "ObjectSentence" s

instance PrettyPrint sentence => PrettyPrint (Module sentence) where
    prettyPrint _ m@(Module _ _ _) =
        writeStructure
            "Module"
            [ writeFieldOneLine "moduleName" moduleName m
            , writeListField "moduleSentences" moduleSentences m
            , writeAttributesField "moduleAttributes" (moduleAttributes m)
            ]

instance PrettyPrint sentence => PrettyPrint (Definition sentence) where
    prettyPrint _ d@(Definition _ _) =
        writeStructure
            "Definition"
            [ writeAttributesField
                "definitionAttributes" (definitionAttributes d)
            , writeListField "definitionModules" definitionModules d
            ]

instance PrettyPrint a => PrettyPrint (Maybe a) where
    prettyPrint flags (Just x) =
        writeOneFieldStruct flags "Just" x
    prettyPrint _ Nothing = "Nothing"

instance PrettyPrint a => PrettyPrint (Sup a) where
    prettyPrint flags (Element x) =
        writeOneFieldStruct flags "Element" x
    prettyPrint _ Sup = "Sup"

instance (PrettyPrint a, PrettyPrint b) => PrettyPrint (Either a b) where
    prettyPrint flags (Left x) =
        writeOneFieldStruct flags "Left" x
    prettyPrint flags (Right x) =
        writeOneFieldStruct flags "Right" x

instance (PrettyPrint a, PrettyPrint b) => PrettyPrint (a, b) where
    prettyPrint _ (x, y) =
        listWithDelimiters "(" ")"
            (printableList
                [ prettyPrint MaySkipParentheses x
                , prettyPrint MaySkipParentheses y
                ])

-- TODO: when refactoring these, consider removing `writeTwoFieldStruct`
-- TODO: when refactoring these, consider removing `writeThreeFieldStruct`
instance (MetaOrObject level, PrettyPrint (variable level))
    => PrettyPrint (UnificationProof level variable)
  where
    prettyPrint _ EmptyUnificationProof = "EmptyUnificationProof"
    prettyPrint flags (CombinedUnificationProof p) =
        writeOneFieldStruct flags "CombinedUnificationProof" p
    prettyPrint flags (ConjunctionIdempotency p) =
        writeOneFieldStruct flags "ConjunctionIdempotency" p
    prettyPrint flags (AndDistributionAndConstraintLifting patternHead proofs) =
        writeTwoFieldStruct
            flags
            "AndDistributionAndConstraintLifting"
            patternHead
            proofs
    prettyPrint flags (Proposition_5_24_3 funProof var pat) =
        writeThreeFieldStruct flags "Proposition_5_24_3" funProof var pat
    prettyPrint flags (SubstitutionMerge var pat1 pat2) =
        writeThreeFieldStruct flags "SubstitutionMerge" var pat1 pat2

-- TODO: when refactoring these, consider removing `writeTwoFieldStruct`
instance MetaOrObject level => PrettyPrint (ClashReason level) where
    prettyPrint flags (DomainValueClash h) =
        betweenParentheses
            flags
            ("DomainValueClash "
            <> dquotes (fromString (escapeString h))
            )
    prettyPrint flags (HeadClash h) =
        writeOneFieldStruct flags "HeadClash" h
    prettyPrint flags (SortInjectionClash s1 s2) =
        writeTwoFieldStruct flags "SortInjectionClash" s1 s2

instance (MetaOrObject level, PrettyPrint (variable level))
    => PrettyPrint (FunctionalProof level variable)
  where
    prettyPrint flags (FunctionalVariable v) =
        writeOneFieldStruct flags "FunctionalVariable" v
    prettyPrint flags (FunctionalDomainValue dv) =
        writeOneFieldStruct flags "FunctionalDomainValue" dv
    prettyPrint flags (FunctionalHead h) =
        writeOneFieldStruct flags "FunctionalHead" h
    prettyPrint flags (FunctionalStringLiteral l) =
        writeOneFieldStruct flags "FunctionalStringLiteral" l
    prettyPrint flags (FunctionalCharLiteral l) =
        writeOneFieldStruct flags "FunctionalCharLiteral" l

instance (MetaOrObject level, PrettyPrint (variable level))
    => PrettyPrint (Predicate level variable)
  where
    prettyPrint flags pat =
        prettyPrint flags (unwrapPredicate pat)

instance (MetaOrObject level, PrettyPrint (variable level))
    => PrettyPrint (Substitution level variable)
  where
      prettyPrint flags = prettyPrint flags . Substitution.unwrap

instance (MetaOrObject level, PrettyPrint (variable level))
    => PrettyPrint (ExpandedPattern level variable)
  where
    prettyPrint flags (Predicated t p s) =
        writeThreeFieldStruct flags "Predicated" t p s<|MERGE_RESOLUTION|>--- conflicted
+++ resolved
@@ -579,13 +579,10 @@
         writeOneFieldStruct flags "TopPattern" p
     prettyPrint flags (VariablePattern p)      =
         writeOneFieldStruct flags "VariablePattern" p
-<<<<<<< HEAD
     prettyPrint flags (SortPattern s)          =
         writeOneFieldStruct flags "SortPattern" s
-=======
     prettyPrint flags (SetVariablePattern p)      =
         writeOneFieldStruct flags "SetVariablePattern" p
->>>>>>> 2f9af066
 
 instance
     ( self ~ CofreeT f w a
