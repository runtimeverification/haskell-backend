{- |
Copyright   : (c) Runtime Verification, 2018-2021
License     : BSD-3-Clause
Maintainer  : virgil.serbanuta@runtimeverification.com

This should be imported qualified.
-}
module Kore.Reachability.Prove (
    CommonClaimState,
    ProveClaimsResult (..),
    StuckClaim (..),
    StuckClaims,
    AllClaims (..),
    Axioms (..),
    ToProve (..),
    AlreadyProven (..),
    proveClaims,
    proveClaimStep,
    lhsClaimStateTransformer,
) where

import Control.DeepSeq (
    deepseq,
 )
import qualified Control.Lens as Lens
import Control.Monad (
    (>=>),
 )
import Control.Monad.Catch (
    MonadCatch,
    MonadMask,
    handle,
    handleAll,
    throwM,
 )
import Control.Monad.Except (
    ExceptT,
    runExceptT,
 )
import qualified Control.Monad.Except as Monad.Except
import Control.Monad.State.Strict (
    StateT,
    evalStateT,
    runStateT,
 )
import qualified Control.Monad.State.Strict as State
import qualified Data.Graph.Inductive.Graph as Graph
import Data.Limit (
    Limit,
 )
import qualified Data.Limit as Limit
import Data.List.Extra (
    groupSortOn,
 )
import Data.Text (
    Text,
 )
import qualified GHC.Generics as GHC
import qualified Generics.SOP as SOP
import qualified Kore.Attribute.Axiom as Attribute.Axiom
import Kore.Debug
import Kore.Internal.Conditional (
    Conditional (..),
 )
import Kore.Internal.MultiAnd (
    MultiAnd,
 )
import qualified Kore.Internal.MultiAnd as MultiAnd
import Kore.Internal.Pattern (
    Pattern,
 )
import qualified Kore.Internal.Pattern as Pattern
import Kore.Internal.Predicate (
    Predicate,
    getMultiAndPredicate,
    pattern PredicateCeil,
    pattern PredicateNot,
 )
import Kore.Log.DebugBeginClaim
import Kore.Log.DebugProven
import Kore.Log.DebugTransition (
    debugAfterTransition,
    debugBeforeTransition,
    debugFinalTransition,
 )
import Kore.Log.InfoExecBreadth
import Kore.Log.InfoProofDepth
import Kore.Log.WarnStuckClaimState
import Kore.Log.WarnTrivialClaim
import Kore.Reachability.Claim
import Kore.Reachability.ClaimState (
    ClaimState,
    ClaimStateTransformer (..),
    extractStuck,
    extractUnproven,
 )
import qualified Kore.Reachability.ClaimState as ClaimState
import qualified Kore.Reachability.Prim as Prim (
    Prim (..),
 )
import Kore.Reachability.SomeClaim
import Kore.Rewrite.ClaimPattern (
    mkGoal,
 )
import Kore.Rewrite.RewritingVariable (
    RewritingVariableName,
    getRewritingPattern,
 )
<<<<<<< HEAD
import Kore.Sort (
    Sort,
 )
import Kore.Step.ClaimPattern (
    mkGoal,
 )
import Kore.Step.Simplification.Simplify
import Kore.Step.Strategy (
=======
import Kore.Rewrite.Strategy (
>>>>>>> 776dc799
    ExecutionGraph (..),
    GraphSearchOrder,
    Strategy,
    executionHistoryStep,
 )
import qualified Kore.Rewrite.Strategy as Strategy
import Kore.Rewrite.Transition (
    runTransitionT,
 )
import qualified Kore.Rewrite.Transition as Transition
import Kore.Simplify.Simplify
import Kore.TopBottom
import Kore.Unparser
import Log (
    MonadLog (..),
 )
import Logic (
    LogicT,
 )
import qualified Logic
import Numeric.Natural (
    Natural,
 )
import Prelude.Kore
import qualified Pretty
import Prof

type CommonClaimState = ClaimState.ClaimState SomeClaim

type CommonTransitionRule m =
    TransitionRule m (AppliedRule SomeClaim) CommonClaimState

{- | Extracts the left hand side (configuration) from the
 'CommonClaimState'. If the 'ClaimState' is 'Proven', then
 the configuration will be '\\bottom'.
-}
lhsClaimStateTransformer ::
    Sort ->
    ClaimStateTransformer
        SomeClaim
        (Pattern RewritingVariableName)
lhsClaimStateTransformer sort =
    ClaimStateTransformer
        { claimedTransformer = getConfiguration
        , remainingTransformer = getConfiguration
        , rewrittenTransformer = getConfiguration
        , stuckTransformer = getConfiguration
        , provenValue = Pattern.bottomOf sort
        }

{- | @Verifer a@ is a 'Simplifier'-based action which returns an @a@.

The action may throw an exception if the proof fails; the exception is a single
@'Pattern' 'VariableName'@, the first unprovable configuration.
-}
type VerifierT m = StateT StuckClaims (ExceptT StuckClaims m)

newtype AllClaims claim = AllClaims {getAllClaims :: [claim]}
newtype Axioms claim = Axioms {getAxioms :: [Rule claim]}
newtype ToProve claim = ToProve {getToProve :: [(claim, Limit Natural)]}
newtype AlreadyProven = AlreadyProven {getAlreadyProven :: [Text]}

newtype StuckClaim = StuckClaim {getStuckClaim :: SomeClaim}
    deriving stock (Eq, Ord, Show)
    deriving stock (GHC.Generic)
    deriving anyclass (SOP.Generic, SOP.HasDatatypeInfo)
    deriving anyclass (Debug, Diff)

instance TopBottom StuckClaim where
    isTop = const False
    isBottom = const False

type StuckClaims = MultiAnd StuckClaim

type ProvenClaims = MultiAnd SomeClaim

-- | The result of proving some claims.
data ProveClaimsResult = ProveClaimsResult
    { -- | The conjuction of stuck claims, that is: of claims which must still be
      -- proven. If all claims were proved, then the remaining claims are @\\top@.
      stuckClaims :: !StuckClaims
    , -- | The conjunction of all claims which were proven.
      provenClaims :: !ProvenClaims
    }

proveClaims ::
    forall simplifier.
    MonadMask simplifier =>
    MonadSimplify simplifier =>
    MonadProf simplifier =>
    Limit Natural ->
    GraphSearchOrder ->
    Natural ->
    AllClaims SomeClaim ->
    Axioms SomeClaim ->
    AlreadyProven ->
    -- | List of claims, together with a maximum number of verification steps
    -- for each.
    ToProve SomeClaim ->
    simplifier ProveClaimsResult
proveClaims
    breadthLimit
    searchOrder
    maxCounterexamples
    claims
    axioms
    (AlreadyProven alreadyProven)
    (ToProve toProve) =
        do
            (result, provenClaims) <-
                proveClaimsWorker
                    breadthLimit
                    searchOrder
                    maxCounterexamples
                    claims
                    axioms
                    unproven
                    & runExceptT
                    & flip runStateT (MultiAnd.make stillProven)
            pure
                ProveClaimsResult
                    { stuckClaims = fromLeft MultiAnd.top result
                    , provenClaims
                    }
      where
        unproven :: ToProve SomeClaim
        stillProven :: [SomeClaim]
        (unproven, stillProven) =
            (ToProve newToProve, newAlreadyProven)
          where
            (newToProve, newAlreadyProven) =
                partitionEithers (map lookupEither toProve)
            lookupEither ::
                (SomeClaim, Limit Natural) ->
                Either (SomeClaim, Limit Natural) SomeClaim
            lookupEither claim@(rule, _) =
                if unparseToText2 rule `elem` alreadyProven
                    then Right rule
                    else Left claim

proveClaimsWorker ::
    forall simplifier.
    MonadSimplify simplifier =>
    MonadMask simplifier =>
    MonadProf simplifier =>
    Limit Natural ->
    GraphSearchOrder ->
    Natural ->
    AllClaims SomeClaim ->
    Axioms SomeClaim ->
    -- | List of claims, together with a maximum number of verification steps
    -- for each.
    ToProve SomeClaim ->
    ExceptT StuckClaims (StateT ProvenClaims simplifier) ()
proveClaimsWorker
    breadthLimit
    searchOrder
    maxCounterexamples
    claims
    axioms
    (ToProve toProve) =
        traverse_ verifyWorker toProve
      where
        verifyWorker ::
            (SomeClaim, Limit Natural) ->
            ExceptT StuckClaims (StateT ProvenClaims simplifier) ()
        verifyWorker unprovenClaim@(claim, _) = do
            debugBeginClaim claim
            proveClaim
                breadthLimit
                searchOrder
                maxCounterexamples
                claims
                axioms
                unprovenClaim
            addProvenClaim claim

        addProvenClaim claim =
            State.modify' (mappend (MultiAnd.singleton claim))

proveClaim ::
    forall simplifier.
    MonadSimplify simplifier =>
    MonadMask simplifier =>
    MonadProf simplifier =>
    Limit Natural ->
    GraphSearchOrder ->
    Natural ->
    AllClaims SomeClaim ->
    Axioms SomeClaim ->
    (SomeClaim, Limit Natural) ->
    ExceptT StuckClaims simplifier ()
proveClaim
    breadthLimit
    searchOrder
    maxCounterexamples
    (AllClaims claims)
    (Axioms axioms)
    (goal, depthLimit) =
        traceExceptT D_OnePath_verifyClaim [debugArg "rule" goal] $ do
            let startGoal = ClaimState.Claimed (Lens.over lensClaimPattern mkGoal goal)
                limitedStrategy =
                    strategy
                        & toList
                        & Limit.takeWithin depthLimit
            proofDepths <-
                Strategy.leavesM
                    updateQueue
                    (Strategy.unfoldTransition transit)
                    (limitedStrategy, (ProofDepth 0, startGoal))
                    & fmap discardStrategy
                    & throwUnproven
                    & handle handleLimitExceeded
                    & (\s -> evalStateT s mempty)
            let maxProofDepth = sconcat (ProofDepth 0 :| proofDepths)
            infoProvenDepth maxProofDepth
            warnProvenClaimZeroDepth maxProofDepth goal
      where
        discardStrategy = snd

        handleLimitExceeded ::
            Strategy.LimitExceeded (ProofDepth, CommonClaimState) ->
            VerifierT simplifier a
        handleLimitExceeded (Strategy.LimitExceeded states) = do
            let extractStuckClaim = fmap StuckClaim . extractUnproven . snd
                stuckClaims = mapMaybe extractStuckClaim states
            Monad.Except.throwError (MultiAnd.make $ toList stuckClaims)

        updateQueue = \as ->
            Strategy.unfoldSearchOrder searchOrder as
                >=> lift . Strategy.applyBreadthLimit breadthLimit discardStrategy
                >=> ( \queue ->
                        infoExecBreadth (ExecBreadth $ genericLength queue)
                            >> return queue
                    )
          where
            genericLength = fromIntegral . length

        throwUnproven ::
            LogicT (VerifierT simplifier) (ProofDepth, CommonClaimState) ->
            VerifierT simplifier [ProofDepth]
        throwUnproven acts =
            do
                (proofDepth, proofState) <- acts
                let maybeUnproven = extractUnproven proofState
                for_ maybeUnproven $ \unproven -> lift $ do
                    infoUnprovenDepth proofDepth
                    updateSuckClaimsState unproven maxCounterexamples
                pure proofDepth
                & Logic.observeAllT
                >>= checkLeftUnproven

        checkLeftUnproven ::
            [ProofDepth] ->
            VerifierT simplifier [ProofDepth]
        checkLeftUnproven depths =
            do
                stuck <- State.get
                if (null stuck)
                    then pure depths
                    else Monad.Except.throwError stuck

        discardAppliedRules = map fst

        transit instr config =
            Strategy.transitionRule
                ( transitionRule' claims axioms
                    & trackProofDepth
                    & throwStuckClaims maxCounterexamples
                )
                instr
                config
                & runTransitionT
                & fmap discardAppliedRules
                & traceProf ":transit"
                & lift

{- | Attempts to perform a single proof step, starting at the configuration
 in the execution graph designated by the provided node. Re-constructs the
 execution graph by inserting this step.
-}
proveClaimStep ::
    forall simplifier.
    MonadSimplify simplifier =>
    MonadMask simplifier =>
    MonadProf simplifier =>
    -- | list of claims in the spec module
    [SomeClaim] ->
    -- | list of axioms in the main module
    [Rule SomeClaim] ->
    -- | current execution graph
    ExecutionGraph CommonClaimState (AppliedRule SomeClaim) ->
    -- | selected node in the graph
    Graph.Node ->
    simplifier (ExecutionGraph CommonClaimState (AppliedRule SomeClaim))
proveClaimStep claims axioms executionGraph node =
    executionHistoryStep
        transitionRule''
        strategy'
        executionGraph
        node
  where
    strategy' :: Strategy Prim
    strategy'
        | isRoot = firstStep
        | otherwise = followupStep

    firstStep :: Strategy Prim
    firstStep = reachabilityFirstStep

    followupStep :: Strategy Prim
    followupStep = reachabilityNextStep

    ExecutionGraph{root} = executionGraph

    isRoot :: Bool
    isRoot = node == root

    transitionRule'' prim state
        | isRoot =
            transitionRule'
                claims
                axioms
                prim
                (Lens.over lensClaimPattern mkGoal <$> state)
        | otherwise =
            transitionRule' claims axioms prim state

transitionRule' ::
    MonadSimplify simplifier =>
    MonadProf simplifier =>
    MonadMask simplifier =>
    [SomeClaim] ->
    [Rule SomeClaim] ->
    CommonTransitionRule simplifier
transitionRule' claims axioms = \prim proofState ->
    deepseq
        proofState
        ( transitionRule claims axiomGroups
            & withWarnings
            & profTransitionRule
            & withConfiguration
            & withDebugClaimState
            & withDebugProven
            & logTransitionRule
            & checkStuckConfiguration
        )
        prim
        proofState
  where
    axiomGroups = groupSortOn Attribute.Axiom.getPriorityOfAxiom axioms

withWarnings ::
    forall m.
    MonadSimplify m =>
    CommonTransitionRule m ->
    CommonTransitionRule m
withWarnings rule prim claimState = do
    claimState' <- rule prim claimState
    case prim of
        Prim.CheckImplication | ClaimState.Stuck _ <- claimState' ->
            case claimState of
                ClaimState.Remaining claim -> warnStuckClaimStateTermsNotUnifiable claim
                ClaimState.Claimed claim -> warnStuckClaimStateTermsUnifiable claim
                _ -> return ()
        _ -> return ()
    return claimState'

profTransitionRule ::
    forall m.
    MonadProf m =>
    CommonTransitionRule m ->
    CommonTransitionRule m
profTransitionRule rule prim proofState =
    case prim of
        Prim.ApplyClaims -> tracing ":transit:apply-claims"
        Prim.ApplyAxioms -> tracing ":transit:apply-axioms"
        Prim.CheckImplication -> tracing ":transit:check-implies"
        Prim.Simplify -> tracing ":transit:simplify"
        _ -> rule prim proofState
  where
    tracing name =
        lift (traceProf name (runTransitionT (rule prim proofState)))
            >>= Transition.scatter

logTransitionRule ::
    forall m.
    MonadSimplify m =>
    CommonTransitionRule m ->
    CommonTransitionRule m
logTransitionRule rule prim proofState =
    whileReachability prim $ rule prim proofState

checkStuckConfiguration ::
    CommonTransitionRule m ->
    CommonTransitionRule m
checkStuckConfiguration rule prim proofState = do
    proofState' <- rule prim proofState
    for_ (extractStuck proofState) $ \rule' -> do
        let resultPatternPredicate = predicate (getConfiguration rule')
            multiAndPredicate = getMultiAndPredicate resultPatternPredicate
        when (any isNot_Ceil_ multiAndPredicate) $
            error . show . Pretty.vsep $
                [ "Found '\\not(\\ceil(_))' in stuck configuration:"
                , Pretty.pretty rule'
                , "Please file a bug report:\
                  \ https://github.com/kframework/kore/issues"
                ]
    return proofState'
  where
    isNot_Ceil_ :: Predicate variable -> Bool
    isNot_Ceil_ (PredicateNot (PredicateCeil _)) = True
    isNot_Ceil_ _ = False

-- | Terminate the prover after 'maxCounterexamples' stuck steps.
throwStuckClaims ::
    forall m rule.
    MonadLog m =>
    Natural ->
    TransitionRule
        (VerifierT m)
        rule
        (ProofDepth, ClaimState SomeClaim) ->
    TransitionRule
        (VerifierT m)
        rule
        (ProofDepth, ClaimState SomeClaim)
throwStuckClaims maxCounterexamples rule prim state = do
    state'@(proofDepth', proofState') <- rule prim state
    case proofState' of
        ClaimState.Stuck unproven -> do
            lift $ do
                infoUnprovenDepth proofDepth'
                updateSuckClaimsState unproven maxCounterexamples
                return state'
        _ -> return state'

updateSuckClaimsState ::
    Monad m =>
    SomeClaim ->
    Natural ->
    VerifierT m ()
updateSuckClaimsState unproven maxCounterexamples = do
    stuckClaims <- State.get
    let updatedStuck =
            MultiAnd.singleton (StuckClaim unproven) <> stuckClaims
    when (MultiAnd.size updatedStuck >= maxCounterexamples) $ do
        Monad.Except.throwError updatedStuck
    State.put updatedStuck

-- | Modify a 'TransitionRule' to track the depth of a proof.
trackProofDepth ::
    forall m rule goal.
    TransitionRule m rule (ClaimState goal) ->
    TransitionRule m rule (ProofDepth, ClaimState goal)
trackProofDepth rule prim (!proofDepth, proofState) = do
    proofState' <- rule prim proofState
    let proofDepth' = (if didRewrite proofState' then succ else id) proofDepth
    pure (proofDepth', proofState')
  where
    didRewrite proofState' =
        isApply prim
            && ClaimState.isRewritable proofState
            && isRewritten proofState'

    isApply Prim.ApplyClaims = True
    isApply Prim.ApplyAxioms = True
    isApply _ = False

    isRewritten (ClaimState.Rewritten _) = True
    isRewritten ClaimState.Proven = True
    isRewritten _ = False

debugClaimStateBracket ::
    forall monad rule.
    MonadLog monad =>
    From rule Attribute.Axiom.SourceLocation =>
    -- | current proof state
    ClaimState SomeClaim ->
    -- | transition
    Prim ->
    -- | action to be computed
    Transition.TransitionT rule monad (ClaimState SomeClaim) ->
    Transition.TransitionT rule monad (ClaimState SomeClaim)
debugClaimStateBracket proofState transition action = do
    debugBeforeTransition proofState transition
    (result, rules) <- Transition.record action
    debugAfterTransition result transition $ toList rules
    return result

debugClaimStateFinal ::
    forall monad.
    Alternative monad =>
    MonadLog monad =>
    -- | transition
    Prim ->
    monad (ClaimState SomeClaim)
debugClaimStateFinal transition = do
    debugFinalTransition transition
    empty

withDebugClaimState ::
    forall monad.
    MonadLog monad =>
    CommonTransitionRule monad ->
    CommonTransitionRule monad
withDebugClaimState transitionFunc transition state =
    Transition.orElse
        ( debugClaimStateBracket
            state
            transition
            (transitionFunc transition state)
        )
        ( debugClaimStateFinal
            transition
        )

withDebugProven ::
    forall monad.
    MonadLog monad =>
    CommonTransitionRule monad ->
    CommonTransitionRule monad
withDebugProven rule prim state =
    do
        state' <- rule prim state
        case state' of
            ClaimState.Proven ->
                case extractUnproven state of
                    Just claim ->
                        do
                            Log.logEntry DebugProven{claim}
                            pure state'
                    _ -> pure state'
            _ -> pure state'

withConfiguration ::
    MonadCatch monad =>
    CommonTransitionRule monad ->
    CommonTransitionRule monad
withConfiguration transit prim proofState =
    handle' (transit prim proofState)
  where
    config = extractUnproven proofState & fmap getConfiguration
    handle' = maybe id handleConfig config
    handleConfig config' =
        handleAll $
            throwM
                . WithConfiguration (getRewritingPattern config')<|MERGE_RESOLUTION|>--- conflicted
+++ resolved
@@ -76,6 +76,7 @@
     pattern PredicateCeil,
     pattern PredicateNot,
  )
+import Kore.Internal.TermLike (Sort)
 import Kore.Log.DebugBeginClaim
 import Kore.Log.DebugProven
 import Kore.Log.DebugTransition (
@@ -106,18 +107,7 @@
     RewritingVariableName,
     getRewritingPattern,
  )
-<<<<<<< HEAD
-import Kore.Sort (
-    Sort,
- )
-import Kore.Step.ClaimPattern (
-    mkGoal,
- )
-import Kore.Step.Simplification.Simplify
-import Kore.Step.Strategy (
-=======
 import Kore.Rewrite.Strategy (
->>>>>>> 776dc799
     ExecutionGraph (..),
     GraphSearchOrder,
     Strategy,
