{- |
Copyright   : (c) Runtime Verification, 2018
License     : NCSA
Maintainer  : virgil.serbanuta@runtimeverification.com

This should be imported qualified.
-}
module Kore.Reachability.Prove (
    CommonClaimState,
    ProveClaimsResult (..),
    StuckClaim (..),
    StuckClaims,
    AllClaims (..),
    Axioms (..),
    ToProve (..),
    AlreadyProven (..),
    proveClaims,
    proveClaimStep,
    lhsClaimStateTransformer,
) where

import Control.DeepSeq (
    deepseq,
 )
import qualified Control.Lens as Lens
import Control.Monad (
    (>=>),
 )
import Control.Monad.Catch (
    MonadCatch,
    MonadMask,
    handle,
    handleAll,
    throwM,
 )
import Control.Monad.Except (
    ExceptT,
    MonadError,
    runExceptT,
 )
import qualified Control.Monad.Except as Monad.Except
import Control.Monad.State.Strict (
    StateT,
    runStateT,
 )
import qualified Control.Monad.State.Strict as State
import qualified Data.Graph.Inductive.Graph as Graph
import Data.Limit (
    Limit,
 )
import qualified Data.Limit as Limit
import Data.List.Extra (
    groupSortOn,
 )
import Data.Text (
    Text,
 )
import qualified GHC.Generics as GHC
import qualified Generics.SOP as SOP
import qualified Kore.Attribute.Axiom as Attribute.Axiom
import Kore.Debug
import Kore.Internal.Conditional (
    Conditional (..),
 )
import Kore.Internal.MultiAnd (
    MultiAnd,
 )
import qualified Kore.Internal.MultiAnd as MultiAnd
import Kore.Internal.Pattern (
    Pattern,
 )
import qualified Kore.Internal.Pattern as Pattern
import Kore.Internal.Predicate (
    Predicate,
    getMultiAndPredicate,
    pattern PredicateCeil,
    pattern PredicateNot,
 )
import Kore.Log.DebugBeginClaim
import Kore.Log.DebugProven
import Kore.Log.DebugTransition (
    debugAfterTransition,
    debugBeforeTransition,
    debugFinalTransition,
 )
import Kore.Log.InfoExecBreadth
import Kore.Log.InfoProofDepth
import Kore.Log.WarnStuckClaimState
import Kore.Log.WarnTrivialClaim
import Kore.Reachability.Claim
import Kore.Reachability.ClaimState (
    ClaimState,
    ClaimStateTransformer (..),
    extractStuck,
    extractUnproven,
 )
import qualified Kore.Reachability.ClaimState as ClaimState
import qualified Kore.Reachability.Prim as Prim (
    Prim (..),
 )
import Kore.Reachability.SomeClaim
import Kore.Rewriting.RewritingVariable (
    RewritingVariableName,
    getRewritingPattern,
 )
import Kore.Step.ClaimPattern (
    mkGoal,
 )
import Kore.Step.Simplification.Simplify
import Kore.Step.Strategy (
    ExecutionGraph (..),
    GraphSearchOrder,
    Strategy,
    executionHistoryStep,
 )
import qualified Kore.Step.Strategy as Strategy
import Kore.Step.Transition (
    runTransitionT,
 )
import qualified Kore.Step.Transition as Transition
import Kore.TopBottom
import Kore.Unparser
import Log (
    MonadLog (..),
 )
import Logic (
    LogicT,
 )
import qualified Logic
import Numeric.Natural (
    Natural,
 )
import Prelude.Kore
import qualified Pretty
import Prof

type CommonClaimState = ClaimState.ClaimState SomeClaim

type CommonTransitionRule m =
    TransitionRule m (AppliedRule SomeClaim) CommonClaimState

{- | Extracts the left hand side (configuration) from the
 'CommonClaimState'. If the 'ClaimState' is 'Proven', then
 the configuration will be '\\bottom'.
-}
lhsClaimStateTransformer ::
    ClaimStateTransformer
        SomeClaim
        (Pattern RewritingVariableName)
lhsClaimStateTransformer =
    ClaimStateTransformer
        { claimedTransformer = getConfiguration
        , remainingTransformer = getConfiguration
        , rewrittenTransformer = getConfiguration
        , stuckTransformer = getConfiguration
        , provenValue = Pattern.bottom
        }

{- | @Verifer a@ is a 'Simplifier'-based action which returns an @a@.

The action may throw an exception if the proof fails; the exception is a single
@'Pattern' 'VariableName'@, the first unprovable configuration.
-}
type VerifierT = ExceptT StuckClaims

newtype AllClaims claim = AllClaims {getAllClaims :: [claim]}
newtype Axioms claim = Axioms {getAxioms :: [Rule claim]}
newtype ToProve claim = ToProve {getToProve :: [(claim, Limit Natural)]}
newtype AlreadyProven = AlreadyProven {getAlreadyProven :: [Text]}

newtype StuckClaim = StuckClaim {getStuckClaim :: SomeClaim}
    deriving stock (Eq, Ord, Show)
    deriving stock (GHC.Generic)
    deriving anyclass (SOP.Generic, SOP.HasDatatypeInfo)
    deriving anyclass (Debug, Diff)

instance TopBottom StuckClaim where
    isTop = const False
    isBottom = const False

type StuckClaims = MultiAnd StuckClaim

type ProvenClaims = MultiAnd SomeClaim

-- | The result of proving some claims.
data ProveClaimsResult = ProveClaimsResult
    { -- | The conjuction of stuck claims, that is: of claims which must still be
      -- proven. If all claims were proved, then the remaining claims are @\\top@.
      stuckClaims :: !StuckClaims
    , -- | The conjunction of all claims which were proven.
      provenClaims :: !ProvenClaims
    }

proveClaims ::
    forall simplifier.
    MonadMask simplifier =>
    MonadSimplify simplifier =>
    MonadProf simplifier =>
    Limit Natural ->
    GraphSearchOrder ->
    AllClaims SomeClaim ->
    Axioms SomeClaim ->
    AlreadyProven ->
    -- | List of claims, together with a maximum number of verification steps
    -- for each.
    ToProve SomeClaim ->
    simplifier ProveClaimsResult
proveClaims
    breadthLimit
    searchOrder
    claims
    axioms
    (AlreadyProven alreadyProven)
    (ToProve toProve) =
        do
            (result, provenClaims) <-
                proveClaimsWorker breadthLimit searchOrder claims axioms unproven
                    & runExceptT
                    & flip runStateT (MultiAnd.make stillProven)
            pure
                ProveClaimsResult
                    { stuckClaims = fromLeft MultiAnd.top result
                    , provenClaims
                    }
      where
        unproven :: ToProve SomeClaim
        stillProven :: [SomeClaim]
        (unproven, stillProven) =
            (ToProve newToProve, newAlreadyProven)
          where
            (newToProve, newAlreadyProven) =
                partitionEithers (map lookupEither toProve)
            lookupEither ::
                (SomeClaim, Limit Natural) ->
                Either (SomeClaim, Limit Natural) SomeClaim
            lookupEither claim@(rule, _) =
                if unparseToText2 rule `elem` alreadyProven
                    then Right rule
                    else Left claim

proveClaimsWorker ::
    forall simplifier.
    MonadSimplify simplifier =>
    MonadMask simplifier =>
    MonadProf simplifier =>
    Limit Natural ->
    GraphSearchOrder ->
    AllClaims SomeClaim ->
    Axioms SomeClaim ->
    -- | List of claims, together with a maximum number of verification steps
    -- for each.
    ToProve SomeClaim ->
    ExceptT StuckClaims (StateT ProvenClaims simplifier) ()
proveClaimsWorker breadthLimit searchOrder claims axioms (ToProve toProve) =
    traverse_ verifyWorker toProve
  where
    verifyWorker ::
        (SomeClaim, Limit Natural) ->
        ExceptT StuckClaims (StateT ProvenClaims simplifier) ()
    verifyWorker unprovenClaim@(claim, _) = do
        debugBeginClaim claim
        proveClaim breadthLimit searchOrder claims axioms unprovenClaim
        addProvenClaim claim

    addProvenClaim claim =
        State.modify' (mappend (MultiAnd.singleton claim))

proveClaim ::
    forall simplifier.
    MonadSimplify simplifier =>
    MonadMask simplifier =>
    MonadProf simplifier =>
    Limit Natural ->
    GraphSearchOrder ->
    AllClaims SomeClaim ->
    Axioms SomeClaim ->
    (SomeClaim, Limit Natural) ->
    ExceptT StuckClaims simplifier ()
proveClaim
    breadthLimit
    searchOrder
    (AllClaims claims)
    (Axioms axioms)
    (goal, depthLimit) =
        traceExceptT D_OnePath_verifyClaim [debugArg "rule" goal] $ do
            let startGoal = ClaimState.Claimed (Lens.over lensClaimPattern mkGoal goal)
                limitedStrategy =
                    strategy
                        & toList
                        & Limit.takeWithin depthLimit
            proofDepths <-
                Strategy.leavesM
                    updateQueue
                    (Strategy.unfoldTransition transit)
                    (limitedStrategy, (ProofDepth 0, startGoal))
                    & fmap discardStrategy
                    & throwUnproven
                    & handle handleLimitExceeded
            let maxProofDepth = sconcat (ProofDepth 0 :| proofDepths)
            infoProvenDepth maxProofDepth
            warnProvenClaimZeroDepth maxProofDepth goal
      where
        discardStrategy = snd

        handleLimitExceeded ::
            Strategy.LimitExceeded (ProofDepth, CommonClaimState) ->
            VerifierT simplifier a
        handleLimitExceeded (Strategy.LimitExceeded states) = do
            let extractStuckClaim = fmap StuckClaim . extractUnproven . snd
                stuckClaims = mapMaybe extractStuckClaim states
            Monad.Except.throwError (MultiAnd.make $ toList stuckClaims)

        updateQueue = \as ->
            Strategy.unfoldSearchOrder searchOrder as
                >=> lift . Strategy.applyBreadthLimit breadthLimit discardStrategy
                >=> ( \queue ->
                        infoExecBreadth (ExecBreadth $ genericLength queue)
                            >> return queue
                    )
          where
            genericLength = fromIntegral . length

        throwUnproven ::
            LogicT (VerifierT simplifier) (ProofDepth, CommonClaimState) ->
            VerifierT simplifier [ProofDepth]
        throwUnproven acts =
            do
                (proofDepth, proofState) <- acts
                let maybeUnproven = extractUnproven proofState
                for_ maybeUnproven $ \unproven -> do
                    infoUnprovenDepth proofDepth
                    throwStuckClaim unproven
                pure proofDepth
                & Logic.observeAllT

        discardAppliedRules = map fst

        transit instr config =
            Strategy.transitionRule
                ( transitionRule' claims axioms
                    & trackProofDepth
                    & throwStuckClaims
                )
                instr
                config
                & runTransitionT
                & fmap discardAppliedRules
                & traceProf ":transit"
                & lift

{- | Attempts to perform a single proof step, starting at the configuration
 in the execution graph designated by the provided node. Re-constructs the
 execution graph by inserting this step.
-}
proveClaimStep ::
    forall simplifier.
    MonadSimplify simplifier =>
    MonadMask simplifier =>
    MonadProf simplifier =>
    -- | list of claims in the spec module
    [SomeClaim] ->
    -- | list of axioms in the main module
    [Rule SomeClaim] ->
    -- | current execution graph
    ExecutionGraph CommonClaimState (AppliedRule SomeClaim) ->
    -- | selected node in the graph
    Graph.Node ->
    simplifier (ExecutionGraph CommonClaimState (AppliedRule SomeClaim))
proveClaimStep claims axioms executionGraph node =
    executionHistoryStep
        transitionRule''
        strategy'
        executionGraph
        node
  where
    strategy' :: Strategy Prim
    strategy'
        | isRoot = firstStep
        | otherwise = followupStep

    firstStep :: Strategy Prim
    firstStep = reachabilityFirstStep

    followupStep :: Strategy Prim
    followupStep = reachabilityNextStep

    ExecutionGraph{root} = executionGraph

    isRoot :: Bool
    isRoot = node == root

    transitionRule'' prim state
        | isRoot =
            transitionRule'
                claims
                axioms
                prim
                (Lens.over lensClaimPattern mkGoal <$> state)
        | otherwise =
            transitionRule' claims axioms prim state

transitionRule' ::
    MonadSimplify simplifier =>
    MonadProf simplifier =>
    MonadMask simplifier =>
    [SomeClaim] ->
    [Rule SomeClaim] ->
    CommonTransitionRule simplifier
transitionRule' claims axioms = \prim proofState ->
    deepseq
        proofState
        ( transitionRule claims axiomGroups
            & withWarnings
            & profTransitionRule
            & withConfiguration
            & withDebugClaimState
            & withDebugProven
            & logTransitionRule
            & checkStuckConfiguration
        )
        prim
        proofState
  where
    axiomGroups = groupSortOn Attribute.Axiom.getPriorityOfAxiom axioms

withWarnings ::
    forall m.
    MonadSimplify m =>
    CommonTransitionRule m ->
    CommonTransitionRule m
withWarnings rule prim claimState = do
    claimState' <- rule prim claimState
    case prim of
        Prim.CheckImplication | ClaimState.Stuck _ <- claimState' ->
            case claimState of
                ClaimState.Remaining claim -> warnStuckClaimStateTermsNotUnifiable claim
                ClaimState.Claimed claim -> warnStuckClaimStateTermsUnifiable claim
                _ -> return ()
        _ -> return ()
    return claimState'

profTransitionRule ::
    forall m.
    MonadProf m =>
    CommonTransitionRule m ->
    CommonTransitionRule m
profTransitionRule rule prim proofState =
    case prim of
        Prim.ApplyClaims -> tracing ":transit:apply-claims"
        Prim.ApplyAxioms -> tracing ":transit:apply-axioms"
        Prim.CheckImplication -> tracing ":transit:check-implies"
        Prim.Simplify -> tracing ":transit:simplify"
        _ -> rule prim proofState
  where
    tracing name =
        lift (traceProf name (runTransitionT (rule prim proofState)))
            >>= Transition.scatter

logTransitionRule ::
    forall m.
    MonadSimplify m =>
    CommonTransitionRule m ->
    CommonTransitionRule m
logTransitionRule rule prim proofState =
    whileReachability prim $ rule prim proofState

checkStuckConfiguration ::
    CommonTransitionRule m ->
    CommonTransitionRule m
checkStuckConfiguration rule prim proofState = do
    proofState' <- rule prim proofState
    for_ (extractStuck proofState) $ \rule' -> do
        let resultPatternPredicate = predicate (getConfiguration rule')
            multiAndPredicate = getMultiAndPredicate resultPatternPredicate
        when (any isNot_Ceil_ multiAndPredicate) $
            error . show . Pretty.vsep $
                [ "Found '\\not(\\ceil(_))' in stuck configuration:"
                , Pretty.pretty rule'
                , "Please file a bug report:\
                  \ https://github.com/kframework/kore/issues"
                ]
    return proofState'
  where
    isNot_Ceil_ :: Predicate variable -> Bool
    isNot_Ceil_ (PredicateNot (PredicateCeil _)) = True
    isNot_Ceil_ _ = False

throwStuckClaim :: MonadError StuckClaims m => SomeClaim -> m x
throwStuckClaim = Monad.Except.throwError . MultiAnd.singleton . StuckClaim

-- | Terminate the prover at the first stuck step.
throwStuckClaims ::
    forall m rule.
    MonadLog m =>
    TransitionRule
        (VerifierT m)
        rule
        (ProofDepth, ClaimState SomeClaim) ->
    TransitionRule
        (VerifierT m)
        rule
        (ProofDepth, ClaimState SomeClaim)
throwStuckClaims rule prim state = do
    state'@(proofDepth', proofState') <- rule prim state
    case proofState' of
        ClaimState.Stuck unproven -> do
            infoUnprovenDepth proofDepth'
            throwStuckClaim unproven
        _ -> return state'

-- | Modify a 'TransitionRule' to track the depth of a proof.
trackProofDepth ::
    forall m rule goal.
    TransitionRule m rule (ClaimState goal) ->
    TransitionRule m rule (ProofDepth, ClaimState goal)
trackProofDepth rule prim (!proofDepth, proofState) = do
    proofState' <- rule prim proofState
    let proofDepth' = (if didRewrite proofState' then succ else id) proofDepth
    pure (proofDepth', proofState')
  where
    didRewrite proofState' =
        isApply prim
            && ClaimState.isRewritable proofState
            && isRewritten proofState'

    isApply Prim.ApplyClaims = True
    isApply Prim.ApplyAxioms = True
    isApply _ = False

    isRewritten (ClaimState.Rewritten _) = True
    isRewritten ClaimState.Proven = True
    isRewritten _ = False

debugClaimStateBracket ::
    forall monad rule.
    MonadLog monad =>
    From rule Attribute.Axiom.SourceLocation =>
    -- | current proof state
    ClaimState SomeClaim ->
    -- | transition
    Prim ->
    -- | action to be computed
    Transition.TransitionT rule monad (ClaimState SomeClaim) ->
    Transition.TransitionT rule monad (ClaimState SomeClaim)
debugClaimStateBracket proofState transition action = do
    debugBeforeTransition proofState transition
    (result, rules) <- Transition.record action
    debugAfterTransition result transition $ toList rules
    return result

debugClaimStateFinal ::
    forall monad.
    Alternative monad =>
    MonadLog monad =>
    -- | transition
    Prim ->
    monad (ClaimState SomeClaim)
debugClaimStateFinal transition = do
    debugFinalTransition transition
    empty

withDebugClaimState ::
    forall monad.
    MonadLog monad =>
    CommonTransitionRule monad ->
    CommonTransitionRule monad
<<<<<<< HEAD
withDebugClaimState transitionFunc =
    \transition state ->
        Transition.orElse
            ( debugClaimStateBracket
                state
                transition
                (transitionFunc transition state)
            )
            ( debugClaimStateFinal
                transition
            )
=======
withDebugClaimState transitionFunc transition state =
    Transition.orElse
        ( debugClaimStateBracket
            state
            transition
            (transitionFunc transition state)
        )
        ( debugClaimStateFinal
            state
            transition
        )
>>>>>>> c0d7174a

withDebugProven ::
    forall monad.
    MonadLog monad =>
    CommonTransitionRule monad ->
    CommonTransitionRule monad
withDebugProven rule prim state =
    do
        state' <- rule prim state
        case state' of
            ClaimState.Proven ->
                case extractUnproven state of
                    Just claim ->
                        do
                            Log.logEntry DebugProven{claim}
                            pure state'
                    _ -> pure state'
            _ -> pure state'

withConfiguration ::
    MonadCatch monad =>
    CommonTransitionRule monad ->
    CommonTransitionRule monad
withConfiguration transit prim proofState =
    handle' (transit prim proofState)
  where
    config = extractUnproven proofState & fmap getConfiguration
    handle' = maybe id handleConfig config
    handleConfig config' =
        handleAll $
            throwM
                . WithConfiguration (getRewritingPattern config')<|MERGE_RESOLUTION|>--- conflicted
+++ resolved
@@ -564,19 +564,6 @@
     MonadLog monad =>
     CommonTransitionRule monad ->
     CommonTransitionRule monad
-<<<<<<< HEAD
-withDebugClaimState transitionFunc =
-    \transition state ->
-        Transition.orElse
-            ( debugClaimStateBracket
-                state
-                transition
-                (transitionFunc transition state)
-            )
-            ( debugClaimStateFinal
-                transition
-            )
-=======
 withDebugClaimState transitionFunc transition state =
     Transition.orElse
         ( debugClaimStateBracket
@@ -588,7 +575,6 @@
             state
             transition
         )
->>>>>>> c0d7174a
 
 withDebugProven ::
     forall monad.
