{- |
Copyright   : (c) Runtime Verification, 2018
License     : NCSA
Maintainer  : virgil.serbanuta@runtimeverification.com

This should be imported qualified.
-}
module Kore.Reachability.Prove (
    CommonClaimState,
    ProveClaimsResult (..),
    StuckClaim (..),
    StuckClaims,
    AllClaims (..),
    Axioms (..),
    ToProve (..),
    AlreadyProven (..),
    proveClaims,
    proveClaimStep,
    lhsClaimStateTransformer,
) where

import Control.DeepSeq (
    deepseq,
 )
import qualified Control.Lens as Lens
import Control.Monad (
    (>=>),
 )
import Control.Monad.Catch (
    MonadCatch,
    MonadMask,
    handle,
    handleAll,
    throwM,
 )
import Control.Monad.Except (
    ExceptT,
    runExceptT,
 )
import qualified Control.Monad.Except as Monad.Except
import Control.Monad.State.Strict (
    StateT,
    evalStateT,
    runStateT,
 )
import qualified Control.Monad.State.Strict as State
import qualified Data.Graph.Inductive.Graph as Graph
import Data.Limit (
    Limit,
 )
import qualified Data.Limit as Limit
import Data.List.Extra (
    groupSortOn,
 )
import Data.Text (
    Text,
 )
import qualified GHC.Generics as GHC
import qualified Generics.SOP as SOP
import qualified Kore.Attribute.Axiom as Attribute.Axiom
import Kore.Debug
import Kore.Internal.Conditional (
    Conditional (..),
 )
import Kore.Internal.MultiAnd (
    MultiAnd,
 )
import qualified Kore.Internal.MultiAnd as MultiAnd
import Kore.Internal.Pattern (
    Pattern,
 )
import qualified Kore.Internal.Pattern as Pattern
import Kore.Internal.Predicate (
    Predicate,
    getMultiAndPredicate,
    pattern PredicateCeil,
    pattern PredicateNot,
 )
import Kore.Log.DebugBeginClaim
import Kore.Log.DebugProven
import Kore.Log.DebugTransition (
    debugAfterTransition,
    debugBeforeTransition,
    debugFinalTransition,
 )
import Kore.Log.InfoExecBreadth
import Kore.Log.InfoProofDepth
import Kore.Log.WarnStuckClaimState
import Kore.Log.WarnTrivialClaim
import Kore.Reachability.Claim
import Kore.Reachability.ClaimState (
    ClaimState,
    ClaimStateTransformer (..),
    extractStuck,
    extractUnproven,
 )
import qualified Kore.Reachability.ClaimState as ClaimState
import qualified Kore.Reachability.Prim as Prim (
    Prim (..),
 )
import Kore.Reachability.SomeClaim
import Kore.Rewriting.RewritingVariable (
    RewritingVariableName,
    getRewritingPattern,
 )
import Kore.Step.ClaimPattern (
    mkGoal,
 )
import Kore.Step.Simplification.Simplify
import Kore.Step.Strategy (
    ExecutionGraph (..),
    GraphSearchOrder,
    Strategy,
    executionHistoryStep,
 )
import qualified Kore.Step.Strategy as Strategy
import Kore.Step.Transition (
    runTransitionT,
 )
import qualified Kore.Step.Transition as Transition
import Kore.TopBottom
import Kore.Unparser
import Log (
    MonadLog (..),
 )
import Logic (
    LogicT,
 )
import qualified Logic
import Numeric.Natural (
    Natural,
 )
import Prelude.Kore
import qualified Pretty
import Prof

type CommonClaimState = ClaimState.ClaimState SomeClaim

type CommonTransitionRule m =
    TransitionRule m (AppliedRule SomeClaim) CommonClaimState

{- | Extracts the left hand side (configuration) from the
 'CommonClaimState'. If the 'ClaimState' is 'Proven', then
 the configuration will be '\\bottom'.
-}
lhsClaimStateTransformer ::
    ClaimStateTransformer
        SomeClaim
        (Pattern RewritingVariableName)
lhsClaimStateTransformer =
    ClaimStateTransformer
        { claimedTransformer = getConfiguration
        , remainingTransformer = getConfiguration
        , rewrittenTransformer = getConfiguration
        , stuckTransformer = getConfiguration
        , provenValue = Pattern.bottom
        }

{- | @Verifer a@ is a 'Simplifier'-based action which returns an @a@.

The action may throw an exception if the proof fails; the exception is a single
@'Pattern' 'VariableName'@, the first unprovable configuration.
-}
type VerifierT m = StateT StuckClaims (ExceptT StuckClaims m)

newtype AllClaims claim = AllClaims {getAllClaims :: [claim]}
newtype Axioms claim = Axioms {getAxioms :: [Rule claim]}
newtype ToProve claim = ToProve {getToProve :: [(claim, Limit Natural)]}
newtype AlreadyProven = AlreadyProven {getAlreadyProven :: [Text]}

newtype StuckClaim = StuckClaim {getStuckClaim :: SomeClaim}
    deriving stock (Eq, Ord, Show)
    deriving stock (GHC.Generic)
    deriving anyclass (SOP.Generic, SOP.HasDatatypeInfo)
    deriving anyclass (Debug, Diff)

instance TopBottom StuckClaim where
    isTop = const False
    isBottom = const False

type StuckClaims = MultiAnd StuckClaim

type ProvenClaims = MultiAnd SomeClaim

-- | The result of proving some claims.
data ProveClaimsResult = ProveClaimsResult
    { -- | The conjuction of stuck claims, that is: of claims which must still be
      -- proven. If all claims were proved, then the remaining claims are @\\top@.
      stuckClaims :: !StuckClaims
    , -- | The conjunction of all claims which were proven.
      provenClaims :: !ProvenClaims
    }

proveClaims ::
    forall simplifier.
    MonadMask simplifier =>
    MonadSimplify simplifier =>
    MonadProf simplifier =>
    Limit Natural ->
    GraphSearchOrder ->
    Natural ->
    AllClaims SomeClaim ->
    Axioms SomeClaim ->
    AlreadyProven ->
    -- | List of claims, together with a maximum number of verification steps
    -- for each.
    ToProve SomeClaim ->
    simplifier ProveClaimsResult
proveClaims
    breadthLimit
    searchOrder
    maxCounterexamples
    claims
    axioms
    (AlreadyProven alreadyProven)
    (ToProve toProve) =
        do
            (result, provenClaims) <-
                proveClaimsWorker
                    breadthLimit
                    searchOrder
                    maxCounterexamples
                    claims
                    axioms
                    unproven
                    & runExceptT
                    & flip runStateT (MultiAnd.make stillProven)
            pure
                ProveClaimsResult
                    { stuckClaims = fromLeft MultiAnd.top result
                    , provenClaims
                    }
      where
        unproven :: ToProve SomeClaim
        stillProven :: [SomeClaim]
        (unproven, stillProven) =
            (ToProve newToProve, newAlreadyProven)
          where
            (newToProve, newAlreadyProven) =
                partitionEithers (map lookupEither toProve)
            lookupEither ::
                (SomeClaim, Limit Natural) ->
                Either (SomeClaim, Limit Natural) SomeClaim
            lookupEither claim@(rule, _) =
                if unparseToText2 rule `elem` alreadyProven
                    then Right rule
                    else Left claim

proveClaimsWorker ::
    forall simplifier.
    MonadSimplify simplifier =>
    MonadMask simplifier =>
    MonadProf simplifier =>
    Limit Natural ->
    GraphSearchOrder ->
    Natural ->
    AllClaims SomeClaim ->
    Axioms SomeClaim ->
    -- | List of claims, together with a maximum number of verification steps
    -- for each.
    ToProve SomeClaim ->
    ExceptT StuckClaims (StateT ProvenClaims simplifier) ()
<<<<<<< HEAD
proveClaimsWorker
    breadthLimit
    searchOrder
    maxCounterexamples
    claims
    axioms
    (ToProve toProve) =
        traverse_ verifyWorker toProve
      where
        verifyWorker ::
            (SomeClaim, Limit Natural) ->
            ExceptT StuckClaims (StateT ProvenClaims simplifier) ()
        verifyWorker unprovenClaim@(claim, _) = do
            proveClaim
                breadthLimit
                searchOrder
                maxCounterexamples
                claims
                axioms
                unprovenClaim
            addProvenClaim claim
=======
proveClaimsWorker breadthLimit searchOrder claims axioms (ToProve toProve) =
    traverse_ verifyWorker toProve
  where
    verifyWorker ::
        (SomeClaim, Limit Natural) ->
        ExceptT StuckClaims (StateT ProvenClaims simplifier) ()
    verifyWorker unprovenClaim@(claim, _) = do
        debugBeginClaim claim
        proveClaim breadthLimit searchOrder claims axioms unprovenClaim
        addProvenClaim claim
>>>>>>> 25c91ec0

        addProvenClaim claim =
            State.modify' (mappend (MultiAnd.singleton claim))

proveClaim ::
    forall simplifier.
    MonadSimplify simplifier =>
    MonadMask simplifier =>
    MonadProf simplifier =>
    Limit Natural ->
    GraphSearchOrder ->
    Natural ->
    AllClaims SomeClaim ->
    Axioms SomeClaim ->
    (SomeClaim, Limit Natural) ->
    ExceptT StuckClaims simplifier ()
proveClaim
    breadthLimit
    searchOrder
    maxCounterexamples
    (AllClaims claims)
    (Axioms axioms)
    (goal, depthLimit) =
        traceExceptT D_OnePath_verifyClaim [debugArg "rule" goal] $ do
            let startGoal = ClaimState.Claimed (Lens.over lensClaimPattern mkGoal goal)
                limitedStrategy =
                    strategy
                        & toList
                        & Limit.takeWithin depthLimit
            proofDepths <-
                Strategy.leavesM
                    updateQueue
                    (Strategy.unfoldTransition transit)
                    (limitedStrategy, (ProofDepth 0, startGoal))
                    & fmap discardStrategy
                    & throwUnproven
                    & handle handleLimitExceeded
                    & (\s -> evalStateT s mempty)
            let maxProofDepth = sconcat (ProofDepth 0 :| proofDepths)
            infoProvenDepth maxProofDepth
            warnProvenClaimZeroDepth maxProofDepth goal
      where
        discardStrategy = snd

        handleLimitExceeded ::
            Strategy.LimitExceeded (ProofDepth, CommonClaimState) ->
            VerifierT simplifier a
        handleLimitExceeded (Strategy.LimitExceeded states) = do
            let extractStuckClaim = fmap StuckClaim . extractUnproven . snd
                stuckClaims = mapMaybe extractStuckClaim states
            Monad.Except.throwError (MultiAnd.make $ toList stuckClaims)

        updateQueue = \as ->
            Strategy.unfoldSearchOrder searchOrder as
                >=> lift . Strategy.applyBreadthLimit breadthLimit discardStrategy
                >=> ( \queue ->
                        infoExecBreadth (ExecBreadth $ genericLength queue)
                            >> return queue
                    )
          where
            genericLength = fromIntegral . length

        throwUnproven ::
            LogicT (VerifierT simplifier) (ProofDepth, CommonClaimState) ->
            VerifierT simplifier [ProofDepth]
        throwUnproven acts =
            do
                (proofDepth, proofState) <- acts
                let maybeUnproven = extractUnproven proofState
                for_ maybeUnproven $ \unproven -> lift $ do
                    infoUnprovenDepth proofDepth
                    stuckClaims <- State.get
                    let updatedStuck =
                            MultiAnd.singleton (StuckClaim unproven) <> stuckClaims
                    when
                        (MultiAnd.size updatedStuck >= maxCounterexamples)
                        $ do
                            Monad.Except.throwError updatedStuck
                    State.put updatedStuck
                pure proofDepth
                & Logic.observeAllT
                >>= checkLeftUnproven

        checkLeftUnproven ::
            [ProofDepth] ->
            VerifierT simplifier [ProofDepth]
        checkLeftUnproven depths =
            do
                stuck <- State.get
                if (null stuck)
                    then pure depths
                    else Monad.Except.throwError stuck

        discardAppliedRules = map fst

        transit instr config =
            Strategy.transitionRule
                ( transitionRule' claims axioms
                    & trackProofDepth
                    & throwStuckClaims maxCounterexamples
                )
                instr
                config
                & runTransitionT
                & fmap discardAppliedRules
                & traceProf ":transit"
                & lift

{- | Attempts to perform a single proof step, starting at the configuration
 in the execution graph designated by the provided node. Re-constructs the
 execution graph by inserting this step.
-}
proveClaimStep ::
    forall simplifier.
    MonadSimplify simplifier =>
    MonadMask simplifier =>
    MonadProf simplifier =>
    -- | list of claims in the spec module
    [SomeClaim] ->
    -- | list of axioms in the main module
    [Rule SomeClaim] ->
    -- | current execution graph
    ExecutionGraph CommonClaimState (AppliedRule SomeClaim) ->
    -- | selected node in the graph
    Graph.Node ->
    simplifier (ExecutionGraph CommonClaimState (AppliedRule SomeClaim))
proveClaimStep claims axioms executionGraph node =
    executionHistoryStep
        transitionRule''
        strategy'
        executionGraph
        node
  where
    strategy' :: Strategy Prim
    strategy'
        | isRoot = firstStep
        | otherwise = followupStep

    firstStep :: Strategy Prim
    firstStep = reachabilityFirstStep

    followupStep :: Strategy Prim
    followupStep = reachabilityNextStep

    ExecutionGraph{root} = executionGraph

    isRoot :: Bool
    isRoot = node == root

    transitionRule'' prim state
        | isRoot =
            transitionRule'
                claims
                axioms
                prim
                (Lens.over lensClaimPattern mkGoal <$> state)
        | otherwise =
            transitionRule' claims axioms prim state

transitionRule' ::
    MonadSimplify simplifier =>
    MonadProf simplifier =>
    MonadMask simplifier =>
    [SomeClaim] ->
    [Rule SomeClaim] ->
    CommonTransitionRule simplifier
transitionRule' claims axioms = \prim proofState ->
    deepseq
        proofState
        ( transitionRule claims axiomGroups
            & withWarnings
            & profTransitionRule
            & withConfiguration
            & withDebugClaimState
            & withDebugProven
            & logTransitionRule
            & checkStuckConfiguration
        )
        prim
        proofState
  where
    axiomGroups = groupSortOn Attribute.Axiom.getPriorityOfAxiom axioms

withWarnings ::
    forall m.
    MonadSimplify m =>
    CommonTransitionRule m ->
    CommonTransitionRule m
withWarnings rule prim claimState = do
    claimState' <- rule prim claimState
    case prim of
        Prim.CheckImplication | ClaimState.Stuck _ <- claimState' ->
            case claimState of
                ClaimState.Remaining claim -> warnStuckClaimStateTermsNotUnifiable claim
                ClaimState.Claimed claim -> warnStuckClaimStateTermsUnifiable claim
                _ -> return ()
        _ -> return ()
    return claimState'

profTransitionRule ::
    forall m.
    MonadProf m =>
    CommonTransitionRule m ->
    CommonTransitionRule m
profTransitionRule rule prim proofState =
    case prim of
        Prim.ApplyClaims -> tracing ":transit:apply-claims"
        Prim.ApplyAxioms -> tracing ":transit:apply-axioms"
        Prim.CheckImplication -> tracing ":transit:check-implies"
        Prim.Simplify -> tracing ":transit:simplify"
        _ -> rule prim proofState
  where
    tracing name =
        lift (traceProf name (runTransitionT (rule prim proofState)))
            >>= Transition.scatter

logTransitionRule ::
    forall m.
    MonadSimplify m =>
    CommonTransitionRule m ->
    CommonTransitionRule m
logTransitionRule rule prim proofState =
    whileReachability prim $ rule prim proofState

checkStuckConfiguration ::
    CommonTransitionRule m ->
    CommonTransitionRule m
checkStuckConfiguration rule prim proofState = do
    proofState' <- rule prim proofState
    for_ (extractStuck proofState) $ \rule' -> do
        let resultPatternPredicate = predicate (getConfiguration rule')
            multiAndPredicate = getMultiAndPredicate resultPatternPredicate
        when (any isNot_Ceil_ multiAndPredicate) $
            error . show . Pretty.vsep $
                [ "Found '\\not(\\ceil(_))' in stuck configuration:"
                , Pretty.pretty rule'
                , "Please file a bug report:\
                  \ https://github.com/kframework/kore/issues"
                ]
    return proofState'
  where
    isNot_Ceil_ :: Predicate variable -> Bool
    isNot_Ceil_ (PredicateNot (PredicateCeil _)) = True
    isNot_Ceil_ _ = False

-- | Terminate the prover after 'maxCounterexamples' stuck steps.
throwStuckClaims ::
    forall m rule.
    MonadLog m =>
    Natural ->
    TransitionRule
        (VerifierT m)
        rule
        (ProofDepth, ClaimState SomeClaim) ->
    TransitionRule
        (VerifierT m)
        rule
        (ProofDepth, ClaimState SomeClaim)
throwStuckClaims maxCounterexamples rule prim state = do
    state'@(proofDepth', proofState') <- rule prim state
    case proofState' of
        ClaimState.Stuck unproven -> do
            lift $ do
                infoUnprovenDepth proofDepth'
                stuckClaims <- State.get
                let updatedStuck =
                        MultiAnd.singleton (StuckClaim unproven) <> stuckClaims
                when (MultiAnd.size updatedStuck >= maxCounterexamples) $ do
                    Monad.Except.throwError updatedStuck
                State.put updatedStuck
                return state'
        _ -> return state'

-- | Modify a 'TransitionRule' to track the depth of a proof.
trackProofDepth ::
    forall m rule goal.
    TransitionRule m rule (ClaimState goal) ->
    TransitionRule m rule (ProofDepth, ClaimState goal)
trackProofDepth rule prim (!proofDepth, proofState) = do
    proofState' <- rule prim proofState
    let proofDepth' = (if didRewrite proofState' then succ else id) proofDepth
    pure (proofDepth', proofState')
  where
    didRewrite proofState' =
        isApply prim
            && ClaimState.isRewritable proofState
            && isRewritten proofState'

    isApply Prim.ApplyClaims = True
    isApply Prim.ApplyAxioms = True
    isApply _ = False

    isRewritten (ClaimState.Rewritten _) = True
    isRewritten ClaimState.Proven = True
    isRewritten _ = False

debugClaimStateBracket ::
    forall monad rule.
    MonadLog monad =>
    From rule Attribute.Axiom.SourceLocation =>
    -- | current proof state
    ClaimState SomeClaim ->
    -- | transition
    Prim ->
    -- | action to be computed
    Transition.TransitionT rule monad (ClaimState SomeClaim) ->
    Transition.TransitionT rule monad (ClaimState SomeClaim)
debugClaimStateBracket proofState transition action = do
    debugBeforeTransition proofState transition
    (result, rules) <- Transition.record action
    debugAfterTransition result transition $ toList rules
    return result

debugClaimStateFinal ::
    forall monad.
    Alternative monad =>
    MonadLog monad =>
    -- | transition
    Prim ->
    monad (ClaimState SomeClaim)
debugClaimStateFinal transition = do
    debugFinalTransition transition
    empty

withDebugClaimState ::
    forall monad.
    MonadLog monad =>
    CommonTransitionRule monad ->
    CommonTransitionRule monad
withDebugClaimState transitionFunc transition state =
    Transition.orElse
        ( debugClaimStateBracket
            state
            transition
            (transitionFunc transition state)
        )
        ( debugClaimStateFinal
            transition
        )

withDebugProven ::
    forall monad.
    MonadLog monad =>
    CommonTransitionRule monad ->
    CommonTransitionRule monad
withDebugProven rule prim state =
    do
        state' <- rule prim state
        case state' of
            ClaimState.Proven ->
                case extractUnproven state of
                    Just claim ->
                        do
                            Log.logEntry DebugProven{claim}
                            pure state'
                    _ -> pure state'
            _ -> pure state'

withConfiguration ::
    MonadCatch monad =>
    CommonTransitionRule monad ->
    CommonTransitionRule monad
withConfiguration transit prim proofState =
    handle' (transit prim proofState)
  where
    config = extractUnproven proofState & fmap getConfiguration
    handle' = maybe id handleConfig config
    handleConfig config' =
        handleAll $
            throwM
                . WithConfiguration (getRewritingPattern config')<|MERGE_RESOLUTION|>--- conflicted
+++ resolved
@@ -260,7 +260,6 @@
     -- for each.
     ToProve SomeClaim ->
     ExceptT StuckClaims (StateT ProvenClaims simplifier) ()
-<<<<<<< HEAD
 proveClaimsWorker
     breadthLimit
     searchOrder
@@ -274,6 +273,7 @@
             (SomeClaim, Limit Natural) ->
             ExceptT StuckClaims (StateT ProvenClaims simplifier) ()
         verifyWorker unprovenClaim@(claim, _) = do
+            debugBeginClaim claim
             proveClaim
                 breadthLimit
                 searchOrder
@@ -282,18 +282,6 @@
                 axioms
                 unprovenClaim
             addProvenClaim claim
-=======
-proveClaimsWorker breadthLimit searchOrder claims axioms (ToProve toProve) =
-    traverse_ verifyWorker toProve
-  where
-    verifyWorker ::
-        (SomeClaim, Limit Natural) ->
-        ExceptT StuckClaims (StateT ProvenClaims simplifier) ()
-    verifyWorker unprovenClaim@(claim, _) = do
-        debugBeginClaim claim
-        proveClaim breadthLimit searchOrder claims axioms unprovenClaim
-        addProvenClaim claim
->>>>>>> 25c91ec0
 
         addProvenClaim claim =
             State.modify' (mappend (MultiAnd.singleton claim))
