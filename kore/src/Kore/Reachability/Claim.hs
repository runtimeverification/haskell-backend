--- conflicted
+++ resolved
@@ -37,8 +37,6 @@
     simplifyRightHandSide,
 ) where
 
-import Prelude.Kore
-
 import Control.Lens (
     Lens',
  )
@@ -63,10 +61,9 @@
     Stream (..),
  )
 import qualified Data.Stream.Infinite as Stream
+import Debug
 import qualified GHC.Generics as GHC
 import qualified Generics.SOP as SOP
-
-import Debug
 import qualified Kore.Attribute.Axiom as Attribute.Axiom
 import qualified Kore.Attribute.Label as Attribute (
     Label,
@@ -100,26 +97,14 @@
     SideCondition,
  )
 import qualified Kore.Internal.SideCondition as SideCondition
-<<<<<<< HEAD
 import Kore.Internal.Symbol (
     Symbol,
  )
 import Kore.Internal.TermLike (
     isFunctionPattern,
-    mkDefined,
     mkIn,
     termLikeSort,
  )
-=======
-import Kore.Internal.Symbol
-    ( Symbol
-    )
-import Kore.Internal.TermLike
-    ( isFunctionPattern
-    , mkIn
-    , termLikeSort
-    )
->>>>>>> c35bfa56
 import Kore.Log.InfoReachability
 import Kore.Reachability.ClaimState hiding (
     claimState,
@@ -148,15 +133,9 @@
  )
 import qualified Kore.Step.Simplification.Exists as Exists
 import qualified Kore.Step.Simplification.Not as Not
-<<<<<<< HEAD
 import Kore.Step.Simplification.Pattern (
-    simplifyTopConfiguration,
- )
-=======
-import Kore.Step.Simplification.Pattern
-    ( simplifyTopConfigurationDefined
-    )
->>>>>>> c35bfa56
+    simplifyTopConfigurationDefined,
+ )
 import qualified Kore.Step.Simplification.Pattern as Pattern
 import qualified Kore.Step.Step as Step
 import Kore.Step.Strategy (
@@ -177,6 +156,7 @@
     MonadLogic,
  )
 import qualified Logic
+import Prelude.Kore
 import Pretty (
     Pretty (..),
  )
@@ -623,24 +603,15 @@
         Lens.traverseOf (lensClaimPattern . field @"left") $ \config -> do
             Monad.guard (not . isBottom . Conditional.term $ config)
             let definedConfig =
-<<<<<<< HEAD
-                    Pattern.andCondition (mkDefined <$> config) $
+                    Pattern.andCondition config $
                         from $ makeCeilPredicate (Conditional.term config)
-            configs <-
-                simplifyTopConfiguration definedConfig
-                    >>= SMT.Evaluator.filterMultiOr
-                    & lift
-=======
-                    Pattern.andCondition config
-                    $ from $ makeCeilPredicate (Conditional.term config)
                 assumedDefined = Pattern.term config
             configs <-
                 simplifyTopConfigurationDefined
                     definedConfig
                     assumedDefined
-                >>= SMT.Evaluator.filterMultiOr
-                & lift
->>>>>>> c35bfa56
+                    >>= SMT.Evaluator.filterMultiOr
+                    & lift
             asum (pure <$> toList configs)
 
 simplifyRightHandSide ::
