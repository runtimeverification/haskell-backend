--- conflicted
+++ resolved
@@ -1031,12 +1031,7 @@
         (AppliedRule claim)
         simplifier
         (ApplyResult (Pattern RewritingVariableName))
-<<<<<<< HEAD
--- TODO (thomas.tuegel): Remove claim argument.
-deriveResults _sort fromAppliedRule Results{results, remainders} =
-=======
 deriveResults fromAppliedRule Results{results, remainders} =
->>>>>>> 3779155b
     addResults <|> addRemainders
   where
     addResults = asum (addResult <$> results)
