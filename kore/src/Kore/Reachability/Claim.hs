{-|
Copyright   : (c) Runtime Verification, 2019
License     : NCSA
-}
module Kore.Reachability.Claim
    ( Claim (..)
    , AppliedRule (..)
    , strategy
    , TransitionRule
    , Prim
    , ClaimExtractor (..)
    , WithConfiguration (..)
    , CheckImplicationResult (..)
    , extractClaims
    , reachabilityFirstStep
    , reachabilityNextStep
    , transitionRule
    , isTrusted
    -- * Re-exports
    , RewriteRule (..)
    , module Kore.Log.InfoReachability
    -- * For Claim implementations
    , deriveSeqClaim
    , checkImplication'
    , simplify'
    , derivePar'
    , deriveSeq'
    -- * For testing
    , checkImplicationWorker
    , simplifyRightHandSide
    ) where

import Prelude.Kore

import Control.Lens
    ( Lens'
    )
import qualified Control.Lens as Lens
import Control.Monad.Catch
    ( Exception (..)
    , SomeException (..)
    )
import Control.Monad.State.Strict
    ( MonadState
    , StateT
    , runStateT
    )
import qualified Control.Monad.State.Strict as State
import qualified Data.Foldable as Foldable
import Data.Functor.Compose
import Data.Generics.Product
    ( field
    )
import qualified Data.Monoid as Monoid
import Data.Stream.Infinite
    ( Stream (..)
    )
import qualified Data.Stream.Infinite as Stream
import qualified Generics.SOP as SOP
import qualified GHC.Generics as GHC

import Debug
import qualified Kore.Attribute.Axiom as Attribute.Axiom
import qualified Kore.Attribute.Label as Attribute
    ( Label
    )
import qualified Kore.Attribute.RuleIndex as Attribute
    ( RuleIndex
    )
import qualified Kore.Attribute.SourceLocation as Attribute
    ( SourceLocation
    )
import qualified Kore.Attribute.Trusted as Attribute.Trusted
import Kore.IndexedModule.IndexedModule
    ( IndexedModule (indexedModuleClaims)
    , VerifiedModule
    )
import qualified Kore.Internal.Condition as Condition
import qualified Kore.Internal.Conditional as Conditional
import qualified Kore.Internal.MultiOr as MultiOr
import Kore.Internal.OrPattern
    ( OrPattern
    )
import qualified Kore.Internal.OrPattern as OrPattern
import Kore.Internal.Pattern
    ( Pattern
    )
import qualified Kore.Internal.Pattern as Pattern
import Kore.Internal.Predicate
    ( makeCeilPredicate_
    )
import Kore.Internal.SideCondition
    ( SideCondition
    )
import qualified Kore.Internal.SideCondition as SideCondition
import Kore.Internal.Symbol
    ( Symbol
    )
import Kore.Internal.TermLike
    ( isFunctionPattern
    , mkDefined
    , mkIn
    , termLikeSort
    )
import Kore.Log.InfoReachability
import Kore.Log.WarnStuckClaimState
    ( warnStuckClaimStateTermsNotUnifiable
    , warnStuckClaimStateTermsUnifiable
    )
import Kore.Reachability.ClaimState hiding
    ( claimState
    )
import qualified Kore.Reachability.ClaimState as ClaimState
import Kore.Reachability.Prim
import Kore.Rewriting.RewritingVariable
import Kore.Step.AxiomPattern
    ( AxiomPattern (..)
    )
import Kore.Step.ClaimPattern
    ( ClaimPattern (..)
    )
import qualified Kore.Step.ClaimPattern as ClaimPattern
import Kore.Step.Result
    ( Result (..)
    , Results (..)
    )
import qualified Kore.Step.RewriteStep as Step
import Kore.Step.RulePattern
    ( RewriteRule (..)
    , RulePattern (..)
    )
import Kore.Step.Simplification.Data
    ( MonadSimplify
    )
import qualified Kore.Step.Simplification.Exists as Exists
import qualified Kore.Step.Simplification.Not as Not
import Kore.Step.Simplification.OrPattern
    ( simplifyConditionsWithSmt
    )
import Kore.Step.Simplification.Pattern
    ( simplifyTopConfiguration
    )
import qualified Kore.Step.Simplification.Pattern as Pattern
import qualified Kore.Step.SMT.Evaluator as SMT.Evaluator
import qualified Kore.Step.Step as Step
import Kore.Step.Strategy
    ( Strategy
    )
import qualified Kore.Step.Strategy as Strategy
import qualified Kore.Step.Transition as Transition
import Kore.Syntax.Variable
import Kore.TopBottom
    ( TopBottom (..)
    )
import qualified Kore.Unification.Procedure as Unification
import Kore.Unparser
    ( Unparse (..)
    )
import qualified Kore.Verified as Verified
import Logic
    ( LogicT
    , MonadLogic
    )
import qualified Logic
import Pretty
    ( Pretty (..)
    )
import qualified Pretty

class Claim claim where
    {- | @Rule claim@ is the type of rule to take a single step toward @claim@.
    -}
    data family Rule claim

    checkImplication
        :: MonadSimplify m
        => claim
        -> LogicT m (CheckImplicationResult claim)

    simplify
        :: MonadSimplify m
        => claim
        -> Strategy.TransitionT (AppliedRule claim) m claim

    {- TODO (thomas.tuegel): applyClaims and applyAxioms should return:

    > data ApplyResult claim
    >     = ApplyRewritten !claim
    >     | ApplyRemainder !claim

    Rationale: ClaimState is part of the implementation of transitionRule, that
    is: these functions have hidden knowledge of how transitionRule works
    because they tell it what to do next. Instead, they should report their
    result and leave the decision up to transitionRule.

    -}
    applyClaims
        :: MonadSimplify m
        => [claim]
        -> claim
        -> Strategy.TransitionT (AppliedRule claim) m (ClaimState claim)

    applyAxioms
        :: MonadSimplify m
        => [[Rule claim]]
        -> claim
        -> Strategy.TransitionT (AppliedRule claim) m (ClaimState claim)

data AppliedRule claim
    = AppliedAxiom (Rule claim)
    | AppliedClaim claim
    deriving (GHC.Generic)
    deriving anyclass (SOP.Generic, SOP.HasDatatypeInfo)

instance (Debug claim, Debug (Rule claim)) => Debug (AppliedRule claim)

instance
    ( Diff claim, Debug claim
    , Diff (Rule claim), Debug (Rule claim)
    ) => Diff (AppliedRule claim)

instance (From claim Attribute.Label, From (Rule claim) Attribute.Label)
  => From (AppliedRule claim) Attribute.Label
  where
    from (AppliedAxiom rule) = from rule
    from (AppliedClaim claim) = from claim

instance (From claim Attribute.RuleIndex, From (Rule claim) Attribute.RuleIndex)
  => From (AppliedRule claim) Attribute.RuleIndex
  where
    from (AppliedAxiom rule) = from rule
    from (AppliedClaim claim) = from claim

instance
    ( From claim Attribute.SourceLocation
    , From (Rule claim) Attribute.SourceLocation
    )
    => From (AppliedRule claim) Attribute.SourceLocation
  where
    from (AppliedAxiom rule) = from rule
    from (AppliedClaim claim) = from claim

instance (Unparse claim, Unparse (Rule claim)) => Unparse (AppliedRule claim)
  where
    unparse (AppliedAxiom rule) = unparse rule
    unparse (AppliedClaim claim) = unparse claim

    unparse2 (AppliedAxiom rule) = unparse2 rule
    unparse2 (AppliedClaim claim) = unparse2 claim

type AxiomAttributes = Attribute.Axiom.Axiom Symbol VariableName

class ClaimExtractor claim where
    extractClaim :: (AxiomAttributes, Verified.SentenceClaim) -> Maybe claim

-- | Extracts all One-Path claims from a verified module.
extractClaims
    :: ClaimExtractor claim
    => VerifiedModule declAtts
    -- ^ 'IndexedModule' containing the definition
    -> [claim]
extractClaims = mapMaybe extractClaim . indexedModuleClaims

deriveSeqClaim
    :: MonadSimplify m
    => Step.UnifyingRule claim
    => Step.UnifyingRuleVariable claim ~ RewritingVariableName
    => From claim (AxiomPattern RewritingVariableName)
    => From claim Attribute.SourceLocation
    => Lens' claim ClaimPattern
    -> (ClaimPattern -> claim)
    -> [claim]
    -> claim
    -> Strategy.TransitionT (AppliedRule claim) m (ClaimState claim)
deriveSeqClaim lensClaimPattern mkClaim claims claim =
    getCompose
    $ Lens.forOf lensClaimPattern claim
    $ \claimPattern ->
        fmap (snd . Step.refreshRule mempty)
        $ Lens.forOf (field @"left") claimPattern
        $ \config -> Compose $ do
            results <-
                Step.applyClaimsSequence
                    mkClaim
                    Unification.unificationProcedure
                    config
                    (Lens.view lensClaimPattern <$> claims)
                    & lift
            deriveResults fromAppliedRule results
  where
    fromAppliedRule =
        AppliedClaim
        . mkClaim
        . Step.withoutUnification

type TransitionRule m rule state =
    Prim -> state -> Strategy.TransitionT rule m state

transitionRule
    :: forall m claim
    .  MonadSimplify m
    => Claim claim
    => [claim]
    -> [[Rule claim]]
    -> TransitionRule m (AppliedRule claim) (ClaimState claim)
transitionRule claims axiomGroups = transitionRuleWorker
  where
    transitionRuleWorker
        :: Prim
        -> ClaimState claim
        -> Strategy.TransitionT (AppliedRule claim) m (ClaimState claim)

    transitionRuleWorker Begin Proven = empty
    transitionRuleWorker Begin (Stuck _) = empty
    transitionRuleWorker Begin (Rewritten claim) = pure (Claimed claim)
    transitionRuleWorker Begin claimState = pure claimState

    transitionRuleWorker Simplify claimState
      | Just claim <- retractSimplifiable claimState =
        Transition.ifte (simplify claim) (pure . ($>) claimState) (pure Proven)
      | otherwise =
        pure claimState

    transitionRuleWorker CheckImplication claimState
      | Just claim <- retractRewritable claimState = do
        result <- checkImplication claim & Logic.lowerLogicT
        case result of
            Implied -> pure Proven
            NotImpliedStuck a -> do
                warnStuckClaimStateTermsUnifiable
                pure (Stuck a)
            NotImplied a
              | isRemainder claimState -> do
                warnStuckClaimStateTermsNotUnifiable
                pure (Stuck a)
              | otherwise -> pure (Claimed a)
      | otherwise = pure claimState

    -- TODO (virgil): Wrap the results in GoalRemainder/GoalRewritten here.
    --
    -- thomas.tuegel: "Here" is in ApplyClaims and ApplyAxioms.
    --
    -- Note that in most transitions it is obvious what is being transformed
    -- into what, e.g. that a `ResetGoal` transition transforms
    -- `GoalRewritten` into `Goal`. However, here we're taking a `Goal`
    -- and transforming it into `GoalRewritten` and `GoalRemainder` in an
    -- opaque way. I think that there's no good reason for wrapping the
    -- results in `derivePar` as opposed to here.

    transitionRuleWorker ApplyClaims (Claimed claim) =
        applyClaims claims claim
    transitionRuleWorker ApplyClaims claimState = pure claimState

    transitionRuleWorker ApplyAxioms claimState
      | Just claim <- retractRewritable claimState =
        applyAxioms axiomGroups claim
      | otherwise = pure claimState

retractSimplifiable :: ClaimState a -> Maybe a
retractSimplifiable (Claimed a) = Just a
retractSimplifiable (Rewritten a) = Just a
retractSimplifiable (Remaining a) = Just a
retractSimplifiable _ = Nothing

isRemainder :: ClaimState a -> Bool
isRemainder (Remaining _) = True
isRemainder _ = False

reachabilityFirstStep :: Strategy Prim
reachabilityFirstStep =
    (Strategy.sequence . map Strategy.apply)
        [ Begin
        , Simplify
        , CheckImplication
        , ApplyAxioms
        , Simplify
        ]

reachabilityNextStep :: Strategy Prim
reachabilityNextStep =
    (Strategy.sequence . map Strategy.apply)
        [ Begin
        , Simplify
        , CheckImplication
        , ApplyClaims
        , ApplyAxioms
        , Simplify
        ]

strategy :: Stream (Strategy Prim)
strategy =
    reachabilityFirstStep :> Stream.iterate id reachabilityNextStep

{- | The result of checking the direct implication of a proof claim.

As an optimization, 'checkImplication' returns 'NotImpliedStuck' when the
implication between /terms/ is valid, but the implication between side
conditions does not hold.

 -}
data CheckImplicationResult a
    = Implied
    -- ^ The implication is valid.
    | NotImplied !a
    -- ^ The implication is not valid.
    | NotImpliedStuck !a
    -- ^ The implication between /terms/ is valid, but the implication between
    -- side-conditions is not valid.
    deriving (Eq, Ord, Show)
    deriving (Foldable, Functor, Traversable)
    deriving (GHC.Generic)
    deriving anyclass (Hashable)
    deriving anyclass (SOP.Generic, SOP.HasDatatypeInfo)
    deriving anyclass (Debug, Diff)

instance Pretty a => Pretty (CheckImplicationResult a) where
<<<<<<< HEAD
    pretty Implied = "Implied"
    pretty (NotImplied a) =
        Pretty.vsep
            [ "NotImplied:"
=======
    pretty Implied = "implied"
    pretty (NotImplied a) =
        Pretty.vsep
            [ "not implied:"
>>>>>>> 5adcc6d0
            , Pretty.indent 4 $ pretty a
            ]
    pretty (NotImpliedStuck a) =
        Pretty.vsep
<<<<<<< HEAD
            [ "NotImpliedStuck:"
=======
            [ "stuck:"
>>>>>>> 5adcc6d0
            , Pretty.indent 4 $ pretty a
            ]

-- | Remove the destination of the claim.
checkImplication'
    :: forall claim m
    .  (MonadLogic m, MonadSimplify m)
    => Lens' claim ClaimPattern
    -> claim
    -> m (CheckImplicationResult claim)
checkImplication' lensRulePattern claim =
    claim
    & Lens.traverseOf lensRulePattern (Compose . checkImplicationWorker)
    & getCompose

assertFunctionLikeConfiguration
    :: forall m
    .  Monad m
    => HasCallStack
    => ClaimPattern
    -> m ()
assertFunctionLikeConfiguration claimPattern
  | (not . isFunctionPattern) leftTerm =
    error . show . Pretty.vsep $
        [ "The check implication step expects\
        \ the configuration term to be function-like."
        , Pretty.indent 2 "Configuration term:"
        , Pretty.indent 4 (unparse leftTerm)
        ]
  | otherwise = pure ()
  where
    ClaimPattern { left } = claimPattern
    leftTerm = Pattern.term left

newtype AnyUnified = AnyUnified { didAnyUnify :: Bool }
    deriving stock (Eq, Ord, Read, Show)
    deriving (Semigroup, Monoid) via Monoid.Any

{- | Check the claim by direct implication.

The claim has the form

@
φ(X) → ∘ ∃ Y. ⋁ᵢ ψᵢ(X, Y)
@

where @∘ _@ is a modality in reachability logic. @φ@ and the @ψᵢ@ are assumed to
be function-like patterns. @X@ and @Y@ are disjoint families of
variables. @checkImplicationWorker@ checks the validity of the formula

@
⌊ φ(X) → ∃ Y. ⋁ᵢ ψᵢ(X, Y) ⌋
@

Let @φ(X) = t(X) ∧ P(X)@ and @ψᵢ(X, Y) = tᵢ(X, Y) ∧ Pᵢ(X, Y)@; then the
implication formula above is valid when

@
(⋀ᵢ ¬ ∃ Y. ⌈t(X) ∧ tᵢ(X, Y)⌉ ∧ Pᵢ(X, Y)) ∧ ⌈t(X)⌉ ∧ P(X)
@

is unsatisfiable. This predicate basically consists of two parts: a single positive
conjunct asserting that the left-hand side of the claim is satisfiable:

@
⌈t(X)⌉ ∧ P(X)
@

and many negative conjuncts arising from the unification of the left- and
right-hand sides:

@
⋀ᵢ ¬ ∃ Y. ⌈t(X) ∧ tᵢ(X, Y)⌉ ∧ Pᵢ(X, Y)
@

When the implication formula is valid, @checkImplicationWorker@ returns
'Implied'. When the implication formula is not valid, we apply the following
heuristic:

* If any of the unification problems @⌈t(X) ∧ tᵢ(X, Y)⌉@ succeeded,
  @checkImplicationWorker@ returns 'NotImpliedStuck',
* otherwise, it returns 'NotImplied'.

Returing 'NotImpliedStuck' has the effect of terminating the proof. This
heuristic prevents the prover from executing beyond the intended final program
state ("inventing" programs), but at the cost that it does prevent the prover
from visiting the final program state twice. In practice, we find that deductive
proofs should not require the prover to visit the final program state twice,
anyway.

 -}
checkImplicationWorker
    :: forall m
    .  (MonadLogic m, MonadSimplify m)
    => ClaimPattern
    -> m (CheckImplicationResult ClaimPattern)
checkImplicationWorker (ClaimPattern.refreshExistentials -> claimPattern) =
    do
        (anyUnified, removal) <- getNegativeConjuncts
        let definedConfig =
                Pattern.andCondition left
                $ from $ makeCeilPredicate_ leftTerm
        let configs' = MultiOr.map (definedConfig <*) removal
        stuck <-
            simplifyConditionsWithSmt sideCondition configs'
            >>= Logic.scatter
            >>= Pattern.simplify sideCondition
            >>= Logic.scatter
        pure (examine anyUnified stuck)
    & elseImplied
  where
    ClaimPattern { right, left, existentials } = claimPattern
    leftTerm = Pattern.term left
    sort = termLikeSort leftTerm
    leftCondition = Pattern.withoutTerm left

    -- TODO (#1278): Do not combine the predicate and the substitution.
    -- This is held over from the old representation of claims, which did not
    -- distinguish the predicate and substitution in the first place. We can't
    -- use the substitution directly yet, because it isn't kept normalized. Once
    -- the claim is fully simplified at every step, that should not be a
    -- problem.
    sideCondition =
        SideCondition.assumeTrueCondition
            (Condition.fromPredicate . Condition.toPredicate $ leftCondition)

    getNegativeConjuncts :: m (AnyUnified, OrPattern RewritingVariableName)
    getNegativeConjuncts =
        do
            assertFunctionLikeConfiguration claimPattern
            right' <- Logic.scatter right
            let (rightTerm, rightCondition) = Pattern.splitTerm right'
            unified <-
                mkIn sort leftTerm rightTerm
                & Pattern.fromTermLike
                & Pattern.simplify sideCondition
                & (>>= Logic.scatter)
            didUnify
            removed <-
                Pattern.andCondition unified rightCondition
                & Pattern.simplify sideCondition
                & (>>= Logic.scatter)
            Exists.makeEvaluate sideCondition existentials removed
                >>= Logic.scatter
        & OrPattern.observeAllT
        & (>>= Not.simplifyEvaluated sideCondition)
        & wereAnyUnified

    wereAnyUnified :: StateT AnyUnified m a -> m (AnyUnified, a)
    wereAnyUnified act = swap <$> runStateT act mempty

    didUnify :: MonadState AnyUnified state => state ()
    didUnify = State.put (AnyUnified True)

    elseImplied acts = Logic.ifte acts pure (pure Implied)

    examine
        :: AnyUnified
        -> Pattern RewritingVariableName
        -> CheckImplicationResult ClaimPattern
    examine AnyUnified { didAnyUnify } stuck
      | not didAnyUnify = NotImplied claimPattern
      | isBottom condition = Implied
      | otherwise =
        Lens.set (field @"left") stuck claimPattern
        & NotImpliedStuck
      where
        (_, condition) = Pattern.splitTerm stuck

simplify'
    :: MonadSimplify m
    => Lens' claim ClaimPattern
    -> claim
    -> Strategy.TransitionT (AppliedRule claim) m claim
simplify' lensClaimPattern claim = do
    claim' <- simplifyLeftHandSide claim
    let sideCondition = extractSideCondition claim'
    simplifyRightHandSide lensClaimPattern sideCondition claim'
  where
    extractSideCondition =
        SideCondition.assumeTrueCondition
        . Pattern.withoutTerm
        . Lens.view (lensClaimPattern . field @"left")

    simplifyLeftHandSide =
        Lens.traverseOf (lensClaimPattern . field @"left") $ \config -> do
            let definedConfig =
                    Pattern.andCondition (mkDefined <$> config)
                    $ from $ makeCeilPredicate_ (Conditional.term config)
            configs <-
                simplifyTopConfiguration definedConfig
                >>= SMT.Evaluator.filterMultiOr
                & lift
            Foldable.asum (pure <$> Foldable.toList configs)

simplifyRightHandSide
    :: MonadSimplify m
    => Lens' claim ClaimPattern
    -> SideCondition RewritingVariableName
    -> claim
    -> m claim
simplifyRightHandSide lensClaimPattern sideCondition =
    Lens.traverseOf (lensClaimPattern . field @"right") $ \dest ->
        OrPattern.observeAllT
        $ Logic.scatter dest
        >>= Pattern.simplify sideCondition . Pattern.requireDefined
        >>= SMT.Evaluator.filterMultiOr
        >>= Logic.scatter

isTrusted :: From claim Attribute.Axiom.Trusted => claim -> Bool
isTrusted = Attribute.Trusted.isTrusted . from @_ @Attribute.Axiom.Trusted

-- | Exception that contains the last configuration before the error.
data WithConfiguration =
    WithConfiguration (Pattern VariableName) SomeException
    deriving (Show, Typeable)

instance Exception WithConfiguration

-- | Apply 'Rule's to the claim in parallel.
derivePar'
    :: forall m claim
    .  MonadSimplify m
    => Lens' claim ClaimPattern
    -> (RewriteRule RewritingVariableName -> Rule claim)
    -> [RewriteRule RewritingVariableName]
    -> claim
    -> Strategy.TransitionT (AppliedRule claim) m (ClaimState claim)
derivePar' lensRulePattern mkRule =
    deriveWith lensRulePattern mkRule
    $ Step.applyRewriteRulesParallel Unification.unificationProcedure

type Deriver monad =
        [RewriteRule RewritingVariableName]
    ->  Pattern RewritingVariableName
    ->  monad (Step.Results (RulePattern RewritingVariableName))

-- | Apply 'Rule's to the claim in parallel.
deriveWith
    :: forall m claim
    .  Monad m
    => Lens' claim ClaimPattern
    -> (RewriteRule RewritingVariableName -> Rule claim)
    -> Deriver m
    -> [RewriteRule RewritingVariableName]
    -> claim
    -> Strategy.TransitionT (AppliedRule claim) m (ClaimState claim)
deriveWith lensClaimPattern mkRule takeStep rewrites claim =
    getCompose
    $ Lens.forOf lensClaimPattern claim
    $ \claimPattern ->
        fmap (snd . Step.refreshRule mempty)
        $ Lens.forOf (field @"left") claimPattern
        $ \config -> Compose $ do
            results <- takeStep rewrites config & lift
            deriveResults fromAppliedRule results
  where
    fromAppliedRule =
        AppliedAxiom
        . mkRule
        . RewriteRule
        . Step.withoutUnification

-- | Apply 'Rule's to the claim in sequence.
deriveSeq'
    :: forall m claim
    .  MonadSimplify m
    => Lens' claim ClaimPattern
    -> (RewriteRule RewritingVariableName -> Rule claim)
    -> [RewriteRule RewritingVariableName]
    -> claim
    -> Strategy.TransitionT (AppliedRule claim) m (ClaimState claim)
deriveSeq' lensRulePattern mkRule =
    deriveWith lensRulePattern mkRule . flip
    $ Step.applyRewriteRulesSequence Unification.unificationProcedure

deriveResults
    :: Step.UnifyingRuleVariable representation ~ RewritingVariableName
    => (Step.UnifiedRule representation -> AppliedRule claim)
    -> Step.Results representation
    -> Strategy.TransitionT (AppliedRule claim) simplifier
        (ClaimState.ClaimState (Pattern RewritingVariableName))
-- TODO (thomas.tuegel): Remove claim argument.
deriveResults fromAppliedRule Results { results, remainders } =
    addResults <|> addRemainders
  where
    addResults = Foldable.asum (addResult <$> results)
    addRemainders = Foldable.asum (addRemainder <$> Foldable.toList remainders)

    addResult Result { appliedRule, result } = do
        addRule appliedRule
        case Foldable.toList result of
            []      ->
                -- If the rule returns \bottom, the claim is proven on the
                -- current branch.
                pure Proven
            configs -> Foldable.asum (addRewritten <$> configs)

    addRewritten = pure . Rewritten
    addRemainder = pure . Remaining

    addRule = Transition.addRule . fromAppliedRule<|MERGE_RESOLUTION|>--- conflicted
+++ resolved
@@ -414,26 +414,15 @@
     deriving anyclass (Debug, Diff)
 
 instance Pretty a => Pretty (CheckImplicationResult a) where
-<<<<<<< HEAD
-    pretty Implied = "Implied"
-    pretty (NotImplied a) =
-        Pretty.vsep
-            [ "NotImplied:"
-=======
     pretty Implied = "implied"
     pretty (NotImplied a) =
         Pretty.vsep
             [ "not implied:"
->>>>>>> 5adcc6d0
             , Pretty.indent 4 $ pretty a
             ]
     pretty (NotImpliedStuck a) =
         Pretty.vsep
-<<<<<<< HEAD
-            [ "NotImpliedStuck:"
-=======
             [ "stuck:"
->>>>>>> 5adcc6d0
             , Pretty.indent 4 $ pretty a
             ]
 
