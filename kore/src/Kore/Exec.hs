{-|
Module      : Kore.Exec
Description : Expose concrete execution as a library
Copyright   : (c) Runtime Verification, 2018
License     : NCSA
Stability   : experimental
Portability : portable

Expose concrete execution as a library
-}
module Kore.Exec
    ( exec
    , mergeAllRules
    , mergeRulesConsecutiveBatches
    , search
    , prove
    , proveWithRepl
    , boundedModelCheck
    , Rewrite
    , Equality
    ) where

import Prelude.Kore

import Control.Concurrent.MVar
import Control.DeepSeq
    ( deepseq
    )
import qualified Control.Lens as Lens
import Control.Monad
    ( (>=>)
    )
import Control.Monad.Catch
    ( MonadMask
    )
import Control.Monad.Trans.Except
    ( ExceptT
    , runExceptT
    , throwE
    )
import Data.Coerce
    ( coerce
    )
import Data.Generics.Product
    ( field
    )
import Data.Generics.Wrapped
    ( _Unwrapped
    )
import qualified Data.Map.Strict as Map
import Data.Text
    ( Text
    )
import System.Exit
    ( ExitCode (..)
    )

import Data.Limit
    ( Limit (..)
    )
import qualified Kore.Attribute.Axiom as Attribute
import Kore.Attribute.Symbol
    ( StepperAttributes
    )
import qualified Kore.Builtin as Builtin
import Kore.Equation
    ( Equation
    )
import Kore.IndexedModule.IndexedModule
    ( VerifiedModule
    )
import qualified Kore.IndexedModule.IndexedModule as IndexedModule
import Kore.IndexedModule.MetadataTools
    ( SmtMetadataTools
    )
import qualified Kore.IndexedModule.MetadataToolsBuilder as MetadataTools
    ( build
    )
import Kore.IndexedModule.Resolvers
    ( resolveInternalSymbol
    )
import qualified Kore.Internal.Condition as Condition
import Kore.Internal.InternalInt
import qualified Kore.Internal.MultiOr as MultiOr
import qualified Kore.Internal.OrPattern as OrPattern
import Kore.Internal.Pattern
    ( Pattern
    )
import qualified Kore.Internal.Pattern as Pattern
import Kore.Internal.Predicate
    ( fromPredicate_
    , makeMultipleOrPredicate
    )
import qualified Kore.Internal.SideCondition as SideCondition
    ( top
    , topTODO
    )
import Kore.Internal.TermLike
import qualified Kore.Internal.TermLike.TermLike as TermLike
import Kore.Log.ErrorRewriteLoop
    ( errorRewriteLoop
    )
import Kore.Log.ErrorRuleMergeDuplicate
    ( errorRuleMergeDuplicateIds
    , errorRuleMergeDuplicateLabels
    )
import Kore.Log.InfoExecDepth
import Kore.Log.KoreLogOptions
    ( KoreLogOptions (..)
    )
import Kore.Log.WarnTrivialClaim
import qualified Kore.ModelChecker.Bounded as Bounded
import Kore.Reachability
    ( AllClaims (AllClaims)
    , AlreadyProven (AlreadyProven)
    , Axioms (Axioms)
    , ProveClaimsResult (..)
    , Rule (ReachabilityRewriteRule)
    , SomeClaim (..)
    , ToProve (ToProve)
    , extractClaims
    , isTrusted
    , lensClaimPattern
    , proveClaims
    )
import qualified Kore.Repl as Repl
import qualified Kore.Repl.Data as Repl.Data
import Kore.Rewriting.RewritingVariable
import Kore.Step
import Kore.Step.Rule
    ( extractImplicationClaims
    , extractRewriteAxioms
    )
import qualified Kore.Step.Rule.Combine as Rules
    ( mergeRules
    , mergeRulesConsecutiveBatches
    )
import Kore.Step.Rule.Expand
    ( ExpandSingleConstructors (..)
    )
import Kore.Step.Rule.Simplify
    ( SimplifyRuleLHS (..)
    )
import Kore.Step.RulePattern
    ( ImplicationRule (..)
    , RewriteRule (..)
    , getRewriteRule
    , lhsEqualsRhs
    , mapRuleVariables
    )
import Kore.Step.RulePattern as RulePattern
    ( RulePattern (..)
    )
import Kore.Step.Search
    ( searchGraph
    )
import qualified Kore.Step.Search as Search
import Kore.Step.Simplification.Data
    ( evalSimplifier
    )
import qualified Kore.Step.Simplification.Data as Simplifier
import qualified Kore.Step.Simplification.Pattern as Pattern
import qualified Kore.Step.Simplification.Rule as Rule
import Kore.Step.Simplification.Simplify
    ( MonadSimplify
    )
import qualified Kore.Step.Strategy as Strategy
import Kore.Step.Transition
    ( runTransitionT
    , scatter
    )
import Kore.Syntax.Module
    ( ModuleName
    )
import Kore.Unparser
    ( unparseToText
    , unparseToText2
    )
import Log
    ( MonadLog
    )
import qualified Log
import Logic
    ( LogicT
    , observeAllT
    )
import qualified Logic
import Prof
import SMT
    ( MonadSMT
    , SMT
    )

-- | Semantic rule used during execution.
type Rewrite = RewriteRule RewritingVariableName

-- | Function rule used during execution.
type Equality = Equation VariableName

-- | A collection of rules and simplifiers used during execution.
newtype Initialized = Initialized { rewriteRules :: [Rewrite] }

-- | Symbolic execution
exec
    :: forall smt
    .   ( MonadIO smt
        , MonadLog smt
        , MonadSMT smt
        , MonadMask smt
        , MonadProf smt
        )
    => Limit Natural
    -> Limit Natural
    -> VerifiedModule StepperAttributes
    -- ^ The main module
    -> ExecutionMode
    -> TermLike VariableName
    -- ^ The input pattern
    -> smt (ExitCode, TermLike VariableName)
exec
    depthLimit
    breadthLimit
    verifiedModule
    strategy
    (TermLike.mapVariables (pure mkConfigVariable) -> initialTerm)
  =
    evalSimplifier verifiedModule' $ do
        initialized <- initializeAndSimplify verifiedModule
        let Initialized { rewriteRules } = initialized
        finals <-
            getFinalConfigsOf $ do
                initialConfig <-
                    Pattern.simplify SideCondition.top
                        (Pattern.fromTermLike initialTerm)
                    >>= Logic.scatter
                let
                    updateQueue = \as ->
                        Strategy.unfoldDepthFirst as
                        >=> lift
                            . Strategy.applyBreadthLimit
                                breadthLimit
                                dropStrategy
                    rewriteGroups = groupRewritesByPriority rewriteRules
                    transit instr config =
                        Strategy.transitionRule
                            (transitionRule rewriteGroups strategy
                                & profTransitionRule
                                & trackExecDepth)
                            instr
                            config
                        & runTransitionT
                        & fmap (map fst)
                        & lift
                Strategy.leavesM
                    updateQueue
                    (Strategy.unfoldTransition transit)
                    ( limitedExecutionStrategy depthLimit
                    , (ExecDepth 0, Start initialConfig)
                    )
        let (depths, finalConfigs) = unzip finals
        infoExecDepth (maximum depths)
        let finalConfigs' =
                MultiOr.make
                $ getRewritingPattern
                . extractProgramState
                <$> finalConfigs
        exitCode <- getExitCode verifiedModule finalConfigs'
        let finalTerm = forceSort initialSort $ OrPattern.toTermLike finalConfigs'
        return (exitCode, finalTerm)
  where
    dropStrategy = snd
    getFinalConfigsOf act = observeAllT $ fmap snd act
    verifiedModule' =
        IndexedModule.mapPatterns
            -- TODO (thomas.tuegel): Move this into Kore.Builtin
            (Builtin.internalize metadataTools)
            verifiedModule
    -- It's safe to build the MetadataTools using the external IndexedModule
    -- because MetadataTools doesn't retain any knowledge of the patterns which
    -- are internalized.
    metadataTools = MetadataTools.build verifiedModule
    initialSort = termLikeSort initialTerm

{- | Modify a 'TransitionRule' to track the depth of the execution graph.
 -}
trackExecDepth
    :: TransitionRule monad rule state
    -> TransitionRule monad rule (ExecDepth, state)
trackExecDepth transit prim (execDepth, execState) = do
    execState' <- transit prim execState
    let execDepth' = (if didRewrite execState' then succ else id) execDepth
    pure (execDepth', execState')
  where
    didRewrite _ = isRewrite prim

    isRewrite Rewrite = True
    isRewrite _ = False

{- | Add profiling markers to a 'TransitionRule'.
-}
profTransitionRule
    :: forall monad rule state
    .  MonadProf monad
    => TransitionRule monad rule state
    -> TransitionRule monad rule state
profTransitionRule rule prim proofState =
    case prim of
        Rewrite -> Just ":rewrite:"
        Simplify -> Just ":simplify:"
        Begin -> Nothing
    & \case
        Just marker -> lift (traceProf marker (runTransitionT go)) >>= scatter
        Nothing -> go
  where
    go = rule prim proofState

-- | Project the value of the exit cell, if it is present.
getExitCode
    :: forall simplifier
    .  (MonadIO simplifier, MonadSimplify simplifier)
    => VerifiedModule StepperAttributes
    -- ^ The main module
    -> OrPattern.OrPattern VariableName
    -- ^ The final configuration(s) of execution
    -> simplifier ExitCode
getExitCode
    indexedModule
    (OrPattern.mapVariables (pure mkConfigVariable) -> configs)
  =
    takeExitCode $ \mkExitCodeSymbol -> do
        let mkGetExitCode t = mkApplySymbol (mkExitCodeSymbol []) [t]
        exitCodePatterns <-
            do
                config <- Logic.scatter configs
                Pattern.simplifyTopConfiguration (mkGetExitCode <$> config)
                    >>= Logic.scatter
            & MultiOr.observeAllT
        let exitCode =
                case toList (MultiOr.map Pattern.term exitCodePatterns) of
                    [exitTerm] -> extractExit exitTerm
                    _      -> ExitFailure 111
        return exitCode
  where
    extractExit = \case
        InternalInt_ InternalInt { internalIntValue = exit }
          | exit == 0 -> ExitSuccess
          | otherwise -> ExitFailure (fromInteger exit)
        _ -> ExitFailure 111

    resolve = resolveInternalSymbol indexedModule . noLocationId

    takeExitCode
        :: (([Sort] -> Symbol) -> simplifier ExitCode)
        -> simplifier ExitCode
    takeExitCode act =
        resolve "LblgetExitCode"
        & maybe (pure ExitSuccess) act

-- | Symbolic search
search
    ::  ( MonadIO smt
        , MonadLog smt
        , MonadSMT smt
        , MonadMask smt
        , MonadProf smt
        )
    => Limit Natural
    -> Limit Natural
    -> VerifiedModule StepperAttributes
    -- ^ The main module
    -> TermLike VariableName
    -- ^ The input pattern
    -> Pattern VariableName
    -- ^ The pattern to match during execution
    -> Search.Config
    -- ^ The bound on the number of search matches and the search type
    -> smt (TermLike VariableName)
search
    depthLimit
    breadthLimit
    verifiedModule
    (TermLike.mapVariables (pure mkConfigVariable) -> termLike)
    searchPattern
    searchConfig
  =
    evalSimplifier verifiedModule $ do
        initialized <- initializeAndSimplify verifiedModule
        let Initialized { rewriteRules } = initialized
        simplifiedPatterns <-
            Pattern.simplify SideCondition.top
            $ Pattern.fromTermLike termLike
        let
            initialPattern =
                case toList simplifiedPatterns of
                    [] -> Pattern.bottomOf (termLikeSort termLike)
                    (config : _) -> config
            rewriteGroups =
                groupRewritesByPriority rewriteRules
            runStrategy' =
                runStrategy
                    breadthLimit
                    -- search relies on exploring
                    -- the entire space of states.
                    (transitionRule rewriteGroups All
                        & profTransitionRule)
                    (limitedExecutionStrategy depthLimit)
        executionGraph <-
            runStrategy' (Start initialPattern)
        let
            match target config1 config2 =
                Search.matchWith
                    target
                    config1
                    (extractProgramState config2)
        solutionsLists <-
            searchGraph
                searchConfig
                (match
                    SideCondition.topTODO
                    (mkRewritingPattern searchPattern)
                )
                executionGraph
        let
            solutions = concatMap toList solutionsLists
            orPredicate =
                makeMultipleOrPredicate (Condition.toPredicate <$> solutions)
        return
            . forceSort patternSort
            . getRewritingTerm
            . fromPredicate_
            $ orPredicate
  where
    patternSort = termLikeSort termLike

-- | Proving a spec given as a module containing rules to be proven
prove
    ::  forall smt
      . ( MonadLog smt
        , MonadMask smt
        , MonadIO smt
        , MonadSMT smt
        , MonadProf smt
        )
    => Strategy.GraphSearchOrder
    -> Limit Natural
    -> Limit Natural
    -> VerifiedModule StepperAttributes
    -- ^ The main module
    -> VerifiedModule StepperAttributes
    -- ^ The spec module
    -> Maybe (VerifiedModule StepperAttributes)
    -- ^ The module containing the claims that were proven in a previous run.
    -> smt ProveClaimsResult
prove
    searchOrder
    breadthLimit
    depthLimit
    definitionModule
    specModule
    trustedModule
  =
    evalSimplifier definitionModule $ do
        initialized <-
            initializeProver
                definitionModule
                specModule
                trustedModule
        let InitializedProver { axioms, claims, alreadyProven } = initialized
        proveClaims
            breadthLimit
            searchOrder
            (AllClaims claims)
            (Axioms axioms)
            (AlreadyProven (map unparseToText2 alreadyProven))
            (ToProve
                (map (\x -> (x,depthLimit))
                    (extractUntrustedClaims' claims)
                )
            )
  where
    extractUntrustedClaims' :: [SomeClaim] -> [SomeClaim]
    extractUntrustedClaims' = filter (not . isTrusted)

-- | Initialize and run the repl with the main and spec modules. This will loop
-- the repl until the user exits.
proveWithRepl
    :: VerifiedModule StepperAttributes
    -- ^ The main module
    -> VerifiedModule StepperAttributes
    -- ^ The spec module
    -> Maybe (VerifiedModule StepperAttributes)
    -- ^ The module containing the claims that were proven in a previous run.
    -> MVar (Log.LogAction IO Log.ActualEntry)
    -> Repl.Data.ReplScript
    -- ^ Optional script
    -> Repl.Data.ReplMode
    -- ^ Run in a specific repl mode
    -> Repl.Data.ScriptModeOutput
    -- ^ Optional flag for output in run-mode
    -> Repl.Data.OutputFile
    -- ^ Optional Output file
    -> ModuleName
    -> KoreLogOptions
    -> SMT ()
proveWithRepl
    definitionModule
    specModule
    trustedModule
    mvar
    replScript
    replMode
    scriptModeOutput
    outputFile
    mainModuleName
    logOptions
  =
    evalSimplifier definitionModule $ do
        initialized <-
            initializeProver
                definitionModule
                specModule
                trustedModule
        let InitializedProver { axioms, claims } = initialized
        Repl.runRepl
            axioms
            claims
            mvar
            replScript
            replMode
            scriptModeOutput
            outputFile
            mainModuleName
            logOptions

-- | Bounded model check a spec given as a module containing rules to be checked
boundedModelCheck
    ::  ( MonadLog smt
        , MonadSMT smt
        , MonadIO smt
        , MonadMask smt
        , MonadProf smt
        )
    => Limit Natural
    -> Limit Natural
    -> VerifiedModule StepperAttributes
    -- ^ The main module
    -> VerifiedModule StepperAttributes
    -- ^ The spec module
    -> Strategy.GraphSearchOrder
<<<<<<< HEAD
    -> smt (Bounded.CheckResult (TermLike RewritingVariableName))
=======
    -> smt (Bounded.CheckResult (TermLike VariableName) (ImplicationRule VariableName))
>>>>>>> feb64cd7
boundedModelCheck breadthLimit depthLimit definitionModule specModule searchOrder =
    evalSimplifier definitionModule $ do
        initialized <- initializeAndSimplify definitionModule
        let Initialized { rewriteRules } = initialized
            specClaims = extractImplicationClaims specModule
        assertSomeClaims specClaims
        assertSingleClaim specClaims
        let axioms = fmap Bounded.Axiom rewriteRules
            claims =
                fmap
                    ( mapRuleVariables (pure mkConfigVariable)
                    . makeImplicationRule
                    )
                    specClaims

        Bounded.checkClaim
            breadthLimit
            (Bounded.bmcStrategy axioms)
            searchOrder
            (head claims, depthLimit)

-- | Rule merging
mergeAllRules
    ::  ( MonadLog smt
        , MonadSMT smt
        , MonadIO smt
        , MonadProf smt
        , MonadMask smt
        )
    => VerifiedModule StepperAttributes
    -- ^ The main module
    -> [Text]
    -- ^ The list of rules to merge
    -> smt (Either Text [RewriteRule RewritingVariableName])
mergeAllRules = mergeRules Rules.mergeRules

-- | Rule merging
mergeRulesConsecutiveBatches
    ::  ( MonadLog smt
        , MonadSMT smt
        , MonadIO smt
        , MonadProf smt
        , MonadMask smt
        )
    => Int
    -- ^ Batch size
    -> VerifiedModule StepperAttributes
    -- ^ The main module
    -> [Text]
    -- ^ The list of rules to merge
    -> smt (Either Text [RewriteRule RewritingVariableName])
mergeRulesConsecutiveBatches batchSize =
    mergeRules (Rules.mergeRulesConsecutiveBatches batchSize)

-- | Rule merging in batches
mergeRules
    ::  ( MonadLog smt
        , MonadSMT smt
        , MonadIO smt
        , MonadProf smt
        , MonadMask smt
        )
    =>  (  NonEmpty (RewriteRule RewritingVariableName)
        -> Simplifier.SimplifierT smt [RewriteRule RewritingVariableName]
        )
    -- ^ The rule merger
    -> VerifiedModule StepperAttributes
    -- ^ The main module
    -> [Text]
    -- ^ The list of rules to merge
    -> smt (Either Text [RewriteRule RewritingVariableName])
mergeRules ruleMerger verifiedModule ruleNames =
    evalSimplifier verifiedModule $ runExceptT $ do
        initialized <- initializeWithoutSimplification verifiedModule
        let Initialized { rewriteRules } = initialized
            rewriteRules' = rewriteRules
        rules <- extractAndSimplifyRules rewriteRules' ruleNames
        lift $ ruleMerger rules

extractAndSimplifyRules
    :: forall m
    .  MonadSimplify m
    => [RewriteRule RewritingVariableName]
    -> [Text]
    -> ExceptT Text m (NonEmpty (RewriteRule RewritingVariableName))
extractAndSimplifyRules rules names = do
    let rulesById = mapMaybe ruleById rules
        rulesByLabel = mapMaybe ruleByLabel rules
    whenDuplicate errorRuleMergeDuplicateIds rulesById
    whenDuplicate errorRuleMergeDuplicateLabels rulesByLabel
    let ruleRegistry = Map.fromList (rulesById <> rulesByLabel)
    extractedRules <-
        traverse (extractRule ruleRegistry >=> simplifyRuleLhs) names
        & fmap (>>= toList)
    case extractedRules of
        [] -> throwE "Empty rule list."
        (r : rs) -> return (r :| rs)

  where
    ruleById = ruleByName (field @"uniqueId")

    ruleByLabel = ruleByName (field @"label")

    ruleByName lens rule = do
        name <-
            Lens.view
                (_Unwrapped . field @"attributes" . lens . _Unwrapped)
                rule
        return (name, rule)

    extractRule registry ruleName =
        maybe
            (throwE $ "Rule not found: '" <> ruleName <> "'.")
            return
            (Map.lookup ruleName registry)

    whenDuplicate logError withNames = do
        let duplicateNames =
                findCollisions . mkMapWithCollisions $ withNames
        unless (null duplicateNames) (logError duplicateNames)

mkMapWithCollisions
    :: Ord key
    => [(key, val)]
    -> Map.Map key [val]
mkMapWithCollisions pairs =
    Map.fromListWith (<>)
    $ (fmap . fmap) pure pairs

findCollisions :: Map.Map key [val] -> Map.Map key [val]
findCollisions = filter (not . isSingleton)
  where
    isSingleton [_] = True
    isSingleton _ = False

assertSingleClaim :: Monad m => [claim] -> m ()
assertSingleClaim claims =
    when (length claims > 1) . error
        $ "More than one claim is found in the module."

assertSomeClaims :: Monad m => [claim] -> m ()
assertSomeClaims claims =
    when (null claims) . error
        $   "Unexpected empty set of claims.\n"
        ++  "Possible explanation: the frontend and the backend don't agree "
        ++  "on the representation of claims."

makeImplicationRule
    :: (Attribute.Axiom Symbol VariableName, ImplicationRule VariableName)
    -> ImplicationRule VariableName
makeImplicationRule (attributes, ImplicationRule rulePattern) =
    ImplicationRule rulePattern { attributes }

simplifySomeClaim
    :: MonadSimplify simplifier
    => SomeClaim
    -> simplifier SomeClaim
simplifySomeClaim rule = do
    let claim = Lens.view lensClaimPattern rule
    claim' <- Rule.simplifyClaimPattern claim
    return $ Lens.set lensClaimPattern claim' rule

initializeAndSimplify
    :: MonadSimplify simplifier
    => VerifiedModule StepperAttributes
    -> simplifier Initialized
initializeAndSimplify verifiedModule =
    initialize (simplifyRuleLhs >=> Logic.scatter) verifiedModule

initializeWithoutSimplification
    :: MonadSimplify simplifier
    => VerifiedModule StepperAttributes
    -> simplifier Initialized
initializeWithoutSimplification verifiedModule =
    initialize return verifiedModule

-- | Collect various rules and simplifiers in preparation to execute.
initialize
    :: forall simplifier
    .  MonadSimplify simplifier
    => (RewriteRule RewritingVariableName -> LogicT simplifier (RewriteRule RewritingVariableName))
    -> VerifiedModule StepperAttributes
    -> simplifier Initialized
initialize simplificationProcedure verifiedModule = do
    rewriteRules <-
        Logic.observeAllT $ do
            rule <- Logic.scatter (extractRewriteAxioms verifiedModule)
            initializeRule (mapRuleVariables (pure mkRuleVariable) rule)
    pure Initialized { rewriteRules }
  where
    initializeRule
        :: RewriteRule RewritingVariableName
        -> LogicT simplifier (RewriteRule RewritingVariableName)
    initializeRule rule = do
        simplRule <- simplificationProcedure rule
        when (lhsEqualsRhs $ getRewriteRule simplRule)
            (errorRewriteLoop simplRule)
        let renamedRule = simplRule
        deepseq renamedRule pure renamedRule

data InitializedProver =
    InitializedProver
        { axioms :: ![Rule SomeClaim]
        , claims :: ![SomeClaim]
        , alreadyProven :: ![SomeClaim]
        }

data MaybeChanged a = Changed !a | Unchanged !a

fromMaybeChanged :: MaybeChanged a -> a
fromMaybeChanged (Changed a) = a
fromMaybeChanged (Unchanged a) = a

-- | Collect various rules and simplifiers in preparation to execute.
initializeProver
    :: forall simplifier
    .  MonadSimplify simplifier
    => VerifiedModule StepperAttributes
    -> VerifiedModule StepperAttributes
    -> Maybe (VerifiedModule StepperAttributes)
    -> simplifier InitializedProver
initializeProver definitionModule specModule maybeTrustedModule = do
    initialized <- initializeAndSimplify definitionModule
    tools <- Simplifier.askMetadataTools
    let Initialized { rewriteRules } = initialized
        changedSpecClaims :: [MaybeChanged SomeClaim]
        changedSpecClaims = expandClaim tools <$> extractClaims specModule
        simplifyToList :: SomeClaim -> simplifier [SomeClaim]
        simplifyToList rule = do
            simplified <- simplifyRuleLhs rule
            let result = toList simplified
            when (null result) $ warnTrivialClaimRemoved rule
            return result

        trustedClaims :: [SomeClaim]
        trustedClaims = maybe [] extractClaims maybeTrustedModule

    mapM_ logChangedClaim changedSpecClaims

    let specClaims :: [SomeClaim]
        specClaims = map fromMaybeChanged changedSpecClaims
    -- This assertion should come before simplifying the claims,
    -- since simplification should remove all trivial claims.
    assertSomeClaims specClaims
    simplifiedSpecClaims <- mapM simplifyToList specClaims
    claims <- traverse simplifySomeClaim (concat simplifiedSpecClaims)
    let axioms = coerce <$> rewriteRules
        alreadyProven = trustedClaims
    pure InitializedProver { axioms, claims, alreadyProven }
  where
    expandClaim
        :: SmtMetadataTools attributes
        -> SomeClaim
        -> MaybeChanged SomeClaim
    expandClaim tools claim =
        if claim /= expanded
            then Changed expanded
            else Unchanged claim
      where
        expanded = expandSingleConstructors tools claim

    logChangedClaim
        :: MaybeChanged SomeClaim
        -> simplifier ()
    logChangedClaim (Changed claim) =
        Log.logInfo ("Claim variables were expanded:\n" <> unparseToText claim)
    logChangedClaim (Unchanged _) = return ()<|MERGE_RESOLUTION|>--- conflicted
+++ resolved
@@ -547,11 +547,11 @@
     -> VerifiedModule StepperAttributes
     -- ^ The spec module
     -> Strategy.GraphSearchOrder
-<<<<<<< HEAD
-    -> smt (Bounded.CheckResult (TermLike RewritingVariableName))
-=======
-    -> smt (Bounded.CheckResult (TermLike VariableName) (ImplicationRule VariableName))
->>>>>>> feb64cd7
+    -> smt
+        (Bounded.CheckResult
+            (TermLike RewritingVariableName)
+            (ImplicationRule RewritingVariableName)
+        )
 boundedModelCheck breadthLimit depthLimit definitionModule specModule searchOrder =
     evalSimplifier definitionModule $ do
         initialized <- initializeAndSimplify definitionModule
