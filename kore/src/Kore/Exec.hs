--- conflicted
+++ resolved
@@ -396,10 +396,7 @@
             mvar
             replScript
             replMode
-<<<<<<< HEAD
-=======
             scriptModeOutput
->>>>>>> 36066e75
             outputFile
             mainModuleName
 
