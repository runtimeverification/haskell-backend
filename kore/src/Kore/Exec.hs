{-|
Module      : Kore.Exec
Description : Expose concrete execution as a library
Copyright   : (c) Runtime Verification, 2018
License     : NCSA
Stability   : experimental
Portability : portable

Expose concrete execution as a library
-}
module Kore.Exec
    ( exec
    , execGetExitCode
    , extractRules
    , mergeAllRules
    , mergeRulesConsecutiveBatches
    , search
    , prove
    , proveWithRepl
    , boundedModelCheck
    , Rewrite
    , Equality
    ) where

import Control.Concurrent.MVar
import Control.Error.Util
    ( note
    )
import qualified Control.Monad as Monad
import Control.Monad.Catch
    ( MonadCatch
    )
import Control.Monad.IO.Unlift
    ( MonadUnliftIO
    )
import Control.Monad.Trans.Except
    ( runExceptT
    )
import qualified Data.Bifunctor as Bifunctor
    ( first
    , second
    )
<<<<<<< HEAD
=======
import Data.Coerce
    ( coerce
    )
>>>>>>> 052e38ff
import Data.List.NonEmpty
    ( NonEmpty ((:|))
    )
import qualified Data.Map as Map
import Data.Maybe
    ( mapMaybe
    )
import Data.Text
    ( Text
    )
import System.Exit
    ( ExitCode (..)
    )

import Data.Limit
    ( Limit (..)
    )
import qualified Kore.Attribute.Axiom as Attribute
import Kore.Attribute.Symbol
    ( StepperAttributes
    )
import qualified Kore.Builtin as Builtin
import qualified Kore.Domain.Builtin as Domain
import Kore.IndexedModule.IndexedModule
    ( VerifiedModule
    )
import qualified Kore.IndexedModule.IndexedModule as IndexedModule
import Kore.IndexedModule.MetadataTools
    ( SmtMetadataTools
    )
import qualified Kore.IndexedModule.MetadataToolsBuilder as MetadataTools
    ( build
    )
import Kore.IndexedModule.Resolvers
    ( resolveInternalSymbol
    )
import qualified Kore.Internal.Condition as Condition
import qualified Kore.Internal.MultiAnd as MultiAnd
    ( extractPatterns
    )
import qualified Kore.Internal.MultiOr as MultiOr
import Kore.Internal.Pattern
    ( Pattern
    )
import qualified Kore.Internal.Pattern as Pattern
import Kore.Internal.Predicate
    ( makeMultipleOrPredicate
    , unwrapPredicate
    )
import Kore.Internal.TermLike
import qualified Kore.Logger as Log
import qualified Kore.ModelChecker.Bounded as Bounded
import Kore.Profiler.Data
    ( MonadProfiler
    )
import qualified Kore.Profiler.Profile as Profiler
    ( initialization
    )
import qualified Kore.Repl as Repl
import qualified Kore.Repl.Data as Repl.Data
import Kore.Step
import Kore.Step.Rule
    ( EqualityRule
<<<<<<< HEAD
=======
    , ReachabilityRule (..)
>>>>>>> 052e38ff
    , RewriteRule (RewriteRule)
    , RulePattern (RulePattern)
    , extractImplicationClaims
    , extractRewriteAxioms
    , getRewriteRule
    )
import Kore.Step.Rule as RulePattern
    ( RulePattern (..)
    )
import qualified Kore.Step.Rule.Combine as Rules
    ( mergeRules
    , mergeRulesConsecutiveBatches
    )
import Kore.Step.Rule.Expand
    ( ExpandSingleConstructors (..)
    )
import Kore.Step.Rule.Simplify
    ( SimplifyRuleLHS (..)
    )
import Kore.Step.Search
    ( searchGraph
    )
import qualified Kore.Step.Search as Search
import Kore.Step.Simplification.Data
    ( evalSimplifier
    )
import qualified Kore.Step.Simplification.Data as Simplifier
import qualified Kore.Step.Simplification.Pattern as Pattern
import qualified Kore.Step.Simplification.Rule as Rule
import Kore.Step.Simplification.Simplify
    ( BuiltinAndAxiomSimplifierMap
    , MonadSimplify
    , TermLikeSimplifier
    )
import qualified Kore.Step.Strategy as Strategy
import qualified Kore.Strategies.Goal as Goal
import Kore.Strategies.Verification
    ( Claim
    , verify
    )
import Kore.Unparser
    ( unparseToText
    )
import SMT
    ( MonadSMT
    , SMT
    )

-- | Configuration used in symbolic execution.
type Config = Pattern Variable

-- | Semantic rule used during execution.
type Rewrite = RewriteRule Variable

-- | Function rule used during execution.
type Equality = EqualityRule Variable

type ExecutionGraph = Strategy.ExecutionGraph Config (RewriteRule Variable)

-- | A collection of rules and simplifiers used during execution.
data Initialized = Initialized { rewriteRules :: ![Rewrite] }

-- | The products of execution: an execution graph, and assorted simplifiers.
data Execution =
    Execution
        { simplifier :: !TermLikeSimplifier
        , axiomIdToSimplifier :: !BuiltinAndAxiomSimplifierMap
        , executionGraph :: !ExecutionGraph
        }

-- | Symbolic execution
exec
    ::  ( Log.WithLog Log.LogMessage smt
        , MonadProfiler smt
        , MonadSMT smt
        , MonadUnliftIO smt
        )
    => VerifiedModule StepperAttributes Attribute.Axiom
    -- ^ The main module
    -> ([Rewrite] -> [Strategy (Prim Rewrite)])
    -- ^ The strategy to use for execution; see examples in "Kore.Step.Step"
    -> TermLike Variable
    -- ^ The input pattern
    -> smt (TermLike Variable)
exec verifiedModule strategy initialTerm =
    evalSimplifier verifiedModule' $ do
        execution <- execute verifiedModule' strategy initialTerm
        let
            Execution { executionGraph } = execution
            finalConfig = pickLongest executionGraph
            finalTerm =
                forceSort patternSort
                $ Pattern.toTermLike finalConfig
        return finalTerm
  where
    verifiedModule' =
        IndexedModule.mapPatterns
            -- TODO (thomas.tuegel): Move this into Kore.Builtin
            (Builtin.internalize metadataTools)
            verifiedModule
    -- It's safe to build the MetadataTools using the external IndexedModule
    -- because MetadataTools doesn't retain any knowledge of the patterns which
    -- are internalized.
    metadataTools = MetadataTools.build verifiedModule
    patternSort = termLikeSort initialTerm

-- | Project the value of the exit cell, if it is present.
execGetExitCode
    ::  ( Log.WithLog Log.LogMessage smt
        , MonadProfiler smt
        , MonadSMT smt
        , MonadUnliftIO smt
        )
    => VerifiedModule StepperAttributes Attribute.Axiom
    -- ^ The main module
    -> ([Rewrite] -> [Strategy (Prim Rewrite)])
    -- ^ The strategy to use for execution; see examples in "Kore.Step.Step"
    -> TermLike Variable
    -- ^ The final pattern (top cell) to extract the exit code
    -> smt ExitCode
execGetExitCode indexedModule strategy' finalTerm =
    case resolveInternalSymbol indexedModule $ noLocationId "LblgetExitCode" of
        Nothing -> return ExitSuccess
        Just mkExitCodeSymbol -> do
            exitCodePattern <-
                -- TODO (thomas.tuegel): Run in original execution context.
                exec indexedModule strategy'
                $ mkApplySymbol (mkExitCodeSymbol []) [finalTerm]
            case exitCodePattern of
                Builtin_ (Domain.BuiltinInt (Domain.InternalInt _ exit))
                  | exit == 0 -> return ExitSuccess
                  | otherwise -> return $ ExitFailure $ fromInteger exit
                _ -> return $ ExitFailure 111

-- | Symbolic search
search
    ::  ( Log.WithLog Log.LogMessage smt
        , MonadProfiler smt
        , MonadSMT smt
        , MonadUnliftIO smt
        )
    => VerifiedModule StepperAttributes Attribute.Axiom
    -- ^ The main module
    -> ([Rewrite] -> [Strategy (Prim Rewrite)])
    -- ^ The strategy to use for execution; see examples in "Kore.Step.Step"
    -> TermLike Variable
    -- ^ The input pattern
    -> Pattern Variable
    -- ^ The pattern to match during execution
    -> Search.Config
    -- ^ The bound on the number of search matches and the search type
    -> smt (TermLike Variable)
search verifiedModule strategy termLike searchPattern searchConfig =
    evalSimplifier verifiedModule $ do
        execution <- execute verifiedModule strategy termLike
        let
            Execution { executionGraph } = execution
            match target config = Search.matchWith target config
        solutionsLists <-
            searchGraph searchConfig (match searchPattern) executionGraph
        let
            solutions = concatMap MultiOr.extractPatterns solutionsLists
            orPredicate =
                makeMultipleOrPredicate (Condition.toPredicate <$> solutions)
        return (forceSort patternSort $ unwrapPredicate orPredicate)
  where
    patternSort = termLikeSort termLike


-- | Proving a spec given as a module containing rules to be proven
prove
    ::  forall smt
      . ( Log.WithLog Log.LogMessage smt
        , MonadCatch smt
        , MonadProfiler smt
        , MonadUnliftIO smt
        , MonadSMT smt
        )
    => Limit Natural
    -> VerifiedModule StepperAttributes Attribute.Axiom
    -- ^ The main module
    -> VerifiedModule StepperAttributes Attribute.Axiom
    -- ^ The spec module
    -> smt (Either (TermLike Variable) ())
prove limit definitionModule specModule =
    evalProver definitionModule specModule
    $ \initialized -> do
        let InitializedProver { axioms, claims } = initialized
        result <-
            runExceptT
            $ verify
                claims
                axioms
                (map (\x -> (x,limit)) (extractUntrustedClaims' claims))
        return $ Bifunctor.first Pattern.toTermLike result
  where
    extractUntrustedClaims'
        :: [ReachabilityRule Variable]
        -> [ReachabilityRule Variable]
    extractUntrustedClaims' =
        filter (not . Goal.isTrusted)

-- | Initialize and run the repl with the main and spec modules. This will loop
-- the repl until the user exits.
proveWithRepl
    :: VerifiedModule StepperAttributes Attribute.Axiom
    -- ^ The main module
    -> VerifiedModule StepperAttributes Attribute.Axiom
    -- ^ The spec module
    -> MVar (Log.LogAction IO Log.SomeEntry)
    -> Repl.Data.ReplScript
    -- ^ Optional script
    -> Repl.Data.ReplMode
    -- ^ Run in a specific repl mode
    -> Repl.Data.OutputFile
    -- ^ Optional Output file
    -> SMT ()
proveWithRepl
    definitionModule
    specModule
    mvar
    replScript
    replMode
    outputFile
  =
    evalProver definitionModule specModule
    $ \initialized -> do
        let InitializedProver { axioms, claims } = initialized
        Repl.runRepl axioms claims mvar replScript replMode outputFile

-- | Bounded model check a spec given as a module containing rules to be checked
boundedModelCheck
    ::  ( Log.WithLog Log.LogMessage smt
        , MonadProfiler smt
        , MonadSMT smt
        , MonadUnliftIO smt
        )
    => Limit Natural
    -> VerifiedModule StepperAttributes Attribute.Axiom
    -- ^ The main module
    -> VerifiedModule StepperAttributes Attribute.Axiom
    -- ^ The spec module
    -> Strategy.GraphSearchOrder
    -> smt (Bounded.CheckResult (TermLike Variable))
boundedModelCheck limit definitionModule specModule searchOrder =
    evalSimplifier definitionModule $ initialize definitionModule
    $ \initialized -> do
        let Initialized { rewriteRules } = initialized
            specClaims = extractImplicationClaims specModule
        assertSomeClaims specClaims
        assertSingleClaim specClaims
        let axioms = fmap Bounded.Axiom rewriteRules
            claims = fmap makeClaim specClaims

        Bounded.checkClaim
            (Bounded.bmcStrategy axioms)
            searchOrder
            (head claims, limit)

-- | Rule merging
mergeAllRules
    ::  ( Log.WithLog Log.LogMessage smt
        , MonadProfiler smt
        , MonadSMT smt
        , MonadUnliftIO smt
        )
    => VerifiedModule StepperAttributes Attribute.Axiom
    -- ^ The main module
    -> [Text]
    -- ^ The list of rules to merge
    -> smt (Either Text [RewriteRule Variable])
mergeAllRules = mergeRules Rules.mergeRules

-- | Rule merging
mergeRulesConsecutiveBatches
    ::  ( Log.WithLog Log.LogMessage smt
        , MonadProfiler smt
        , MonadSMT smt
        , MonadUnliftIO smt
        )
    => Int
    -- ^ Batch size
    -> VerifiedModule StepperAttributes Attribute.Axiom
    -- ^ The main module
    -> [Text]
    -- ^ The list of rules to merge
    -> smt (Either Text [RewriteRule Variable])
mergeRulesConsecutiveBatches batchSize =
    mergeRules (Rules.mergeRulesConsecutiveBatches batchSize)

-- | Rule merging in batches
mergeRules
    ::  ( Log.WithLog Log.LogMessage smt
        , MonadProfiler smt
        , MonadSMT smt
        , MonadUnliftIO smt
        )
    =>  (  NonEmpty (RewriteRule Variable)
        -> Simplifier.SimplifierT smt [RewriteRule Variable]
        )
    -- ^ The rule merger
    -> VerifiedModule StepperAttributes Attribute.Axiom
    -- ^ The main module
    -> [Text]
    -- ^ The list of rules to merge
    -> smt (Either Text [RewriteRule Variable])
mergeRules ruleMerger verifiedModule ruleNames =
    evalSimplifier verifiedModule
    $ initialize verifiedModule
    $ \initialized -> do
        let Initialized { rewriteRules } = initialized

        let nonEmptyRules :: Either Text (NonEmpty (RewriteRule Variable))
            nonEmptyRules = do
                rules <- extractRules rewriteRules ruleNames
                case rules of
                    [] -> Left "Empty rule list."
                    (r : rs) -> Right (r :| rs)

        case nonEmptyRules of
            (Left left) -> return (Left left)
            (Right rules) -> Right <$> ruleMerger rules

extractRules
    :: [RewriteRule Variable]
    -> [Text]
    -> Either Text [RewriteRule Variable]
extractRules rules = foldr addExtractRule (Right [])
  where
    addExtractRule
        :: Text
        -> Either Text [RewriteRule Variable]
        -> Either Text [RewriteRule Variable]
    addExtractRule ruleName processedRules =
        (:) <$> extractRule ruleName <*> processedRules

    maybeRuleUniqueId :: RewriteRule Variable -> Maybe Text
    maybeRuleUniqueId
        (RewriteRule RulePattern
            { attributes = Attribute.Axiom
                { uniqueId = Attribute.UniqueId maybeName }
            }
        )
      =
        maybeName

    maybeRuleLabel :: RewriteRule Variable -> Maybe Text
    maybeRuleLabel
        (RewriteRule RulePattern
            { attributes = Attribute.Axiom
                { label = Attribute.Label maybeName }
            }
        )
      =
        maybeName

    idRules :: [RewriteRule Variable] -> [(Text, RewriteRule Variable)]
    idRules = mapMaybe namedRule
      where
        namedRule rule = do
            name <- maybeRuleUniqueId rule
            return (name, rule)

    labelRules :: [RewriteRule Variable] -> [(Text, RewriteRule Variable)]
    labelRules = mapMaybe namedRule
      where
        namedRule rule = do
            name <- maybeRuleLabel rule
            return (name, rule)

    rulesByName :: Map.Map Text (RewriteRule Variable)
    rulesByName = Map.union
        (Map.fromList (idRules rules))
        (Map.fromList (labelRules rules))

    extractRule :: Text -> Either Text (RewriteRule Variable)
    extractRule ruleName =
        note
            ("Rule not found: '" <> ruleName <> "'.")
            (Map.lookup ruleName rulesByName)

assertSingleClaim :: Monad m => [claim] -> m ()
assertSingleClaim claims =
    Monad.when (length claims > 1) . error
        $ "More than one claim is found in the module."

assertSomeClaims :: Monad m => [claim] -> m ()
assertSomeClaims claims =
    Monad.when (null claims) . error
        $   "Unexpected empty set of claims.\n"
        ++  "Possible explanation: the frontend and the backend don't agree "
        ++  "on the representation of claims."

makeClaim
    :: Goal.FromRulePattern claim
    => Goal.ToRulePattern claim
    => (Attribute.Axiom, claim) -> claim
<<<<<<< HEAD
makeClaim (attributes, rule) =
    Goal.fromRulePattern rule RulePattern
        { attributes = attributes
        , left = left . Goal.toRulePattern $ rule
        , antiLeft = antiLeft . Goal.toRulePattern $ rule
        , right = right . Goal.toRulePattern $ rule
        , requires = requires . Goal.toRulePattern $ rule
        , ensures = ensures . Goal.toRulePattern $ rule
=======
makeClaim (attributes, ruleType@(Goal.toRulePattern -> rule)) =
    Goal.fromRulePattern ruleType RulePattern
        { attributes = attributes
        , left = left rule
        , antiLeft = antiLeft rule
        , right = right rule
        , requires = requires rule
        , ensures = ensures rule
>>>>>>> 052e38ff
        }

simplifyRuleOnSecond
    :: (MonadSimplify simplifier, Claim claim)
    => (Attribute.Axiom, claim)
    -> simplifier (Attribute.Axiom, claim)
simplifyRuleOnSecond (atts, rule) = do
    rule' <- Rule.simplifyRewriteRule (RewriteRule . Goal.toRulePattern $ rule)
    return (atts, Goal.fromRulePattern rule . getRewriteRule $ rule')

-- | Construct an execution graph for the given input pattern.
execute
    :: MonadSimplify simplifier
    => VerifiedModule StepperAttributes Attribute.Axiom
    -- ^ The main module
    -> ([Rewrite] -> [Strategy (Prim Rewrite)])
    -- ^ The strategy to use for execution; see examples in "Kore.Step.Step"
    -> TermLike Variable
    -- ^ The input pattern
    -> simplifier Execution
execute verifiedModule strategy inputPattern =
    Log.withLogScope "setUpConcreteExecution"
    $ initialize verifiedModule $ \initialized -> do
        let Initialized { rewriteRules } = initialized
        simplifier <- Simplifier.askSimplifierTermLike
        axiomIdToSimplifier <- Simplifier.askSimplifierAxioms
        simplifiedPatterns <-
            Pattern.simplify (Pattern.fromTermLike inputPattern)
        let
            initialPattern =
                case MultiOr.extractPatterns simplifiedPatterns of
                    [] -> Pattern.bottomOf patternSort
                    (config : _) -> config
              where
                patternSort = termLikeSort inputPattern
            runStrategy' = runStrategy transitionRule (strategy rewriteRules)
        executionGraph <- runStrategy' initialPattern
        return Execution
            { simplifier
            , axiomIdToSimplifier
            , executionGraph
            }

-- | Collect various rules and simplifiers in preparation to execute.
initialize
    :: MonadSimplify simplifier
    => VerifiedModule StepperAttributes Attribute.Axiom
    -> (Initialized -> simplifier a)
    -> simplifier a
initialize verifiedModule within = do
    rewriteRules <- Profiler.initialization "simplifyRewriteRule" $
        mapM Rule.simplifyRewriteRule (extractRewriteAxioms verifiedModule)
    let initialized = Initialized { rewriteRules }
    within initialized

data InitializedProver =
    InitializedProver
        { axioms :: ![Goal.Rule (ReachabilityRule Variable)]
        , claims :: ![ReachabilityRule Variable]
        }

data MaybeChanged a = Changed !a | Unchanged !a

fromMaybeChanged :: MaybeChanged a -> a
fromMaybeChanged (Changed a) = a
fromMaybeChanged (Unchanged a) = a

-- | Collect various rules and simplifiers in preparation to execute.
initializeProver
    :: forall simplifier a
    .  MonadSimplify simplifier
    => VerifiedModule StepperAttributes Attribute.Axiom
    -> VerifiedModule StepperAttributes Attribute.Axiom
    -> (InitializedProver -> simplifier a)
    -> simplifier a
initializeProver definitionModule specModule within =
    initialize definitionModule
    $ \initialized -> do
        tools <- Simplifier.askMetadataTools
        let Initialized { rewriteRules } = initialized
            changedSpecClaims
                :: [(Attribute.Axiom, MaybeChanged (ReachabilityRule Variable))]
            changedSpecClaims =
                map
                    (Bifunctor.second $ expandClaim tools)
                    (Goal.extractClaims specModule)
            mapMSecond
                :: Monad m
                => (rule -> m [rule'])
                -> (attributes, rule) -> m [(attributes, rule')]
            mapMSecond f (attribute, rule) = do
                simplified <- f rule
                return (map ((,) attribute) simplified)
            simplifyToList
                :: ReachabilityRule Variable
                -> simplifier [ReachabilityRule Variable]
            simplifyToList rules = do
                simplified <- simplifyRuleLhs rules
                return (MultiAnd.extractPatterns simplified)

        Log.withLogScope (Log.Scope "ExpandedClaim")
            $ mapM_ (logChangedClaim . snd) changedSpecClaims

        let specClaims :: [(Attribute.Axiom, ReachabilityRule Variable)]
            specClaims =
                map (Bifunctor.second fromMaybeChanged) changedSpecClaims

        -- This assertion should come before simplifiying the claims,
        -- since simplification should remove all trivial claims.
        assertSomeClaims specClaims
        let firstClaim = snd . head $ specClaims
        simplifiedSpecClaims <-
            mapM (mapMSecond simplifyToList) specClaims
        specAxioms <- Profiler.initialization "simplifyRuleOnSecond"
            $ traverse simplifyRuleOnSecond (concat simplifiedSpecClaims)
        let claims = fmap makeClaim specAxioms
<<<<<<< HEAD
            axioms =
                Goal.fromRulePattern (Goal.goalToRule firstClaim)
                . getRewriteRule
                <$> rewriteRules
=======
            axioms = coerce rewriteRules
>>>>>>> 052e38ff
            initializedProver = InitializedProver { axioms, claims}
        within initializedProver
  where
    expandClaim
        :: SmtMetadataTools attributes
        -> ReachabilityRule Variable
        -> MaybeChanged (ReachabilityRule Variable)
    expandClaim tools claim =
        if claim /= expanded
            then Changed expanded
            else Unchanged claim
      where
        expanded = expandSingleConstructors tools claim

    logChangedClaim
        :: MaybeChanged (ReachabilityRule Variable)
        -> simplifier ()
    logChangedClaim (Changed claim) =
        Log.logInfo ("Claim variables were expanded:\n" <> unparseToText claim)
    logChangedClaim (Unchanged _) = return ()

evalProver
    ::  forall smt a
      . ( Log.WithLog Log.LogMessage smt
        , MonadProfiler smt
        , MonadUnliftIO smt
        , MonadSMT smt
        )
    => VerifiedModule StepperAttributes Attribute.Axiom
    -- ^ The main module
    -> VerifiedModule StepperAttributes Attribute.Axiom
    -- ^ The spec module
    -> (InitializedProver -> Simplifier.SimplifierT smt a)
    -- The prover
    -> smt a
evalProver definitionModule specModule prover =
    evalSimplifier definitionModule
    $ initializeProver definitionModule specModule prover<|MERGE_RESOLUTION|>--- conflicted
+++ resolved
@@ -40,12 +40,9 @@
     ( first
     , second
     )
-<<<<<<< HEAD
-=======
 import Data.Coerce
     ( coerce
     )
->>>>>>> 052e38ff
 import Data.List.NonEmpty
     ( NonEmpty ((:|))
     )
@@ -109,10 +106,7 @@
 import Kore.Step
 import Kore.Step.Rule
     ( EqualityRule
-<<<<<<< HEAD
-=======
     , ReachabilityRule (..)
->>>>>>> 052e38ff
     , RewriteRule (RewriteRule)
     , RulePattern (RulePattern)
     , extractImplicationClaims
@@ -510,16 +504,6 @@
     :: Goal.FromRulePattern claim
     => Goal.ToRulePattern claim
     => (Attribute.Axiom, claim) -> claim
-<<<<<<< HEAD
-makeClaim (attributes, rule) =
-    Goal.fromRulePattern rule RulePattern
-        { attributes = attributes
-        , left = left . Goal.toRulePattern $ rule
-        , antiLeft = antiLeft . Goal.toRulePattern $ rule
-        , right = right . Goal.toRulePattern $ rule
-        , requires = requires . Goal.toRulePattern $ rule
-        , ensures = ensures . Goal.toRulePattern $ rule
-=======
 makeClaim (attributes, ruleType@(Goal.toRulePattern -> rule)) =
     Goal.fromRulePattern ruleType RulePattern
         { attributes = attributes
@@ -528,7 +512,6 @@
         , right = right rule
         , requires = requires rule
         , ensures = ensures rule
->>>>>>> 052e38ff
         }
 
 simplifyRuleOnSecond
@@ -639,20 +622,12 @@
         -- This assertion should come before simplifiying the claims,
         -- since simplification should remove all trivial claims.
         assertSomeClaims specClaims
-        let firstClaim = snd . head $ specClaims
         simplifiedSpecClaims <-
             mapM (mapMSecond simplifyToList) specClaims
         specAxioms <- Profiler.initialization "simplifyRuleOnSecond"
             $ traverse simplifyRuleOnSecond (concat simplifiedSpecClaims)
         let claims = fmap makeClaim specAxioms
-<<<<<<< HEAD
-            axioms =
-                Goal.fromRulePattern (Goal.goalToRule firstClaim)
-                . getRewriteRule
-                <$> rewriteRules
-=======
             axioms = coerce rewriteRules
->>>>>>> 052e38ff
             initializedProver = InitializedProver { axioms, claims}
         within initializedProver
   where
