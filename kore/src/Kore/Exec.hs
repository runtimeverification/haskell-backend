--- conflicted
+++ resolved
@@ -94,11 +94,6 @@
     , makeMultipleOrPredicate
     )
 import qualified Kore.Internal.SideCondition as SideCondition
-<<<<<<< HEAD
-    ( topTODO
-    )
-=======
->>>>>>> 9460590a
 import Kore.Internal.TermLike
 import Kore.Log.ErrorRewriteLoop
     ( errorRewriteLoop
@@ -228,12 +223,8 @@
         finals <-
             getFinalConfigsOf $ do
                 initialConfig <-
-<<<<<<< HEAD
                     Pattern.simplify
                         (Pattern.fromTermLike initialTerm)
-=======
-                    Pattern.simplify (Pattern.fromTermLike initialTerm)
->>>>>>> 9460590a
                     >>= Logic.scatter
                 let
                     updateQueue = \as ->
@@ -380,12 +371,8 @@
         initialized <- initializeAndSimplify verifiedModule
         let Initialized { rewriteRules } = initialized
         simplifiedPatterns <-
-<<<<<<< HEAD
             Pattern.simplify
             $ Pattern.fromTermLike termLike
-=======
-            Pattern.simplify $ Pattern.fromTermLike termLike
->>>>>>> 9460590a
         let
             initialPattern =
                 case toList simplifiedPatterns of
