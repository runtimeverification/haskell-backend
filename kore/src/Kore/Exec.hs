--- conflicted
+++ resolved
@@ -48,9 +48,6 @@
     ( ExitCode (..)
     )
 
-import Data.Containers.ListUtils
-    ( nubOrd
-    )
 import Data.Limit
     ( Limit (..)
     )
@@ -297,17 +294,6 @@
 getExitCode indexedModule configs =
     takeExitCode $ \mkExitCodeSymbol -> do
         let mkGetExitCode t = mkApplySymbol (mkExitCodeSymbol []) [t]
-<<<<<<< HEAD
-        exitCodePatterns <- do
-            pat <- Logic.scatter $ fmap mkGetExitCode `MultiOr.map` finalConfig
-            Pattern.simplifyTopConfiguration pat
-        let exitList =
-                extractExit . Pattern.term
-                    <$> Foldable.toList exitCodePatterns
-            exitCode =
-                case nubOrd exitList of
-                    [exit] -> exit
-=======
         exitCodePatterns <-
             do
                 config <- Logic.scatter configs
@@ -317,7 +303,6 @@
         let exitCode =
                 case toList (MultiOr.map Pattern.term exitCodePatterns) of
                     [exitTerm] -> extractExit exitTerm
->>>>>>> 015cdb8e
                     _      -> ExitFailure 111
         return exitCode
   where
@@ -329,12 +314,9 @@
 
     resolve = resolveInternalSymbol indexedModule . noLocationId
 
-<<<<<<< HEAD
-=======
     takeExitCode
         :: (([Sort] -> Symbol) -> simplifier ExitCode)
         -> simplifier ExitCode
->>>>>>> 015cdb8e
     takeExitCode act =
         resolve "LblgetExitCode"
         & maybe (pure ExitSuccess) act
