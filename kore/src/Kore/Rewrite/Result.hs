--- conflicted
+++ resolved
@@ -44,12 +44,8 @@
     InternalVariable,
  )
 import Kore.TopBottom (
-<<<<<<< HEAD
-    TopBottom, isBottom,
-=======
     TopBottom,
     isBottom,
->>>>>>> 3779155b
  )
 import Prelude.Kore
 
@@ -129,13 +125,8 @@
 gatherResults = from . map result . toList . results
 
 -- | Distribute the 'Result' over a transition rule.
-<<<<<<< HEAD
-transitionResult :: Result rule config -> TransitionT rule m config
-transitionResult Result{appliedRule, result} 
-=======
 transitionResult :: TopBottom config => Result rule config -> TransitionT rule m config
 transitionResult Result{appliedRule, result}
->>>>>>> 3779155b
     | isBottom result = empty
     | otherwise = do
         Transition.addRule appliedRule
