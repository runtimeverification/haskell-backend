--- conflicted
+++ resolved
@@ -122,12 +122,7 @@
     Predicate variable ->
     Translator variable m SExpr
 translatePredicateWith sideCondition translateTerm predicate =
-<<<<<<< HEAD
-    translatePredicatePattern $
-        fromPredicate (mkSortVariable "BadSort") predicate
-=======
     translatePredicatePattern predicate
->>>>>>> d3b7bd2f
   where
     translatePredicatePattern :: p -> Translator variable m SExpr
     translatePredicatePattern pat =
