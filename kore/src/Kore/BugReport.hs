{- |
Copyright   : (c) Runtime Verification, 2020
License     : NCSA

-}

module Kore.BugReport
    ( BugReport (..)
    , parseBugReport
    , withBugReport
    -- * Re-exports
    , ExitCode (..)
    ) where

import Prelude.Kore

import qualified Codec.Archive.Tar as Tar
import qualified Codec.Compression.GZip as GZip
import Control.Exception
    ( AsyncException (UserInterrupt)
    , fromException
    )
import Control.Monad.Catch
    ( ExitCase (..)
    , displayException
    , generalBracket
    , handleAll
    )
import qualified Data.ByteString.Lazy as ByteString.Lazy
import qualified Data.Foldable as Foldable
import Options.Applicative
import System.Directory
    ( listDirectory
    , removePathForcibly
    )
import System.Exit
    ( ExitCode (..)
    )
import System.FilePath
    ( (<.>)
    , (</>)
    )
import System.IO
    ( hPutStrLn
    , stderr
    )
import System.IO.Temp
    ( createTempDirectory
    , getCanonicalTemporaryDirectory
    )

import Kore.Log.KoreLogOptions
    ( ExeName (..)
    )

newtype BugReport = BugReport { toReport :: Maybe FilePath }
    deriving Show

parseBugReport :: Parser BugReport
parseBugReport =
    BugReport
        <$> optional
            ( strOption
                ( metavar "REPORT_FILE"
                <> long "bug-report"
                <> help "Generate reproducible example of bug at REPORT_FILE.tar.gz"
                )
            )

{- | Create a @.tar.gz@ archive containing the bug report.
 -}
writeBugReportArchive
    :: FilePath   -- ^ Directory to archive
    -> FilePath   -- ^ Name of the archive file, without extension.
    -> IO ()
writeBugReportArchive base tar = do
    contents <- listDirectory base
    let filename = tar <.> "tar" <.> "gz"
    ByteString.Lazy.writeFile filename . GZip.compress . Tar.write
        =<< Tar.pack base contents
    (hPutStrLn stderr . unwords) ["Created bug report:", filename]

{- | Run the inner action with a temporary directory holding the bug report.

The bug report will be saved as an archive if that was requested by the user, or
<<<<<<< HEAD
if there is an error in the inner action other than `UserInterrupt`.
=======
if there is an error in the inner action other than 'UserInterrupt'.
>>>>>>> 9fd58df7

 -}
withBugReport
    :: ExeName
    -> BugReport
    -> (FilePath -> IO ExitCode)
    -> IO ExitCode
withBugReport exeName bugReport act =
    do
        (exitCode, _) <-
            generalBracket
                acquireTempDirectory
                releaseTempDirectory
                act
        pure exitCode
    & handleAll handler
  where
    handler _ = pure (ExitFailure 1)
    acquireTempDirectory = do
        tmp <- getCanonicalTemporaryDirectory
        createTempDirectory tmp (getExeName exeName)
    releaseTempDirectory tmpDir exitCase = do
        case exitCase of
            ExitCaseSuccess _ -> optionalWriteBugReport tmpDir
            ExitCaseException someException
              | Just UserInterrupt == fromException someException ->
                    optionalWriteBugReport tmpDir
              | otherwise -> do
                    let message = displayException someException
                    writeFile (tmpDir </> "error" <.> "log") message
                    alwaysWriteBugReport tmpDir
            ExitCaseAbort -> alwaysWriteBugReport tmpDir
        removePathForcibly tmpDir
    alwaysWriteBugReport tmpDir =
        writeBugReportArchive tmpDir
            (fromMaybe (getExeName exeName) (toReport bugReport))
    optionalWriteBugReport tmpDir =
        Foldable.traverse_
            (writeBugReportArchive tmpDir)
            (toReport bugReport)<|MERGE_RESOLUTION|>--- conflicted
+++ resolved
@@ -83,11 +83,7 @@
 {- | Run the inner action with a temporary directory holding the bug report.
 
 The bug report will be saved as an archive if that was requested by the user, or
-<<<<<<< HEAD
-if there is an error in the inner action other than `UserInterrupt`.
-=======
 if there is an error in the inner action other than 'UserInterrupt'.
->>>>>>> 9fd58df7
 
  -}
 withBugReport
