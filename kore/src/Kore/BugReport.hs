--- conflicted
+++ resolved
@@ -144,15 +144,9 @@
                     optionalWriteBugReport tmpDir
                 | Just UserInterrupt == fromException someException ->
                     optionalWriteBugReport tmpDir
-<<<<<<< HEAD
                 | Just (ioe :: IOException) <- fromException someException
                   , NoSuchThing <- ioe_type ioe -> do
-                    putStrLn $ displayException someException
-=======
-              | Just (ioe :: IOException) <- fromException someException
-              , NoSuchThing <- ioe_type ioe -> do
                     hPutStrLn stderr $ displayException someException
->>>>>>> abf14770
                     optionalWriteBugReport tmpDir
                 | otherwise -> do
                     let message = displayException someException
