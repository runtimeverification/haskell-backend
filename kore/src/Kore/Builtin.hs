--- conflicted
+++ resolved
@@ -34,8 +34,6 @@
     internalize,
 ) where
 
-import Prelude.Kore
-
 import qualified Data.Functor.Foldable as Recursive
 import Data.Map.Strict (
     Map,
@@ -44,7 +42,6 @@
 import Data.Text (
     Text,
  )
-
 import Kore.Attribute.Hook (
     Hook (..),
  )
@@ -85,6 +82,7 @@
 import Kore.Step.Simplification.Simplify (
     BuiltinAndAxiomSimplifier,
  )
+import Prelude.Kore
 
 {- | Verifiers for Kore builtin sorts.
 
@@ -192,14 +190,7 @@
     Recursive.fold (internalize1 . Recursive.embed)
   where
     internalize1 =
-<<<<<<< HEAD
         List.internalize tools
-            . Map.internalize tools
-            . Set.internalize tools
-            . InternalBytes.internalize
-=======
-            List.internalize tools
-        .   Map.internalize
-        .   Set.internalize
-        .   InternalBytes.internalize
->>>>>>> c35bfa56
+            . Map.internalize
+            . Set.internalize
+            . InternalBytes.internalize