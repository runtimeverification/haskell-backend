--- conflicted
+++ resolved
@@ -188,98 +188,6 @@
             name <- getHook
             Map.lookup name builtins
 
-<<<<<<< HEAD
-{- | Externalize the 'TermLike' into a 'Syntax.Pattern'.
-
-All builtins will be rendered using their concrete Kore syntax.
-
-See also: 'asPattern'
-
- -}
-externalizePattern
-    ::  forall variable
-    .   InternalVariable variable
-    =>  TermLike variable
-    ->  Syntax.Pattern variable Attribute.Null
-externalizePattern =
-    Recursive.unfold externalizePatternWorker
-  where
-    externalizePatternWorker
-        ::  TermLike variable
-        ->  Recursive.Base
-                (Syntax.Pattern variable Attribute.Null)
-                (TermLike variable)
-    externalizePatternWorker termLike =
-        case termLikeF of
-            BuiltinF domain ->
-                case domain of
-                    Domain.BuiltinMap  builtin ->
-                        (toPatternF . Recursive.project)
-                            (Map.asTermLike builtin)
-                    Domain.BuiltinList builtin ->
-                        (toPatternF . Recursive.project)
-                            (List.asTermLike builtin)
-                    Domain.BuiltinSet  builtin ->
-                        (toPatternF . Recursive.project)
-                            (Set.asTermLike builtin)
-                    Domain.BuiltinInt  builtin ->
-                        (toPatternF . Recursive.project)
-                            (Int.asTermLike builtin)
-                    Domain.BuiltinBool builtin ->
-                        (toPatternF . Recursive.project)
-                            (Bool.asTermLike builtin)
-                    Domain.BuiltinString builtin ->
-                        (toPatternF . Recursive.project)
-                            (String.asTermLike builtin)
-            _ -> toPatternF termLikeBase
-      where
-        termLikeBase@(_ :< termLikeF) = Recursive.project termLike
-
-    toPatternF
-        :: GHC.HasCallStack
-        => Recursive.Base (TermLike variable) (TermLike variable)
-        -> Recursive.Base
-            (Syntax.Pattern variable Attribute.Null)
-            (TermLike variable)
-    toPatternF (_ :< termLikeF) =
-        (Attribute.Null :<)
-        $ case termLikeF of
-            AndF andF -> Syntax.AndF andF
-            ApplyAliasF applyAliasF ->
-                Syntax.ApplicationF
-                $ mapHead Alias.toSymbolOrAlias applyAliasF
-            ApplySymbolF applySymbolF ->
-                Syntax.ApplicationF
-                $ mapHead Symbol.toSymbolOrAlias applySymbolF
-            BottomF bottomF -> Syntax.BottomF bottomF
-            CeilF ceilF -> Syntax.CeilF ceilF
-            DomainValueF domainValueF -> Syntax.DomainValueF domainValueF
-            EqualsF equalsF -> Syntax.EqualsF equalsF
-            ExistsF existsF -> Syntax.ExistsF existsF
-            FloorF floorF -> Syntax.FloorF floorF
-            ForallF forallF -> Syntax.ForallF forallF
-            IffF iffF -> Syntax.IffF iffF
-            ImpliesF impliesF -> Syntax.ImpliesF impliesF
-            InF inF -> Syntax.InF inF
-            MuF muF -> Syntax.MuF muF
-            NextF nextF -> Syntax.NextF nextF
-            NotF notF -> Syntax.NotF notF
-            NuF nuF -> Syntax.NuF nuF
-            OrF orF -> Syntax.OrF orF
-            RewritesF rewritesF -> Syntax.RewritesF rewritesF
-            StringLiteralF stringLiteralF ->
-                Syntax.StringLiteralF stringLiteralF
-            TopF topF -> Syntax.TopF topF
-            VariableF variableF -> Syntax.VariableF variableF
-            InhabitantF inhabitantF -> Syntax.InhabitantF inhabitantF
-            EvaluatedF evaluatedF ->
-                Cofree.tailF
-                $ externalizePatternWorker
-                $ getEvaluated evaluatedF
-            BuiltinF _ -> error "Unexpected internal builtin"
-
-=======
->>>>>>> 0b57b389
 {- | Convert a 'TermLike' to its internal representation.
 
 @internalize@ modifies the term recursively from the bottom up, so any internal
