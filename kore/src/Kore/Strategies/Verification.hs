--- conflicted
+++ resolved
@@ -80,7 +80,7 @@
 import Kore.Log.DebugProven
 import Kore.Log.InfoExecBreadth
 import Kore.Log.InfoProofDepth
-<<<<<<< HEAD
+import Kore.Log.WarnTrivialClaim
 import Kore.Rewriting.RewritingVariable
     ( RewritingVariableName
     , getRewritingPattern
@@ -89,9 +89,6 @@
     ( lensClaimPattern
     , mkGoal
     )
-=======
-import Kore.Log.WarnTrivialClaim
->>>>>>> 870b5b59
 import Kore.Step.RulePattern
     ( leftPattern
     , toRulePattern
