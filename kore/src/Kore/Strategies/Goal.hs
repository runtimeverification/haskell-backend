--- conflicted
+++ resolved
@@ -828,28 +828,21 @@
     removeDestinationWorker (snd . Step.refreshRule mempty -> rulePattern) =
         do
             removal <- removalPatterns destination configuration existentials
-<<<<<<< HEAD
-            when (isTop removal)
-                (succeed . mkState $ rulePattern)
-            let configAndRemoval =
-                    fmap (configuration <*) removal
-                initialDepth = extractDepth $ mkState rulePattern
-=======
             when (isTop removal) (succeed . mkState $ rulePattern)
             let configAndRemoval = fmap (configuration <*) removal
                 sideCondition =
                     Pattern.withoutTerm configuration
                     & SideCondition.fromCondition
->>>>>>> 8424ed01
+                depth = extractDepth $ mkState rulePattern
             simplifiedRemoval <-
                 simplifyConditionsWithSmt
                     sideCondition
                     configAndRemoval
-            when (isBottom simplifiedRemoval) (succeed $ Proven initialDepth)
+            when (isBottom simplifiedRemoval) (succeed $ Proven depth)
             let stuckConfiguration = OrPattern.toPattern simplifiedRemoval
             rulePattern
                 & Lens.set RulePattern.leftPattern stuckConfiguration
-                & GoalStuck initialDepth
+                & GoalStuck depth
                 & pure
         & run
         & withConfiguration configuration
