--- conflicted
+++ resolved
@@ -506,68 +506,33 @@
 
     transitionRuleWorker CheckGoalStuck (GoalStuck _ _) = empty
 
-<<<<<<< HEAD
-    transitionRuleWorker Simplify (Goal depth goal) =
-        Profile.timeStrategy "Goal.Simplify" $ do
-            results <- tryTransitionT (simplify goal)
-            case results of
-                [] -> return (Proven depth)
-                _  -> Goal depth <$> Transition.scatter results
-
-    transitionRuleWorker Simplify (GoalRemainder depth goal) =
-        Profile.timeStrategy "Goal.SimplifyRemainder"
-        $ GoalRemainder depth <$> simplify goal
-
-    transitionRuleWorker InferDefined (GoalRemainder depth goal) =
-        Profile.timeStrategy "inferDefined" $ do
-            results <- tryTransitionT (inferDefined goal)
-            case results of
-                [] -> return (Proven depth)
-                _ -> GoalRemainder depth <$> Transition.scatter results
-
-    transitionRuleWorker CheckImplication (Goal depth goal) =
-        Profile.timeStrategy "Goal.CheckImplication" $ do
-            result <- checkImplication goal
-            case result of
-                NotImpliedStuck a -> pure (GoalStuck depth a)
-                Implied -> pure (Proven depth)
-                NotImplied a -> pure (Goal depth a)
-    transitionRuleWorker CheckImplication (GoalRemainder depth goal) =
-        Profile.timeStrategy "Goal.CheckImplicationRemainder" $ do
-            result <- checkImplication goal
-            case result of
-                NotImpliedStuck a -> pure (GoalStuck depth a)
-                Implied -> pure (Proven depth)
-                NotImplied a -> pure (GoalRemainder depth a)
-=======
-    transitionRuleWorker Simplify (Goal goal) = do
+    transitionRuleWorker Simplify (Goal depth goal) = do
         results <- tryTransitionT (simplify goal)
         case results of
-            [] -> return Proven
-            _  -> Goal <$> Transition.scatter results
-
-    transitionRuleWorker Simplify (GoalRemainder goal) =
-        GoalRemainder <$> simplify goal
-
-    transitionRuleWorker InferDefined (GoalRemainder goal) = do
+            [] -> return (Proven depth)
+            _  -> Goal depth <$> Transition.scatter results
+
+    transitionRuleWorker Simplify (GoalRemainder depth goal) =
+        GoalRemainder depth <$> simplify goal
+
+    transitionRuleWorker InferDefined (GoalRemainder depth goal) = do
         results <- tryTransitionT (inferDefined goal)
         case results of
-            [] -> return Proven
-            _ -> GoalRemainder <$> Transition.scatter results
-
-    transitionRuleWorker CheckImplication (Goal goal) = do
+            [] -> return (Proven depth)
+            _ -> GoalRemainder depth <$> Transition.scatter results
+
+    transitionRuleWorker CheckImplication (Goal depth goal) = do
         result <- checkImplication goal
         case result of
-            NotImpliedStuck a -> pure (GoalStuck a)
-            Implied -> pure Proven
-            NotImplied a -> pure (Goal a)
-    transitionRuleWorker CheckImplication (GoalRemainder goal) = do
+            NotImpliedStuck a -> pure (GoalStuck depth a)
+            Implied -> pure (Proven depth)
+            NotImplied a -> pure (Goal depth a)
+    transitionRuleWorker CheckImplication (GoalRemainder depth goal) = do
         result <- checkImplication goal
         case result of
-            NotImpliedStuck a -> pure (GoalStuck a)
-            Implied -> pure Proven
-            NotImplied a -> pure (GoalRemainder a)
->>>>>>> 39500201
+            NotImpliedStuck a -> pure (GoalStuck depth a)
+            Implied -> pure (Proven depth)
+            NotImplied a -> pure (GoalRemainder depth a)
 
     transitionRuleWorker TriviallyValid (Goal depth goal)
       | isTriviallyValid goal =
@@ -590,35 +555,17 @@
     -- opaque way. I think that there's no good reason for wrapping the
     -- results in `derivePar` as opposed to here.
 
-<<<<<<< HEAD
     transitionRuleWorker ApplyClaims (Goal _ goal) =
-        Profile.timeStrategy "applyClaims"
-        $ applyClaims claims goal
+        applyClaims claims goal
 
     transitionRuleWorker ApplyClaims (GoalRemainder _ goal) =
-        Profile.timeStrategy "applyClaims"
-        $ applyClaims claims goal
+        applyClaims claims goal
 
     transitionRuleWorker ApplyAxioms (Goal _ goal) =
-        Profile.timeStrategy "applyAxioms"
-        $ applyAxioms axiomGroups goal
+        applyAxioms axiomGroups goal
 
     transitionRuleWorker ApplyAxioms (GoalRemainder _ goal) =
-        Profile.timeStrategy "applyAxioms"
-        $ applyAxioms axiomGroups goal
-=======
-    transitionRuleWorker ApplyClaims (Goal goal) =
-        applyClaims claims goal
-
-    transitionRuleWorker ApplyClaims (GoalRemainder goal) =
-        applyClaims claims goal
-
-    transitionRuleWorker ApplyAxioms (Goal goal) =
         applyAxioms axiomGroups goal
-
-    transitionRuleWorker ApplyAxioms (GoalRemainder goal) =
-        applyAxioms axiomGroups goal
->>>>>>> 39500201
 
     transitionRuleWorker _ state = return state
 
