{-|
Copyright   : (c) Runtime Verification, 2019
License     : NCSA
-}
module Kore.Strategies.Goal
    ( Goal (..)
    , ToRulePattern (..)
    , FromRulePattern (..)
    , ClaimExtractor (..)
    , Rule (..)
    , TransitionRuleTemplate (..)
    , GoalException (..)
    , extractClaims
    , unprovenNodes
    , proven
    , onePathFirstStep
    , onePathFollowupStep
    , allPathFirstStep
    , allPathFollowupStep
    , configurationDestinationToRule
    , getConfiguration
    , getDestination
    , transitionRuleTemplate
    , isTrusted
    ) where

import Control.Applicative
    ( Alternative (..)
    )
import Control.Exception
    ( SomeException
    , throw
    )
import Control.Monad.Catch
    ( Exception
    , MonadCatch
    , catch
    )
import qualified Control.Monad.Trans as Monad.Trans
import Data.Coerce
    ( Coercible
    , coerce
    )
import qualified Data.Default as Default
import qualified Data.Foldable as Foldable
import qualified Data.Set as Set
import Data.Stream.Infinite
    ( Stream (..)
    )
import qualified Data.Stream.Infinite as Stream
import qualified Data.Text.Prettyprint.Doc as Pretty
import Data.Typeable
    ( Typeable
    )
import Data.Witherable
    ( mapMaybe
    )
import qualified Generics.SOP as SOP
import GHC.Generics as GHC

import qualified Kore.Attribute.Axiom as Attribute.Axiom
import qualified Kore.Attribute.Pattern.FreeVariables as Attribute.FreeVariables
import qualified Kore.Attribute.Trusted as Attribute.Trusted
import Kore.Debug
import Kore.IndexedModule.IndexedModule
    ( IndexedModule (indexedModuleClaims)
    , VerifiedModule
    )
import qualified Kore.Internal.Condition as Condition
import Kore.Internal.Conditional
    ( Conditional (..)
    )
import qualified Kore.Internal.Conditional as Conditional
import qualified Kore.Internal.MultiOr as MultiOr
import qualified Kore.Internal.OrPattern as OrPattern
import Kore.Internal.Pattern
    ( Pattern
    )
import qualified Kore.Internal.Pattern as Pattern
import Kore.Internal.Predicate
    ( Predicate
    )
import qualified Kore.Internal.Predicate as Predicate
import Kore.Internal.TermLike
    ( isFunctionPattern
    , mkAnd
    )
import qualified Kore.Profiler.Profile as Profile
    ( timeStrategy
    )
import qualified Kore.Step.Result as Result
import qualified Kore.Step.RewriteStep as Step
import Kore.Step.Rule
    ( AllPathRule (..)
    , FromRulePattern (..)
    , OnePathRule (..)
    , QualifiedAxiomPattern (..)
    , RHS
    , ReachabilityRule (..)
    , RewriteRule (..)
    , RulePattern (..)
    , ToRulePattern (..)
    , fromSentenceAxiom
    , topExistsToImplicitForall
    )
import qualified Kore.Step.Rule as RulePattern
    ( RulePattern (..)
    )
import Kore.Step.Simplification.Data
    ( MonadSimplify
    , SimplifierVariable
    )
import qualified Kore.Step.Simplification.Exists as Exists
import Kore.Step.Simplification.Pattern
    ( simplifyAndRemoveTopExists
    )
import Kore.Step.Simplification.Simplify
    ( simplifyTerm
    )
import qualified Kore.Step.SMT.Evaluator as SMT.Evaluator
import Kore.Step.Strategy
    ( Strategy
    )
import qualified Kore.Step.Strategy as Strategy
import qualified Kore.Step.Transition as Transition
import Kore.Strategies.ProofState hiding
    ( Prim
    , ProofState
    )
import qualified Kore.Strategies.ProofState as ProofState
import qualified Kore.Syntax.Sentence as Syntax
import Kore.Syntax.Variable
    ( Variable
    )
import Kore.TopBottom
    ( isBottom
    , isTop
    )
import qualified Kore.Unification.Procedure as Unification
import qualified Kore.Unification.UnifierT as Monad.Unify
import Kore.Unparser
    ( Unparse
    , unparse
    )
import Kore.Variables.UnifiedVariable
    ( extractElementVariable
    , isElemVar
    )
import qualified Kore.Verified as Verified

{- | The final nodes of an execution graph which were not proven.

See also: 'Strategy.pickFinal', 'extractUnproven'

 -}
unprovenNodes
    :: forall goal a
    .  ProofState.ProofState a ~ ProofState goal a
    => Strategy.ExecutionGraph (ProofState goal a) (Rule goal)
    -> MultiOr.MultiOr a
unprovenNodes executionGraph =
    MultiOr.MultiOr
    $ mapMaybe extractUnproven
    $ Strategy.pickFinal executionGraph

{- | Does the 'Strategy.ExecutionGraph' indicate a successful proof?
 -}
proven
    :: forall goal a
    .  ProofState.ProofState a ~ ProofState goal a
    => Strategy.ExecutionGraph (ProofState goal a) (Rule goal)
    -> Bool
proven = Foldable.null . unprovenNodes

class Goal goal where
    data Rule goal
    type Prim goal
    type ProofState goal a

    goalToRule :: goal -> Rule goal
    default goalToRule
        :: Coercible goal (Rule goal)
        => goal -> Rule goal
    goalToRule = coerce

    -- | Since Goals usually carry more information than Rules,
    -- we need to know the context when transforming a Rule into a Goal,
    -- hence the first 'goal' argument. In general it can be ignored
    -- when the Goal and the Rule are representationally equal.
    ruleToGoal :: goal -> Rule goal -> goal
    default ruleToGoal
        :: Coercible (Rule goal) goal
        => goal -> Rule goal -> goal
    ruleToGoal _ = coerce

    transitionRule
        :: (MonadCatch m, MonadSimplify m)
        => Prim goal
        -> ProofState goal goal
        -> Strategy.TransitionT (Rule goal) m (ProofState goal goal)

    strategy
        :: goal
        -> [goal]
        -> [Rule goal]
        -> Stream (Strategy (Prim goal))

class ClaimExtractor claim where
    extractClaim
        :: Verified.SentenceClaim
        ->  Maybe claim

-- | Extracts all One-Path claims from a verified module.
extractClaims
    :: ClaimExtractor claim
    => VerifiedModule declAtts axiomAtts
    -- ^'IndexedModule' containing the definition
    -> [(axiomAtts, claim)]
extractClaims idxMod =
    mapMaybe
        -- applying on second component
        (traverse extractClaim)
        (indexedModuleClaims idxMod)

{- NOTE: Non-deterministic semantics

The current implementation of one-path verification assumes that the proof goal
is deterministic, that is: the proof goal would not be discharged during at a
non-confluent state in the execution of a non-deterministic semantics. (Often
this means that the definition is simply deterministic.) As a result, given the
non-deterministic definition

> module ABC
>   import DOMAINS
>   syntax S ::= "a" | "b" | "c"
>   rule [ab]: a => b
>   rule [ac]: a => c
> endmodule

this claim would be provable,

> rule a => b [claim]

but this claim would **not** be provable,

> rule a => c [claim]

because the algorithm would first apply semantic rule [ab], which prevents rule
[ac] from being used.

We decided to assume that the definition is deterministic because one-path
verification is mainly used only for deterministic semantics and the assumption
simplifies the implementation. However, this assumption is not an essential
feature of the algorithm. You should not rely on this assumption elsewhere. This
decision is subject to change without notice.

This instance contains the default implementation for a one-path strategy. You can apply it to the
first two arguments and pass the resulting function to 'Kore.Strategies.Verification.verify'.

Things to note when implementing your own:

1. The first step does not use the reachability claims

2. You can return an infinite list.
-}

instance Goal (OnePathRule Variable) where

    newtype Rule (OnePathRule Variable) =
        OnePathRewriteRule { unRule :: RewriteRule Variable }
        deriving (GHC.Generic, Show, Unparse)

    type Prim (OnePathRule Variable) =
        ProofState.Prim (Rule (OnePathRule Variable))

    type ProofState (OnePathRule Variable) a =
        ProofState.ProofState a

    transitionRule =
        transitionRuleTemplate
            TransitionRuleTemplate
                { simplifyTemplate =
                    simplify
                , removeDestinationTemplate =
                    removeDestination
                , isTriviallyValidTemplate =
                    isTriviallyValid
                , deriveParTemplate =
                    derivePar
                , deriveSeqTemplate =
                    deriveSeq
                }

    strategy _ goals rules =
        onePathFirstStep rewrites
        :> Stream.iterate
            id
            ( onePathFollowupStep
                coinductiveRewrites
                rewrites
            )
      where
        rewrites = rules
        coinductiveRewrites =
            OnePathRewriteRule
            . RewriteRule
            . getOnePathRule
            <$> goals

instance SOP.Generic (Rule (OnePathRule Variable))

instance SOP.HasDatatypeInfo (Rule (OnePathRule Variable))

instance Debug (Rule (OnePathRule Variable))

instance Diff (Rule (OnePathRule Variable))

instance ToRulePattern (Rule (OnePathRule Variable))

instance FromRulePattern (Rule (OnePathRule Variable))

instance ClaimExtractor (OnePathRule Variable) where
    extractClaim sentence =
        case fromSentenceAxiom (Syntax.getSentenceClaim sentence) of
            Right (OnePathClaimPattern claim) -> Just claim
            _ -> Nothing

instance Goal (AllPathRule Variable) where

    newtype Rule (AllPathRule Variable) =
        AllPathRewriteRule { unRule :: RewriteRule Variable }
        deriving (GHC.Generic, Show, Unparse)

    type Prim (AllPathRule Variable) =
        ProofState.Prim (Rule (AllPathRule Variable))

    type ProofState (AllPathRule Variable) a =
        ProofState.ProofState a

    transitionRule =
        transitionRuleTemplate
            TransitionRuleTemplate
                { simplifyTemplate =
                    simplify
                , removeDestinationTemplate =
                    removeDestination
                , isTriviallyValidTemplate =
                    isTriviallyValid
                , deriveParTemplate =
                    derivePar
                , deriveSeqTemplate =
                    deriveSeq
                }

    strategy _ goals rules =
        allPathFirstStep rewrites
        :> Stream.iterate
            id
            ( allPathFollowupStep
                coinductiveRewrites
                rewrites
            )
      where
        rewrites = rules
        coinductiveRewrites =
            AllPathRewriteRule
            . RewriteRule
            . getAllPathRule
            <$> goals

instance SOP.Generic (Rule (AllPathRule Variable))

instance SOP.HasDatatypeInfo (Rule (AllPathRule Variable))

instance Debug (Rule (AllPathRule Variable))

instance Diff (Rule (AllPathRule Variable))

instance ToRulePattern (Rule (AllPathRule Variable))

instance FromRulePattern (Rule (AllPathRule Variable))

instance ClaimExtractor (AllPathRule Variable) where
    extractClaim sentence =
        case fromSentenceAxiom (Syntax.getSentenceClaim sentence) of
            Right (AllPathClaimPattern claim) -> Just claim
            _ -> Nothing

instance Goal (ReachabilityRule Variable) where

    newtype Rule (ReachabilityRule Variable) =
        ReachabilityRewriteRule
            { unReachabilityRewriteRule :: RewriteRule Variable }
        deriving (GHC.Generic, Show, Unparse)

    type Prim (ReachabilityRule Variable) =
        ProofState.Prim (Rule (ReachabilityRule Variable))

    type ProofState (ReachabilityRule Variable) a =
        ProofState.ProofState a

    goalToRule (OnePath rule) = coerce rule
    goalToRule (AllPath rule) = coerce rule

    ruleToGoal (OnePath _) rule = OnePath (coerce rule)
    ruleToGoal (AllPath _) rule = AllPath (coerce rule)

    transitionRule
        :: (MonadCatch m, MonadSimplify m)
        => Prim (ReachabilityRule Variable)
        -> ProofState
            (ReachabilityRule Variable)
            (ReachabilityRule Variable)
        -> Strategy.TransitionT
            (Rule (ReachabilityRule Variable))
            m
            ( ProofState
                (ReachabilityRule Variable)
                (ReachabilityRule Variable)
            )
    transitionRule prim proofstate =
        case proofstate of
            Goal (OnePath rule) ->
                Transition.mapRules ruleOnePathToRuleReachability
                $ onePathProofState
                <$> transitionRule (primRuleOnePath prim) (Goal rule)
            Goal (AllPath rule) ->
                Transition.mapRules ruleAllPathToRuleReachability
                $ allPathProofState
                <$> transitionRule (primRuleAllPath prim) (Goal rule)
            GoalRewritten (OnePath rule) ->
                Transition.mapRules ruleOnePathToRuleReachability
                $ onePathProofState
                <$> transitionRule (primRuleOnePath prim) (GoalRewritten rule)
            GoalRewritten (AllPath rule) ->
                Transition.mapRules ruleAllPathToRuleReachability
                $ allPathProofState
                <$> transitionRule (primRuleAllPath prim) (GoalRewritten rule)
            GoalRemainder (OnePath rule) ->
                Transition.mapRules ruleOnePathToRuleReachability
                $ onePathProofState
                <$> transitionRule (primRuleOnePath prim) (GoalRemainder rule)
            GoalRemainder (AllPath rule) ->
                Transition.mapRules ruleAllPathToRuleReachability
                $ allPathProofState
                <$> transitionRule (primRuleAllPath prim) (GoalRemainder rule)
            GoalStuck _ ->
                case prim of
                    CheckGoalStuck -> empty
                    _ -> return proofstate
            Proven ->
                case prim of
                    CheckProven -> empty
                    _ -> return proofstate

    strategy
        :: ReachabilityRule Variable
        -> [ReachabilityRule Variable]
        -> [Rule (ReachabilityRule Variable)]
        -> Stream (Strategy (Prim (ReachabilityRule Variable)))
    strategy goal claims axioms =
        case goal of
            OnePath rule ->
                reachabilityOnePathStrategy
                $ strategy
                    rule
                    (mapMaybe maybeOnePath claims)
                    (fmap ruleReachabilityToRuleOnePath axioms)
            AllPath rule ->
                reachabilityAllPathStrategy
                $ strategy
                    rule
                    (mapMaybe maybeAllPath claims)
                    (fmap ruleReachabilityToRuleAllPath axioms)

instance SOP.Generic (Rule (ReachabilityRule Variable))

instance SOP.HasDatatypeInfo (Rule (ReachabilityRule Variable))

instance Debug (Rule (ReachabilityRule Variable))

instance Diff (Rule (ReachabilityRule Variable))

instance ToRulePattern (Rule (ReachabilityRule Variable))

instance FromRulePattern (Rule (ReachabilityRule Variable))

instance ClaimExtractor (ReachabilityRule Variable) where
    extractClaim sentence =
        case fromSentenceAxiom (Syntax.getSentenceClaim sentence) of
            Right (OnePathClaimPattern claim) -> Just . OnePath $ claim
            Right (AllPathClaimPattern claim) -> Just . AllPath $ claim
            _ -> Nothing

maybeOnePath :: ReachabilityRule Variable -> Maybe (OnePathRule Variable)
maybeOnePath (OnePath rule) = Just rule
maybeOnePath _ = Nothing

maybeAllPath :: ReachabilityRule Variable -> Maybe (AllPathRule Variable)
maybeAllPath (AllPath rule) = Just rule
maybeAllPath _ = Nothing

reachabilityOnePathStrategy
    :: Functor t
    => t (Strategy (Prim (OnePathRule Variable)))
    -> t (Strategy (Prim (ReachabilityRule Variable)))
reachabilityOnePathStrategy strategy' =
    (fmap . fmap . fmap)
        ruleOnePathToRuleReachability
        strategy'

reachabilityAllPathStrategy
    :: Functor t
    => t (Strategy (Prim (AllPathRule Variable)))
    -> t (Strategy (Prim (ReachabilityRule Variable)))
reachabilityAllPathStrategy strategy' =
    (fmap . fmap . fmap)
        ruleAllPathToRuleReachability
        strategy'

allPathProofState
    :: ProofState (AllPathRule Variable) (AllPathRule Variable)
    -> ProofState (ReachabilityRule Variable) (ReachabilityRule Variable)
allPathProofState = fmap AllPath

onePathProofState
    :: ProofState (OnePathRule Variable) (OnePathRule Variable)
    -> ProofState (ReachabilityRule Variable) (ReachabilityRule Variable)
onePathProofState = fmap OnePath

primRuleOnePath
    :: ProofState.Prim (Rule (ReachabilityRule Variable))
    -> ProofState.Prim (Rule (OnePathRule Variable))
primRuleOnePath = fmap ruleReachabilityToRuleOnePath

primRuleAllPath
    :: ProofState.Prim (Rule (ReachabilityRule Variable))
    -> ProofState.Prim (Rule (AllPathRule Variable))
primRuleAllPath = fmap ruleReachabilityToRuleAllPath

-- The functions below are easier to read coercions between
-- the newtypes over 'RewriteRule Variable' defined in the
-- instances of 'Goal' as 'Rule's.
ruleReachabilityToRuleAllPath
    :: Rule (ReachabilityRule Variable)
    -> Rule (AllPathRule Variable)
ruleReachabilityToRuleAllPath = coerce

ruleReachabilityToRuleOnePath
    :: Rule (ReachabilityRule Variable)
    -> Rule (OnePathRule Variable)
ruleReachabilityToRuleOnePath = coerce

ruleAllPathToRuleReachability
    :: Rule (AllPathRule Variable)
    -> Rule (ReachabilityRule Variable)
ruleAllPathToRuleReachability = coerce

ruleOnePathToRuleReachability
    :: Rule (OnePathRule Variable)
    -> Rule (ReachabilityRule Variable)
ruleOnePathToRuleReachability = coerce

data TransitionRuleTemplate monad goal =
    TransitionRuleTemplate
    { simplifyTemplate
        :: goal -> Strategy.TransitionT (Rule goal) monad goal
    , removeDestinationTemplate
        :: ProofState goal goal
        -> Strategy.TransitionT (Rule goal) monad (ProofState goal goal)
    , isTriviallyValidTemplate :: goal -> Bool
    , deriveParTemplate
        :: [Rule goal]
        -> goal
        -> Strategy.TransitionT (Rule goal) monad (ProofState goal goal)
    , deriveSeqTemplate
        :: [Rule goal]
        -> goal
        -> Strategy.TransitionT (Rule goal) monad (ProofState goal goal)
    }

transitionRuleTemplate
    :: forall m goal
    .  MonadSimplify m
    => ProofState goal goal ~ ProofState.ProofState goal
    => Prim goal ~ ProofState.Prim (Rule goal)
    => TransitionRuleTemplate m goal
    -> Prim goal
    -> ProofState goal goal
    -> Strategy.TransitionT (Rule goal) m (ProofState goal goal)
transitionRuleTemplate
    TransitionRuleTemplate
        { simplifyTemplate
        , removeDestinationTemplate
        , isTriviallyValidTemplate
        , deriveParTemplate
        , deriveSeqTemplate
        }
  =
    transitionRuleWorker
  where
    transitionRuleWorker
        :: Prim goal
        -> ProofState goal goal
        -> Strategy.TransitionT (Rule goal) m (ProofState goal goal)
    transitionRuleWorker CheckProven Proven = empty
    transitionRuleWorker CheckGoalRemainder (GoalRemainder _) = empty

    transitionRuleWorker ResetGoal (GoalRewritten goal) = return (Goal goal)

    transitionRuleWorker CheckGoalStuck (GoalStuck _) = empty

    transitionRuleWorker Simplify (Goal g) =
        Profile.timeStrategy "Goal.Simplify"
        $ Goal <$> simplifyTemplate g
    transitionRuleWorker Simplify (GoalRemainder g) =
        Profile.timeStrategy "Goal.SimplifyRemainder"
        $ GoalRemainder <$> simplifyTemplate g

    transitionRuleWorker RemoveDestination goal =
        removeDestinationTemplate goal

    transitionRuleWorker TriviallyValid (Goal g)
      | isTriviallyValidTemplate g = return Proven
    transitionRuleWorker TriviallyValid (GoalRemainder g)
      | isTriviallyValidTemplate g = return Proven
    transitionRuleWorker TriviallyValid (GoalRewritten g)
      | isTriviallyValidTemplate g = return Proven

    transitionRuleWorker (DerivePar rules) (Goal g) =
        -- TODO (virgil): Wrap the results in GoalRemainder/GoalRewritten here.
        --
        -- Note that in most transitions it is obvious what is being transformed
        -- into what, e.g. that a `ResetGoal` transition transforms
        -- `GoalRewritten` into `Goal`. However, here we're taking a `Goal`
        -- and transforming it into `GoalRewritten` and `GoalRemainder` in an
        -- opaque way. I think that there's no good reason for wrapping the
        -- results in `derivePar` as opposed to here.
        Profile.timeStrategy "Goal.DerivePar"
        $ deriveParTemplate rules g
    transitionRuleWorker (DerivePar rules) (GoalRemainder g) =
        -- TODO (virgil): Wrap the results in GoalRemainder/GoalRewritten here.
        -- See above for an explanation.
        Profile.timeStrategy "Goal.DeriveParRemainder"
        $ deriveParTemplate rules g

    transitionRuleWorker (DeriveSeq rules) (Goal g) =
        -- TODO (virgil): Wrap the results in GoalRemainder/GoalRewritten here.
        -- See above for an explanation.
        Profile.timeStrategy "Goal.DeriveSeq"
        $ deriveSeqTemplate rules g
    transitionRuleWorker (DeriveSeq rules) (GoalRemainder g) =
        -- TODO (virgil): Wrap the results in GoalRemainder/GoalRewritten here.
        -- See above for an explanation.
        Profile.timeStrategy "Goal.DeriveSeqRemainder"
        $ deriveSeqTemplate rules g

    transitionRuleWorker _ state = return state

onePathFirstStep
    :: Prim goal ~ ProofState.Prim (Rule goal)
    => [Rule goal]
    -> Strategy (Prim goal)
onePathFirstStep axioms =
    (Strategy.sequence . map Strategy.apply)
        [ CheckProven
        , CheckGoalStuck
        , CheckGoalRemainder
        , Simplify
        , TriviallyValid
        , RemoveDestination
        , DeriveSeq axioms
        , Simplify
        , TriviallyValid
        , ResetGoal
        , Simplify
        , TriviallyValid
        ]

onePathFollowupStep
    :: Prim goal ~ ProofState.Prim (Rule goal)
    => [Rule goal]
    -> [Rule goal]
    -> Strategy (Prim goal)
onePathFollowupStep claims axioms =
    (Strategy.sequence . map Strategy.apply)
        [ CheckProven
        , CheckGoalStuck
        , CheckGoalRemainder
        , Simplify
        , TriviallyValid
        , RemoveDestination
        , DeriveSeq claims
        , Simplify
        , TriviallyValid
        , DeriveSeq axioms
        , Simplify
        , TriviallyValid
        , ResetGoal
        , Simplify
        , TriviallyValid
        ]

allPathFirstStep
    :: [Rule (AllPathRule Variable)]
    -> Strategy (Prim (AllPathRule Variable))
allPathFirstStep axioms =
    (Strategy.sequence . map Strategy.apply)
        [ CheckProven
        , CheckGoalStuck
        , CheckGoalRemainder
        , Simplify
        , TriviallyValid
        , RemoveDestination
        , DerivePar axioms
        , Simplify
        , TriviallyValid
        , ResetGoal
        , Simplify
        , TriviallyValid
        ]

allPathFollowupStep
    :: [Rule (AllPathRule Variable)]
    -> [Rule (AllPathRule Variable)]
    -> Strategy (Prim (AllPathRule Variable))
allPathFollowupStep claims axioms =
    (Strategy.sequence . map Strategy.apply)
        [ CheckProven
        , CheckGoalStuck
        , CheckGoalRemainder
        , Simplify
        , TriviallyValid
        , RemoveDestination
        , DeriveSeq claims
        , Simplify
        , TriviallyValid
        , DerivePar axioms
        , Simplify
        , TriviallyValid
        , ResetGoal
        , Simplify
        , TriviallyValid
        ]

-- | Remove the destination of the goal.
removeDestination
    :: MonadSimplify m
    => ProofState.ProofState goal ~ ProofState goal goal
    => ToRulePattern goal
    => ProofState goal goal
    -> Strategy.TransitionT (Rule goal) m (ProofState goal goal)
removeDestination =
    \case
        Goal goal ->
            Profile.timeStrategy "Goal.RemoveDestination"
            $ removeDestinationWorker Goal goal
        GoalRemainder goal ->
            Profile.timeStrategy "Goal.RemoveDestinationRemainder"
            $ removeDestinationWorker GoalRemainder goal
        state -> return state

removeDestinationWorker
    :: MonadSimplify m
    => ProofState.ProofState goal ~ ProofState goal goal
    => ToRulePattern goal
    => (goal -> ProofState goal goal)
    -> goal
    -> Strategy.TransitionT (Rule goal) m (ProofState goal goal)
<<<<<<< HEAD
removeDestinationWorker stateConstructor goal =
    enrichEventualException . assertEnsuresIsTop goalAsRulePattern $ do
        removal <- removalPredicate (destination right') configuration
=======
removeDestinationWorker stateConstructor goal = do
        removal <- removalPredicate destination configuration
>>>>>>> 1cfb1d5f
        if isTop removal
            then return . stateConstructor $ goal
            else do
                simplifiedRemoval <-
                    SMT.Evaluator.filterMultiOr
                    =<< simplifyAndRemoveTopExists
                        (Conditional.andPredicate configuration removal)
                if not (isBottom simplifiedRemoval)
                    then return . GoalStuck $ goal
                    else return Proven
  where
    configuration = getConfiguration goal
    configFreeVars = Pattern.freeVariables configuration

    RulePattern { rhs } = toRulePattern goal

<<<<<<< HEAD
    right' = topExistsToImplicitForall configFreeVars right

    destination (And_ _ pred' term') =
        Conditional
            { term = term'
            , predicate = Predicate.wrapPredicate pred'
            , substitution = mempty
            }
    destination _ = error "Right hand side of claim is ill-formed."

    enrichEventualException action =
        catch action $
           \(e :: SomeException) -> throw (GoalException e configuration)
=======
    destination = topExistsToImplicitForall configFreeVars rhs
>>>>>>> 1cfb1d5f

simplify
    :: (MonadCatch m, MonadSimplify m)
    => ToRulePattern goal
    => FromRulePattern goal
    => goal
    -> Strategy.TransitionT (Rule goal) m goal
simplify goal = enrichEventualException $ do
    configs <-
        Monad.Trans.lift
        $ simplifyAndRemoveTopExists configuration
    filteredConfigs <- SMT.Evaluator.filterMultiOr configs
    if null filteredConfigs
        then pure $ configurationDestinationToRule goal Pattern.bottom destination
        else do
            let simplifiedRules =
                    fmap (flip (configurationDestinationToRule goal) destination) filteredConfigs
            Foldable.asum (pure <$> simplifiedRules)
  where
    destination = getDestination goal
    configuration = getConfiguration goal

    enrichEventualException action =
        catch action $
           \(e :: SomeException) -> throw (GoalException e configuration)

isTriviallyValid
    :: ToRulePattern goal
    => goal -> Bool
isTriviallyValid = isBottom . RulePattern.left . toRulePattern

isTrusted
    :: forall goal
    .  ToRulePattern goal
    => goal -> Bool
isTrusted =
    Attribute.Trusted.isTrusted
    . Attribute.Axiom.trusted
    . RulePattern.attributes
    . toRulePattern

data GoalException exception = GoalException exception (Pattern Variable)
    deriving (Show, Typeable)

instance (Show exception, Typeable exception)
    => Exception (GoalException exception)

-- | Apply 'Rule's to the goal in parallel.
derivePar
    :: forall m goal
    .  (MonadCatch m, MonadSimplify m)
    => Goal goal
    => ProofState.ProofState goal ~ ProofState goal goal
    => ToRulePattern goal
    => FromRulePattern goal
    => ToRulePattern (Rule goal)
    => FromRulePattern (Rule goal)
    => [Rule goal]
    -> goal
    -> Strategy.TransitionT (Rule goal) m (ProofState goal goal)
derivePar rules goal = enrichEventualException $ do
    let rewrites = RewriteRule . toRulePattern <$> rules
    eitherResults <-
        Monad.Trans.lift
        . Monad.Unify.runUnifierT
        $ Step.applyRewriteRulesParallel
            (Step.UnificationProcedure Unification.unificationProcedure)
            rewrites
            configuration
    case eitherResults of
        Left err ->
            (error . show . Pretty.vsep)
            [ "Not implemented error:"
            , Pretty.indent 4 (Pretty.pretty err)
            , "while applying a \\rewrite axiom to the pattern:"
            , Pretty.indent 4 (unparse configuration)
            ,   "We decided to end the execution because we don't \
                \understand this case well enough at the moment."
            ]
        Right results -> do
            let mapRules =
                    Result.mapRules
                    $ (fromRulePattern . goalToRule $ goal)
                    . Step.unwrapRule
                    . Step.withoutUnification
                traverseConfigs =
                    Result.traverseConfigs
                        (pure . GoalRewritten)
                        (pure . GoalRemainder)
            let onePathResults =
                    Result.mapConfigs
                        (flip (configurationDestinationToRule goal) destination)
                        (flip (configurationDestinationToRule goal) destination)
                        (Result.mergeResults results)
            results' <-
                traverseConfigs (mapRules onePathResults)
            Result.transitionResults results'
  where
    destination = getDestination goal
    configuration :: Pattern Variable
    configuration = getConfiguration goal

    enrichEventualException action =
        catch action $
           \(e :: SomeException) -> throw (GoalException e configuration)

-- | Apply 'Rule's to the goal in sequence.
deriveSeq
    :: forall m goal
    .  (MonadCatch m, MonadSimplify m)
    => Goal goal
    => ProofState.ProofState goal ~ ProofState goal goal
    => ToRulePattern goal
    => FromRulePattern goal
    => ToRulePattern (Rule goal)
    => FromRulePattern (Rule goal)
    => [Rule goal]
    -> goal
    -> Strategy.TransitionT (Rule goal) m (ProofState goal goal)
deriveSeq rules goal = enrichEventualException $ do
    let rewrites = RewriteRule . toRulePattern <$> rules
    eitherResults <-
        Monad.Trans.lift
        . Monad.Unify.runUnifierT
        $ Step.applyRewriteRulesSequence
            (Step.UnificationProcedure Unification.unificationProcedure)
            configuration
            rewrites
    case eitherResults of
        Left err ->
            (error . show . Pretty.vsep)
            [ "Not implemented error:"
            , Pretty.indent 4 (Pretty.pretty err)
            , "while applying a \\rewrite axiom to the pattern:"
            , Pretty.indent 4 (unparse configuration)
            ,   "We decided to end the execution because we don't \
                \understand this case well enough at the moment."
            ]
        Right results -> do
            let mapRules =
                    Result.mapRules
                    $ (fromRulePattern . goalToRule $ goal)
                    . Step.unwrapRule
                    . Step.withoutUnification
                traverseConfigs =
                    Result.traverseConfigs
                        (pure . GoalRewritten)
                        (pure . GoalRemainder)
            let onePathResults =
                    Result.mapConfigs
                        (flip (configurationDestinationToRule goal) destination)
                        (flip (configurationDestinationToRule goal) destination)
                        (Result.mergeResults results)
            results' <-
                traverseConfigs (mapRules onePathResults)
            Result.transitionResults results'
  where
    destination = getDestination goal
    configuration = getConfiguration goal

    enrichEventualException action =
        catch action $
           \(e :: SomeException) -> throw (GoalException e configuration)

{- | The predicate to remove the destination from the present configuration.
 -}
removalPredicate
    :: SimplifierVariable variable
    => MonadSimplify m
    => Pattern variable
    -- ^ Destination
    -> Pattern variable
    -- ^ Current configuration
    -> m (Predicate variable)
removalPredicate
    destination
    configuration
  | isFunctionPattern configTerm
  , isFunctionPattern destTerm
  = do
    unifiedConfigs <- simplifyTerm (mkAnd configTerm destTerm)
    if OrPattern.isFalse unifiedConfigs
        then return Predicate.makeTruePredicate_
        else
            case OrPattern.toPatterns unifiedConfigs of
                [substPattern] -> do
                    let extraElemVariables =
                            getExtraElemVariables configuration substPattern
                        remainderPattern =
                            Pattern.fromCondition
                            . Conditional.withoutTerm
                            $ (const <$> destination <*> substPattern)
                    evaluatedRemainder <-
                        Exists.makeEvaluate extraElemVariables remainderPattern
                    return
                        . Predicate.makeNotPredicate
                        . Condition.toPredicate
                        . Conditional.withoutTerm
                        . OrPattern.toPattern
                        $ evaluatedRemainder
                _ ->
                    error . show . Pretty.vsep $
                    [ "Unifying the terms of the configuration and the\
                    \ destination has unexpectedly produced more than one\
                    \ unification case."
                    , Pretty.indent 2 "Unification cases:"
                    ]
                    <> fmap
                        (Pretty.indent 4 . unparse)
                        (Foldable.toList unifiedConfigs)
  | otherwise =
      error . show . Pretty.vsep $
          [ "The remove destination step expects\
          \ the configuration and the destination terms\
          \ to be function-like."
          , Pretty.indent 2 "Configuration term:"
          , Pretty.indent 4 (unparse configTerm)
          , Pretty.indent 2 "Destination term:"
          , Pretty.indent 4 (unparse destTerm)
          ]
  where
    Conditional { term = destTerm } = destination
    Conditional { term = configTerm } = configuration
    -- The variables of the destination that are missing from the
    -- configuration. These are the variables which should be existentially
    -- quantified in the removal predicate.
    getExtraElemVariables config dest =
        let extraNonElemVariables = remainderNonElemVariables config dest
        in if not . null $ extraNonElemVariables
            then
                error . show . Pretty.vsep $
                    "Cannot quantify non-element variables: "
                    : fmap (Pretty.indent 4 . unparse) extraNonElemVariables
            else remainderElementVariables config dest
    configVariables config =
        Attribute.FreeVariables.getFreeVariables
        $ Pattern.freeVariables config
    destVariables dest =
        Attribute.FreeVariables.getFreeVariables
        $ Pattern.freeVariables dest
    remainderVariables config dest =
        Set.toList
        $ Set.difference
            (destVariables dest)
            (configVariables config)
    remainderNonElemVariables config dest =
        filter (not . isElemVar) (remainderVariables config dest)
    remainderElementVariables config dest =
        mapMaybe
            extractElementVariable
            (remainderVariables config dest)

getConfiguration
    :: forall goal
    .  ToRulePattern goal
    => goal
    -> Pattern Variable
getConfiguration (toRulePattern -> RulePattern { left, requires }) =
    Pattern.withCondition left (Conditional.fromPredicate requires)

getDestination
    :: forall goal
    .  ToRulePattern goal
    => goal
    -> RHS Variable
getDestination (toRulePattern -> RulePattern { rhs }) = rhs

{-|Given a rule to use as a prototype, a 'Pattern' to use as the configuration
and a 'RHS' containing the destination, makes a rule out of them.
-}
configurationDestinationToRule
    :: forall rule
    .  FromRulePattern rule
    => rule
    -> Pattern Variable
    -> RHS Variable
    -> rule
configurationDestinationToRule ruleType configuration rhs =
    let (left, Condition.toPredicate -> requires) =
            Pattern.splitTerm configuration
    in fromRulePattern ruleType $ RulePattern
        { left
        , antiLeft = Nothing
        , requires
        , rhs
        , attributes = Default.def
        }<|MERGE_RESOLUTION|>--- conflicted
+++ resolved
@@ -746,6 +746,7 @@
 -- | Remove the destination of the goal.
 removeDestination
     :: MonadSimplify m
+    => MonadCatch m
     => ProofState.ProofState goal ~ ProofState goal goal
     => ToRulePattern goal
     => ProofState goal goal
@@ -762,19 +763,14 @@
 
 removeDestinationWorker
     :: MonadSimplify m
+    => MonadCatch m
     => ProofState.ProofState goal ~ ProofState goal goal
     => ToRulePattern goal
     => (goal -> ProofState goal goal)
     -> goal
     -> Strategy.TransitionT (Rule goal) m (ProofState goal goal)
-<<<<<<< HEAD
-removeDestinationWorker stateConstructor goal =
-    enrichEventualException . assertEnsuresIsTop goalAsRulePattern $ do
-        removal <- removalPredicate (destination right') configuration
-=======
-removeDestinationWorker stateConstructor goal = do
+removeDestinationWorker stateConstructor goal = enrichEventualException $ do
         removal <- removalPredicate destination configuration
->>>>>>> 1cfb1d5f
         if isTop removal
             then return . stateConstructor $ goal
             else do
@@ -791,23 +787,11 @@
 
     RulePattern { rhs } = toRulePattern goal
 
-<<<<<<< HEAD
-    right' = topExistsToImplicitForall configFreeVars right
-
-    destination (And_ _ pred' term') =
-        Conditional
-            { term = term'
-            , predicate = Predicate.wrapPredicate pred'
-            , substitution = mempty
-            }
-    destination _ = error "Right hand side of claim is ill-formed."
+    destination = topExistsToImplicitForall configFreeVars rhs
 
     enrichEventualException action =
         catch action $
            \(e :: SomeException) -> throw (GoalException e configuration)
-=======
-    destination = topExistsToImplicitForall configFreeVars rhs
->>>>>>> 1cfb1d5f
 
 simplify
     :: (MonadCatch m, MonadSimplify m)
