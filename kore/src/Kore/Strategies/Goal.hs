--- conflicted
+++ resolved
@@ -318,7 +318,6 @@
 
     transitionRuleWorker _ state = return state
 
-<<<<<<< HEAD
 -- TODO(Ana): could be less general when all-path will be connected to repl
 onePathFirstStep
     :: Goal goal
@@ -326,48 +325,6 @@
     => Prim goal ~ ProofState.Prim (Rule goal)
     => [Rule goal]
     -> Strategy (Prim goal)
-=======
-allPathStrategy
-    :: [rule]
-    -- ^ Claims
-    -> [rule]
-    -- ^ Axioms
-    -> [Strategy (Prim rule)]
-allPathStrategy claims axioms =
-    firstStep : repeat nextStep
-  where
-    firstStep =
-        (Strategy.sequence . map Strategy.apply)
-            [ CheckProven
-            , CheckGoalRemainder
-            , RemoveDestination
-            , TriviallyValid
-            , DerivePar axioms
-            , Simplify
-            , TriviallyValid
-            , ResetGoal
-            , TriviallyValid
-            ]
-    nextStep =
-        (Strategy.sequence . map Strategy.apply)
-            [ CheckProven
-            , CheckGoalRemainder
-            , RemoveDestination
-            , TriviallyValid
-            , DeriveSeq claims
-            , RemoveDestination
-            , Simplify
-            , TriviallyValid
-            , DerivePar axioms
-            , RemoveDestination
-            , Simplify
-            , TriviallyValid
-            , ResetGoal
-            , TriviallyValid
-            ]
-
-onePathFirstStep :: [rule] -> Strategy (Prim rule)
->>>>>>> 7a62c6f2
 onePathFirstStep axioms =
     (Strategy.sequence . map Strategy.apply)
         [ CheckProven
