{-|
Copyright   : (c) Runtime Verification, 2019
License     : NCSA
-}
module Kore.Strategies.Goal
    ( Goal (..)
    , ToRulePattern (..)
    , FromRulePattern (..)
    , ClaimExtractor (..)
    , Rule (..)
    , TransitionRuleTemplate (..)
    , extractClaims
    , unprovenNodes
    , proven
    , onePathFirstStep
    , onePathFollowupStep
    , allPathFirstStep
    , allPathFollowupStep
    , makeRuleFromPatterns
    , getConfiguration
    , getDestination
    , transitionRuleTemplate
    , isTrusted
    ) where

import Control.Applicative
    ( Alternative (..)
    )
import Control.Monad.Catch
    ( MonadCatch
    , onException
    )
import qualified Control.Monad.Trans as Monad.Trans
import Data.Coerce
    ( Coercible
    , coerce
    )
import qualified Data.Default as Default
import qualified Data.Foldable as Foldable
import qualified Data.Set as Set
import Data.Stream.Infinite
    ( Stream (..)
    )
import qualified Data.Stream.Infinite as Stream
import qualified Data.Text.Prettyprint.Doc as Pretty
import Data.Witherable
    ( mapMaybe
    )
import qualified Generics.SOP as SOP
import GHC.Generics as GHC

import Debug
    ( formatExceptionInfo
    )
import qualified Kore.Attribute.Axiom as Attribute.Axiom
import qualified Kore.Attribute.Pattern.FreeVariables as Attribute.FreeVariables
import qualified Kore.Attribute.Trusted as Attribute.Trusted
import Kore.Debug
import Kore.IndexedModule.IndexedModule
    ( IndexedModule (indexedModuleClaims)
    , VerifiedModule
    )
import qualified Kore.Internal.Condition as Condition
import Kore.Internal.Conditional
    ( Conditional (..)
    )
import qualified Kore.Internal.Conditional as Conditional
import qualified Kore.Internal.MultiOr as MultiOr
import qualified Kore.Internal.OrPattern as OrPattern
import Kore.Internal.Pattern
    ( Pattern
    )
import qualified Kore.Internal.Pattern as Pattern
import Kore.Internal.Predicate
    ( Predicate
    )
import qualified Kore.Internal.Predicate as Predicate
import Kore.Internal.TermLike
    ( pattern And_
    , isFunctionPattern
    , mkAnd
    , topExistsToImplicitForall
    )
import qualified Kore.Profiler.Profile as Profile
    ( timeStrategy
    )
import qualified Kore.Step.Result as Result
import qualified Kore.Step.RewriteStep as Step
import Kore.Step.Rule
    ( AllPathRule (..)
    , FromRulePattern (..)
    , OnePathRule (..)
    , QualifiedAxiomPattern (..)
    , ReachabilityRule (..)
    , RewriteRule (..)
    , RulePattern (..)
    , ToRulePattern (..)
    , assertEnsuresIsTop
    , fromSentenceAxiom
    )
import qualified Kore.Step.Rule as RulePattern
    ( RulePattern (..)
    )
import Kore.Step.Simplification.Data
    ( MonadSimplify
    , SimplifierVariable
    )
import qualified Kore.Step.Simplification.Exists as Exists
import Kore.Step.Simplification.Pattern
    ( simplifyAndRemoveTopExists
    )
import Kore.Step.Simplification.Simplify
    ( simplifyTerm
    )
import qualified Kore.Step.SMT.Evaluator as SMT.Evaluator
import Kore.Step.Strategy
    ( Strategy
    )
import qualified Kore.Step.Strategy as Strategy
import qualified Kore.Step.Transition as Transition
import Kore.Strategies.ProofState hiding
    ( Prim
    , ProofState
    )
import qualified Kore.Strategies.ProofState as ProofState
import qualified Kore.Syntax.Sentence as Syntax
import Kore.Syntax.Variable
    ( Variable
    )
import Kore.TopBottom
    ( isBottom
    , isTop
    )
import qualified Kore.Unification.Procedure as Unification
import qualified Kore.Unification.UnifierT as Monad.Unify
import Kore.Unparser
    ( Unparse
    , unparse
    , unparseToText
    )
import Kore.Variables.UnifiedVariable
    ( extractElementVariable
    , isElemVar
    )
import qualified Kore.Verified as Verified

{- | The final nodes of an execution graph which were not proven.

See also: 'Strategy.pickFinal', 'extractUnproven'

 -}
unprovenNodes
    :: forall goal a
    .  ProofState.ProofState a ~ ProofState goal a
    => Strategy.ExecutionGraph (ProofState goal a) (Rule goal)
    -> MultiOr.MultiOr a
unprovenNodes executionGraph =
    MultiOr.MultiOr
    $ mapMaybe extractUnproven
    $ Strategy.pickFinal executionGraph

{- | Does the 'Strategy.ExecutionGraph' indicate a successful proof?
 -}
proven
    :: forall goal a
    .  ProofState.ProofState a ~ ProofState goal a
    => Strategy.ExecutionGraph (ProofState goal a) (Rule goal)
    -> Bool
proven = Foldable.null . unprovenNodes

class Goal goal where
    data Rule goal
    type Prim goal
    type ProofState goal a

    goalToRule :: goal -> Rule goal
    default goalToRule
        :: Coercible goal (Rule goal)
        => goal -> Rule goal
    goalToRule = coerce

    -- | Since Goals usually carry more information than Rules,
    -- we need to know the context when transforming a Rule into a Goal,
    -- hence the first 'goal' argument. In general it can be ignored
    -- when the Goal and the Rule are representationally equal.
    ruleToGoal :: goal -> Rule goal -> goal
    default ruleToGoal
        :: Coercible (Rule goal) goal
        => goal -> Rule goal -> goal
    ruleToGoal _ = coerce

    transitionRule
        :: (MonadCatch m, MonadSimplify m)
        => Prim goal
        -> ProofState goal goal
        -> Strategy.TransitionT (Rule goal) m (ProofState goal goal)

    strategy
        :: goal
        -> [goal]
        -> [Rule goal]
        -> Stream (Strategy (Prim goal))

class ClaimExtractor claim where
    extractClaim
        :: Verified.SentenceClaim
        ->  Maybe claim

-- | Extracts all One-Path claims from a verified module.
extractClaims
    :: ClaimExtractor claim
    => VerifiedModule declAtts axiomAtts
    -- ^'IndexedModule' containing the definition
    -> [(axiomAtts, claim)]
extractClaims idxMod =
    mapMaybe
        -- applying on second component
        (traverse extractClaim)
        (indexedModuleClaims idxMod)

{- NOTE: Non-deterministic semantics

The current implementation of one-path verification assumes that the proof goal
is deterministic, that is: the proof goal would not be discharged during at a
non-confluent state in the execution of a non-deterministic semantics. (Often
this means that the definition is simply deterministic.) As a result, given the
non-deterministic definition

> module ABC
>   import DOMAINS
>   syntax S ::= "a" | "b" | "c"
>   rule [ab]: a => b
>   rule [ac]: a => c
> endmodule

this claim would be provable,

> rule a => b [claim]

but this claim would **not** be provable,

> rule a => c [claim]

because the algorithm would first apply semantic rule [ab], which prevents rule
[ac] from being used.

We decided to assume that the definition is deterministic because one-path
verification is mainly used only for deterministic semantics and the assumption
simplifies the implementation. However, this assumption is not an essential
feature of the algorithm. You should not rely on this assumption elsewhere. This
decision is subject to change without notice.

This instance contains the default implementation for a one-path strategy. You can apply it to the
first two arguments and pass the resulting function to 'Kore.Strategies.Verification.verify'.

Things to note when implementing your own:

1. The first step does not use the reachability claims

2. You can return an infinite list.
-}

instance Goal (OnePathRule Variable) where

    newtype Rule (OnePathRule Variable) =
        OnePathRewriteRule { unRule :: RewriteRule Variable }
        deriving (GHC.Generic, Show, Unparse)

    type Prim (OnePathRule Variable) =
        ProofState.Prim (Rule (OnePathRule Variable))

    type ProofState (OnePathRule Variable) a =
        ProofState.ProofState a

    transitionRule =
        transitionRuleTemplate
            TransitionRuleTemplate
                { simplifyTemplate =
                    simplify
                , removeDestinationTemplate =
                    removeDestination
                , isTriviallyValidTemplate =
                    isTriviallyValid
                , deriveParTemplate =
                    derivePar
                , deriveSeqTemplate =
                    deriveSeq
                }

    strategy _ goals rules =
        onePathFirstStep rewrites
        :> Stream.iterate
            id
            ( onePathFollowupStep
                coinductiveRewrites
                rewrites
            )
      where
        rewrites = rules
        coinductiveRewrites =
            OnePathRewriteRule
            . RewriteRule
            . getOnePathRule
            <$> goals

instance SOP.Generic (Rule (OnePathRule Variable))

instance SOP.HasDatatypeInfo (Rule (OnePathRule Variable))

instance Debug (Rule (OnePathRule Variable))

instance Diff (Rule (OnePathRule Variable))

instance ToRulePattern (Rule (OnePathRule Variable))

instance FromRulePattern (Rule (OnePathRule Variable))

instance ClaimExtractor (OnePathRule Variable) where
    extractClaim sentence =
        case fromSentenceAxiom (Syntax.getSentenceClaim sentence) of
            Right (OnePathClaimPattern claim) -> Just claim
            _ -> Nothing

instance Goal (AllPathRule Variable) where

    newtype Rule (AllPathRule Variable) =
        AllPathRewriteRule { unRule :: RewriteRule Variable }
        deriving (GHC.Generic, Show, Unparse)

    type Prim (AllPathRule Variable) =
        ProofState.Prim (Rule (AllPathRule Variable))

    type ProofState (AllPathRule Variable) a =
        ProofState.ProofState a

    transitionRule =
        transitionRuleTemplate
            TransitionRuleTemplate
                { simplifyTemplate =
                    simplify
                , removeDestinationTemplate =
                    removeDestination
                , isTriviallyValidTemplate =
                    isTriviallyValid
                , deriveParTemplate =
                    derivePar
                , deriveSeqTemplate =
                    deriveSeq
                }

    strategy _ goals rules =
        allPathFirstStep rewrites
        :> Stream.iterate
            id
            ( allPathFollowupStep
                coinductiveRewrites
                rewrites
            )
      where
        rewrites = rules
        coinductiveRewrites =
            AllPathRewriteRule
            . RewriteRule
            . getAllPathRule
            <$> goals

instance SOP.Generic (Rule (AllPathRule Variable))

instance SOP.HasDatatypeInfo (Rule (AllPathRule Variable))

instance Debug (Rule (AllPathRule Variable))

instance Diff (Rule (AllPathRule Variable))

instance ToRulePattern (Rule (AllPathRule Variable))

instance FromRulePattern (Rule (AllPathRule Variable))

instance ClaimExtractor (AllPathRule Variable) where
    extractClaim sentence =
        case fromSentenceAxiom (Syntax.getSentenceClaim sentence) of
            Right (AllPathClaimPattern claim) -> Just claim
            _ -> Nothing

instance Goal (ReachabilityRule Variable) where

    newtype Rule (ReachabilityRule Variable) =
        ReachabilityRewriteRule
            { unReachabilityRewriteRule :: RewriteRule Variable }
        deriving (GHC.Generic, Show, Unparse)

    type Prim (ReachabilityRule Variable) =
        ProofState.Prim (Rule (ReachabilityRule Variable))

    type ProofState (ReachabilityRule Variable) a =
        ProofState.ProofState a

    goalToRule (OnePath rule) = coerce rule
    goalToRule (AllPath rule) = coerce rule

    ruleToGoal (OnePath _) rule = OnePath (coerce rule)
    ruleToGoal (AllPath _) rule = AllPath (coerce rule)

    transitionRule
        :: (MonadCatch m, MonadSimplify m)
        => Prim (ReachabilityRule Variable)
        -> ProofState
            (ReachabilityRule Variable)
            (ReachabilityRule Variable)
        -> Strategy.TransitionT
            (Rule (ReachabilityRule Variable))
            m
            ( ProofState
                (ReachabilityRule Variable)
                (ReachabilityRule Variable)
            )
    transitionRule prim proofstate =
        case proofstate of
            Goal (OnePath rule) ->
                Transition.mapRules ruleOnePathToRuleReachability
                $ onePathProofState
                <$> transitionRule (primRuleOnePath prim) (Goal rule)
            Goal (AllPath rule) ->
                Transition.mapRules ruleAllPathToRuleReachability
                $ allPathProofState
                <$> transitionRule (primRuleAllPath prim) (Goal rule)
            GoalRewritten (OnePath rule) ->
                Transition.mapRules ruleOnePathToRuleReachability
                $ onePathProofState
                <$> transitionRule (primRuleOnePath prim) (GoalRewritten rule)
            GoalRewritten (AllPath rule) ->
                Transition.mapRules ruleAllPathToRuleReachability
                $ allPathProofState
                <$> transitionRule (primRuleAllPath prim) (GoalRewritten rule)
            GoalRemainder (OnePath rule) ->
                Transition.mapRules ruleOnePathToRuleReachability
                $ onePathProofState
                <$> transitionRule (primRuleOnePath prim) (GoalRemainder rule)
            GoalRemainder (AllPath rule) ->
                Transition.mapRules ruleAllPathToRuleReachability
                $ allPathProofState
                <$> transitionRule (primRuleAllPath prim) (GoalRemainder rule)
            GoalStuck _ ->
                case prim of
                    CheckGoalStuck -> empty
                    _ -> return proofstate
            Proven ->
                case prim of
                    CheckProven -> empty
                    _ -> return proofstate

    strategy
        :: ReachabilityRule Variable
        -> [ReachabilityRule Variable]
        -> [Rule (ReachabilityRule Variable)]
        -> Stream (Strategy (Prim (ReachabilityRule Variable)))
    strategy goal claims axioms =
        case goal of
            OnePath rule ->
                reachabilityOnePathStrategy
                $ strategy
                    rule
                    (mapMaybe maybeOnePath claims)
                    (fmap ruleReachabilityToRuleOnePath axioms)
            AllPath rule ->
                reachabilityAllPathStrategy
                $ strategy
                    rule
                    (mapMaybe maybeAllPath claims)
                    (fmap ruleReachabilityToRuleAllPath axioms)

instance SOP.Generic (Rule (ReachabilityRule Variable))

instance SOP.HasDatatypeInfo (Rule (ReachabilityRule Variable))

instance Debug (Rule (ReachabilityRule Variable))

instance Diff (Rule (ReachabilityRule Variable))

instance ToRulePattern (Rule (ReachabilityRule Variable))

instance FromRulePattern (Rule (ReachabilityRule Variable))

instance ClaimExtractor (ReachabilityRule Variable) where
    extractClaim sentence =
        case fromSentenceAxiom (Syntax.getSentenceClaim sentence) of
            Right (OnePathClaimPattern claim) -> Just . OnePath $ claim
            Right (AllPathClaimPattern claim) -> Just . AllPath $ claim
            _ -> Nothing

maybeOnePath :: ReachabilityRule Variable -> Maybe (OnePathRule Variable)
maybeOnePath (OnePath rule) = Just rule
maybeOnePath _ = Nothing

maybeAllPath :: ReachabilityRule Variable -> Maybe (AllPathRule Variable)
maybeAllPath (AllPath rule) = Just rule
maybeAllPath _ = Nothing

reachabilityOnePathStrategy
    :: Functor t
    => t (Strategy (Prim (OnePathRule Variable)))
    -> t (Strategy (Prim (ReachabilityRule Variable)))
reachabilityOnePathStrategy strategy' =
    (fmap . fmap . fmap)
        ruleOnePathToRuleReachability
        strategy'

reachabilityAllPathStrategy
    :: Functor t
    => t (Strategy (Prim (AllPathRule Variable)))
    -> t (Strategy (Prim (ReachabilityRule Variable)))
reachabilityAllPathStrategy strategy' =
    (fmap . fmap . fmap)
        ruleAllPathToRuleReachability
        strategy'

allPathProofState
    :: ProofState (AllPathRule Variable) (AllPathRule Variable)
    -> ProofState (ReachabilityRule Variable) (ReachabilityRule Variable)
allPathProofState = fmap AllPath

onePathProofState
    :: ProofState (OnePathRule Variable) (OnePathRule Variable)
    -> ProofState (ReachabilityRule Variable) (ReachabilityRule Variable)
onePathProofState = fmap OnePath

primRuleOnePath
    :: ProofState.Prim (Rule (ReachabilityRule Variable))
    -> ProofState.Prim (Rule (OnePathRule Variable))
primRuleOnePath = fmap ruleReachabilityToRuleOnePath

primRuleAllPath
    :: ProofState.Prim (Rule (ReachabilityRule Variable))
    -> ProofState.Prim (Rule (AllPathRule Variable))
primRuleAllPath = fmap ruleReachabilityToRuleAllPath

-- The functions below are easier to read coercions between
-- the newtypes over 'RewriteRule Variable' defined in the
-- instances of 'Goal' as 'Rule's.
ruleReachabilityToRuleAllPath
    :: Rule (ReachabilityRule Variable)
    -> Rule (AllPathRule Variable)
ruleReachabilityToRuleAllPath = coerce

ruleReachabilityToRuleOnePath
    :: Rule (ReachabilityRule Variable)
    -> Rule (OnePathRule Variable)
ruleReachabilityToRuleOnePath = coerce

ruleAllPathToRuleReachability
    :: Rule (AllPathRule Variable)
    -> Rule (ReachabilityRule Variable)
ruleAllPathToRuleReachability = coerce

ruleOnePathToRuleReachability
    :: Rule (OnePathRule Variable)
    -> Rule (ReachabilityRule Variable)
ruleOnePathToRuleReachability = coerce

data TransitionRuleTemplate monad goal =
    TransitionRuleTemplate
    { simplifyTemplate
        :: goal -> Strategy.TransitionT (Rule goal) monad goal
    , removeDestinationTemplate
        :: ProofState goal goal -> Strategy.TransitionT (Rule goal) monad (ProofState goal goal)
    , isTriviallyValidTemplate :: goal -> Bool
    , deriveParTemplate
        :: [Rule goal]
        -> goal
        -> Strategy.TransitionT (Rule goal) monad (ProofState goal goal)
    , deriveSeqTemplate
        :: [Rule goal]
        -> goal
        -> Strategy.TransitionT (Rule goal) monad (ProofState goal goal)
    }

transitionRuleTemplate
    :: forall m goal
    .  MonadSimplify m
    => ProofState goal goal ~ ProofState.ProofState goal
    => Prim goal ~ ProofState.Prim (Rule goal)
    => TransitionRuleTemplate m goal
    -> Prim goal
    -> ProofState goal goal
    -> Strategy.TransitionT (Rule goal) m (ProofState goal goal)
transitionRuleTemplate
    TransitionRuleTemplate
        { simplifyTemplate
        , removeDestinationTemplate
        , isTriviallyValidTemplate
        , deriveParTemplate
        , deriveSeqTemplate
        }
  =
    transitionRuleWorker
  where
    transitionRuleWorker
        :: Prim goal
        -> ProofState goal goal
        -> Strategy.TransitionT (Rule goal) m (ProofState goal goal)
    transitionRuleWorker CheckProven Proven = empty
    transitionRuleWorker CheckGoalRemainder (GoalRemainder _) = empty

    transitionRuleWorker ResetGoal (GoalRewritten goal) = return (Goal goal)

    transitionRuleWorker CheckGoalStuck (GoalStuck _) = empty

    transitionRuleWorker Simplify (Goal g) =
        Profile.timeStrategy "Goal.Simplify"
        $ Goal <$> simplifyTemplate g
    transitionRuleWorker Simplify (GoalRemainder g) =
        Profile.timeStrategy "Goal.SimplifyRemainder"
        $ GoalRemainder <$> simplifyTemplate g

    transitionRuleWorker RemoveDestination goal@(Goal _) =
        Profile.timeStrategy "Goal.RemoveDestination"
        $ removeDestinationTemplate goal
    transitionRuleWorker RemoveDestination goal@(GoalRemainder _) =
        Profile.timeStrategy "Goal.RemoveDestinationRemainder"
        $ removeDestinationTemplate goal

    transitionRuleWorker TriviallyValid (Goal g)
      | isTriviallyValidTemplate g = return Proven
    transitionRuleWorker TriviallyValid (GoalRemainder g)
      | isTriviallyValidTemplate g = return Proven
    transitionRuleWorker TriviallyValid (GoalRewritten g)
      | isTriviallyValidTemplate g = return Proven

    transitionRuleWorker (DerivePar rules) (Goal g) =
        -- TODO (virgil): Wrap the results in GoalRemainder/GoalRewritten here.
        --
        -- Note that in most transitions it is obvious what is being transformed
        -- into what, e.g. that a `ResetGoal` transition transforms
        -- `GoalRewritten` into `Goal`. However, here we're taking a `Goal`
        -- and transforming it into `GoalRewritten` and `GoalRemainder` in an
        -- opaque way. I think that there's no good reason for wrapping the
        -- results in `derivePar` as opposed to here.
        Profile.timeStrategy "Goal.DerivePar"
        $ deriveParTemplate rules g
    transitionRuleWorker (DerivePar rules) (GoalRemainder g) =
        -- TODO (virgil): Wrap the results in GoalRemainder/GoalRewritten here.
        -- See above for an explanation.
        Profile.timeStrategy "Goal.DeriveParRemainder"
        $ deriveParTemplate rules g

    transitionRuleWorker (DeriveSeq rules) (Goal g) =
        -- TODO (virgil): Wrap the results in GoalRemainder/GoalRewritten here.
        -- See above for an explanation.
        Profile.timeStrategy "Goal.DeriveSeq"
        $ deriveSeqTemplate rules g
    transitionRuleWorker (DeriveSeq rules) (GoalRemainder g) =
        -- TODO (virgil): Wrap the results in GoalRemainder/GoalRewritten here.
        -- See above for an explanation.
        Profile.timeStrategy "Goal.DeriveSeqRemainder"
        $ deriveSeqTemplate rules g

    transitionRuleWorker _ state = return state

onePathFirstStep
    :: Prim goal ~ ProofState.Prim (Rule goal)
    => [Rule goal]
    -> Strategy (Prim goal)
onePathFirstStep axioms =
    (Strategy.sequence . map Strategy.apply)
        [ CheckProven
        , CheckGoalRemainder
        , Simplify
        , TriviallyValid
        , RemoveDestination
        , CheckGoalStuck
        , Simplify
        , TriviallyValid
        , DeriveSeq axioms
        , Simplify
        , TriviallyValid
        , ResetGoal
        , Simplify
        , TriviallyValid
        ]

onePathFollowupStep
    :: Prim goal ~ ProofState.Prim (Rule goal)
    => [Rule goal]
    -> [Rule goal]
    -> Strategy (Prim goal)
onePathFollowupStep claims axioms =
    (Strategy.sequence . map Strategy.apply)
        [ CheckProven
        , CheckGoalRemainder
        , Simplify
        , TriviallyValid
        , RemoveDestination
        , CheckGoalStuck
        , Simplify
        , TriviallyValid
        , DeriveSeq claims
        , Simplify
        , TriviallyValid
        , DeriveSeq axioms
        , Simplify
        , TriviallyValid
        , ResetGoal
        , Simplify
        , TriviallyValid
        ]

allPathFirstStep
    :: [Rule (AllPathRule Variable)]
    -> Strategy (Prim (AllPathRule Variable))
allPathFirstStep axioms =
    (Strategy.sequence . map Strategy.apply)
        [ CheckProven
        , CheckGoalRemainder
        , Simplify
        , TriviallyValid
        , RemoveDestination
        , CheckGoalStuck
        , Simplify
        , TriviallyValid
        , DerivePar axioms
        , Simplify
        , TriviallyValid
        , ResetGoal
        , Simplify
        , TriviallyValid
        ]

allPathFollowupStep
    :: [Rule (AllPathRule Variable)]
    -> [Rule (AllPathRule Variable)]
    -> Strategy (Prim (AllPathRule Variable))
allPathFollowupStep claims axioms =
    (Strategy.sequence . map Strategy.apply)
        [ CheckProven
        , CheckGoalRemainder
        , Simplify
        , TriviallyValid
        , RemoveDestination
        , CheckGoalStuck
        , Simplify
        , TriviallyValid
        , DeriveSeq claims
        , Simplify
        , TriviallyValid
        , DerivePar axioms
        , Simplify
        , TriviallyValid
        , ResetGoal
        , Simplify
        , TriviallyValid
        ]

-- | Remove the destination of the goal.
removeDestination
    :: MonadCatch m
    => MonadSimplify m
<<<<<<< HEAD
    => ProofState.ProofState goal ~ ProofState goal goal
    => FromRulePattern goal
    => ToRulePattern goal
    => ProofState goal goal
    -> Strategy.TransitionT (Rule goal) m (ProofState goal goal)
removeDestination (Goal goal) = errorBracket $ do
    removal <- removalPredicate (destination right') configuration
    if isTop removal
        then return . Goal $ goal
        else do
            simplifiedRemoval <-
                SMT.Evaluator.filterMultiOr
                =<< simplifyAndRemoveTopExists
                    (Conditional.andPredicate configuration removal)
            if not (null simplifiedRemoval)
                then return . GoalStuck $ goal
                else do
                    let result = Conditional.andPredicate configuration removal
                    pure . Goal $ makeRuleFromPatterns goal result (Pattern.fromTermLike right')
=======
    => FromRulePattern goal
    => ToRulePattern goal
    => goal
    -> Strategy.TransitionT (Rule goal) m goal
removeDestination goal =
    errorBracket . assertEnsuresIsTop goalAsRulePattern $ do
        removal <- removalPredicate (destination right') configuration
        let result = Conditional.andPredicate configuration removal
        pure $ makeRuleFromPatterns goal result (Pattern.fromTermLike right')
>>>>>>> 9d8cb5bc
  where
    configuration = getConfiguration goal
    configFreeVars = Pattern.freeVariables configuration

<<<<<<< HEAD
    RulePattern { right } = toRulePattern goal
=======
    goalAsRulePattern = toRulePattern goal
    RulePattern { right } = goalAsRulePattern
>>>>>>> 9d8cb5bc
    right' = topExistsToImplicitForall configFreeVars right

    destination (And_ _ pred' term') =
        Conditional
            { term = term'
            , predicate = Predicate.wrapPredicate pred'
            , substitution = mempty
            }
    destination _ = error "Right hand side of claim is ill-formed."

    errorBracket action =
        onException action
            (formatExceptionInfo
                ("configuration=" <> unparseToText configuration)
            )
removeDestination (GoalRemainder goal) = errorBracket $ do
    removal <- removalPredicate (destination right') configuration
    if isTop removal
        then return . GoalRemainder $ goal
        else do
            simplifiedRemoval <-
                SMT.Evaluator.filterMultiOr
                =<< ( simplifyAndRemoveTopExists
                    $ Conditional.andPredicate configuration removal)
            if not (null simplifiedRemoval)
                then return . GoalStuck $ goal
                else do
                    let result = Conditional.andPredicate configuration removal
                    pure . GoalRemainder $ makeRuleFromPatterns goal result (Pattern.fromTermLike right')
  where
    configuration = getConfiguration goal
    configFreeVars = Pattern.freeVariables configuration

    RulePattern { right } = toRulePattern goal
    right' = topExistsToImplicitForall configFreeVars right

    destination (And_ _ pred' term') =
        Conditional
            { term = term'
            , predicate = Predicate.wrapPredicate pred'
            , substitution = mempty
            }
    destination _ = error "Right hand side of claim is ill-formed."

    errorBracket action =
        onException action
            (formatExceptionInfo
                ("configuration=" <> unparseToText configuration)
            )
removeDestination state = return state

simplify
    :: (MonadCatch m, MonadSimplify m)
    => ToRulePattern goal
    => FromRulePattern goal
    => goal
    -> Strategy.TransitionT (Rule goal) m goal
simplify goal = errorBracket $ do
    configs <-
        Monad.Trans.lift
        $ simplifyAndRemoveTopExists configuration
    filteredConfigs <- SMT.Evaluator.filterMultiOr configs
    if null filteredConfigs
        then pure $ makeRuleFromPatterns goal Pattern.bottom destination
        else do
            let simplifiedRules =
                    fmap (flip (makeRuleFromPatterns goal) destination) filteredConfigs
            Foldable.asum (pure <$> simplifiedRules)
  where
    destination = getDestination goal
    configuration = getConfiguration goal

    errorBracket action =
        onException action
            (formatExceptionInfo
                ("configuration=" <> unparseToText configuration)
            )

isTriviallyValid
    :: ToRulePattern goal
    => goal -> Bool
isTriviallyValid = isBottom . RulePattern.left . toRulePattern

isTrusted
    :: forall goal
    .  ToRulePattern goal
    => goal -> Bool
isTrusted =
    Attribute.Trusted.isTrusted
    . Attribute.Axiom.trusted
    . RulePattern.attributes
    . toRulePattern

-- | Apply 'Rule's to the goal in parallel.
derivePar
    :: forall m goal
    .  (MonadCatch m, MonadSimplify m)
    => Goal goal
    => ProofState.ProofState goal ~ ProofState goal goal
    => ToRulePattern goal
    => FromRulePattern goal
    => ToRulePattern (Rule goal)
    => FromRulePattern (Rule goal)
    => [Rule goal]
    -> goal
    -> Strategy.TransitionT (Rule goal) m (ProofState goal goal)
derivePar rules goal = errorBracket $ do
    let rewrites = RewriteRule . toRulePattern <$> rules
    eitherResults <-
        Monad.Trans.lift
        . Monad.Unify.runUnifierT
        $ Step.applyRewriteRulesParallel
            (Step.UnificationProcedure Unification.unificationProcedure)
            rewrites
            configuration
    case eitherResults of
        Left err ->
            (error . show . Pretty.vsep)
            [ "Not implemented error:"
            , Pretty.indent 4 (Pretty.pretty err)
            , "while applying a \\rewrite axiom to the pattern:"
            , Pretty.indent 4 (unparse configuration)
            ,   "We decided to end the execution because we don't \
                \understand this case well enough at the moment."
            ]
        Right results -> do
            let mapRules =
                    Result.mapRules
                    $ (fromRulePattern . goalToRule $ goal)
                    . Step.unwrapRule
                    . Step.withoutUnification
                traverseConfigs =
                    Result.traverseConfigs
                        (pure . GoalRewritten)
                        (pure . GoalRemainder)
            let onePathResults =
                    Result.mapConfigs
                        (flip (makeRuleFromPatterns goal) destination)
                        (flip (makeRuleFromPatterns goal) destination)
                        (Result.mergeResults results)
            results' <-
                traverseConfigs (mapRules onePathResults)
            Result.transitionResults results'
  where
    destination = getDestination goal
    configuration :: Pattern Variable
    configuration = getConfiguration goal

    errorBracket action =
        onException action
            (formatExceptionInfo
                ("configuration=" <> unparseToText configuration)
            )

-- | Apply 'Rule's to the goal in sequence.
deriveSeq
    :: forall m goal
    .  (MonadCatch m, MonadSimplify m)
    => Goal goal
    => ProofState.ProofState goal ~ ProofState goal goal
    => ToRulePattern goal
    => FromRulePattern goal
    => ToRulePattern (Rule goal)
    => FromRulePattern (Rule goal)
    => [Rule goal]
    -> goal
    -> Strategy.TransitionT (Rule goal) m (ProofState goal goal)
deriveSeq rules goal = errorBracket $ do
    let rewrites = RewriteRule . toRulePattern <$> rules
    eitherResults <-
        Monad.Trans.lift
        . Monad.Unify.runUnifierT
        $ Step.applyRewriteRulesSequence
            (Step.UnificationProcedure Unification.unificationProcedure)
            configuration
            rewrites
    case eitherResults of
        Left err ->
            (error . show . Pretty.vsep)
            [ "Not implemented error:"
            , Pretty.indent 4 (Pretty.pretty err)
            , "while applying a \\rewrite axiom to the pattern:"
            , Pretty.indent 4 (unparse configuration)
            ,   "We decided to end the execution because we don't \
                \understand this case well enough at the moment."
            ]
        Right results -> do
            let mapRules =
                    Result.mapRules
                    $ (fromRulePattern . goalToRule $ goal)
                    . Step.unwrapRule
                    . Step.withoutUnification
                traverseConfigs =
                    Result.traverseConfigs
                        (pure . GoalRewritten)
                        (pure . GoalRemainder)
            let onePathResults =
                    Result.mapConfigs
                        (flip (makeRuleFromPatterns goal) destination)
                        (flip (makeRuleFromPatterns goal) destination)
                        (Result.mergeResults results)
            results' <-
                traverseConfigs (mapRules onePathResults)
            Result.transitionResults results'
  where
    destination = getDestination goal
    configuration = getConfiguration goal

    errorBracket action =
        onException action
            (formatExceptionInfo
                ("configuration=" <> unparseToText configuration)
            )

{- | The predicate to remove the destination from the present configuration.
 -}
removalPredicate
    :: SimplifierVariable variable
    => MonadSimplify m
    => Pattern variable
    -- ^ Destination
    -> Pattern variable
    -- ^ Current configuration
    -> m (Predicate variable)
removalPredicate
    destination
    configuration
  | isFunctionPattern configTerm
  , isFunctionPattern destTerm
  = do
    unifiedConfigs <- simplifyTerm (mkAnd configTerm destTerm)
    if OrPattern.isFalse unifiedConfigs
        then return Predicate.makeTruePredicate_
        else
<<<<<<< HEAD
            case Foldable.toList unifiedConfigs of
                [substPattern] ->
                    let extraNonElemVariables =
                            remainderNonElemVariables configuration substPattern
                        extraElemVariables =
                            remainderElementVariables configuration substPattern
                    in if not (null extraNonElemVariables)
                        then
                            error . show . Pretty.vsep $
                                "Cannot quantify non-element variables: "
                                : fmap (Pretty.indent 4 . unparse) extraNonElemVariables
                        else do
                            let remainderPattern =
                                    Pattern.fromCondition
                                    . Conditional.withoutTerm
                                    $ (const <$> destination <*> substPattern)
                            evaluatedRemainder <-
                                Exists.makeEvaluate extraElemVariables remainderPattern
                            return
                                . Predicate.makeNotPredicate
                                . Condition.toPredicate
                                . Conditional.withoutTerm
                                . OrPattern.toPattern
                                $ evaluatedRemainder
                _ -> error . show . Pretty.vsep $
                    [ "Unifying the terms of the configuration and the\
                      \ destination has unexpectedly produced more than one\
                      \ unification case."
=======
            case OrPattern.toPatterns unifiedConfigs of
                [substPattern] -> do
                    let extraElemVariables =
                            getExtraElemVariables configuration substPattern
                        remainderPattern =
                            Pattern.fromCondition
                            . Conditional.withoutTerm
                            $ (const <$> destination <*> substPattern)
                    evaluatedRemainder <-
                        Exists.makeEvaluate extraElemVariables remainderPattern
                    return
                        . Predicate.makeNotPredicate
                        . Condition.toPredicate
                        . Conditional.withoutTerm
                        . OrPattern.toPattern
                        $ evaluatedRemainder
                _ ->
                    error . show . Pretty.vsep $
                    [ "Unifying the terms of the configuration and the\
                    \ destination has unexpectedly produced more than one\
                    \ unification case."
>>>>>>> 9d8cb5bc
                    , Pretty.indent 2 "Unification cases:"
                    ]
                    <> fmap
                        (Pretty.indent 4 . unparse)
                        (Foldable.toList unifiedConfigs)
  | otherwise =
      error . show . Pretty.vsep $
          [ "The remove destination step expects\
<<<<<<< HEAD
            \ the configuration and the destination terms\
            \ to be function-like."
=======
          \ the configuration and the destination terms\
          \ to be function-like."
>>>>>>> 9d8cb5bc
          , Pretty.indent 2 "Configuration term:"
          , Pretty.indent 4 (unparse configTerm)
          , Pretty.indent 2 "Destination term:"
          , Pretty.indent 4 (unparse destTerm)
          ]
  where
    Conditional { term = destTerm } = destination
    Conditional { term = configTerm } = configuration
    -- The variables of the destination that are missing from the
    -- configuration. These are the variables which should be existentially
    -- quantified in the removal predicate.
<<<<<<< HEAD
=======
    getExtraElemVariables config dest =
        let extraNonElemVariables = remainderNonElemVariables config dest
        in if not . null $ extraNonElemVariables
            then
                error . show . Pretty.vsep $
                    "Cannot quantify non-element variables: "
                    : fmap (Pretty.indent 4 . unparse) extraNonElemVariables
            else remainderElementVariables config dest
>>>>>>> 9d8cb5bc
    configVariables config =
        Attribute.FreeVariables.getFreeVariables
        $ Pattern.freeVariables config
    destVariables dest =
        Attribute.FreeVariables.getFreeVariables
        $ Pattern.freeVariables dest
    remainderVariables config dest =
        Set.toList
        $ Set.difference
            (destVariables dest)
            (configVariables config)
    remainderNonElemVariables config dest =
        filter (not . isElemVar) (remainderVariables config dest)
    remainderElementVariables config dest =
        mapMaybe
            extractElementVariable
            (remainderVariables config dest)

getConfiguration
    :: forall goal
    .  ToRulePattern goal
    => goal
    -> Pattern Variable
getConfiguration (toRulePattern -> RulePattern { left, requires }) =
    Pattern.withCondition left (Conditional.fromPredicate requires)

getDestination
    :: forall goal
    .  ToRulePattern goal
    => goal
    -> Pattern Variable
getDestination (toRulePattern -> RulePattern { right, ensures }) =
    Pattern.withCondition right (Conditional.fromPredicate ensures)

makeRuleFromPatterns
    :: forall rule
    .  FromRulePattern rule
    => rule
    -> Pattern Variable
    -> Pattern Variable
    -> rule
makeRuleFromPatterns ruleType configuration destination =
    let (left, Condition.toPredicate -> requires) =
            Pattern.splitTerm configuration
        (right, Condition.toPredicate -> ensures) =
            Pattern.splitTerm destination
    in fromRulePattern ruleType $ RulePattern
        { left
        , antiLeft = Nothing
        , right
        , requires
        , ensures
        , attributes = Default.def
        }<|MERGE_RESOLUTION|>--- conflicted
+++ resolved
@@ -754,13 +754,12 @@
 removeDestination
     :: MonadCatch m
     => MonadSimplify m
-<<<<<<< HEAD
     => ProofState.ProofState goal ~ ProofState goal goal
     => FromRulePattern goal
     => ToRulePattern goal
     => ProofState goal goal
     -> Strategy.TransitionT (Rule goal) m (ProofState goal goal)
-removeDestination (Goal goal) = errorBracket $ do
+removeDestination (Goal goal) = errorBracket . assertEnsuresIsTop goalAsRulePattern $ do
     removal <- removalPredicate (destination right') configuration
     if isTop removal
         then return . Goal $ goal
@@ -774,27 +773,13 @@
                 else do
                     let result = Conditional.andPredicate configuration removal
                     pure . Goal $ makeRuleFromPatterns goal result (Pattern.fromTermLike right')
-=======
-    => FromRulePattern goal
-    => ToRulePattern goal
-    => goal
-    -> Strategy.TransitionT (Rule goal) m goal
-removeDestination goal =
-    errorBracket . assertEnsuresIsTop goalAsRulePattern $ do
-        removal <- removalPredicate (destination right') configuration
-        let result = Conditional.andPredicate configuration removal
-        pure $ makeRuleFromPatterns goal result (Pattern.fromTermLike right')
->>>>>>> 9d8cb5bc
   where
     configuration = getConfiguration goal
     configFreeVars = Pattern.freeVariables configuration
 
-<<<<<<< HEAD
-    RulePattern { right } = toRulePattern goal
-=======
     goalAsRulePattern = toRulePattern goal
     RulePattern { right } = goalAsRulePattern
->>>>>>> 9d8cb5bc
+
     right' = topExistsToImplicitForall configFreeVars right
 
     destination (And_ _ pred' term') =
@@ -810,7 +795,7 @@
             (formatExceptionInfo
                 ("configuration=" <> unparseToText configuration)
             )
-removeDestination (GoalRemainder goal) = errorBracket $ do
+removeDestination (GoalRemainder goal) = errorBracket . assertEnsuresIsTop goalAsRulePattern $ do
     removal <- removalPredicate (destination right') configuration
     if isTop removal
         then return . GoalRemainder $ goal
@@ -828,7 +813,9 @@
     configuration = getConfiguration goal
     configFreeVars = Pattern.freeVariables configuration
 
-    RulePattern { right } = toRulePattern goal
+    goalAsRulePattern = toRulePattern goal
+    RulePattern { right } = goalAsRulePattern
+
     right' = topExistsToImplicitForall configFreeVars right
 
     destination (And_ _ pred' term') =
@@ -1029,36 +1016,6 @@
     if OrPattern.isFalse unifiedConfigs
         then return Predicate.makeTruePredicate_
         else
-<<<<<<< HEAD
-            case Foldable.toList unifiedConfigs of
-                [substPattern] ->
-                    let extraNonElemVariables =
-                            remainderNonElemVariables configuration substPattern
-                        extraElemVariables =
-                            remainderElementVariables configuration substPattern
-                    in if not (null extraNonElemVariables)
-                        then
-                            error . show . Pretty.vsep $
-                                "Cannot quantify non-element variables: "
-                                : fmap (Pretty.indent 4 . unparse) extraNonElemVariables
-                        else do
-                            let remainderPattern =
-                                    Pattern.fromCondition
-                                    . Conditional.withoutTerm
-                                    $ (const <$> destination <*> substPattern)
-                            evaluatedRemainder <-
-                                Exists.makeEvaluate extraElemVariables remainderPattern
-                            return
-                                . Predicate.makeNotPredicate
-                                . Condition.toPredicate
-                                . Conditional.withoutTerm
-                                . OrPattern.toPattern
-                                $ evaluatedRemainder
-                _ -> error . show . Pretty.vsep $
-                    [ "Unifying the terms of the configuration and the\
-                      \ destination has unexpectedly produced more than one\
-                      \ unification case."
-=======
             case OrPattern.toPatterns unifiedConfigs of
                 [substPattern] -> do
                     let extraElemVariables =
@@ -1080,7 +1037,6 @@
                     [ "Unifying the terms of the configuration and the\
                     \ destination has unexpectedly produced more than one\
                     \ unification case."
->>>>>>> 9d8cb5bc
                     , Pretty.indent 2 "Unification cases:"
                     ]
                     <> fmap
@@ -1089,13 +1045,8 @@
   | otherwise =
       error . show . Pretty.vsep $
           [ "The remove destination step expects\
-<<<<<<< HEAD
-            \ the configuration and the destination terms\
-            \ to be function-like."
-=======
           \ the configuration and the destination terms\
           \ to be function-like."
->>>>>>> 9d8cb5bc
           , Pretty.indent 2 "Configuration term:"
           , Pretty.indent 4 (unparse configTerm)
           , Pretty.indent 2 "Destination term:"
@@ -1107,8 +1058,6 @@
     -- The variables of the destination that are missing from the
     -- configuration. These are the variables which should be existentially
     -- quantified in the removal predicate.
-<<<<<<< HEAD
-=======
     getExtraElemVariables config dest =
         let extraNonElemVariables = remainderNonElemVariables config dest
         in if not . null $ extraNonElemVariables
@@ -1117,7 +1066,6 @@
                     "Cannot quantify non-element variables: "
                     : fmap (Pretty.indent 4 . unparse) extraNonElemVariables
             else remainderElementVariables config dest
->>>>>>> 9d8cb5bc
     configVariables config =
         Attribute.FreeVariables.getFreeVariables
         $ Pattern.freeVariables config
