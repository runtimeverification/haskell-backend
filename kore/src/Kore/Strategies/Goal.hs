--- conflicted
+++ resolved
@@ -102,13 +102,9 @@
     ( Symbol
     )
 import Kore.Internal.TermLike
-<<<<<<< HEAD
     ( TermLike
     , isFunctionPattern
-=======
-    ( isFunctionPattern
     , mkDefined
->>>>>>> 870b5b59
     , mkIn
     , termLikeSort
     )
@@ -216,14 +212,6 @@
     -- checkImplication.
     isTriviallyValid :: goal -> Bool
 
-<<<<<<< HEAD
-    inferDefined
-        :: MonadSimplify m
-        => goal
-        -> Strategy.TransitionT (AppliedRule goal) m goal
-
-=======
->>>>>>> 870b5b59
     checkImplication
         :: MonadSimplify m
         => goal -> m (CheckImplicationResult goal)
@@ -374,9 +362,6 @@
     applyAxioms axioms = deriveSeqAxiomOnePath (concat axioms)
 
     isTriviallyValid = isTriviallyValid' _Unwrapped
-
-<<<<<<< HEAD
-    inferDefined = inferDefined' _Unwrapped
 
 deriveSeqClaim
     :: MonadSimplify m
@@ -406,9 +391,6 @@
             deriveClaimResults mkClaim results
 
 deriveSeqAxiomOnePath
-=======
-deriveSeqOnePath
->>>>>>> 870b5b59
     ::  MonadSimplify simplifier
     =>  [Rule OnePathRule]
     ->  OnePathRule
@@ -429,12 +411,7 @@
     simplify = simplify' _Unwrapped
     checkImplication = checkImplication' _Unwrapped
     isTriviallyValid = isTriviallyValid' _Unwrapped
-<<<<<<< HEAD
-    inferDefined = inferDefined' _Unwrapped
     applyClaims claims = deriveSeqClaim _Unwrapped AllPathRule claims
-=======
-    applyClaims claims = deriveSeqAllPath (map goalToRule claims)
->>>>>>> 870b5b59
 
     applyAxioms axiomss = \goal ->
         foldM applyAxioms1 (GoalRemainder goal) axiomss
@@ -822,34 +799,14 @@
         run :: ExceptT r m r -> m r
         run acts = runExceptT acts >>= either pure pure
 
--- TODO: simplify right hand side as well
+-- TODO(Ana): simplify right hand side as well
 simplify'
     :: MonadSimplify m
     => Lens' goal ClaimPattern
     -> goal
-<<<<<<< HEAD
     -> Strategy.TransitionT (AppliedRule goal) m goal
 simplify' lensClaimPattern =
     Lens.traverseOf (lensClaimPattern . field @"left") $ \config -> do
-        configs <-
-            simplifyTopConfiguration config >>= SMT.Evaluator.filterMultiOr
-            & lift
-        if isBottom configs
-            then pure Pattern.bottom
-            else Foldable.asum (pure <$> configs)
-
-inferDefined'
-    :: MonadSimplify m
-    => Lens' goal ClaimPattern
-    -> goal
-    -> Strategy.TransitionT (AppliedRule goal) m goal
-inferDefined' lensRulePattern =
-    Lens.traverseOf (lensRulePattern . field @"left") $ \config -> do
-=======
-    -> Strategy.TransitionT (Rule goal) m goal
-simplify' lensRulePattern =
-    Lens.traverseOf (lensRulePattern . RulePattern.leftPattern) $ \config -> do
->>>>>>> 870b5b59
         let definedConfig =
                 Pattern.andCondition (mkDefined <$> config)
                 $ from $ makeCeilPredicate_ (Conditional.term config)
