{-|
Copyright   : (c) Runtime Verification, 2019
License     : NCSA
-}
module Kore.Strategies.Goal
    ( Goal (..)
    , ToRulePattern (..)
    , FromRulePattern (..)
    , ClaimExtractor (..)
    , Rule (..)
    , TransitionRuleTemplate (..)
    , extractClaims
    , unprovenNodes
    , proven
    , onePathFirstStep
    , onePathFollowupStep
    , allPathFirstStep
    , allPathFollowupStep
    , makeRuleFromPatterns
    , getConfiguration
    , getDestination
    , transitionRuleTemplate
    , isTrusted
    ) where

import Control.Applicative
    ( Alternative (..)
    )
import Control.Monad.Catch
    ( MonadCatch
    , onException
    )
import qualified Control.Monad.Trans as Monad.Trans
import Data.Coerce
    ( Coercible
    , coerce
    )
import qualified Data.Default as Default
import qualified Data.Foldable as Foldable
import qualified Data.Set as Set
import Data.Stream.Infinite
    ( Stream (..)
    )
import qualified Data.Stream.Infinite as Stream
import qualified Data.Text.Prettyprint.Doc as Pretty
import Data.Witherable
    ( mapMaybe
    )
import qualified Generics.SOP as SOP
import GHC.Generics as GHC

import Debug
    ( formatExceptionInfo
    )
import qualified Kore.Attribute.Axiom as Attribute.Axiom
import qualified Kore.Attribute.Pattern.FreeVariables as Attribute.FreeVariables
import qualified Kore.Attribute.Trusted as Attribute.Trusted
import Kore.Debug
import Kore.IndexedModule.IndexedModule
    ( IndexedModule (indexedModuleClaims)
    , VerifiedModule
    )
import qualified Kore.Internal.Condition as Condition
import Kore.Internal.Conditional
    ( Conditional (..)
    )
import qualified Kore.Internal.Conditional as Conditional
import qualified Kore.Internal.MultiOr as MultiOr
import qualified Kore.Internal.OrPattern as OrPattern
import Kore.Internal.Pattern
    ( Pattern
    )
import qualified Kore.Internal.Pattern as Pattern
import Kore.Internal.Predicate
    ( Predicate
    )
import qualified Kore.Internal.Predicate as Predicate
import Kore.Internal.TermLike
<<<<<<< HEAD
    ( freeTopExists
    , isFunctionPattern
    , mkAnd
=======
    ( mkAnd
    , topExistsToImplicitForall
>>>>>>> 15128890
    )
import qualified Kore.Profiler.Profile as Profile
    ( timeStrategy
    )
import qualified Kore.Step.Result as Result
import qualified Kore.Step.RewriteStep as Step
import Kore.Step.Rule
    ( AllPathRule (..)
    , FromRulePattern (..)
    , OnePathRule (..)
    , QualifiedAxiomPattern (..)
    , ReachabilityRule (..)
    , RewriteRule (..)
    , RulePattern (..)
    , ToRulePattern (..)
    , fromSentenceAxiom
    )
import qualified Kore.Step.Rule as RulePattern
    ( RulePattern (..)
    )
import Kore.Step.Simplification.Data
    ( MonadSimplify
    , SimplifierVariable
    )
import qualified Kore.Step.Simplification.Exists as Exists
import Kore.Step.Simplification.Pattern
    ( simplifyAndRemoveTopExists
    )
import Kore.Step.Simplification.Simplify
    ( simplifyTerm
    )
import qualified Kore.Step.SMT.Evaluator as SMT.Evaluator
import Kore.Step.Strategy
    ( Strategy
    )
import qualified Kore.Step.Strategy as Strategy
import qualified Kore.Step.Transition as Transition
import Kore.Strategies.ProofState hiding
    ( Prim
    , ProofState
    )
import qualified Kore.Strategies.ProofState as ProofState
import qualified Kore.Syntax.Sentence as Syntax
import Kore.Syntax.Variable
    ( Variable
    )
import Kore.TopBottom
    ( isBottom
    )
import qualified Kore.Unification.Procedure as Unification
import qualified Kore.Unification.UnifierT as Monad.Unify
import Kore.Unparser
    ( Unparse
    , unparse
    , unparseToString
    , unparseToText
    )
import Kore.Variables.UnifiedVariable
    ( extractElementVariable
    , isElemVar
    )
import qualified Kore.Verified as Verified

{- | The final nodes of an execution graph which were not proven.

See also: 'Strategy.pickFinal', 'extractUnproven'

 -}
unprovenNodes
    :: forall goal a
    .  ProofState.ProofState a ~ ProofState goal a
    => Strategy.ExecutionGraph (ProofState goal a) (Rule goal)
    -> MultiOr.MultiOr a
unprovenNodes executionGraph =
    MultiOr.MultiOr
    $ mapMaybe extractUnproven
    $ Strategy.pickFinal executionGraph

{- | Does the 'Strategy.ExecutionGraph' indicate a successful proof?
 -}
proven
    :: forall goal a
    .  ProofState.ProofState a ~ ProofState goal a
    => Strategy.ExecutionGraph (ProofState goal a) (Rule goal)
    -> Bool
proven = Foldable.null . unprovenNodes

class Goal goal where
    data Rule goal
    type Prim goal
    type ProofState goal a

    goalToRule :: goal -> Rule goal
    default goalToRule
        :: Coercible goal (Rule goal)
        => goal -> Rule goal
    goalToRule = coerce

    -- | Since Goals usually carry more information than Rules,
    -- we need to know the context when transforming a Rule into a Goal,
    -- hence the first 'goal' argument. In general it can be ignored
    -- when the Goal and the Rule are representationally equal.
    ruleToGoal :: goal -> Rule goal -> goal
    default ruleToGoal
        :: Coercible (Rule goal) goal
        => goal -> Rule goal -> goal
    ruleToGoal _ = coerce

    transitionRule
        :: (MonadCatch m, MonadSimplify m)
        => Prim goal
        -> ProofState goal goal
        -> Strategy.TransitionT (Rule goal) m (ProofState goal goal)

    strategy
        :: goal
        -> [goal]
        -> [Rule goal]
        -> Stream (Strategy (Prim goal))

class ClaimExtractor claim where
    extractClaim
        :: Verified.SentenceClaim
        ->  Maybe claim

-- | Extracts all One-Path claims from a verified module.
extractClaims
    :: ClaimExtractor claim
    => VerifiedModule declAtts axiomAtts
    -- ^'IndexedModule' containing the definition
    -> [(axiomAtts, claim)]
extractClaims idxMod =
    mapMaybe
        -- applying on second component
        (traverse extractClaim)
        (indexedModuleClaims idxMod)

{- NOTE: Non-deterministic semantics

The current implementation of one-path verification assumes that the proof goal
is deterministic, that is: the proof goal would not be discharged during at a
non-confluent state in the execution of a non-deterministic semantics. (Often
this means that the definition is simply deterministic.) As a result, given the
non-deterministic definition

> module ABC
>   import DOMAINS
>   syntax S ::= "a" | "b" | "c"
>   rule [ab]: a => b
>   rule [ac]: a => c
> endmodule

this claim would be provable,

> rule a => b [claim]

but this claim would **not** be provable,

> rule a => c [claim]

because the algorithm would first apply semantic rule [ab], which prevents rule
[ac] from being used.

We decided to assume that the definition is deterministic because one-path
verification is mainly used only for deterministic semantics and the assumption
simplifies the implementation. However, this assumption is not an essential
feature of the algorithm. You should not rely on this assumption elsewhere. This
decision is subject to change without notice.

This instance contains the default implementation for a one-path strategy. You can apply it to the
first two arguments and pass the resulting function to 'Kore.Strategies.Verification.verify'.

Things to note when implementing your own:

1. The first step does not use the reachability claims

2. You can return an infinite list.
-}

instance Goal (OnePathRule Variable) where

    newtype Rule (OnePathRule Variable) =
        OnePathRewriteRule { unRule :: RewriteRule Variable }
        deriving (GHC.Generic, Show, Unparse)

    type Prim (OnePathRule Variable) =
        ProofState.Prim (Rule (OnePathRule Variable))

    type ProofState (OnePathRule Variable) a =
        ProofState.ProofState a

    transitionRule =
        transitionRuleTemplate
            TransitionRuleTemplate
                { simplifyTemplate =
                    simplify
                , removeDestinationTemplate =
                    removeDestination
                , isTriviallyValidTemplate =
                    isTriviallyValid
                , deriveParTemplate =
                    derivePar
                , deriveSeqTemplate =
                    deriveSeq
                }

    strategy _ goals rules =
        onePathFirstStep rewrites
        :> Stream.iterate
            id
            ( onePathFollowupStep
                coinductiveRewrites
                rewrites
            )
      where
        rewrites = rules
        coinductiveRewrites =
            OnePathRewriteRule
            . RewriteRule
            . getOnePathRule
            <$> goals

instance SOP.Generic (Rule (OnePathRule Variable))

instance SOP.HasDatatypeInfo (Rule (OnePathRule Variable))

instance Debug (Rule (OnePathRule Variable))

instance Diff (Rule (OnePathRule Variable))

instance ToRulePattern (Rule (OnePathRule Variable))

instance FromRulePattern (Rule (OnePathRule Variable))

instance ClaimExtractor (OnePathRule Variable) where
    extractClaim sentence =
        case fromSentenceAxiom (Syntax.getSentenceClaim sentence) of
            Right (OnePathClaimPattern claim) -> Just claim
            _ -> Nothing

instance Goal (AllPathRule Variable) where

    newtype Rule (AllPathRule Variable) =
        AllPathRewriteRule { unRule :: RewriteRule Variable }
        deriving (GHC.Generic, Show, Unparse)

    type Prim (AllPathRule Variable) =
        ProofState.Prim (Rule (AllPathRule Variable))

    type ProofState (AllPathRule Variable) a =
        ProofState.ProofState a

    transitionRule =
        transitionRuleTemplate
            TransitionRuleTemplate
                { simplifyTemplate =
                    simplify
                , removeDestinationTemplate =
                    removeDestination
                , isTriviallyValidTemplate =
                    isTriviallyValid
                , deriveParTemplate =
                    derivePar
                , deriveSeqTemplate =
                    deriveSeq
                }

    strategy _ goals rules =
        allPathFirstStep rewrites
        :> Stream.iterate
            id
            ( allPathFollowupStep
                coinductiveRewrites
                rewrites
            )
      where
        rewrites = rules
        coinductiveRewrites =
            AllPathRewriteRule
            . RewriteRule
            . getAllPathRule
            <$> goals

instance SOP.Generic (Rule (AllPathRule Variable))

instance SOP.HasDatatypeInfo (Rule (AllPathRule Variable))

instance Debug (Rule (AllPathRule Variable))

instance Diff (Rule (AllPathRule Variable))

instance ToRulePattern (Rule (AllPathRule Variable))

instance FromRulePattern (Rule (AllPathRule Variable))

instance ClaimExtractor (AllPathRule Variable) where
    extractClaim sentence =
        case fromSentenceAxiom (Syntax.getSentenceClaim sentence) of
            Right (AllPathClaimPattern claim) -> Just claim
            _ -> Nothing

instance Goal (ReachabilityRule Variable) where

    newtype Rule (ReachabilityRule Variable) =
        ReachabilityRewriteRule
            { unReachabilityRewriteRule :: RewriteRule Variable }
        deriving (GHC.Generic, Show, Unparse)

    type Prim (ReachabilityRule Variable) =
        ProofState.Prim (Rule (ReachabilityRule Variable))

    type ProofState (ReachabilityRule Variable) a =
        ProofState.ProofState a

    goalToRule (OnePath rule) = coerce rule
    goalToRule (AllPath rule) = coerce rule

    ruleToGoal (OnePath _) rule = OnePath (coerce rule)
    ruleToGoal (AllPath _) rule = AllPath (coerce rule)

    transitionRule
        :: (MonadCatch m, MonadSimplify m)
        => Prim (ReachabilityRule Variable)
        -> ProofState
            (ReachabilityRule Variable)
            (ReachabilityRule Variable)
        -> Strategy.TransitionT
            (Rule (ReachabilityRule Variable))
            m
            ( ProofState
                (ReachabilityRule Variable)
                (ReachabilityRule Variable)
            )
    transitionRule prim proofstate =
        case proofstate of
            Goal (OnePath rule) ->
                Transition.mapRules ruleOnePathToRuleReachability
                $ onePathProofState
                <$> transitionRule (primRuleOnePath prim) (Goal rule)
            Goal (AllPath rule) ->
                Transition.mapRules ruleAllPathToRuleReachability
                $ allPathProofState
                <$> transitionRule (primRuleAllPath prim) (Goal rule)
            GoalRewritten (OnePath rule) ->
                Transition.mapRules ruleOnePathToRuleReachability
                $ onePathProofState
                <$> transitionRule (primRuleOnePath prim) (GoalRewritten rule)
            GoalRewritten (AllPath rule) ->
                Transition.mapRules ruleAllPathToRuleReachability
                $ allPathProofState
                <$> transitionRule (primRuleAllPath prim) (GoalRewritten rule)
            GoalRemainder (OnePath rule) ->
                Transition.mapRules ruleOnePathToRuleReachability
                $ onePathProofState
                <$> transitionRule (primRuleOnePath prim) (GoalRemainder rule)
            GoalRemainder (AllPath rule) ->
                Transition.mapRules ruleAllPathToRuleReachability
                $ allPathProofState
                <$> transitionRule (primRuleAllPath prim) (GoalRemainder rule)
            Proven ->
                case prim of
                    CheckProven -> empty
                    _ -> return proofstate

    strategy
        :: ReachabilityRule Variable
        -> [ReachabilityRule Variable]
        -> [Rule (ReachabilityRule Variable)]
        -> Stream (Strategy (Prim (ReachabilityRule Variable)))
    strategy goal claims axioms =
        case goal of
            OnePath rule ->
                reachabilityOnePathStrategy
                $ strategy
                    rule
                    (mapMaybe maybeOnePath claims)
                    (fmap ruleReachabilityToRuleOnePath axioms)
            AllPath rule ->
                reachabilityAllPathStrategy
                $ strategy
                    rule
                    (mapMaybe maybeAllPath claims)
                    (fmap ruleReachabilityToRuleAllPath axioms)

instance SOP.Generic (Rule (ReachabilityRule Variable))

instance SOP.HasDatatypeInfo (Rule (ReachabilityRule Variable))

instance Debug (Rule (ReachabilityRule Variable))

instance Diff (Rule (ReachabilityRule Variable))

instance ToRulePattern (Rule (ReachabilityRule Variable))

instance FromRulePattern (Rule (ReachabilityRule Variable))

instance ClaimExtractor (ReachabilityRule Variable) where
    extractClaim sentence =
        case fromSentenceAxiom (Syntax.getSentenceClaim sentence) of
            Right (OnePathClaimPattern claim) -> Just . OnePath $ claim
            Right (AllPathClaimPattern claim) -> Just . AllPath $ claim
            _ -> Nothing

maybeOnePath :: ReachabilityRule Variable -> Maybe (OnePathRule Variable)
maybeOnePath (OnePath rule) = Just rule
maybeOnePath _ = Nothing

maybeAllPath :: ReachabilityRule Variable -> Maybe (AllPathRule Variable)
maybeAllPath (AllPath rule) = Just rule
maybeAllPath _ = Nothing

reachabilityOnePathStrategy
    :: Functor t
    => t (Strategy (Prim (OnePathRule Variable)))
    -> t (Strategy (Prim (ReachabilityRule Variable)))
reachabilityOnePathStrategy strategy' =
    (fmap . fmap . fmap)
        ruleOnePathToRuleReachability
        strategy'

reachabilityAllPathStrategy
    :: Functor t
    => t (Strategy (Prim (AllPathRule Variable)))
    -> t (Strategy (Prim (ReachabilityRule Variable)))
reachabilityAllPathStrategy strategy' =
    (fmap . fmap . fmap)
        ruleAllPathToRuleReachability
        strategy'

allPathProofState
    :: ProofState (AllPathRule Variable) (AllPathRule Variable)
    -> ProofState (ReachabilityRule Variable) (ReachabilityRule Variable)
allPathProofState = fmap AllPath

onePathProofState
    :: ProofState (OnePathRule Variable) (OnePathRule Variable)
    -> ProofState (ReachabilityRule Variable) (ReachabilityRule Variable)
onePathProofState = fmap OnePath

primRuleOnePath
    :: ProofState.Prim (Rule (ReachabilityRule Variable))
    -> ProofState.Prim (Rule (OnePathRule Variable))
primRuleOnePath = fmap ruleReachabilityToRuleOnePath

primRuleAllPath
    :: ProofState.Prim (Rule (ReachabilityRule Variable))
    -> ProofState.Prim (Rule (AllPathRule Variable))
primRuleAllPath = fmap ruleReachabilityToRuleAllPath

-- The functions below are easier to read coercions between
-- the newtypes over 'RewriteRule Variable' defined in the
-- instances of 'Goal' as 'Rule's.
ruleReachabilityToRuleAllPath
    :: Rule (ReachabilityRule Variable)
    -> Rule (AllPathRule Variable)
ruleReachabilityToRuleAllPath = coerce

ruleReachabilityToRuleOnePath
    :: Rule (ReachabilityRule Variable)
    -> Rule (OnePathRule Variable)
ruleReachabilityToRuleOnePath = coerce

ruleAllPathToRuleReachability
    :: Rule (AllPathRule Variable)
    -> Rule (ReachabilityRule Variable)
ruleAllPathToRuleReachability = coerce

ruleOnePathToRuleReachability
    :: Rule (OnePathRule Variable)
    -> Rule (ReachabilityRule Variable)
ruleOnePathToRuleReachability = coerce

data TransitionRuleTemplate monad goal =
    TransitionRuleTemplate
    { simplifyTemplate
        :: goal -> Strategy.TransitionT (Rule goal) monad goal
    , removeDestinationTemplate
        :: goal -> Strategy.TransitionT (Rule goal) monad goal
    , isTriviallyValidTemplate :: goal -> Bool
    , deriveParTemplate
        :: [Rule goal]
        -> goal
        -> Strategy.TransitionT (Rule goal) monad (ProofState goal goal)
    , deriveSeqTemplate
        :: [Rule goal]
        -> goal
        -> Strategy.TransitionT (Rule goal) monad (ProofState goal goal)
    }

transitionRuleTemplate
    :: forall m goal
    .  MonadSimplify m
    => ProofState goal goal ~ ProofState.ProofState goal
    => Prim goal ~ ProofState.Prim (Rule goal)
    => TransitionRuleTemplate m goal
    -> Prim goal
    -> ProofState goal goal
    -> Strategy.TransitionT (Rule goal) m (ProofState goal goal)
transitionRuleTemplate
    TransitionRuleTemplate
        { simplifyTemplate
        , removeDestinationTemplate
        , isTriviallyValidTemplate
        , deriveParTemplate
        , deriveSeqTemplate
        }
  =
    transitionRuleWorker
  where
    transitionRuleWorker
        :: Prim goal
        -> ProofState goal goal
        -> Strategy.TransitionT (Rule goal) m (ProofState goal goal)
    transitionRuleWorker CheckProven Proven = empty
    transitionRuleWorker CheckGoalRemainder (GoalRemainder _) = empty

    transitionRuleWorker ResetGoal (GoalRewritten goal) = return (Goal goal)

    transitionRuleWorker Simplify (Goal g) =
        Profile.timeStrategy "Goal.Simplify"
        $ Goal <$> simplifyTemplate g
    transitionRuleWorker Simplify (GoalRemainder g) =
        Profile.timeStrategy "Goal.SimplifyRemainder"
        $ GoalRemainder <$> simplifyTemplate g

    transitionRuleWorker RemoveDestination (Goal g) =
        Profile.timeStrategy "Goal.RemoveDestination"
        $ Goal <$> removeDestinationTemplate g
    transitionRuleWorker RemoveDestination (GoalRemainder g) =
        Profile.timeStrategy "Goal.RemoveDestinationRemainder"
        $ GoalRemainder <$> removeDestinationTemplate g

    transitionRuleWorker TriviallyValid (Goal g)
      | isTriviallyValidTemplate g = return Proven
    transitionRuleWorker TriviallyValid (GoalRemainder g)
      | isTriviallyValidTemplate g = return Proven
    transitionRuleWorker TriviallyValid (GoalRewritten g)
      | isTriviallyValidTemplate g = return Proven

    transitionRuleWorker (DerivePar rules) (Goal g) =
        -- TODO (virgil): Wrap the results in GoalRemainder/GoalRewritten here.
        --
        -- Note that in most transitions it is obvious what is being transformed
        -- into what, e.g. that a `ResetGoal` transition transforms
        -- `GoalRewritten` into `Goal`. However, here we're taking a `Goal`
        -- and transforming it into `GoalRewritten` and `GoalRemainder` in an
        -- opaque way. I think that there's no good reason for wrapping the
        -- results in `derivePar` as opposed to here.
        Profile.timeStrategy "Goal.DerivePar"
        $ deriveParTemplate rules g
    transitionRuleWorker (DerivePar rules) (GoalRemainder g) =
        -- TODO (virgil): Wrap the results in GoalRemainder/GoalRewritten here.
        -- See above for an explanation.
        Profile.timeStrategy "Goal.DeriveParRemainder"
        $ deriveParTemplate rules g

    transitionRuleWorker (DeriveSeq rules) (Goal g) =
        -- TODO (virgil): Wrap the results in GoalRemainder/GoalRewritten here.
        -- See above for an explanation.
        Profile.timeStrategy "Goal.DeriveSeq"
        $ deriveSeqTemplate rules g
    transitionRuleWorker (DeriveSeq rules) (GoalRemainder g) =
        -- TODO (virgil): Wrap the results in GoalRemainder/GoalRewritten here.
        -- See above for an explanation.
        Profile.timeStrategy "Goal.DeriveSeqRemainder"
        $ deriveSeqTemplate rules g

    transitionRuleWorker _ state = return state

onePathFirstStep
    :: Prim goal ~ ProofState.Prim (Rule goal)
    => [Rule goal]
    -> Strategy (Prim goal)
onePathFirstStep axioms =
    (Strategy.sequence . map Strategy.apply)
        [ CheckProven
        , CheckGoalRemainder
        , Simplify
        , TriviallyValid
        , RemoveDestination
        , Simplify
        , TriviallyValid
        , DeriveSeq axioms
        , Simplify
        , TriviallyValid
        , ResetGoal
        , Simplify
        , TriviallyValid
        ]

onePathFollowupStep
    :: Prim goal ~ ProofState.Prim (Rule goal)
    => [Rule goal]
    -> [Rule goal]
    -> Strategy (Prim goal)
onePathFollowupStep claims axioms =
    (Strategy.sequence . map Strategy.apply)
        [ CheckProven
        , CheckGoalRemainder
        , Simplify
        , TriviallyValid
        , RemoveDestination
        , Simplify
        , TriviallyValid
        , DeriveSeq claims
        , Simplify
        , TriviallyValid
        , DeriveSeq axioms
        , Simplify
        , TriviallyValid
        , ResetGoal
        , Simplify
        , TriviallyValid
        ]

allPathFirstStep
    :: [Rule (AllPathRule Variable)]
    -> Strategy (Prim (AllPathRule Variable))
allPathFirstStep axioms =
    (Strategy.sequence . map Strategy.apply)
        [ CheckProven
        , CheckGoalRemainder
        , Simplify
        , TriviallyValid
        , RemoveDestination
        , Simplify
        , TriviallyValid
        , DerivePar axioms
        , Simplify
        , TriviallyValid
        , ResetGoal
        , Simplify
        , TriviallyValid
        ]

allPathFollowupStep
    :: [Rule (AllPathRule Variable)]
    -> [Rule (AllPathRule Variable)]
    -> Strategy (Prim (AllPathRule Variable))
allPathFollowupStep claims axioms =
    (Strategy.sequence . map Strategy.apply)
        [ CheckProven
        , CheckGoalRemainder
        , Simplify
        , TriviallyValid
        , RemoveDestination
        , Simplify
        , TriviallyValid
        , DeriveSeq claims
        , Simplify
        , TriviallyValid
        , DerivePar axioms
        , Simplify
        , TriviallyValid
        , ResetGoal
        , Simplify
        , TriviallyValid
        ]

-- | Remove the destination of the goal.
removeDestination
    :: MonadCatch m
    => MonadSimplify m
    => FromRulePattern goal
    => ToRulePattern goal
    => goal
    -> Strategy.TransitionT (Rule goal) m goal
removeDestination goal = errorBracket $ do
    removal <- removalPredicate destination configuration
    let result = Conditional.andPredicate configuration removal
    pure $ makeRuleFromPatterns goal result destination
  where
    configuration = getConfiguration goal
    configFreeVars = Pattern.freeVariables configuration

    RulePattern { right, ensures } = toRulePattern goal
<<<<<<< HEAD
    right' = freeTopExists configFreeVars right
=======
    right' = topExistsToImplicitForall configFreeVars right
>>>>>>> 15128890
    destination =
        Pattern.withCondition right' (Conditional.fromPredicate ensures)

    errorBracket action =
        onException action
            (formatExceptionInfo
                ("configuration=" <> unparseToText configuration)
            )

simplify
    :: (MonadCatch m, MonadSimplify m)
    => ToRulePattern goal
    => FromRulePattern goal
    => goal
    -> Strategy.TransitionT (Rule goal) m goal
simplify goal = errorBracket $ do
    configs <-
        Monad.Trans.lift
        $ simplifyAndRemoveTopExists configuration
    filteredConfigs <- SMT.Evaluator.filterMultiOr configs
    if null filteredConfigs
        then pure $ makeRuleFromPatterns goal Pattern.bottom destination
        else do
            let simplifiedRules =
                    fmap (flip (makeRuleFromPatterns goal) destination) filteredConfigs
            Foldable.asum (pure <$> simplifiedRules)
  where
    destination = getDestination goal
    configuration = getConfiguration goal

    errorBracket action =
        onException action
            (formatExceptionInfo
                ("configuration=" <> unparseToText configuration)
            )

isTriviallyValid
    :: ToRulePattern goal
    => goal -> Bool
isTriviallyValid = isBottom . RulePattern.left . toRulePattern

isTrusted
    :: forall goal
    .  ToRulePattern goal
    => goal -> Bool
isTrusted =
    Attribute.Trusted.isTrusted
    . Attribute.Axiom.trusted
    . RulePattern.attributes
    . toRulePattern

-- | Apply 'Rule's to the goal in parallel.
derivePar
    :: forall m goal
    .  (MonadCatch m, MonadSimplify m)
    => Goal goal
    => ProofState.ProofState goal ~ ProofState goal goal
    => ToRulePattern goal
    => FromRulePattern goal
    => ToRulePattern (Rule goal)
    => FromRulePattern (Rule goal)
    => [Rule goal]
    -> goal
    -> Strategy.TransitionT (Rule goal) m (ProofState goal goal)
derivePar rules goal = errorBracket $ do
    let rewrites = RewriteRule . toRulePattern <$> rules
    eitherResults <-
        Monad.Trans.lift
        . Monad.Unify.runUnifierT
        $ Step.applyRewriteRulesParallel
            (Step.UnificationProcedure Unification.unificationProcedure)
            rewrites
            configuration
    case eitherResults of
        Left err ->
            (error . show . Pretty.vsep)
            [ "Not implemented error:"
            , Pretty.indent 4 (Pretty.pretty err)
            , "while applying a \\rewrite axiom to the pattern:"
            , Pretty.indent 4 (unparse configuration)
            ,   "We decided to end the execution because we don't \
                \understand this case well enough at the moment."
            ]
        Right results -> do
            let mapRules =
                    Result.mapRules
                    $ (fromRulePattern . goalToRule $ goal)
                    . Step.unwrapRule
                    . Step.withoutUnification
                traverseConfigs =
                    Result.traverseConfigs
                        (pure . GoalRewritten)
                        (pure . GoalRemainder)
            let onePathResults =
                    Result.mapConfigs
                        (flip (makeRuleFromPatterns goal) destination)
                        (flip (makeRuleFromPatterns goal) destination)
                        (Result.mergeResults results)
            results' <-
                traverseConfigs (mapRules onePathResults)
            Result.transitionResults results'
  where
    destination = getDestination goal
    configuration :: Pattern Variable
    configuration = getConfiguration goal

    errorBracket action =
        onException action
            (formatExceptionInfo
                ("configuration=" <> unparseToText configuration)
            )

-- | Apply 'Rule's to the goal in sequence.
deriveSeq
    :: forall m goal
    .  (MonadCatch m, MonadSimplify m)
    => Goal goal
    => ProofState.ProofState goal ~ ProofState goal goal
    => ToRulePattern goal
    => FromRulePattern goal
    => ToRulePattern (Rule goal)
    => FromRulePattern (Rule goal)
    => [Rule goal]
    -> goal
    -> Strategy.TransitionT (Rule goal) m (ProofState goal goal)
deriveSeq rules goal = errorBracket $ do
    let rewrites = RewriteRule . toRulePattern <$> rules
    eitherResults <-
        Monad.Trans.lift
        . Monad.Unify.runUnifierT
        $ Step.applyRewriteRulesSequence
            (Step.UnificationProcedure Unification.unificationProcedure)
            configuration
            rewrites
    case eitherResults of
        Left err ->
            (error . show . Pretty.vsep)
            [ "Not implemented error:"
            , Pretty.indent 4 (Pretty.pretty err)
            , "while applying a \\rewrite axiom to the pattern:"
            , Pretty.indent 4 (unparse configuration)
            ,   "We decided to end the execution because we don't \
                \understand this case well enough at the moment."
            ]
        Right results -> do
            let mapRules =
                    Result.mapRules
                    $ (fromRulePattern . goalToRule $ goal)
                    . Step.unwrapRule
                    . Step.withoutUnification
                traverseConfigs =
                    Result.traverseConfigs
                        (pure . GoalRewritten)
                        (pure . GoalRemainder)
            let onePathResults =
                    Result.mapConfigs
                        (flip (makeRuleFromPatterns goal) destination)
                        (flip (makeRuleFromPatterns goal) destination)
                        (Result.mergeResults results)
            results' <-
                traverseConfigs (mapRules onePathResults)
            Result.transitionResults results'
  where
    destination = getDestination goal
    configuration = getConfiguration goal

    errorBracket action =
        onException action
            (formatExceptionInfo
                ("configuration=" <> unparseToText configuration)
            )

{- | The predicate to remove the destination from the present configuration.
 -}
removalPredicate
    :: SimplifierVariable variable
    => MonadSimplify m
    => Pattern variable
    -- ^ Destination
    -> Pattern variable
    -- ^ Current configuration
    -> m (Predicate variable)
removalPredicate
    destination
    configuration
  | isFunctionPattern configTerm
  , isFunctionPattern destTerm
  = do
    unifiedConfigs <- simplifyTerm (mkAnd configTerm destTerm)
    if OrPattern.isFalse unifiedConfigs
        then return Predicate.makeTruePredicate_
        else
            case Foldable.toList unifiedConfigs of
                [substPattern] ->
                    let extraNonElemVariables =
                            remainderNonElemVariables configuration substPattern
                        extraElemVariables =
                            remainderElementVariables configuration substPattern
                    in if not (null extraNonElemVariables)
                        then
                            -- TODO: factor out this error and prettify it
                            error
                                ("Cannot quantify non-element variables: "
                                ++ show (unparse <$> extraNonElemVariables))
                        else do
                            let remainderPattern =
                                    Pattern.fromCondition
                                    . Conditional.withoutTerm
                                    $ (const <$> destination <*> substPattern)
                            evaluatedRemainder <-
                                Exists.makeEvaluate extraElemVariables remainderPattern
                            return
                                . Predicate.makeNotPredicate
                                . Condition.toPredicate
                                . Conditional.withoutTerm
                                . OrPattern.toPattern
                                $ evaluatedRemainder
                _ -> error "TODO: error unification in remove destination"
  | otherwise
  = error functionLikeErrorMsg
    -- let extraNonElemVariables =
    --         remainderNonElemVariables configuration destination
    -- in if not (null extraNonElemVariables)
    --     then
    --         error
    --             ("Cannot quantify non-element variables: "
    --             ++ show (unparse <$> extraNonElemVariables))
    --     else
    --         return
    --         . Predicate.makeNotPredicate
    --         . quantifyPredicate
    --         . Predicate.makeCeilPredicate_
    --         $ mkAnd
    --             (Pattern.toTermLike destination)
    --             (Pattern.toTermLike configuration)
  where
    functionLikeErrorMsg =
         "Remove destination: not function patterns"
        -- <> "\nConfiguration term:\n"
        -- <> if isFunctionPattern configTerm then "is function-like" else unparseToString configTerm
        <> "\nDestination term:\n"
        <> if isFunctionPattern destTerm then "is function-like" else show destTerm
    Conditional { term = destTerm } = destination
    Conditional { term = configTerm } = configuration
    -- The variables of the destination that are missing from the
    -- configuration. These are the variables which should be existentially
    -- quantified in the removal predicate.
    configVariables config =
        Attribute.FreeVariables.getFreeVariables
        $ Pattern.freeVariables config
    destVariables dest =
        Attribute.FreeVariables.getFreeVariables
        $ Pattern.freeVariables dest
    remainderVariables config dest =
        Set.toList
        $ Set.difference
            (destVariables dest)
            (configVariables config)
    remainderNonElemVariables config dest =
        filter (not . isElemVar) (remainderVariables config dest)
    remainderElementVariables config dest =
        mapMaybe
            extractElementVariable
            (remainderVariables config dest)
    quantifyPredicate =
        Predicate.makeMultipleExists
        $ remainderElementVariables
            configuration
            destination

getConfiguration
    :: forall goal
    .  ToRulePattern goal
    => goal
    -> Pattern Variable
getConfiguration (toRulePattern -> RulePattern { left, requires }) =
    Pattern.withCondition left (Conditional.fromPredicate requires)

getDestination
    :: forall goal
    .  ToRulePattern goal
    => goal
    -> Pattern Variable
getDestination (toRulePattern -> RulePattern { right, ensures }) =
    Pattern.withCondition right (Conditional.fromPredicate ensures)

makeRuleFromPatterns
    :: forall rule
    .  FromRulePattern rule
    => rule
    -> Pattern Variable
    -> Pattern Variable
    -> rule
makeRuleFromPatterns ruleType configuration destination =
    let (left, Condition.toPredicate -> requires) =
            Pattern.splitTerm configuration
        (right, Condition.toPredicate -> ensures) =
            Pattern.splitTerm destination
    in fromRulePattern ruleType $ RulePattern
        { left
        , antiLeft = Nothing
        , right
        , requires
        , ensures
        , attributes = Default.def
        }
<|MERGE_RESOLUTION|>--- conflicted
+++ resolved
@@ -76,14 +76,9 @@
     )
 import qualified Kore.Internal.Predicate as Predicate
 import Kore.Internal.TermLike
-<<<<<<< HEAD
-    ( freeTopExists
-    , isFunctionPattern
+    ( isFunctionPattern
     , mkAnd
-=======
-    ( mkAnd
     , topExistsToImplicitForall
->>>>>>> 15128890
     )
 import qualified Kore.Profiler.Profile as Profile
     ( timeStrategy
@@ -760,11 +755,7 @@
     configFreeVars = Pattern.freeVariables configuration
 
     RulePattern { right, ensures } = toRulePattern goal
-<<<<<<< HEAD
-    right' = freeTopExists configFreeVars right
-=======
     right' = topExistsToImplicitForall configFreeVars right
->>>>>>> 15128890
     destination =
         Pattern.withCondition right' (Conditional.fromPredicate ensures)
 
