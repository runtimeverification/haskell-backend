{-|
Copyright   : (c) Runtime Verification, 2019
License     : NCSA
-}
module Kore.Strategies.Goal
    ( Goal (..)
    , ToRulePattern (..)
    , FromRulePattern (..)
    , ClaimExtractor (..)
    , Rule (..)
    , TransitionRuleTemplate (..)
    , extractClaims
    , unprovenNodes
    , proven
    , onePathFirstStep
    , onePathFollowupStep
    , allPathFirstStep
    , allPathFollowupStep
    , makeRuleFromPatterns
    , getConfiguration
    , getDestination
    , transitionRuleTemplate
    , isTrusted
    ) where

import Control.Applicative
    ( Alternative (..)
    )
import Control.Monad.Catch
    ( MonadCatch
    , onException
    )
import qualified Control.Monad.Trans as Monad.Trans
import Data.Coerce
    ( Coercible
    , coerce
    )
import qualified Data.Default as Default
import qualified Data.Foldable as Foldable
import qualified Data.Set as Set
import Data.Stream.Infinite
    ( Stream (..)
    )
import qualified Data.Stream.Infinite as Stream
import qualified Data.Text.Prettyprint.Doc as Pretty
import Data.Witherable
    ( mapMaybe
    )
import qualified Generics.SOP as SOP
import GHC.Generics as GHC

import Debug
    ( formatExceptionInfo
    )
import qualified Kore.Attribute.Axiom as Attribute.Axiom
import qualified Kore.Attribute.Pattern.FreeVariables as Attribute.FreeVariables
import qualified Kore.Attribute.Trusted as Attribute.Trusted
import Kore.Debug
import Kore.IndexedModule.IndexedModule
    ( IndexedModule (indexedModuleClaims)
    , VerifiedModule
    )
import qualified Kore.Internal.Condition as Condition
import qualified Kore.Internal.Conditional as Conditional
import qualified Kore.Internal.MultiOr as MultiOr
import Kore.Internal.Pattern
    ( Pattern
    )
import qualified Kore.Internal.Pattern as Pattern
import Kore.Internal.Predicate
    ( Predicate
    )
import qualified Kore.Internal.Predicate as Predicate
import Kore.Internal.TermLike
    ( mkAnd
    )
import qualified Kore.Profiler.Profile as Profile
    ( timeStrategy
    )
import qualified Kore.Step.Result as Result
import Kore.Step.Rule
    ( AllPathRule (..)
    , FromRulePattern (..)
    , OnePathRule (..)
    , QualifiedAxiomPattern (..)
    , ReachabilityRule (..)
    , RewriteRule (..)
    , RulePattern (..)
    , ToRulePattern (..)
    , fromSentenceAxiom
    )
import qualified Kore.Step.Rule as RulePattern
    ( RulePattern (..)
    )
import Kore.Step.Simplification.Data
    ( MonadSimplify
    , SimplifierVariable
    )
import Kore.Step.Simplification.Pattern
    ( simplifyAndRemoveTopExists
    )
import qualified Kore.Step.SMT.Evaluator as SMT.Evaluator
import qualified Kore.Step.Step as Step
import Kore.Step.Strategy
    ( Strategy
    )
import qualified Kore.Step.Strategy as Strategy
import qualified Kore.Step.Transition as Transition
import Kore.Strategies.ProofState hiding
    ( Prim
    , ProofState
    )
import qualified Kore.Strategies.ProofState as ProofState
import qualified Kore.Syntax.Sentence as Syntax
import Kore.Syntax.Variable
    ( Variable
    )
import Kore.TopBottom
    ( isBottom
    )
import qualified Kore.Unification.Procedure as Unification
import qualified Kore.Unification.UnifierT as Monad.Unify
import Kore.Unparser
    ( Unparse
    , unparse
    , unparseToText
    )
import Kore.Variables.UnifiedVariable
    ( UnifiedVariable (ElemVar)
    , isElemVar
    )
import qualified Kore.Verified as Verified

{- | The final nodes of an execution graph which were not proven.

See also: 'Strategy.pickFinal', 'extractUnproven'

 -}
unprovenNodes
    :: forall goal a
    .  ProofState.ProofState a ~ ProofState goal a
    => Strategy.ExecutionGraph (ProofState goal a) (Rule goal)
    -> MultiOr.MultiOr a
unprovenNodes executionGraph =
    MultiOr.MultiOr
    $ mapMaybe extractUnproven
    $ Strategy.pickFinal executionGraph

{- | Does the 'Strategy.ExecutionGraph' indicate a successful proof?
 -}
proven
    :: forall goal a
    .  ProofState.ProofState a ~ ProofState goal a
    => Strategy.ExecutionGraph (ProofState goal a) (Rule goal)
    -> Bool
proven = Foldable.null . unprovenNodes

class Goal goal where
    data Rule goal
    type Prim goal
    type ProofState goal a

    goalToRule :: goal -> Rule goal
    default goalToRule
        :: Coercible goal (Rule goal)
        => goal -> Rule goal
    goalToRule = coerce

    -- | Since Goals usually carry more information than Rules,
    -- we need to know the context when transforming a Rule into a Goal,
    -- hence the first 'goal' argument. In general it can be ignored
    -- when the Goal and the Rule are representationally equal.
    ruleToGoal :: goal -> Rule goal -> goal
    default ruleToGoal
        :: Coercible (Rule goal) goal
        => goal -> Rule goal -> goal
    ruleToGoal _ = coerce

    transitionRule
        :: (MonadCatch m, MonadSimplify m)
        => Prim goal
        -> ProofState goal goal
        -> Strategy.TransitionT (Rule goal) m (ProofState goal goal)

    strategy
        :: goal
        -> [goal]
        -> [Rule goal]
        -> Stream (Strategy (Prim goal))

class ClaimExtractor claim where
    extractClaim
        :: Verified.SentenceClaim
        ->  Maybe claim

-- | Extracts all One-Path claims from a verified module.
extractClaims
    :: ClaimExtractor claim
    => VerifiedModule declAtts axiomAtts
    -- ^'IndexedModule' containing the definition
    -> [(axiomAtts, claim)]
extractClaims idxMod =
    mapMaybe
        -- applying on second component
        (traverse extractClaim)
        (indexedModuleClaims idxMod)

{- NOTE: Non-deterministic semantics

The current implementation of one-path verification assumes that the proof goal
is deterministic, that is: the proof goal would not be discharged during at a
non-confluent state in the execution of a non-deterministic semantics. (Often
this means that the definition is simply deterministic.) As a result, given the
non-deterministic definition

> module ABC
>   import DOMAINS
>   syntax S ::= "a" | "b" | "c"
>   rule [ab]: a => b
>   rule [ac]: a => c
> endmodule

this claim would be provable,

> rule a => b [claim]

but this claim would **not** be provable,

> rule a => c [claim]

because the algorithm would first apply semantic rule [ab], which prevents rule
[ac] from being used.

We decided to assume that the definition is deterministic because one-path
verification is mainly used only for deterministic semantics and the assumption
simplifies the implementation. However, this assumption is not an essential
feature of the algorithm. You should not rely on this assumption elsewhere. This
decision is subject to change without notice.

This instance contains the default implementation for a one-path strategy. You can apply it to the
first two arguments and pass the resulting function to 'Kore.Strategies.Verification.verify'.

Things to note when implementing your own:

1. The first step does not use the reachability claims

2. You can return an infinite list.
-}

instance Goal (OnePathRule Variable) where

    newtype Rule (OnePathRule Variable) =
        OnePathRewriteRule { unRule :: RewriteRule Variable }
        deriving (GHC.Generic, Show, Unparse)

    type Prim (OnePathRule Variable) =
        ProofState.Prim (Rule (OnePathRule Variable))

    type ProofState (OnePathRule Variable) a =
        ProofState.ProofState a

    transitionRule =
        transitionRuleTemplate
            TransitionRuleTemplate
                { simplifyTemplate =
                    simplify
                , removeDestinationTemplate =
                    removeDestination
                , isTriviallyValidTemplate =
                    isTriviallyValid
                , deriveParTemplate =
                    derivePar
                , deriveSeqTemplate =
                    deriveSeq
                }

    strategy _ goals rules =
        onePathFirstStep rewrites
        :> Stream.iterate
            id
            ( onePathFollowupStep
                coinductiveRewrites
                rewrites
            )
      where
        rewrites = rules
        coinductiveRewrites =
            OnePathRewriteRule
            . RewriteRule
            . getOnePathRule
            <$> goals

instance SOP.Generic (Rule (OnePathRule Variable))

instance SOP.HasDatatypeInfo (Rule (OnePathRule Variable))

instance Debug (Rule (OnePathRule Variable))

instance Diff (Rule (OnePathRule Variable))

instance ToRulePattern (Rule (OnePathRule Variable))

instance FromRulePattern (Rule (OnePathRule Variable))

instance ClaimExtractor (OnePathRule Variable) where
    extractClaim sentence =
        case fromSentenceAxiom (Syntax.getSentenceClaim sentence) of
            Right (OnePathClaimPattern claim) -> Just claim
            _ -> Nothing

instance Goal (AllPathRule Variable) where

    newtype Rule (AllPathRule Variable) =
        AllPathRewriteRule { unRule :: RewriteRule Variable }
        deriving (GHC.Generic, Show, Unparse)

    type Prim (AllPathRule Variable) =
        ProofState.Prim (Rule (AllPathRule Variable))

    type ProofState (AllPathRule Variable) a =
        ProofState.ProofState a

    transitionRule =
        transitionRuleTemplate
            TransitionRuleTemplate
                { simplifyTemplate =
                    simplify
                , removeDestinationTemplate =
                    removeDestination
                , isTriviallyValidTemplate =
                    isTriviallyValid
                , deriveParTemplate =
                    derivePar
                , deriveSeqTemplate =
                    deriveSeq
                }

    strategy _ goals rules =
        allPathFirstStep rewrites
        :> Stream.iterate
            id
            ( allPathFollowupStep
                coinductiveRewrites
                rewrites
            )
      where
        rewrites = rules
        coinductiveRewrites =
            AllPathRewriteRule
            . RewriteRule
            . getAllPathRule
            <$> goals

instance SOP.Generic (Rule (AllPathRule Variable))

instance SOP.HasDatatypeInfo (Rule (AllPathRule Variable))

instance Debug (Rule (AllPathRule Variable))
<<<<<<< HEAD

instance Diff (Rule (AllPathRule Variable))

=======

instance Diff (Rule (AllPathRule Variable))

>>>>>>> 052e38ff
instance ToRulePattern (Rule (AllPathRule Variable))

instance FromRulePattern (Rule (AllPathRule Variable))

instance ClaimExtractor (AllPathRule Variable) where
    extractClaim sentence =
        case fromSentenceAxiom (Syntax.getSentenceClaim sentence) of
            Right (AllPathClaimPattern claim) -> Just claim
            _ -> Nothing

instance Goal (ReachabilityRule Variable) where

    newtype Rule (ReachabilityRule Variable) =
        ReachabilityRewriteRule
            { unReachabilityRewriteRule :: RewriteRule Variable }
        deriving (GHC.Generic, Show, Unparse)

    type Prim (ReachabilityRule Variable) =
        ProofState.Prim (Rule (ReachabilityRule Variable))

    type ProofState (ReachabilityRule Variable) a =
        ProofState.ProofState a

    goalToRule (OnePath rule) = coerce rule
    goalToRule (AllPath rule) = coerce rule

    ruleToGoal (OnePath _) rule = OnePath (coerce rule)
    ruleToGoal (AllPath _) rule = AllPath (coerce rule)

    transitionRule
        :: (MonadCatch m, MonadSimplify m)
        => Prim (ReachabilityRule Variable)
        -> ProofState
            (ReachabilityRule Variable)
            (ReachabilityRule Variable)
        -> Strategy.TransitionT
            (Rule (ReachabilityRule Variable))
            m
            ( ProofState
                (ReachabilityRule Variable)
                (ReachabilityRule Variable)
            )
    transitionRule prim proofstate =
        case proofstate of
            Goal (OnePath rule) ->
                Transition.mapRules ruleOnePathToRuleReachability
                $ onePathProofState
                <$> transitionRule (primRuleOnePath prim) (Goal rule)
            Goal (AllPath rule) ->
                Transition.mapRules ruleAllPathToRuleReachability
                $ allPathProofState
                <$> transitionRule (primRuleAllPath prim) (Goal rule)
            GoalRewritten (OnePath rule) ->
                Transition.mapRules ruleOnePathToRuleReachability
                $ onePathProofState
                <$> transitionRule (primRuleOnePath prim) (GoalRewritten rule)
            GoalRewritten (AllPath rule) ->
                Transition.mapRules ruleAllPathToRuleReachability
                $ allPathProofState
                <$> transitionRule (primRuleAllPath prim) (GoalRewritten rule)
            GoalRemainder (OnePath rule) ->
                Transition.mapRules ruleOnePathToRuleReachability
                $ onePathProofState
                <$> transitionRule (primRuleOnePath prim) (GoalRemainder rule)
            GoalRemainder (AllPath rule) ->
                Transition.mapRules ruleAllPathToRuleReachability
                $ allPathProofState
                <$> transitionRule (primRuleAllPath prim) (GoalRemainder rule)
            Proven ->
                case prim of
                    CheckProven -> empty
                    _ -> return proofstate

    strategy
        :: ReachabilityRule Variable
        -> [ReachabilityRule Variable]
        -> [Rule (ReachabilityRule Variable)]
        -> Stream (Strategy (Prim (ReachabilityRule Variable)))
    strategy goal claims axioms =
        case goal of
            OnePath rule ->
                reachabilityOnePathStrategy
                $ strategy
                    rule
                    (mapMaybe maybeOnePath claims)
                    (fmap ruleReachabilityToRuleOnePath axioms)
            AllPath rule ->
                reachabilityAllPathStrategy
                $ strategy
                    rule
                    (mapMaybe maybeAllPath claims)
                    (fmap ruleReachabilityToRuleAllPath axioms)

instance SOP.Generic (Rule (ReachabilityRule Variable))

instance SOP.HasDatatypeInfo (Rule (ReachabilityRule Variable))

instance Debug (Rule (ReachabilityRule Variable))

instance Diff (Rule (ReachabilityRule Variable))

instance ToRulePattern (Rule (ReachabilityRule Variable))

instance FromRulePattern (Rule (ReachabilityRule Variable))

instance ClaimExtractor (ReachabilityRule Variable) where
    extractClaim sentence =
        case fromSentenceAxiom (Syntax.getSentenceClaim sentence) of
            Right (OnePathClaimPattern claim) -> Just . OnePath $ claim
            Right (AllPathClaimPattern claim) -> Just . AllPath $ claim
            _ -> Nothing

maybeOnePath :: ReachabilityRule Variable -> Maybe (OnePathRule Variable)
maybeOnePath (OnePath rule) = Just rule
maybeOnePath _ = Nothing

maybeAllPath :: ReachabilityRule Variable -> Maybe (AllPathRule Variable)
maybeAllPath (AllPath rule) = Just rule
maybeAllPath _ = Nothing

reachabilityOnePathStrategy
    :: Functor t
    => t (Strategy (Prim (OnePathRule Variable)))
    -> t (Strategy (Prim (ReachabilityRule Variable)))
reachabilityOnePathStrategy strategy' =
    (fmap . fmap . fmap)
        ruleOnePathToRuleReachability
        strategy'

reachabilityAllPathStrategy
    :: Functor t
    => t (Strategy (Prim (AllPathRule Variable)))
    -> t (Strategy (Prim (ReachabilityRule Variable)))
reachabilityAllPathStrategy strategy' =
    (fmap . fmap . fmap)
        ruleAllPathToRuleReachability
        strategy'

allPathProofState
    :: ProofState (AllPathRule Variable) (AllPathRule Variable)
    -> ProofState (ReachabilityRule Variable) (ReachabilityRule Variable)
allPathProofState = fmap AllPath

onePathProofState
    :: ProofState (OnePathRule Variable) (OnePathRule Variable)
    -> ProofState (ReachabilityRule Variable) (ReachabilityRule Variable)
onePathProofState = fmap OnePath

primRuleOnePath
    :: ProofState.Prim (Rule (ReachabilityRule Variable))
    -> ProofState.Prim (Rule (OnePathRule Variable))
primRuleOnePath = fmap ruleReachabilityToRuleOnePath

primRuleAllPath
    :: ProofState.Prim (Rule (ReachabilityRule Variable))
    -> ProofState.Prim (Rule (AllPathRule Variable))
primRuleAllPath = fmap ruleReachabilityToRuleAllPath

-- The functions below are easier to read coercions between
-- the newtypes over 'RewriteRule Variable' defined in the
-- instances of 'Goal' as 'Rule's.
ruleReachabilityToRuleAllPath
    :: Rule (ReachabilityRule Variable)
    -> Rule (AllPathRule Variable)
ruleReachabilityToRuleAllPath = coerce

ruleReachabilityToRuleOnePath
    :: Rule (ReachabilityRule Variable)
    -> Rule (OnePathRule Variable)
ruleReachabilityToRuleOnePath = coerce

ruleAllPathToRuleReachability
    :: Rule (AllPathRule Variable)
    -> Rule (ReachabilityRule Variable)
ruleAllPathToRuleReachability = coerce

ruleOnePathToRuleReachability
    :: Rule (OnePathRule Variable)
    -> Rule (ReachabilityRule Variable)
ruleOnePathToRuleReachability = coerce

data TransitionRuleTemplate monad goal =
    TransitionRuleTemplate
    { simplifyTemplate
        :: goal -> Strategy.TransitionT (Rule goal) monad goal
    , removeDestinationTemplate
        :: goal -> Strategy.TransitionT (Rule goal) monad goal
    , isTriviallyValidTemplate :: goal -> Bool
    , deriveParTemplate
        :: [Rule goal]
        -> goal
        -> Strategy.TransitionT (Rule goal) monad (ProofState goal goal)
    , deriveSeqTemplate
        :: [Rule goal]
        -> goal
        -> Strategy.TransitionT (Rule goal) monad (ProofState goal goal)
    }

transitionRuleTemplate
    :: forall m goal
    .  MonadSimplify m
    => ProofState goal goal ~ ProofState.ProofState goal
    => Prim goal ~ ProofState.Prim (Rule goal)
    => TransitionRuleTemplate m goal
    -> Prim goal
    -> ProofState goal goal
    -> Strategy.TransitionT (Rule goal) m (ProofState goal goal)
transitionRuleTemplate
    TransitionRuleTemplate
        { simplifyTemplate
        , removeDestinationTemplate
        , isTriviallyValidTemplate
        , deriveParTemplate
        , deriveSeqTemplate
        }
  =
    transitionRuleWorker
  where
    transitionRuleWorker
        :: Prim goal
        -> ProofState goal goal
        -> Strategy.TransitionT (Rule goal) m (ProofState goal goal)
    transitionRuleWorker CheckProven Proven = empty
    transitionRuleWorker CheckGoalRemainder (GoalRemainder _) = empty

    transitionRuleWorker ResetGoal (GoalRewritten goal) = return (Goal goal)

    transitionRuleWorker Simplify (Goal g) =
        Profile.timeStrategy "Goal.Simplify"
        $ Goal <$> simplifyTemplate g
    transitionRuleWorker Simplify (GoalRemainder g) =
        Profile.timeStrategy "Goal.SimplifyRemainder"
        $ GoalRemainder <$> simplifyTemplate g

    transitionRuleWorker RemoveDestination (Goal g) =
        Profile.timeStrategy "Goal.RemoveDestination"
        $ Goal <$> removeDestinationTemplate g
    transitionRuleWorker RemoveDestination (GoalRemainder g) =
        Profile.timeStrategy "Goal.RemoveDestinationRemainder"
        $ GoalRemainder <$> removeDestinationTemplate g

    transitionRuleWorker TriviallyValid (Goal g)
      | isTriviallyValidTemplate g = return Proven
    transitionRuleWorker TriviallyValid (GoalRemainder g)
      | isTriviallyValidTemplate g = return Proven
    transitionRuleWorker TriviallyValid (GoalRewritten g)
      | isTriviallyValidTemplate g = return Proven

    transitionRuleWorker (DerivePar rules) (Goal g) =
        -- TODO (virgil): Wrap the results in GoalRemainder/GoalRewritten here.
        --
        -- Note that in most transitions it is obvious what is being transformed
        -- into what, e.g. that a `ResetGoal` transition transforms
        -- `GoalRewritten` into `Goal`. However, here we're taking a `Goal`
        -- and transforming it into `GoalRewritten` and `GoalRemainder` in an
        -- opaque way. I think that there's no good reason for wrapping the
        -- results in `derivePar` as opposed to here.
        Profile.timeStrategy "Goal.DerivePar"
        $ deriveParTemplate rules g
    transitionRuleWorker (DerivePar rules) (GoalRemainder g) =
        -- TODO (virgil): Wrap the results in GoalRemainder/GoalRewritten here.
        -- See above for an explanation.
        Profile.timeStrategy "Goal.DeriveParRemainder"
        $ deriveParTemplate rules g

    transitionRuleWorker (DeriveSeq rules) (Goal g) =
        -- TODO (virgil): Wrap the results in GoalRemainder/GoalRewritten here.
        -- See above for an explanation.
        Profile.timeStrategy "Goal.DeriveSeq"
        $ deriveSeqTemplate rules g
    transitionRuleWorker (DeriveSeq rules) (GoalRemainder g) =
        -- TODO (virgil): Wrap the results in GoalRemainder/GoalRewritten here.
        -- See above for an explanation.
        Profile.timeStrategy "Goal.DeriveSeqRemainder"
        $ deriveSeqTemplate rules g

    transitionRuleWorker _ state = return state

onePathFirstStep
    :: Prim goal ~ ProofState.Prim (Rule goal)
    => [Rule goal]
    -> Strategy (Prim goal)
onePathFirstStep axioms =
    (Strategy.sequence . map Strategy.apply)
        [ CheckProven
        , CheckGoalRemainder
        , Simplify
        , TriviallyValid
        , RemoveDestination
        , Simplify
        , TriviallyValid
        , DeriveSeq axioms
        , Simplify
        , TriviallyValid
        , ResetGoal
        , Simplify
        , TriviallyValid
        ]

onePathFollowupStep
    :: Prim goal ~ ProofState.Prim (Rule goal)
    => [Rule goal]
    -> [Rule goal]
    -> Strategy (Prim goal)
onePathFollowupStep claims axioms =
    (Strategy.sequence . map Strategy.apply)
        [ CheckProven
        , CheckGoalRemainder
        , Simplify
        , TriviallyValid
        , RemoveDestination
        , Simplify
        , TriviallyValid
        , DeriveSeq claims
        , Simplify
        , TriviallyValid
        , DeriveSeq axioms
        , Simplify
        , TriviallyValid
        , ResetGoal
        , Simplify
        , TriviallyValid
        ]

allPathFirstStep
    :: [Rule (AllPathRule Variable)]
    -> Strategy (Prim (AllPathRule Variable))
allPathFirstStep axioms =
    (Strategy.sequence . map Strategy.apply)
        [ CheckProven
        , CheckGoalRemainder
        , Simplify
        , TriviallyValid
        , RemoveDestination
        , Simplify
        , TriviallyValid
        , DerivePar axioms
        , Simplify
        , TriviallyValid
        , ResetGoal
        , Simplify
        , TriviallyValid
        ]

allPathFollowupStep
    :: [Rule (AllPathRule Variable)]
    -> [Rule (AllPathRule Variable)]
    -> Strategy (Prim (AllPathRule Variable))
allPathFollowupStep claims axioms =
    (Strategy.sequence . map Strategy.apply)
        [ CheckProven
        , CheckGoalRemainder
        , Simplify
        , TriviallyValid
        , RemoveDestination
        , Simplify
        , TriviallyValid
        , DeriveSeq claims
        , Simplify
        , TriviallyValid
        , DerivePar axioms
        , Simplify
        , TriviallyValid
        , ResetGoal
        , Simplify
        , TriviallyValid
        ]

-- | Remove the destination of the goal.
removeDestination
<<<<<<< HEAD
    :: (MonadCatch m, MonadSimplify m)
    => Goal goal
    => ToRulePattern goal
    => FromRulePattern goal
=======
    :: MonadCatch m
    => FromRulePattern goal
    => ToRulePattern goal
>>>>>>> 052e38ff
    => goal
    -> Strategy.TransitionT (Rule goal) m goal
removeDestination goal = errorBracket $ do
    let removal = removalPredicate destination configuration
        result = Conditional.andPredicate configuration removal
    pure $ makeRuleFromPatterns goal result destination
  where
    destination = getDestination goal
    configuration = getConfiguration goal

    errorBracket action =
        onException action
            (formatExceptionInfo
                ("configuration=" <> unparseToText configuration)
            )

simplify
    :: (MonadCatch m, MonadSimplify m)
<<<<<<< HEAD
    => Goal goal
=======
>>>>>>> 052e38ff
    => ToRulePattern goal
    => FromRulePattern goal
    => goal
    -> Strategy.TransitionT (Rule goal) m goal
simplify goal = errorBracket $ do
    configs <-
        Monad.Trans.lift
        $ simplifyAndRemoveTopExists configuration
    filteredConfigs <- SMT.Evaluator.filterMultiOr configs
    if null filteredConfigs
        then pure $ makeRuleFromPatterns goal Pattern.bottom destination
        else do
            let simplifiedRules =
                    fmap (flip (makeRuleFromPatterns goal) destination) filteredConfigs
            Foldable.asum (pure <$> simplifiedRules)
  where
    destination = getDestination goal
    configuration = getConfiguration goal

    errorBracket action =
        onException action
            (formatExceptionInfo
                ("configuration=" <> unparseToText configuration)
            )

isTriviallyValid
<<<<<<< HEAD
    :: Goal goal
    => ToRulePattern goal
=======
    :: ToRulePattern goal
>>>>>>> 052e38ff
    => goal -> Bool
isTriviallyValid = isBottom . RulePattern.left . toRulePattern

isTrusted
    :: forall goal
<<<<<<< HEAD
    .  Goal goal
    => ToRulePattern goal
=======
    .  ToRulePattern goal
>>>>>>> 052e38ff
    => goal -> Bool
isTrusted =
    Attribute.Trusted.isTrusted
    . Attribute.Axiom.trusted
    . RulePattern.attributes
    . toRulePattern

-- | Apply 'Rule's to the goal in parallel.
derivePar
    :: forall m goal
    .  (MonadCatch m, MonadSimplify m)
    => Goal goal
    => ProofState.ProofState goal ~ ProofState goal goal
    => ToRulePattern goal
    => FromRulePattern goal
    => ToRulePattern (Rule goal)
    => FromRulePattern (Rule goal)
    => [Rule goal]
    -> goal
    -> Strategy.TransitionT (Rule goal) m (ProofState goal goal)
derivePar rules goal = errorBracket $ do
    let rewrites = RewriteRule . toRulePattern <$> rules
    eitherResults <-
        Monad.Trans.lift
        . Monad.Unify.runUnifierT
        $ Step.applyRewriteRulesParallel
            (Step.UnificationProcedure Unification.unificationProcedure)
            rewrites
            configuration
    case eitherResults of
        Left err ->
            (error . show . Pretty.vsep)
            [ "Not implemented error:"
            , Pretty.indent 4 (Pretty.pretty err)
            , "while applying a \\rewrite axiom to the pattern:"
            , Pretty.indent 4 (unparse configuration)
            ,   "We decided to end the execution because we don't \
                \understand this case well enough at the moment."
            ]
        Right results -> do
            let mapRules =
                    Result.mapRules
                    $ (fromRulePattern . goalToRule $ goal)
                    . Step.unwrapRule
                    . Step.withoutUnification
                traverseConfigs =
                    Result.traverseConfigs
                        (pure . GoalRewritten)
                        (pure . GoalRemainder)
            let onePathResults =
                    Result.mapConfigs
                        (flip (makeRuleFromPatterns goal) destination)
                        (flip (makeRuleFromPatterns goal) destination)
                        (Result.mergeResults results)
            results' <-
                traverseConfigs (mapRules onePathResults)
            Result.transitionResults results'
  where
    destination = getDestination goal
    configuration :: Pattern Variable
    configuration = getConfiguration goal

    errorBracket action =
        onException action
            (formatExceptionInfo
                ("configuration=" <> unparseToText configuration)
            )

-- | Apply 'Rule's to the goal in sequence.
deriveSeq
    :: forall m goal
    .  (MonadCatch m, MonadSimplify m)
    => Goal goal
    => ProofState.ProofState goal ~ ProofState goal goal
    => ToRulePattern goal
    => FromRulePattern goal
    => ToRulePattern (Rule goal)
    => FromRulePattern (Rule goal)
    => [Rule goal]
    -> goal
    -> Strategy.TransitionT (Rule goal) m (ProofState goal goal)
deriveSeq rules goal = errorBracket $ do
    let rewrites = RewriteRule . toRulePattern <$> rules
    eitherResults <-
        Monad.Trans.lift
        . Monad.Unify.runUnifierT
        $ Step.applyRewriteRulesSequence
            (Step.UnificationProcedure Unification.unificationProcedure)
            configuration
            rewrites
    case eitherResults of
        Left err ->
            (error . show . Pretty.vsep)
            [ "Not implemented error:"
            , Pretty.indent 4 (Pretty.pretty err)
            , "while applying a \\rewrite axiom to the pattern:"
            , Pretty.indent 4 (unparse configuration)
            ,   "We decided to end the execution because we don't \
                \understand this case well enough at the moment."
            ]
        Right results -> do
            let mapRules =
                    Result.mapRules
                    $ (fromRulePattern . goalToRule $ goal)
                    . Step.unwrapRule
                    . Step.withoutUnification
                traverseConfigs =
                    Result.traverseConfigs
                        (pure . GoalRewritten)
                        (pure . GoalRemainder)
            let onePathResults =
                    Result.mapConfigs
                        (flip (makeRuleFromPatterns goal) destination)
                        (flip (makeRuleFromPatterns goal) destination)
                        (Result.mergeResults results)
            results' <-
                traverseConfigs (mapRules onePathResults)
            Result.transitionResults results'
  where
    destination = getDestination goal
    configuration = getConfiguration goal

    errorBracket action =
        onException action
            (formatExceptionInfo
                ("configuration=" <> unparseToText configuration)
            )

{- | The predicate to remove the destination from the present configuration.
 -}
removalPredicate
    :: SimplifierVariable variable
    => Pattern variable
    -- ^ Destination
    -> Pattern variable
    -- ^ Current configuration
    -> Predicate variable
removalPredicate destination config =
    let
        -- The variables of the destination that are missing from the
        -- configuration. These are the variables which should be existentially
        -- quantified in the removal predicate.
        configVariables =
            Attribute.FreeVariables.getFreeVariables
            $ Pattern.freeVariables config
        destinationVariables =
            Attribute.FreeVariables.getFreeVariables
            $ Pattern.freeVariables destination
        extraVariables = Set.toList
            $ Set.difference destinationVariables configVariables
        extraElementVariables = [v | ElemVar v <- extraVariables]
        extraNonElemVariables = filter (not . isElemVar) extraVariables
        quantifyPredicate =
            Predicate.makeMultipleExists extraElementVariables
    in
        if not (null extraNonElemVariables)
        then error
            ("Cannot quantify non-element variables: "
                ++ show (unparse <$> extraNonElemVariables))
        else Predicate.makeNotPredicate
            $ quantifyPredicate
            $ Predicate.makeCeilPredicate
            $ mkAnd
                (Pattern.toTermLike destination)
                (Pattern.toTermLike config)

getConfiguration
    :: forall goal
    .  ToRulePattern goal
    => goal
    -> Pattern Variable
getConfiguration (toRulePattern -> RulePattern { left, requires }) =
    Pattern.withCondition left (Conditional.fromPredicate requires)

getDestination
    :: forall goal
    .  ToRulePattern goal
    => goal
    -> Pattern Variable
getDestination (toRulePattern -> RulePattern { right, ensures }) =
    Pattern.withCondition right (Conditional.fromPredicate ensures)

makeRuleFromPatterns
    :: forall rule
    .  FromRulePattern rule
    => rule
    -> Pattern Variable
    -> Pattern Variable
    -> rule
makeRuleFromPatterns ruleType configuration destination =
    let (left, Condition.toPredicate -> requires) =
            Pattern.splitTerm configuration
        (right, Condition.toPredicate -> ensures) =
            Pattern.splitTerm destination
    in fromRulePattern ruleType $ RulePattern
        { left
        , antiLeft = Nothing
        , right
        , requires
        , ensures
        , attributes = Default.def
        }
<|MERGE_RESOLUTION|>--- conflicted
+++ resolved
@@ -356,15 +356,9 @@
 instance SOP.HasDatatypeInfo (Rule (AllPathRule Variable))
 
 instance Debug (Rule (AllPathRule Variable))
-<<<<<<< HEAD
 
 instance Diff (Rule (AllPathRule Variable))
 
-=======
-
-instance Diff (Rule (AllPathRule Variable))
-
->>>>>>> 052e38ff
 instance ToRulePattern (Rule (AllPathRule Variable))
 
 instance FromRulePattern (Rule (AllPathRule Variable))
@@ -735,16 +729,9 @@
 
 -- | Remove the destination of the goal.
 removeDestination
-<<<<<<< HEAD
-    :: (MonadCatch m, MonadSimplify m)
-    => Goal goal
-    => ToRulePattern goal
-    => FromRulePattern goal
-=======
     :: MonadCatch m
     => FromRulePattern goal
     => ToRulePattern goal
->>>>>>> 052e38ff
     => goal
     -> Strategy.TransitionT (Rule goal) m goal
 removeDestination goal = errorBracket $ do
@@ -763,10 +750,6 @@
 
 simplify
     :: (MonadCatch m, MonadSimplify m)
-<<<<<<< HEAD
-    => Goal goal
-=======
->>>>>>> 052e38ff
     => ToRulePattern goal
     => FromRulePattern goal
     => goal
@@ -793,23 +776,13 @@
             )
 
 isTriviallyValid
-<<<<<<< HEAD
-    :: Goal goal
-    => ToRulePattern goal
-=======
     :: ToRulePattern goal
->>>>>>> 052e38ff
     => goal -> Bool
 isTriviallyValid = isBottom . RulePattern.left . toRulePattern
 
 isTrusted
     :: forall goal
-<<<<<<< HEAD
-    .  Goal goal
-    => ToRulePattern goal
-=======
     .  ToRulePattern goal
->>>>>>> 052e38ff
     => goal -> Bool
 isTrusted =
     Attribute.Trusted.isTrusted
