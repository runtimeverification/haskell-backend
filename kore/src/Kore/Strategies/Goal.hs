--- conflicted
+++ resolved
@@ -76,11 +76,8 @@
     )
 import qualified Kore.Internal.Predicate as Predicate
 import Kore.Internal.TermLike
-<<<<<<< HEAD
-    ( isFunctionPattern
-=======
     ( freeTopExists
->>>>>>> 9cbf5bdf
+    , isFunctionPattern
     , mkAnd
     )
 import qualified Kore.Profiler.Profile as Profile
@@ -948,7 +945,7 @@
   = do
     unifiedConfigs <- simplifyTerm (mkAnd configTerm destTerm)
     if OrPattern.isFalse unifiedConfigs
-        then return Predicate.makeTruePredicate
+        then return Predicate.makeTruePredicate_
         else
             case Foldable.toList unifiedConfigs of
                 [substPattern] ->
@@ -985,17 +982,11 @@
             error
                 ("Cannot quantify non-element variables: "
                 ++ show (unparse <$> extraNonElemVariables))
-<<<<<<< HEAD
         else
             return
             . Predicate.makeNotPredicate
             . quantifyPredicate
-            . Predicate.makeCeilPredicate
-=======
-        else Predicate.makeNotPredicate
-            $ quantifyPredicate
-            $ Predicate.makeCeilPredicate_
->>>>>>> 9cbf5bdf
+            . Predicate.makeCeilPredicate_
             $ mkAnd
                 (Pattern.toTermLike destination)
                 (Pattern.toTermLike configuration)
