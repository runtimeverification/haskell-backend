--- conflicted
+++ resolved
@@ -115,25 +115,6 @@
     -> Bool
 proven = Foldable.null . unprovenNodes
 
-<<<<<<< HEAD
-=======
-{- | The primitive transitions of the all-path reachability proof strategy.
- -}
-data Prim rule
-    = CheckProven
-    -- ^ End execution on this branch if the state is 'Proven'.
-    | CheckGoalRemainder
-    -- ^ End execution on this branch if the state is 'GoalRemainder'.
-    | ResetGoal
-    -- ^ Mark all goals rewritten previously as new goals.
-    | Simplify
-    | RemoveDestination
-    | TriviallyValid
-    | DerivePar [rule]
-    | DeriveSeq [rule]
-    deriving (Show)
-
->>>>>>> 2cf912da
 class Goal goal where
     data Rule goal
     type Prim goal
@@ -226,9 +207,7 @@
     transitionRuleWorker CheckProven Proven = empty
     transitionRuleWorker CheckGoalRemainder (GoalRemainder _) = empty
 
-<<<<<<< HEAD
-    transitionRuleWorker ResetGoalRewritten (GoalRewritten goal) =
-        return (Goal goal)
+    transitionRuleWorker ResetGoal (GoalRewritten goal) = return (Goal goal)
 
     transitionRuleWorker Simplify (Goal g) =
         Goal <$> simplify' g
@@ -246,39 +225,6 @@
       | isTriviallyValid' g = return Proven
     transitionRuleWorker TriviallyValid (GoalRewritten g)
       | isTriviallyValid' g = return Proven
-
-    transitionRuleWorker (DerivePar rules) (Goal g) =
-        -- TODO (virgil): Wrap the results in GoalRemainder/GoalRewritten here.
-        derivePar' rules g
-    transitionRuleWorker (DerivePar rules) (GoalRemainder g) =
-        -- TODO (virgil): Wrap the results in GoalRemainder/GoalRewritten here.
-        derivePar' rules g
-
-    transitionRuleWorker (DeriveSeq rules) (Goal g) =
-        -- TODO (virgil): Wrap the results in GoalRemainder/GoalRewritten here.
-        deriveSeq' rules g
-    transitionRuleWorker (DeriveSeq rules) (GoalRemainder g) =
-        -- TODO (virgil): Wrap the results in GoalRemainder/GoalRewritten here.
-        deriveSeq' rules g
-=======
-    transitionRuleWorker ResetGoal (GoalRewritten goal) = return (Goal goal)
-
-    transitionRuleWorker Simplify (Goal g) =
-        Goal <$> simplify g
-    transitionRuleWorker Simplify (GoalRemainder g) =
-        GoalRemainder <$> simplify g
-
-    transitionRuleWorker RemoveDestination (Goal g) =
-        Goal <$> removeDestination g
-    transitionRuleWorker RemoveDestination (GoalRemainder g) =
-        GoalRemainder <$> removeDestination g
-
-    transitionRuleWorker TriviallyValid (Goal g)
-      | isTriviallyValid g = return Proven
-    transitionRuleWorker TriviallyValid (GoalRemainder g)
-      | isTriviallyValid g = return Proven
-    transitionRuleWorker TriviallyValid (GoalRewritten g)
-      | isTriviallyValid g = return Proven
 
     transitionRuleWorker (DerivePar rules) (Goal g) =
         -- TODO (virgil): Wrap the results in GoalRemainder/GoalRewritten here.
@@ -289,21 +235,20 @@
         -- and transforming it into `GoalRewritten` and `GoalRemainder` in an
         -- opaque way. I think that there's no good reason for wrapping the
         -- results in `derivePar` as opposed to here.
-        derivePar rules g
+        derivePar' rules g
     transitionRuleWorker (DerivePar rules) (GoalRemainder g) =
         -- TODO (virgil): Wrap the results in GoalRemainder/GoalRewritten here.
         -- See above for an explanation.
-        derivePar rules g
+        derivePar' rules g
 
     transitionRuleWorker (DeriveSeq rules) (Goal g) =
         -- TODO (virgil): Wrap the results in GoalRemainder/GoalRewritten here.
         -- See above for an explanation.
-        deriveSeq rules g
+        deriveSeq' rules g
     transitionRuleWorker (DeriveSeq rules) (GoalRemainder g) =
         -- TODO (virgil): Wrap the results in GoalRemainder/GoalRewritten here.
         -- See above for an explanation.
-        deriveSeq rules g
->>>>>>> 2cf912da
+        deriveSeq' rules g
 
     transitionRuleWorker _ state = return state
 
@@ -326,11 +271,7 @@
             , RemoveDestination
             , Simplify
             , TriviallyValid
-<<<<<<< HEAD
-            , ResetGoalRewritten
-=======
             , ResetGoal
->>>>>>> 2cf912da
             , TriviallyValid
             ]
     nextStep =
@@ -347,11 +288,7 @@
             , RemoveDestination
             , Simplify
             , TriviallyValid
-<<<<<<< HEAD
-            , ResetGoalRewritten
-=======
             , ResetGoal
->>>>>>> 2cf912da
             , TriviallyValid
             ]
 
@@ -375,11 +312,7 @@
         , RemoveDestination
         , Simplify
         , TriviallyValid
-<<<<<<< HEAD
-        , ResetGoalRewritten
-=======
         , ResetGoal
->>>>>>> 2cf912da
         , Simplify
         , TriviallyValid
         ]
@@ -409,11 +342,7 @@
         , RemoveDestination
         , Simplify
         , TriviallyValid
-<<<<<<< HEAD
-        , ResetGoalRewritten
-=======
         , ResetGoal
->>>>>>> 2cf912da
         , Simplify
         , TriviallyValid
         ]
