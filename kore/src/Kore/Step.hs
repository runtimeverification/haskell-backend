--- conflicted
+++ resolved
@@ -40,11 +40,7 @@
     ( Natural
     )
 
-<<<<<<< HEAD
-import Kore.HasPriority
-=======
 import qualified Kore.Attribute.Axiom as Attribute
->>>>>>> 3add5cd8
 import Kore.Internal.Pattern
     ( Pattern
     )
@@ -171,37 +167,22 @@
     Strategy.any (rewriteStep <$> rewrites)
 
 priorityAllStrategy
-<<<<<<< HEAD
-    :: HasPriority rewrite
-=======
     :: From rewrite (Attribute.Priority, Attribute.Owise)
->>>>>>> 3add5cd8
     => [rewrite]
     -> Strategy (Prim rewrite)
 priorityAllStrategy rewrites =
     Strategy.first (fmap allRewrites priorityGroups)
   where
-<<<<<<< HEAD
-    priorityGroups = groupSortOn getPriority rewrites
-
-priorityAnyStrategy
-    :: HasPriority rewrite
-=======
     priorityGroups = groupSortOn Attribute.getPriorityOfAxiom rewrites
 
 priorityAnyStrategy
     :: From rewrite (Attribute.Priority, Attribute.Owise)
->>>>>>> 3add5cd8
     => [rewrite]
     -> Strategy (Prim rewrite)
 priorityAnyStrategy rewrites =
     anyRewrite sortedRewrites
   where
-<<<<<<< HEAD
-    sortedRewrites = sortOn getPriority rewrites
-=======
     sortedRewrites = sortOn Attribute.getPriorityOfAxiom rewrites
->>>>>>> 3add5cd8
 
 {- | Heat the configuration, apply a normal rewrite, and cool the result.
  -}
@@ -209,11 +190,7 @@
 -- rules must have side conditions if encoded as \rewrites, or they must be
 -- \equals rules, which are not handled by this strategy.
 heatingCooling
-<<<<<<< HEAD
-    :: (forall rewrite.  [rewrite] -> Strategy (Prim rewrite))
-=======
     :: ([RewriteRule Variable] -> Strategy (Prim (RewriteRule Variable)))
->>>>>>> 3add5cd8
     -- ^ 'allRewrites' or 'anyRewrite'
     -> [RewriteRule Variable]
     -> Strategy (Prim (RewriteRule Variable))
