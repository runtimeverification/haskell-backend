--- conflicted
+++ resolved
@@ -106,8 +106,7 @@
     transitionSimplify config = do
         configs <- lift $ Pattern.simplifyTopConfiguration config
         filteredConfigs <- SMT.Evaluator.filterMultiOr configs
-<<<<<<< HEAD
-        Foldable.asum (pure <$> Foldable.toList filteredConfigs)
+        asum (pure <$> toList filteredConfigs)
 
     transitionRewrite
         :: RewriteRule RewritingVariableName
@@ -116,9 +115,6 @@
             (RewriteRule RewritingVariableName)
             simplifier
             (Pattern RewritingVariableName)
-=======
-        asum (pure <$> toList filteredConfigs)
->>>>>>> 015cdb8e
     transitionRewrite rule config = do
         Result.Results { results, remainders } <-
             Step.applyRewriteRulesParallel
@@ -126,19 +122,14 @@
                 [rule]
                 config
             & lift
-<<<<<<< HEAD
         addResults results <|> addRemainders remainders
       where
-        addResults results = Foldable.asum (addResult <$> results)
+        addResults results = asum (addResult <$> results)
         addResult Result.Result { appliedRule, result } = do
             addRule (RewriteRule $ extract appliedRule)
-            Foldable.asum (pure <$> Foldable.toList result)
-=======
-        asum (pure <$> toList (Step.gatherResults results))
->>>>>>> 015cdb8e
-
+            asum (pure <$> toList result)
         addRemainders remainders =
-            Foldable.asum (pure <$> Foldable.toList remainders)
+            asum (pure <$> toList remainders)
 
 {- | A strategy that applies all the rewrites in parallel.
 
