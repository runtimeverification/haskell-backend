{- |
Copyright   : (c) Runtime Verification, 2018
License     : NCSA

Strategy-based interface to rule application (step-wise execution).
-}
module Kore.Step (
    ExecutionMode (..),
    ProgramState (..),
    Prim (..),
    TransitionRule,
    executionStrategy,
    extractProgramState,
    transitionRule,
    groupRewritesByPriority,
    limitedExecutionStrategy,

    -- * Re-exports
    Natural,
    Strategy,
    pickLongest,
    pickFinal,
    runStrategy,
) where

import Control.Monad (
    foldM,
 )
import Data.Limit (
    Limit (..),
 )
import qualified Data.Limit as Limit
import Data.List.Extra (
    groupSortOn,
 )
import Data.Stream.Infinite (
    Stream,
 )
import qualified Data.Stream.Infinite as Stream
import qualified GHC.Generics as GHC
import qualified Generics.SOP as SOP
import qualified Kore.Attribute.Axiom as Attribute
import Kore.Debug
import Kore.Internal.Pattern (
    Pattern,
 )
import Kore.Rewriting.RewritingVariable
import qualified Kore.Step.Result as Result
import qualified Kore.Step.RewriteStep as Step
import Kore.Step.RulePattern (
    RewriteRule (..),
    RulePattern,
 )
import qualified Kore.Step.SMT.Evaluator as SMT.Evaluator (
    filterMultiOr,
 )
import qualified Kore.Step.Simplification.Pattern as Pattern (
    simplifyTopConfiguration,
 )
import Kore.Step.Simplification.Simplify as Simplifier
import Kore.Step.Strategy hiding (
    transitionRule,
 )
import qualified Kore.Step.Strategy as Strategy
<<<<<<< HEAD
import Kore.Unparser (
    Unparse (..),
 )
import Numeric.Natural (
    Natural,
 )
import Prelude.Kore
import Pretty (
    Pretty,
 )
=======
import Kore.TopBottom
    ( isBottom
    )
import Kore.Unparser
    ( Unparse (..)
    )
import Pretty
    ( Pretty
    )
>>>>>>> abf14770
import qualified Pretty

-- | The program's state during symbolic execution.
data ProgramState a
<<<<<<< HEAD
    = -- | The beginning of an execution step.
      Start !a
    | -- | The configuration was rewritten after applying
      -- the rewrite rules.
      Rewritten !a
    | -- | The configuration is a remainder resulting
      -- from rewrite rule application.
      Remaining !a
=======
    = Start !a
    -- ^ The beginning of an execution step.
    | Rewritten !a
    -- ^ The configuration was rewritten after applying
    -- the rewrite rules.
    | Remaining !a
    -- ^ The configuration is a remainder resulting
    -- from rewrite rule application.
    | Bottom
    -- ^ The execution step yields no children
>>>>>>> abf14770
    deriving (Eq, Ord, Show)
    deriving (Functor)
    deriving (GHC.Generic)
    deriving anyclass (SOP.Generic, SOP.HasDatatypeInfo)
    deriving anyclass (Debug, Diff)

instance Unparse a => Pretty (ProgramState a) where
    pretty (Start a) =
        Pretty.vsep
            [ "start:"
            , Pretty.indent 4 $ unparse a
            ]
    pretty (Rewritten a) =
        Pretty.vsep
            [ "rewritten:"
            , Pretty.indent 4 $ unparse a
            ]
    pretty (Remaining a) =
        Pretty.vsep
            [ "remaining:"
            , Pretty.indent 4 $ unparse a
            ]
    pretty Bottom = "\\bottom"

extractProgramState :: ProgramState a -> Maybe a
extractProgramState (Rewritten a) = Just a
extractProgramState (Remaining a) = Just a
extractProgramState (Start a) = Just a
extractProgramState Bottom = Nothing

retractRemaining :: ProgramState a -> Maybe a
retractRemaining (Remaining a) = Just a
retractRemaining _ = Nothing

-- | The sequence of transitions for the symbolic execution strategy.
executionStrategy :: Stream (Strategy Prim)
executionStrategy =
    step1 Stream.:> Stream.iterate id stepN
  where
    step1 =
        (Strategy.sequence . fmap Strategy.apply)
            [ Begin
            , Simplify
            , Rewrite
            , Simplify
            ]
    stepN =
        (Strategy.sequence . fmap Strategy.apply)
            [ Begin
            , Rewrite
            , Simplify
            ]

{- | The sequence of transitions under the specified depth limit.

See also: 'executionStrategy'
-}
limitedExecutionStrategy :: Limit Natural -> [Strategy Prim]
limitedExecutionStrategy depthLimit =
    Limit.takeWithin depthLimit (toList executionStrategy)

{- The primitive transitions for the symbolic execution strategy.
-}
data Prim
    = Begin
    | Simplify
    | Rewrite
    deriving (Eq, Show)

{- The two modes of symbolic execution. Each mode determines the way
    rewrite rules are applied during a rewrite step.
-}
data ExecutionMode = All | Any
    deriving (Show)

-- | @TransitionRule@ is the general type of transition rules over 'Prim'.
type TransitionRule monad rule state =
    Prim -> state -> Strategy.TransitionT rule monad state

-- | Transition rule for primitive strategies in 'Prim'.
transitionRule ::
    forall simplifier.
    MonadSimplify simplifier =>
    [[RewriteRule RewritingVariableName]] ->
    ExecutionMode ->
    TransitionRule
        simplifier
        (RewriteRule RewritingVariableName)
        (ProgramState (Pattern RewritingVariableName))
transitionRule rewriteGroups = transitionRuleWorker
  where
    transitionRuleWorker _ Begin (Rewritten a) = pure $ Start a
    transitionRuleWorker _ Begin (Remaining _) = empty
    transitionRuleWorker _ Begin state@(Start _) = pure state
<<<<<<< HEAD
=======
    transitionRuleWorker _ Begin Bottom = empty

>>>>>>> abf14770
    transitionRuleWorker _ Simplify (Rewritten patt) =
        transitionSimplify Rewritten patt
    transitionRuleWorker _ Simplify (Remaining patt) =
        transitionSimplify Remaining patt
    transitionRuleWorker _ Simplify (Start patt) =
<<<<<<< HEAD
        Start <$> transitionSimplify patt
=======
        transitionSimplify Start patt
    transitionRuleWorker _ Simplify Bottom =
        empty

>>>>>>> abf14770
    transitionRuleWorker mode Rewrite (Remaining patt) =
        transitionRewrite mode patt
    transitionRuleWorker mode Rewrite (Start patt) =
        transitionRewrite mode patt
    transitionRuleWorker _ Rewrite state@(Rewritten _) =
        pure state
    transitionRuleWorker _ Rewrite Bottom =
        empty

    transitionSimplify prim config = do
        configs <- lift $ Pattern.simplifyTopConfiguration config
        filteredConfigs <- SMT.Evaluator.filterMultiOr configs
        if isBottom filteredConfigs
            then pure Bottom
            else prim <$> asum (pure <$> toList filteredConfigs)

    transitionRewrite All patt = transitionAllRewrite patt
    transitionRewrite Any patt = transitionAnyRewrite patt

    transitionAllRewrite config =
        foldM transitionRewrite' (Remaining config) rewriteGroups
      where
        transitionRewrite' applied rewrites
<<<<<<< HEAD
            | Just config' <- retractRemaining applied =
                Step.applyRewriteRulesParallel
                    rewrites
                    config'
                    & lift
                    >>= deriveResults
                    >>= simplifyRemainder
            | otherwise = pure applied
        simplifyRemainder (Remaining p) =
            Remaining <$> transitionSimplify p
=======
          | Just config' <- retractRemaining applied =
            Step.applyRewriteRulesParallel rewrites config'
                & lift
            >>= deriveResults
            >>= simplifyRemainder
          | otherwise = pure applied
        simplifyRemainder (Remaining p) = transitionSimplify Remaining p
>>>>>>> abf14770
        simplifyRemainder p = return p

    transitionAnyRewrite config = do
        let rules = concat rewriteGroups
        results <- Step.applyRewriteRulesSequence config rules
        deriveResults results

<<<<<<< HEAD
deriveResults ::
    Comonad w =>
    Result.Results (w (RulePattern variable)) a ->
    TransitionT (RewriteRule variable) m (ProgramState a)
deriveResults Result.Results{results, remainders} =
    addResults results <|> addRemainders remainders
=======
deriveResults
    :: Comonad w
    => Result.Results (w (RulePattern variable)) a
    -> TransitionT (RewriteRule variable) m (ProgramState a)
deriveResults Result.Results { results, remainders } =
    if null results && null remainders
        then pure Bottom
        else addResults results <|> addRemainders remainders
>>>>>>> abf14770
  where
    addResults results' = asum (addResult <$> results')
    addResult Result.Result{appliedRule, result} = do
        addRule (RewriteRule $ extract appliedRule)
        asum (pure . Rewritten <$> toList result)
    addRemainders remainders' =
        asum (pure . Remaining <$> toList remainders')

groupRewritesByPriority ::
    [RewriteRule variable] -> [[RewriteRule variable]]
groupRewritesByPriority rewriteRules =
    groupSortOn Attribute.getPriorityOfAxiom rewriteRules<|MERGE_RESOLUTION|>--- conflicted
+++ resolved
@@ -62,7 +62,9 @@
     transitionRule,
  )
 import qualified Kore.Step.Strategy as Strategy
-<<<<<<< HEAD
+import Kore.TopBottom (
+    isBottom,
+ )
 import Kore.Unparser (
     Unparse (..),
  )
@@ -73,22 +75,10 @@
 import Pretty (
     Pretty,
  )
-=======
-import Kore.TopBottom
-    ( isBottom
-    )
-import Kore.Unparser
-    ( Unparse (..)
-    )
-import Pretty
-    ( Pretty
-    )
->>>>>>> abf14770
 import qualified Pretty
 
 -- | The program's state during symbolic execution.
 data ProgramState a
-<<<<<<< HEAD
     = -- | The beginning of an execution step.
       Start !a
     | -- | The configuration was rewritten after applying
@@ -97,18 +87,8 @@
     | -- | The configuration is a remainder resulting
       -- from rewrite rule application.
       Remaining !a
-=======
-    = Start !a
-    -- ^ The beginning of an execution step.
-    | Rewritten !a
-    -- ^ The configuration was rewritten after applying
-    -- the rewrite rules.
-    | Remaining !a
-    -- ^ The configuration is a remainder resulting
-    -- from rewrite rule application.
-    | Bottom
-    -- ^ The execution step yields no children
->>>>>>> abf14770
+    | -- | The execution step yields no children
+      Bottom
     deriving (Eq, Ord, Show)
     deriving (Functor)
     deriving (GHC.Generic)
@@ -203,24 +183,15 @@
     transitionRuleWorker _ Begin (Rewritten a) = pure $ Start a
     transitionRuleWorker _ Begin (Remaining _) = empty
     transitionRuleWorker _ Begin state@(Start _) = pure state
-<<<<<<< HEAD
-=======
     transitionRuleWorker _ Begin Bottom = empty
-
->>>>>>> abf14770
     transitionRuleWorker _ Simplify (Rewritten patt) =
         transitionSimplify Rewritten patt
     transitionRuleWorker _ Simplify (Remaining patt) =
         transitionSimplify Remaining patt
     transitionRuleWorker _ Simplify (Start patt) =
-<<<<<<< HEAD
-        Start <$> transitionSimplify patt
-=======
         transitionSimplify Start patt
     transitionRuleWorker _ Simplify Bottom =
         empty
-
->>>>>>> abf14770
     transitionRuleWorker mode Rewrite (Remaining patt) =
         transitionRewrite mode patt
     transitionRuleWorker mode Rewrite (Start patt) =
@@ -244,26 +215,13 @@
         foldM transitionRewrite' (Remaining config) rewriteGroups
       where
         transitionRewrite' applied rewrites
-<<<<<<< HEAD
             | Just config' <- retractRemaining applied =
-                Step.applyRewriteRulesParallel
-                    rewrites
-                    config'
+                Step.applyRewriteRulesParallel rewrites config'
                     & lift
                     >>= deriveResults
                     >>= simplifyRemainder
             | otherwise = pure applied
-        simplifyRemainder (Remaining p) =
-            Remaining <$> transitionSimplify p
-=======
-          | Just config' <- retractRemaining applied =
-            Step.applyRewriteRulesParallel rewrites config'
-                & lift
-            >>= deriveResults
-            >>= simplifyRemainder
-          | otherwise = pure applied
         simplifyRemainder (Remaining p) = transitionSimplify Remaining p
->>>>>>> abf14770
         simplifyRemainder p = return p
 
     transitionAnyRewrite config = do
@@ -271,23 +229,14 @@
         results <- Step.applyRewriteRulesSequence config rules
         deriveResults results
 
-<<<<<<< HEAD
 deriveResults ::
     Comonad w =>
     Result.Results (w (RulePattern variable)) a ->
     TransitionT (RewriteRule variable) m (ProgramState a)
 deriveResults Result.Results{results, remainders} =
-    addResults results <|> addRemainders remainders
-=======
-deriveResults
-    :: Comonad w
-    => Result.Results (w (RulePattern variable)) a
-    -> TransitionT (RewriteRule variable) m (ProgramState a)
-deriveResults Result.Results { results, remainders } =
     if null results && null remainders
         then pure Bottom
         else addResults results <|> addRemainders remainders
->>>>>>> abf14770
   where
     addResults results' = asum (addResult <$> results')
     addResult Result.Result{appliedRule, result} = do
