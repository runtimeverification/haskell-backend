--- conflicted
+++ resolved
@@ -117,12 +117,7 @@
         eitherResults <-
             Monad.Trans.lift
             $ Monad.Unify.runUnifier
-<<<<<<< HEAD
-            $ Step.applyRewriteRules
-=======
             $ Step.applyRewriteRulesParallel
-                tools
->>>>>>> 8acfafec
                 substitutionSimplifier
                 simplifier
                 axiomIdToSimplifier
