--- conflicted
+++ resolved
@@ -60,26 +60,17 @@
 -}
 newtype MultiOr child = MultiOr { getMultiOr :: [child] }
     deriving
-<<<<<<< HEAD
         ( Alternative
         , Applicative
-=======
-        ( Applicative
->>>>>>> 92adc416
         , Eq
         , Foldable
         , Functor
         , Generic
-<<<<<<< HEAD
+        , IsList
         , Monad
         , Monoid
         , Ord
         , Semigroup
-=======
-        , IsList
-        , Monad
-        , Ord
->>>>>>> 92adc416
         , Show
         , Traversable
         )
