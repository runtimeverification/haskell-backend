--- conflicted
+++ resolved
@@ -159,11 +159,7 @@
 
 {- | Record the application of a single rule.
  -}
-<<<<<<< HEAD
 addRule :: rule -> TransitionT rule m ()
-addRule = TransitionT . Accum.add . Seq.singleton
-=======
-addRule :: Monad m => rule -> TransitionT rule m ()
 addRule = TransitionT . Accum.add . Seq.singleton
 
 mapRules
@@ -174,5 +170,4 @@
 mapRules f trans = do
     results <- tryTransitionT trans
     let results' = map (fmap (fmap f)) results
-    scatter results'
->>>>>>> 7688ecef
+    scatter results'