{- |
Copyright   : (c) Runtime Verification, 2019
License     : NCSA

 -}

module Kore.Step.Remainder
    ( remainder, remainder'
    , existentiallyQuantifyTarget
    , ceilChildOfApplicationOrTop
    ) where

import           Control.Applicative
                 ( Alternative (..) )
import qualified Data.Foldable as Foldable

import           Kore.Internal.Conditional
                 ( Conditional (Conditional) )
import           Kore.Internal.MultiAnd
                 ( MultiAnd )
import qualified Kore.Internal.MultiAnd as MultiAnd
import           Kore.Internal.MultiOr
                 ( MultiOr )
import qualified Kore.Internal.OrPredicate as OrPredicate
import           Kore.Internal.Predicate
                 ( Predicate )
import qualified Kore.Internal.Predicate as Predicate
import           Kore.Internal.TermLike
import qualified Kore.Predicate.Predicate as Syntax
                 ( Predicate )
import qualified Kore.Predicate.Predicate as Syntax.Predicate
<<<<<<< HEAD
import qualified Kore.SubstVar as SubstVar
=======
import qualified Kore.Step.Simplification.AndPredicates as AndPredicates
import qualified Kore.Step.Simplification.Ceil as Ceil
import           Kore.Step.Simplification.Data
                 ( MonadSimplify (..) )
>>>>>>> a0824a85
import           Kore.Unification.Substitution
                 ( Substitution )
import qualified Kore.Unification.Substitution as Substitution
import           Kore.Unparser
import           Kore.Variables.Fresh
                 ( FreshVariable )
import           Kore.Variables.Target
                 ( Target )
import qualified Kore.Variables.Target as Target

{- | Negate the disjunction of unification solutions to form the /remainder/.

The /remainder/ is the parts of the initial configuration that is not matched
by any applied rule.

The resulting predicate has the 'Target' variables unwrapped.

See also: 'remainder\''

 -}
remainder
    ::  ( Ord     variable
        , Show    variable
        , Unparse variable
        , SortedVariable variable
        )
    => MultiOr (Predicate (Target variable))
    -> Syntax.Predicate variable
remainder =
    Syntax.Predicate.mapVariables Target.unwrapVariable . remainder'

{- | Negate the disjunction of unification solutions to form the /remainder/.

The /remainder/ is the parts of the initial configuration that is not matched
by any applied rule.

 -}
remainder'
    ::  ( Ord     variable
        , Show    variable
        , Unparse variable
        , SortedVariable variable
        )
    => MultiOr (Predicate (Target variable))
    -> Syntax.Predicate (Target variable)
remainder' results =
    mkMultiAndPredicate $ mkNotExists conditions
  where
    conditions = mkMultiAndPredicate . unificationConditions <$> results
    mkNotExists = mkNotMultiOr . fmap existentiallyQuantifyTarget

-- | Existentially-quantify target (axiom) variables in the 'Predicate'.
existentiallyQuantifyTarget
    ::  ( Ord     variable
        , Show    variable
        , Unparse variable
        , SortedVariable variable
        )
    => Syntax.Predicate (Target variable)
    -> Syntax.Predicate (Target variable)
existentiallyQuantifyTarget predicate =
    Syntax.Predicate.makeMultipleExists freeTargetVariables predicate
  where
    freeTargetVariables =
        filter Target.isTarget
        $ Foldable.toList
        $ Syntax.Predicate.freeVariables predicate

{- | Negate a disjunction of many terms.

@
  ¬ (φ₁ ∨ φ₂ ∨ ...) = ¬φ₁ ∧ ¬φ₂ ∧ ...
@

 -}
mkNotMultiOr
    ::  ( Ord     variable
        , Show    variable
        , Unparse variable
        , SortedVariable variable
        )
    => MultiOr  (Syntax.Predicate variable)
    -> MultiAnd (Syntax.Predicate variable)
mkNotMultiOr =
    MultiAnd.make
    . map Syntax.Predicate.makeNotPredicate
    . Foldable.toList

mkMultiAndPredicate
    ::  ( Ord     variable
        , Show    variable
        , Unparse variable
        , SortedVariable variable
        )
    => MultiAnd (Syntax.Predicate variable)
    ->           Syntax.Predicate variable
mkMultiAndPredicate =
    Syntax.Predicate.makeMultipleAndPredicate . Foldable.toList

{- | Represent the unification solution as a conjunction of predicates.
 -}
unificationConditions
    ::  ( Ord     variable
        , Show    variable
        , Unparse variable
        , SortedVariable variable
        )
    => Predicate (Target variable)
    -- ^ Unification solution
    -> MultiAnd (Syntax.Predicate (Target variable))
unificationConditions Conditional { predicate, substitution } =
    pure predicate <|> substitutionConditions substitution'
  where
    substitution' =
        Substitution.filter (Target.isNonTarget . SubstVar.asVariable)
            substitution

substitutionConditions
    ::  ( Ord     variable
        , Show    variable
        , Unparse variable
        , SortedVariable variable
        )
    => Substitution variable
    -> MultiAnd (Syntax.Predicate variable)
substitutionConditions subst =
    MultiAnd.make (substitutionCoverageWorker <$> Substitution.unwrap subst)
  where
    substitutionCoverageWorker (x, t) =
<<<<<<< HEAD
        Syntax.Predicate.makeEqualsPredicate (mkSubstVar x) t
=======
        Syntax.Predicate.makeEqualsPredicate (mkVar x) t

ceilChildOfApplicationOrTop
    :: forall variable m
    .  ( FreshVariable variable
       , SortedVariable variable
       , Show variable
       , Unparse variable
       , MonadSimplify m
       )
    => TermLike variable
    -> m (Predicate variable)
ceilChildOfApplicationOrTop patt =
    case patt of
        App_ _ children -> do
            ceil <-
                traverse Ceil.makeEvaluateTerm children
                >>= ( AndPredicates.simplifyEvaluatedMultiPredicate
                    . MultiAnd.make
                    )
            pure $ Conditional
                { term = ()
                , predicate =
                    OrPredicate.toPredicate
                    . fmap Predicate.toPredicate
                    $ ceil
                , substitution = mempty
                }
        _ -> pure Predicate.top
>>>>>>> a0824a85
<|MERGE_RESOLUTION|>--- conflicted
+++ resolved
@@ -29,14 +29,11 @@
 import qualified Kore.Predicate.Predicate as Syntax
                  ( Predicate )
 import qualified Kore.Predicate.Predicate as Syntax.Predicate
-<<<<<<< HEAD
-import qualified Kore.SubstVar as SubstVar
-=======
 import qualified Kore.Step.Simplification.AndPredicates as AndPredicates
 import qualified Kore.Step.Simplification.Ceil as Ceil
 import           Kore.Step.Simplification.Data
                  ( MonadSimplify (..) )
->>>>>>> a0824a85
+import qualified Kore.SubstVar as SubstVar
 import           Kore.Unification.Substitution
                  ( Substitution )
 import qualified Kore.Unification.Substitution as Substitution
@@ -166,10 +163,7 @@
     MultiAnd.make (substitutionCoverageWorker <$> Substitution.unwrap subst)
   where
     substitutionCoverageWorker (x, t) =
-<<<<<<< HEAD
         Syntax.Predicate.makeEqualsPredicate (mkSubstVar x) t
-=======
-        Syntax.Predicate.makeEqualsPredicate (mkVar x) t
 
 ceilChildOfApplicationOrTop
     :: forall variable m
@@ -197,5 +191,4 @@
                     $ ceil
                 , substitution = mempty
                 }
-        _ -> pure Predicate.top
->>>>>>> a0824a85
+        _ -> pure Predicate.top