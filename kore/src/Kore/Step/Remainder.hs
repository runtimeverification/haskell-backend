{- |
Copyright   : (c) Runtime Verification, 2019
License     : NCSA

 -}

module Kore.Step.Remainder
    ( remainders
    , remainder
    , quantifyTarget
    ) where

import qualified Debug.Trace

import           Control.Applicative
                 ( Alternative (..) )
import qualified Data.Foldable as Foldable
import qualified Data.Set as Set

import           Kore.AST.Pure
import           Kore.AST.Valid
import           Kore.Predicate.Predicate
                 ( Predicate )
import qualified Kore.Predicate.Predicate as Predicate
import qualified Kore.Step.Representation.ExpandedPattern as ExpandedPattern
import           Kore.Step.Representation.MultiAnd
                 ( MultiAnd )
import qualified Kore.Step.Representation.MultiAnd as MultiAnd
import           Kore.Step.Representation.MultiOr
                 ( MultiOr )
import qualified Kore.Step.Representation.MultiOr as MultiOr
import           Kore.Step.Representation.Predicated
                 ( Predicated (Predicated) )
import           Kore.Step.Representation.PredicateSubstitution
                 ( PredicateSubstitution )
import           Kore.Unification.Substitution
                 ( Substitution )
import qualified Kore.Unification.Substitution as Substitution
import           Kore.Unparser
import           Kore.Variables.Target
                 ( Target )
import qualified Kore.Variables.Target as Target

{- | Negate the disjunction of unification solutions to form the /remainders/.

The /remainders/ are the parts of the initial configuration that are not matched
by any applied rule.

@remainders@ returns a disjunction of predicates; use 'remainder' to construct a
single remainder predicate.

 -}
remainders
    ::  ( Ord     (variable Object)
        , Show    (variable Object)
        , Unparse (variable Object)
        , SortedVariable variable
        )
    => MultiOr (PredicateSubstitution Object (Target variable))
    -> MultiOr (Predicate Object variable)
remainders =
    fmap unwrapRemainderVariables
    . Foldable.foldr negateUnification1 top
  where
    top = pure Predicate.makeTruePredicate
    negateUnification1 unification negations =
        Predicate.makeAndPredicate
            <$> mkNotMultiAnd conditions
            <*> negations
      where
        conditions = unificationConditions unification

{- | Negate the disjunction of unification solutions to form the /remainder/.

The /remainder/ is the parts of the initial configuration that is not matched
by any applied rule.

@remainder@ returns a single predicate; use 'remainders' to construct a a
disjunction of remainder predicates.

 -}
remainder
    ::  ( Ord     (variable Object)
        , Show    (variable Object)
        , Unparse (variable Object)
        , SortedVariable variable
        )
    => MultiOr (PredicateSubstitution Object (Target variable))
    -> Predicate Object variable
remainder results =
<<<<<<< HEAD
    mkMultiAndPredicate $ mkNotExists conditions
=======
    unwrapRemainderVariables
    $ mkMultiAndPredicate
    $ mkNotMultiOr conditions
>>>>>>> 8ffe41ff
  where
    conditions = mkMultiAndPredicate . unificationConditions <$> results
    mkNotExists = mkNotMultiOr . fmap quantifyTarget

-- | Existentially-quantify target (axiom) variables in the 'Predicate'.
quantifyTarget
    ::  ( Ord     (variable Object)
        , Show    (variable Object)
        , Unparse (variable Object)
        , SortedVariable variable
        )
    => Predicate Object (Target variable)
    -> Predicate Object variable
quantifyTarget predicate =
    (\x -> Debug.Trace.traceShow (unparse x) x)
    $ Predicate.mapVariables Target.unwrapVariable
    $ Predicate.makeMultipleExists freeNonTargetVariables predicate
  where
    freeNonTargetVariables =
        Set.filter Target.isTarget (Predicate.freeVariables predicate)

{- | Unwrap a remainder predicate's variables.
 -}
unwrapRemainderVariables
    :: (Ord (variable Object), Unparse (variable Object))
    => Predicate Object (Target variable)
    -> Predicate Object variable
unwrapRemainderVariables remainder' =
    Predicate.mapVariables Target.unwrapVariable remainder'

{- | Negate a conjunction of many terms.

@
  ¬ (φ₁ ∧ φ₂ ∧ ...) = ¬φ₁ ∨ ¬φ₂ ∨ ...
@

 -}
mkNotMultiAnd
    ::  ( Ord     (variable Object)
        , Show    (variable Object)
        , Unparse (variable Object)
        , SortedVariable variable
        )
    => MultiAnd (Predicate Object variable)
    -> MultiOr  (Predicate Object variable)
mkNotMultiAnd = MultiOr.make . map Predicate.makeNotPredicate . Foldable.toList

{- | Negate a disjunction of many terms.

@
  ¬ (φ₁ ∨ φ₂ ∨ ...) = ¬φ₁ ∧ ¬φ₂ ∧ ...
@

 -}
mkNotMultiOr
    ::  ( Ord     (variable Object)
        , Show    (variable Object)
        , Unparse (variable Object)
        , SortedVariable variable
        )
    => MultiOr  (Predicate Object variable)
    -> MultiAnd (Predicate Object variable)
mkNotMultiOr = MultiAnd.make . map Predicate.makeNotPredicate . Foldable.toList

mkMultiAndPredicate
    ::  ( Ord     (variable Object)
        , Show    (variable Object)
        , Unparse (variable Object)
        , SortedVariable variable
        )
    => MultiAnd (Predicate Object variable)
    ->           Predicate Object variable
mkMultiAndPredicate = Predicate.makeMultipleAndPredicate . Foldable.toList

{- | Represent the unification solution as a conjunction of predicates.
 -}
unificationConditions
    ::  ( Ord     (variable Object)
        , Show    (variable Object)
        , Unparse (variable Object)
        , SortedVariable variable
        )
    => PredicateSubstitution Object (Target variable)
    -- ^ Unification solution
    -> MultiAnd (Predicate Object (Target variable))
unificationConditions Predicated { predicate, substitution } =
    pure predicate <|> substitutionConditions substitution'
  where
    substitution' = Substitution.filter Target.isNonTarget substitution

substitutionConditions
    ::  ( Ord     (variable Object)
        , Show    (variable Object)
        , Unparse (variable Object)
        , SortedVariable variable
        )
    => Substitution Object variable
    -> MultiAnd (Predicate Object variable)
substitutionConditions subst =
    MultiAnd.make (substitutionCoverageWorker <$> Substitution.unwrap subst)
  where
    substitutionCoverageWorker (x, t) =
        Predicate.makeEqualsPredicate (mkVar x) t<|MERGE_RESOLUTION|>--- conflicted
+++ resolved
@@ -88,13 +88,7 @@
     => MultiOr (PredicateSubstitution Object (Target variable))
     -> Predicate Object variable
 remainder results =
-<<<<<<< HEAD
     mkMultiAndPredicate $ mkNotExists conditions
-=======
-    unwrapRemainderVariables
-    $ mkMultiAndPredicate
-    $ mkNotMultiOr conditions
->>>>>>> 8ffe41ff
   where
     conditions = mkMultiAndPredicate . unificationConditions <$> results
     mkNotExists = mkNotMultiOr . fmap quantifyTarget
