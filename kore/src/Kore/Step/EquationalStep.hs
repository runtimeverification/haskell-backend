--- conflicted
+++ resolved
@@ -17,14 +17,11 @@
     , recoveryFunctionLikeResults
     ) where
 
-<<<<<<< HEAD
 import Prelude.Kore
 
-=======
 import Control.Applicative
     ( Alternative (..)
     )
->>>>>>> 1aa17867
 import qualified Control.Monad as Monad
 import qualified Control.Monad.State.Strict as State
 import qualified Control.Monad.Trans.Class as Monad.Trans
