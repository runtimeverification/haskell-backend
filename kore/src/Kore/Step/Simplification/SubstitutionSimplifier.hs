--- conflicted
+++ resolved
@@ -63,32 +63,22 @@
     ( OrCondition
     )
 import qualified Kore.Internal.OrCondition as OrCondition
-<<<<<<< HEAD
-import Kore.Internal.Predicate
-    ( Predicate
-    )
-import qualified Kore.Internal.Predicate as Predicate
-=======
 import Kore.Internal.OrPattern as OrPattern
 import Kore.Internal.Pattern
     ( Pattern
     )
 import qualified Kore.Internal.Pattern as Pattern
->>>>>>> 24979674
+import Kore.Internal.Predicate
+    ( Predicate
+    )
+import qualified Kore.Internal.Predicate as Predicate
 import Kore.Internal.TermLike
     ( And (..)
     , TermLike
     , TermLikeF (..)
     , mkAnd
     )
-<<<<<<< HEAD
-=======
 import qualified Kore.Internal.TermLike as TermLike
-import Kore.Predicate.Predicate
-    ( Predicate
-    )
-import qualified Kore.Predicate.Predicate as Predicate
->>>>>>> 24979674
 import Kore.Step.Simplification.Simplify
     ( MonadSimplify
     , simplifyConditionalTerm
