{-|
Module      : Kore.Step.Simplification.Not
Description : Tools for Not pattern simplification.
Copyright   : (c) Runtime Verification, 2018
License     : NCSA
Maintainer  : virgil.serbanuta@runtimeverification.com
Stability   : experimental
Portability : portable
-}
module Kore.Step.Simplification.Not
    ( makeEvaluate
    , makeEvaluatePredicate
    , simplify
    , simplifyEvaluated
    , simplifyEvaluatedPredicate
    ) where

import qualified Data.Foldable as Foldable

import Branch
import qualified Kore.Internal.Conditional as Conditional
import Kore.Internal.MultiAnd
    ( MultiAnd
    )
import qualified Kore.Internal.MultiAnd as MultiAnd
import Kore.Internal.MultiOr
    ( MultiOr (..)
    )
import Kore.Internal.OrCondition
    ( OrCondition
    )
import qualified Kore.Internal.OrCondition as OrCondition
import Kore.Internal.OrPattern
    ( OrPattern
    )
import qualified Kore.Internal.OrPattern as OrPattern
import Kore.Internal.Pattern as Pattern
import Kore.Internal.TermLike hiding
    ( mkAnd
    )
import qualified Kore.Internal.TermLike as TermLike
    ( markSimplified
    )
import Kore.Predicate.Predicate
    ( makeAndPredicate
    , makeNotPredicate
    )
import qualified Kore.Predicate.Predicate as Predicate
import qualified Kore.Step.Simplification.And as And
import Kore.Step.Simplification.Simplify
import Kore.TopBottom
    ( TopBottom
    )

{-|'simplify' simplifies a 'Not' pattern with an 'OrPattern'
child.

Right now this uses the following:

* not top = bottom
* not bottom = top

-}
simplify
    :: (SimplifierVariable variable, MonadSimplify simplifier)
    => Not Sort (OrPattern variable)
    -> simplifier (OrPattern variable)
simplify Not { notChild } = simplifyEvaluated notChild

{-|'simplifyEvaluated' simplifies a 'Not' pattern given its
'OrPattern' child.

See 'simplify' for details.
-}
{- TODO (virgil): Preserve pattern sorts under simplification.

One way to preserve the required sort annotations is to make 'simplifyEvaluated'
take an argument of type

> CofreeF (Not Sort) (Attribute.Pattern variable) (OrPattern variable)

instead of an 'OrPattern' argument. The type of 'makeEvaluate' may
be changed analogously. The 'Attribute.Pattern' annotation will eventually
cache information besides the pattern sort, which will make it even more useful
to carry around.

-}
simplifyEvaluated
    :: (SimplifierVariable variable, MonadSimplify simplifier)
    => OrPattern variable
    -> simplifier (OrPattern variable)
simplifyEvaluated simplified =
    fmap OrPattern.fromPatterns $ gather $ do
        let not' = Not { notChild = simplified, notSort = () }
        andPattern <- scatterAnd (makeEvaluateNot <$> distributeNot not')
        mkMultiAndPattern andPattern

simplifyEvaluatedPredicate
    :: (SimplifierVariable variable, MonadSimplify simplifier)
    => OrCondition variable
    -> simplifier (OrCondition variable)
simplifyEvaluatedPredicate notChild =
    fmap OrCondition.fromConditions $ gather $ do
        let not' = Not { notChild = notChild, notSort = () }
        andPredicate <- scatterAnd (makeEvaluateNotPredicate <$> distributeNot not')
        mkMultiAndPredicate andPredicate

{-|'makeEvaluate' simplifies a 'Not' pattern given its 'Pattern'
child.

See 'simplify' for details.
-}
makeEvaluate
    :: InternalVariable variable
    => Pattern variable
    -> OrPattern variable
makeEvaluate = makeEvaluateNot . Not ()

makeEvaluateNot
    :: InternalVariable variable
    => Not sort (Pattern variable)
    -> OrPattern variable
makeEvaluateNot Not { notChild } =
<<<<<<< HEAD
    OrPattern.fromPatterns $ concat
        [ (Pattern.fromTermLike . TermLike.markSimplified) <$>
            children (makeTermNot term)
        , [Pattern.fromPredicateSorted
=======
    OrPattern.fromPatterns
        [ Pattern.fromTermLike $ TermLike.markSimplified $ makeTermNot term
        , Pattern.fromConditionSorted
>>>>>>> a7ed2a10
            (termLikeSort term)
            (makeEvaluatePredicate predicate)]
        ]
  where
    (term, predicate) = Conditional.splitTerm notChild

<<<<<<< HEAD
children :: TermLike variable -> [TermLike variable]
children (Or_ _ p1 p2) = children p1 ++ children p2
children p = [p]

{- | Given a not's @Internal.Predicate@ argument, simplifies the @not@.
=======
{- | Given a not's @Internal.Condition@ argument, simplifies the @not@.
>>>>>>> a7ed2a10

Right now there is no actual simplification, this function just creates
a negated @Internal.Condition@.

I.e. if we want to simplify @not (predicate and substitution)@, we may pass
@predicate and substitution@ to this function, which will convert
@predicate and substitution@ into a @Kore.Predicate.Predicate@ and will apply
a @not@ on top of that.
-}
makeEvaluatePredicate
    :: InternalVariable variable
    => Condition variable
    -> Condition variable
makeEvaluatePredicate
    Conditional
        { term = ()
        , predicate
        , substitution
        }
  = Conditional
        { term = ()
        , predicate =
            Predicate.markSimplified
            $ makeNotPredicate
            $ makeAndPredicate predicate
            $ Predicate.fromSubstitution substitution
        , substitution = mempty
        }

makeEvaluateNotPredicate
    :: InternalVariable variable
    => Not sort (Condition variable)
    -> OrCondition variable
makeEvaluateNotPredicate Not { notChild = predicate } =
    OrCondition.fromConditions [ makeEvaluatePredicate predicate ]

makeTermNot
    :: InternalVariable variable
    => TermLike variable
    -> TermLike variable
-- TODO: maybe other simplifications like
-- not ceil = floor not
-- not forall = exists not
makeTermNot (Not_ _ term) = term
makeTermNot (And_ _ term1 term2) =
    mkOr (makeTermNot term1) (makeTermNot term2)
makeTermNot term
  | isBottom term = mkTop_
  | isTop term    = mkBottom_
  | otherwise     = mkNot term

{- | Distribute 'Not' over 'MultiOr' using de Morgan's identity.
 -}
distributeNot
    :: (Ord sort, Ord child, TopBottom child)
    => Not sort (MultiOr child)
    -> MultiAnd (Not sort child)
distributeNot notOr@Not { notChild } =
    MultiAnd.make $ worker <$> Foldable.toList notChild
  where
    worker child = notOr { notChild = child }

{- | Distribute 'MultiAnd' over 'MultiOr'.
 -}
distributeAnd
    :: MultiAnd (MultiOr child)
    -> MultiOr (MultiAnd child)
distributeAnd = sequenceA

{- | Distribute 'MultiAnd' over 'MultiOr' and 'scatter' into 'BranchT'.
 -}
scatterAnd
    :: Monad m
    => MultiAnd (MultiOr child)
    -> BranchT m (MultiAnd child)
scatterAnd = scatter . distributeAnd

{- | Conjoin and simplify a 'MultiAnd' of 'Pattern'.
 -}
mkMultiAndPattern
    :: (SimplifierVariable variable, MonadSimplify simplifier)
    => MultiAnd (Pattern variable)
    -> BranchT simplifier (Pattern variable)
mkMultiAndPattern patterns =
    Foldable.foldrM And.makeEvaluate Pattern.top patterns

{- | Conjoin and simplify a 'MultiAnd' of 'Condition'.
 -}
mkMultiAndPredicate
    :: (SimplifierVariable variable, MonadSimplify simplifier)
    => MultiAnd (Condition variable)
    -> BranchT simplifier (Condition variable)
mkMultiAndPredicate predicates =
    -- Using Foldable.fold because the Monoid instance of Condition
    -- implements And semantics.
    return $ Foldable.fold predicates<|MERGE_RESOLUTION|>--- conflicted
+++ resolved
@@ -121,31 +121,21 @@
     => Not sort (Pattern variable)
     -> OrPattern variable
 makeEvaluateNot Not { notChild } =
-<<<<<<< HEAD
     OrPattern.fromPatterns $ concat
         [ (Pattern.fromTermLike . TermLike.markSimplified) <$>
             children (makeTermNot term)
-        , [Pattern.fromPredicateSorted
-=======
-    OrPattern.fromPatterns
-        [ Pattern.fromTermLike $ TermLike.markSimplified $ makeTermNot term
-        , Pattern.fromConditionSorted
->>>>>>> a7ed2a10
+        , [Pattern.fromConditionSorted
             (termLikeSort term)
             (makeEvaluatePredicate predicate)]
         ]
   where
     (term, predicate) = Conditional.splitTerm notChild
 
-<<<<<<< HEAD
 children :: TermLike variable -> [TermLike variable]
 children (Or_ _ p1 p2) = children p1 ++ children p2
 children p = [p]
 
 {- | Given a not's @Internal.Predicate@ argument, simplifies the @not@.
-=======
-{- | Given a not's @Internal.Condition@ argument, simplifies the @not@.
->>>>>>> a7ed2a10
 
 Right now there is no actual simplification, this function just creates
 a negated @Internal.Condition@.
