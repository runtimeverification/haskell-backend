--- conflicted
+++ resolved
@@ -41,13 +41,10 @@
     , makeNotPredicate
     )
 import qualified Kore.Internal.Predicate as Predicate
-<<<<<<< HEAD
-import qualified Kore.Internal.Substitution as Substitution
-=======
 import Kore.Internal.SideCondition
     ( SideCondition
     )
->>>>>>> b9666598
+import qualified Kore.Internal.Substitution as Substitution
 import Kore.Internal.TermLike hiding
     ( mkAnd
     )
