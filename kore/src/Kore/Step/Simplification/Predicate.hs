--- conflicted
+++ resolved
@@ -50,13 +50,8 @@
 @simplify@ applies the substitution to the predicate and simplifies the
 result. The result is re-simplified until it stabilizes.
 
-<<<<<<< HEAD
-@simplify@ accepts any @term@, but the 'Conditional' 'term' is not simplified.
-=======
 The 'term' of 'Conditional' may be any type; it passes through @simplify@
 unmodified.
->>>>>>> 9ccee716
-
 -}
 simplify
     ::  forall simplifier variable any
@@ -64,13 +59,8 @@
         , SimplifierVariable variable
         , MonadSimplify simplifier
         )
-<<<<<<< HEAD
-    =>  Conditional variable term
-    ->  BranchT simplifier (Conditional variable term)
-=======
     =>  Conditional variable any
     ->  BranchT simplifier (Conditional variable any)
->>>>>>> 9ccee716
 simplify initial = normalize initial >>= worker
   where
     worker Conditional { term, predicate, substitution } = do
