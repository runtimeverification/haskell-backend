--- conflicted
+++ resolved
@@ -46,13 +46,7 @@
     ( SideCondition
     )
 import qualified Kore.Internal.SideCondition as SideCondition
-<<<<<<< HEAD
-    ( cannotReplaceTerm
-    , replaceTerm
-=======
-    ( mapVariables
->>>>>>> feb64cd7
-    , toRepresentation
+    ( toRepresentation
     )
 import qualified Kore.Internal.SideCondition.SideCondition as SideCondition
     ( Representation
