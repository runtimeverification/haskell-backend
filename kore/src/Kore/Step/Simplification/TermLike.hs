{- |
Copyright   : (c) Runtime Verification, 2018
License     : NCSA

-}
module Kore.Step.Simplification.TermLike
    ( simplify
    , simplifyToOr
    , simplifyInternal
    ) where

import Control.Comonad.Trans.Cofree
    ( CofreeF ((:<))
    )
import qualified Control.Exception as Exception
import qualified Control.Lens.Combinators as Lens
import Data.Functor.Const
import qualified Data.Functor.Foldable as Recursive
import qualified Data.Map as Map
import Data.Maybe
    ( fromMaybe
    )
import qualified Data.Set as Set
import qualified Data.Text.Prettyprint.Doc as Pretty
import qualified GHC.Stack as GHC

import qualified Kore.Attribute.Pattern.FreeVariables as FreeVariables
<<<<<<< HEAD
import qualified Kore.Internal.Condition as Condition
=======
import Kore.Internal.Condition
    ( Condition
    )
import qualified Kore.Internal.Condition as Condition
import Kore.Internal.Conditional
    ( Conditional (Conditional)
    )
>>>>>>> a7ed2a10
import Kore.Internal.OrPattern
    ( OrPattern
    )
import qualified Kore.Internal.OrPattern as OrPattern
<<<<<<< HEAD
import Kore.Internal.Pattern as Pattern
import Kore.Internal.Predicate
    ( isPredicate
    )
import qualified Kore.Internal.Predicate as Predicate
=======
import Kore.Internal.Pattern
    ( Pattern
    )
import qualified Kore.Internal.Pattern as Pattern
>>>>>>> a7ed2a10
import Kore.Internal.TermLike
    ( TermLike
    , TermLikeF (..)
    )
import qualified Kore.Internal.TermLike as TermLike
<<<<<<< HEAD
=======
import Kore.Predicate.Predicate
    ( isPredicate
    )
import qualified Kore.Predicate.Predicate as Predicate
>>>>>>> a7ed2a10
import qualified Kore.Profiler.Profile as Profiler
    ( identifierSimplification
    )
import qualified Kore.Step.Axiom.Identifier as AxiomIdentifier
    ( matchAxiomIdentifier
    )
import qualified Kore.Step.Simplification.And as And
    ( simplify
    )
import qualified Kore.Step.Simplification.Application as Application
    ( simplify
    )
import qualified Kore.Step.Simplification.Bottom as Bottom
    ( simplify
    )
import qualified Kore.Step.Simplification.Builtin as Builtin
    ( simplify
    )
import qualified Kore.Step.Simplification.Ceil as Ceil
    ( simplify
    )
import qualified Kore.Step.Simplification.DomainValue as DomainValue
    ( simplify
    )
import qualified Kore.Step.Simplification.Equals as Equals
    ( simplify
    )
import qualified Kore.Step.Simplification.Exists as Exists
    ( simplify
    )
import qualified Kore.Step.Simplification.Floor as Floor
    ( simplify
    )
import qualified Kore.Step.Simplification.Forall as Forall
    ( simplify
    )
import qualified Kore.Step.Simplification.Iff as Iff
    ( simplify
    )
import qualified Kore.Step.Simplification.Implies as Implies
    ( simplify
    )
import qualified Kore.Step.Simplification.In as In
    ( simplify
    )
import qualified Kore.Step.Simplification.Inhabitant as Inhabitant
    ( simplify
    )
import qualified Kore.Step.Simplification.Mu as Mu
    ( simplify
    )
import qualified Kore.Step.Simplification.Next as Next
    ( simplify
    )
import qualified Kore.Step.Simplification.Not as Not
    ( simplify
    )
import qualified Kore.Step.Simplification.Nu as Nu
    ( simplify
    )
import qualified Kore.Step.Simplification.Or as Or
    ( simplify
    )
import qualified Kore.Step.Simplification.Rewrites as Rewrites
    ( simplify
    )
import Kore.Step.Simplification.Simplify
import qualified Kore.Step.Simplification.StringLiteral as StringLiteral
    ( simplify
    )
import qualified Kore.Step.Simplification.Top as Top
    ( simplify
    )
import qualified Kore.Step.Simplification.Variable as Variable
    ( simplify
    )
import qualified Kore.Substitute as Substitute
import Kore.TopBottom
    ( TopBottom (..)
    )
import Kore.Unparser
    ( unparse
    )
import qualified Kore.Variables.Binding as Binding
import Kore.Variables.Fresh
    ( refreshVariable
    )
import Kore.Variables.UnifiedVariable
    ( UnifiedVariable (..)
    )

-- TODO(virgil): Add a Simplifiable class and make all pattern types
-- instances of that.

{-|'simplify' simplifies a `TermLike`, returning a 'Pattern'.
-}
simplify
    ::  ( GHC.HasCallStack
        , SimplifierVariable variable
        , MonadSimplify simplifier
        )
    =>  TermLike variable
    ->  Condition variable
    ->  simplifier (Pattern variable)
simplify patt predicate = do
    orPatt <- simplifyToOr predicate patt
    return (OrPattern.toPattern orPatt)

{-|'simplifyToOr' simplifies a TermLike variable, returning an
'OrPattern'.
-}
simplifyToOr
    ::  ( GHC.HasCallStack
        , SimplifierVariable variable
        , MonadSimplify simplifier
        )
    =>  Condition variable
    ->  TermLike variable
    ->  simplifier (OrPattern variable)
simplifyToOr predicate term =
    localSimplifierTermLike (const simplifier)
        . simplifyInternal term
        $ predicate
  where
    simplifier = termLikeSimplifier simplifyToOr

simplifyInternal
    ::  forall variable simplifier
    .   ( GHC.HasCallStack
        , SimplifierVariable variable
        , Substitute.SubstitutionVariable variable
        , MonadSimplify simplifier
        )
    =>  TermLike variable
    ->  Condition variable
    ->  simplifier (OrPattern variable)
simplifyInternal term predicate =
    simplifyInternalWorker term
  where
    tracer termLike = case AxiomIdentifier.matchAxiomIdentifier termLike of
        Nothing -> id
        Just identifier -> Profiler.identifierSimplification identifier

    predicateFreeVars =
        FreeVariables.getFreeVariables $ Condition.freeVariables predicate

    simplifyChildren
        :: Traversable t
        => t (TermLike variable)
        -> simplifier (t (OrPattern variable))
    simplifyChildren = traverse simplifyInternalWorker

    simplifyInternalWorker
        :: TermLike variable -> simplifier (OrPattern variable)
    simplifyInternalWorker termLike
        | TermLike.isSimplified termLike
        , not (Predicate.isPredicate termLike)
        = return . OrPattern.fromTermLike $ termLike
        | otherwise
        =
            assertTermNotPredicate . assertSimplifiedResults
            $ tracer termLike $
            let doNotSimplify =
                    Exception.assert (TermLike.isSimplified termLike)
                    return (OrPattern.fromTermLike termLike)
                (_ :< termLikeF) = Recursive.project termLike
            in case termLikeF of
                -- Unimplemented cases
                ApplyAliasF _ -> doNotSimplify
                -- Do not simplify evaluated patterns.
                EvaluatedF  _ -> doNotSimplify
                --
                AndF andF ->
                    And.simplify =<< simplifyChildren andF
                ApplySymbolF applySymbolF ->
                    Application.simplify predicate
                        =<< simplifyChildren applySymbolF
                CeilF ceilF ->
                    Ceil.simplify predicate =<< simplifyChildren ceilF
                EqualsF equalsF ->
                    Equals.simplify predicate =<< simplifyChildren equalsF
                ExistsF exists ->
                    let fresh =
                            Lens.over
                                Binding.existsBinder
                                refreshBinder
                                exists
                    in  Exists.simplify =<< simplifyChildren fresh
                IffF iffF ->
                    Iff.simplify =<< simplifyChildren iffF
                ImpliesF impliesF ->
                    Implies.simplify =<< simplifyChildren impliesF
                InF inF ->
                    In.simplify predicate =<< simplifyChildren inF
                NotF notF ->
                    Not.simplify =<< simplifyChildren notF
                --
                BottomF bottomF ->
                    Bottom.simplify <$> simplifyChildren bottomF
                BuiltinF builtinF ->
                    Builtin.simplify <$> simplifyChildren builtinF
                DomainValueF domainValueF ->
                    DomainValue.simplify <$> simplifyChildren domainValueF
                FloorF floorF -> Floor.simplify <$> simplifyChildren floorF
                ForallF forall ->
                    let fresh =
                            Lens.over
                                Binding.forallBinder
                                refreshBinder
                                forall
                    in  Forall.simplify <$> simplifyChildren fresh
                InhabitantF inhF ->
                    Inhabitant.simplify <$> simplifyChildren inhF
                MuF mu ->
                    let fresh = Lens.over Binding.muBinder refreshBinder mu
                    in  Mu.simplify <$> simplifyChildren fresh
                NuF nu ->
                    let fresh = Lens.over Binding.nuBinder refreshBinder nu
                    in  Nu.simplify <$> simplifyChildren fresh
                -- TODO(virgil): Move next up through patterns.
                NextF nextF -> Next.simplify <$> simplifyChildren nextF
                OrF orF -> Or.simplify <$> simplifyChildren orF
                RewritesF rewritesF ->
                    Rewrites.simplify <$> simplifyChildren rewritesF
                TopF topF -> Top.simplify <$> simplifyChildren topF
                --
                StringLiteralF stringLiteralF ->
                    return $ StringLiteral.simplify (getConst stringLiteralF)
                VariableF variableF ->
                    return $ Variable.simplify (getConst variableF)
      where
        assertSimplifiedResults getResults = do
            results <- getResults
            let unsimplified =
                    filter (not . TermLike.isSimplified . Pattern.term)
                    $ OrPattern.toPatterns results
            if null unsimplified
                then return results
                else (error . show . Pretty.vsep)
                    [ "Incomplete simplification!"
                    , Pretty.indent 2 "input:"
                    , Pretty.indent 4 (unparse termLike)
                    , Pretty.indent 2 "unsimplified results:"
                    , (Pretty.indent 4 . Pretty.vsep)
                        (unparse <$> unsimplified)
                    , "Expected all patterns to be fully simplified."
                    ]

        assertTermNotPredicate getResults = do
            results <- getResults
            let
                -- The term of a result should never be any predicate other than
                -- Top or Bottom.
                hasPredicateTerm Conditional { term = term' }
                  | isTop term' || isBottom term' = False
                  | otherwise                     = isPredicate term'
                unsimplified =
                    filter hasPredicateTerm $ OrPattern.toPatterns results
            if null unsimplified
                then return results
                else (error . show . Pretty.vsep)
                    [ "Incomplete simplification!"
                    , Pretty.indent 2 "input:"
                    , Pretty.indent 4 (unparse termLike)
                    , Pretty.indent 2 "unsimplified results:"
                    , (Pretty.indent 4 . Pretty.vsep)
                        (unparse <$> unsimplified)
                    , "Expected all predicates to be removed from the term."
                    ]

    refreshBinder
        :: Binding.Binder (UnifiedVariable variable) (TermLike variable)
        -> Binding.Binder (UnifiedVariable variable) (TermLike variable)
    refreshBinder binder@Binding.Binder { binderVariable, binderChild }
      | binderVariable `Set.member` predicateFreeVars =
        let existsFreeVars =
                FreeVariables.getFreeVariables
                $ TermLike.freeVariables binderChild
            fresh =
                fromMaybe (error "guard above ensures result <> Nothing")
                    $ refreshVariable
                        (predicateFreeVars <> existsFreeVars)
                        binderVariable
            freshChild =
                TermLike.substitute
                    (Map.singleton
                        binderVariable
                        (TermLike.mkVar fresh)
                    )
                    binderChild
        in Binding.Binder
            { binderVariable = fresh
            , binderChild = freshChild
            }
      | otherwise = binder<|MERGE_RESOLUTION|>--- conflicted
+++ resolved
@@ -25,45 +25,18 @@
 import qualified GHC.Stack as GHC
 
 import qualified Kore.Attribute.Pattern.FreeVariables as FreeVariables
-<<<<<<< HEAD
 import qualified Kore.Internal.Condition as Condition
-=======
-import Kore.Internal.Condition
-    ( Condition
-    )
-import qualified Kore.Internal.Condition as Condition
-import Kore.Internal.Conditional
-    ( Conditional (Conditional)
-    )
->>>>>>> a7ed2a10
 import Kore.Internal.OrPattern
     ( OrPattern
     )
 import qualified Kore.Internal.OrPattern as OrPattern
-<<<<<<< HEAD
 import Kore.Internal.Pattern as Pattern
-import Kore.Internal.Predicate
-    ( isPredicate
-    )
 import qualified Kore.Internal.Predicate as Predicate
-=======
-import Kore.Internal.Pattern
-    ( Pattern
-    )
-import qualified Kore.Internal.Pattern as Pattern
->>>>>>> a7ed2a10
 import Kore.Internal.TermLike
     ( TermLike
     , TermLikeF (..)
     )
 import qualified Kore.Internal.TermLike as TermLike
-<<<<<<< HEAD
-=======
-import Kore.Predicate.Predicate
-    ( isPredicate
-    )
-import qualified Kore.Predicate.Predicate as Predicate
->>>>>>> a7ed2a10
 import qualified Kore.Profiler.Profile as Profiler
     ( identifierSimplification
     )
@@ -319,7 +292,7 @@
                 -- Top or Bottom.
                 hasPredicateTerm Conditional { term = term' }
                   | isTop term' || isBottom term' = False
-                  | otherwise                     = isPredicate term'
+                  | otherwise                     = Predicate.isPredicate term'
                 unsimplified =
                     filter hasPredicateTerm $ OrPattern.toPatterns results
             if null unsimplified
