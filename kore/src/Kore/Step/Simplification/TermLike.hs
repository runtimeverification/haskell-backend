--- conflicted
+++ resolved
@@ -2,10 +2,6 @@
 Copyright   : (c) Runtime Verification, 2018
 License     : NCSA
 -}
-<<<<<<< HEAD
-=======
-
->>>>>>> 14338ee4
 {-# LANGUAGE Strict #-}
 
 module Kore.Step.Simplification.TermLike
