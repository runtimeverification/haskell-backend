{- |
Copyright   : (c) Runtime Verification, 2018
License     : NCSA
-}
{-# LANGUAGE Strict #-}

module Kore.Step.Simplification.TermLike
    ( simplify
    ) where

import Prelude.Kore

import qualified Control.Lens.Combinators as Lens
import Control.Monad.Catch
    ( MonadThrow
    )
import Data.Functor.Const
import qualified Data.Functor.Foldable as Recursive

import Kore.Attribute.Pattern.FreeVariables
    ( freeVariables
    )
import Kore.Internal.Condition
    ( Condition
    )
import qualified Kore.Internal.Condition as Condition
import Kore.Internal.Conditional
    ( Conditional (Conditional)
    )
import qualified Kore.Internal.Conditional as Conditional
    ( andCondition
    )
import qualified Kore.Internal.MultiAnd as MultiAnd
import qualified Kore.Internal.MultiOr as MultiOr
import Kore.Internal.OrPattern
    ( OrPattern
    )
import qualified Kore.Internal.OrPattern as OrPattern
import Kore.Internal.Pattern
    ( Pattern
    )
import qualified Kore.Internal.Pattern as Pattern
import qualified Kore.Internal.Predicate as Predicate
import Kore.Internal.SideCondition
    ( SideCondition
    )
import qualified Kore.Internal.SideCondition as SideCondition
    ( cannotReplaceTerm
    , mapVariables
    , replaceTerm
    , toRepresentation
    )
import qualified Kore.Internal.SideCondition.SideCondition as SideCondition
    ( Representation
    )
import qualified Kore.Internal.Substitution as Substitution
    ( toMap
    )
import Kore.Internal.TermLike
    ( TermLike
    , TermLikeF (..)
    , termLikeSort
    )
import qualified Kore.Internal.TermLike as TermLike
import qualified Kore.Step.Simplification.And as And
    ( simplify
    )
import qualified Kore.Step.Simplification.Application as Application
    ( simplify
    )
import qualified Kore.Step.Simplification.Bottom as Bottom
    ( simplify
    )
import qualified Kore.Step.Simplification.Ceil as Ceil
    ( simplify
    )
import qualified Kore.Step.Simplification.Defined as Defined
    ( simplify
    )
import qualified Kore.Step.Simplification.DomainValue as DomainValue
    ( simplify
    )
import qualified Kore.Step.Simplification.Equals as Equals
    ( simplify
    )
import qualified Kore.Step.Simplification.Exists as Exists
    ( simplify
    )
import qualified Kore.Step.Simplification.Floor as Floor
    ( simplify
    )
import qualified Kore.Step.Simplification.Forall as Forall
    ( simplify
    )
import qualified Kore.Step.Simplification.Iff as Iff
    ( simplify
    )
import qualified Kore.Step.Simplification.Implies as Implies
    ( simplify
    )
import qualified Kore.Step.Simplification.In as In
    ( simplify
    )
import qualified Kore.Step.Simplification.Inhabitant as Inhabitant
    ( simplify
    )
import qualified Kore.Step.Simplification.Inj as Inj
    ( simplify
    )
import qualified Kore.Step.Simplification.InternalBool as InternalBool
    ( simplify
    )
import qualified Kore.Step.Simplification.InternalBytes as InternalBytes
    ( simplify
    )
import qualified Kore.Step.Simplification.InternalInt as InternalInt
    ( simplify
    )
import qualified Kore.Step.Simplification.InternalList as InternalList
    ( simplify
    )
import qualified Kore.Step.Simplification.InternalMap as InternalMap
    ( simplify
    )
import qualified Kore.Step.Simplification.InternalSet as InternalSet
    ( simplify
    )
import qualified Kore.Step.Simplification.InternalString as InternalString
    ( simplify
    )
import qualified Kore.Step.Simplification.Mu as Mu
    ( simplify
    )
import qualified Kore.Step.Simplification.Next as Next
    ( simplify
    )
import qualified Kore.Step.Simplification.Not as Not
    ( notSimplifier
    , simplify
    )
import qualified Kore.Step.Simplification.Nu as Nu
    ( simplify
    )
import qualified Kore.Step.Simplification.Or as Or
    ( simplify
    )
import qualified Kore.Step.Simplification.Rewrites as Rewrites
    ( simplify
    )
import Kore.Step.Simplification.Simplify
import qualified Kore.Step.Simplification.StringLiteral as StringLiteral
    ( simplify
    )
import qualified Kore.Step.Simplification.Top as Top
    ( simplify
    )
import qualified Kore.Step.Simplification.Variable as Variable
    ( simplify
    )
import Kore.Syntax.Variable
    ( AdjSomeVariableName (..)
    , ElementVariableName (..)
    , SetVariableName (..)
    , Variable (..)
    )
import Kore.TopBottom
    ( TopBottom (..)
    )
import Kore.Unparser
    ( unparse
    )
import qualified Kore.Variables.Binding as Binding
import Kore.Variables.Target
    ( Target (..)
    , targetIfEqual
    , unTarget
    )
import qualified Logic
import Pretty
    ( Pretty (..)
    )
import qualified Pretty

-- TODO(virgil): Add a Simplifiable class and make all pattern types
-- instances of that.

{- | Simplify 'TermLike' pattern to a disjunction of function-like 'Pattern's.
    All the resulting terms and conditions will be fully simplified, because after
    the term simplification procedure, the condition simplifier will be called as well.
 -}
simplify
    :: forall variable simplifier
    .  HasCallStack
    => InternalVariable variable
    => MonadSimplify simplifier
    => MonadThrow simplifier
    => SideCondition variable
    -> TermLike variable
    -> simplifier (OrPattern variable)
simplify sideCondition = \termLike ->
    simplifyInternalWorker termLike
    >>= ensureSimplifiedResult sideConditionRepresentation termLike
  where
    sideConditionRepresentation = SideCondition.toRepresentation sideCondition

    simplifyChildren
        :: Traversable t
        => t (TermLike variable)
        -> simplifier (t (OrPattern variable))
    simplifyChildren = traverse (simplifyTermLike sideCondition)

    simplifyInternalWorker
        :: TermLike variable -> simplifier (OrPattern variable)
    simplifyInternalWorker termLike
      | Just termLike' <- continueSimplificationWith termLike =
        assertTermNotPredicate $ do
            unfixedTermOr <- descendAndSimplify termLike'
            let termOr = OrPattern.coerceSort
                    (termLikeSort termLike')
                    unfixedTermOr
            returnIfSimplifiedOrContinue
                termLike'
                (OrPattern.toPatterns termOr)
                (do
                    termPredicateList <- Logic.observeAllT $ do
                        termOrElement <- Logic.scatter termOr
                        simplified <-
                            simplifyCondition sideCondition termOrElement
                        return (applyTermSubstitution simplified)

                    returnIfSimplifiedOrContinue
                        termLike'
                        termPredicateList
                        (do
                            resultsList <- mapM resimplify termPredicateList
                            return (MultiOr.mergeAll resultsList)
                        )
                )
      | otherwise =
        case Predicate.makePredicate termLike of
            Left _ -> return . OrPattern.fromTermLike $ termLike
            Right termPredicate -> do
                condition <-
                    ensureSimplifiedCondition
                        sideConditionRepresentation
                        termLike
                        (Condition.fromPredicate termPredicate)
                condition
                    & Pattern.fromCondition (termLikeSort termLike)
                    & OrPattern.fromPattern
                    & pure
      where
        continueSimplificationWith :: TermLike variable -> Maybe (TermLike variable)
        continueSimplificationWith original =
            let isOriginalNotSimplified
                  | TermLike.isSimplified sideConditionRepresentation original =
                      Nothing
                  | otherwise = Just original
            in
                SideCondition.replaceTerm sideCondition original
                <|> isOriginalNotSimplified

        resimplify :: Pattern variable -> simplifier (OrPattern variable)
        resimplify result = do
            let (resultTerm, resultPredicate) = Pattern.splitTerm result
            simplified <- simplifyInternalWorker resultTerm
            return (MultiOr.map (`Conditional.andCondition` resultPredicate) simplified)

        applyTermSubstitution :: Pattern variable -> Pattern variable
        applyTermSubstitution
            Conditional {term = term', predicate = predicate', substitution}
          =
            Conditional
                { term =
                    TermLike.substitute (Substitution.toMap substitution) term'
                , predicate = predicate'
                , substitution
                }

        assertTermNotPredicate getResults = do
            results <- getResults
            let
                -- The term of a result should never be any predicate other than
                -- Top or Bottom.
                hasPredicateTerm Conditional { term = term' }
                  | isTop term' || isBottom term' = False
                  | otherwise                     = Predicate.isPredicate term'
                unsimplified =
                    filter hasPredicateTerm $ OrPattern.toPatterns results
            if null unsimplified
                then return results
                else (error . show . Pretty.vsep)
                    [ "Incomplete simplification!"
                    , Pretty.indent 2 "input:"
                    , Pretty.indent 4 (unparse termLike)
                    , Pretty.indent 2 "unsimplified results:"
                    , (Pretty.indent 4 . Pretty.vsep)
                        (unparse <$> unsimplified)
                    , "Expected all predicates to be removed from the term."
                    ]

        returnIfSimplifiedOrContinue
            :: TermLike variable
            -> [Pattern variable]
            -> simplifier (OrPattern variable)
            -> simplifier (OrPattern variable)
        returnIfSimplifiedOrContinue originalTerm resultList continuation =
            case resultList of
                [] -> return OrPattern.bottom
                [result] ->
                    returnIfResultSimplifiedOrContinue
                        originalTerm result continuation
                _ -> continuation

        returnIfResultSimplifiedOrContinue
            :: TermLike variable
            -> Pattern variable
            -> simplifier (OrPattern variable)
            -> simplifier (OrPattern variable)
        returnIfResultSimplifiedOrContinue originalTerm result continuation
          | Pattern.isSimplified sideConditionRepresentation result
<<<<<<< HEAD
            && isTop resultTerm
            && resultSubstitutionIsEmpty
            && SideCondition.cannotReplaceTerm sideCondition (Pattern.term result)
          = return (OrPattern.fromPattern result)
          | Pattern.isSimplified sideConditionRepresentation result
            && isTop resultPredicate
            && SideCondition.cannotReplaceTerm sideCondition (Pattern.term result)
          = return (OrPattern.fromPattern result)
          | isTop resultPredicate && resultTerm == originalTerm
            && SideCondition.cannotReplaceTerm sideCondition (Pattern.term result)
=======
          , isTop resultTerm
          , resultSubstitutionIsEmpty
          , SideCondition.cannotReplaceTerm sideCondition (Pattern.term result)
          = return (OrPattern.fromPattern result)
          | Pattern.isSimplified sideConditionRepresentation result
          , isTop resultPredicate
          , SideCondition.cannotReplaceTerm sideCondition (Pattern.term result)
          = return (OrPattern.fromPattern result)
          | isTop resultPredicate && resultTerm == originalTerm
          , SideCondition.cannotReplaceTerm sideCondition (Pattern.term result)
>>>>>>> c4278195
          = return
                (OrPattern.fromTermLike
                    (TermLike.markSimplifiedConditional
                        sideConditionRepresentation
                        resultTerm
                    )
                )
          | isTop resultTerm
          , Right condition <- termAsPredicate
          , resultPredicate == condition
          = return
                $ OrPattern.fromPattern
                $ Pattern.fromCondition_
                $ Condition.markPredicateSimplifiedConditional
                    sideConditionRepresentation
                    resultPredicate
          | otherwise = continuation
          where
            (resultTerm, resultPredicate) = Pattern.splitTerm result
            resultSubstitutionIsEmpty =
                case resultPredicate of
                    Conditional {substitution} -> substitution == mempty
            termAsPredicate =
                Condition.fromPredicate <$> Predicate.makePredicate originalTerm

    descendAndSimplify :: TermLike variable -> simplifier (OrPattern variable)
    descendAndSimplify termLike =
        let ~doNotSimplify =
                assert
                    (TermLike.isSimplified sideConditionRepresentation termLike)
                return (OrPattern.fromTermLike termLike)
            avoiding = freeVariables termLike <> freeVariables sideCondition
            refreshElementBinder = TermLike.refreshElementBinder avoiding
            refreshSetBinder = TermLike.refreshSetBinder avoiding
            (_ :< termLikeF) = Recursive.project termLike
         in case termLikeF of
            -- Unimplemented cases
            ApplyAliasF _ -> doNotSimplify
            -- Do not simplify non-simplifiable patterns.
            EvaluatedF  _ -> doNotSimplify
            EndiannessF _ -> doNotSimplify
            SignednessF _ -> doNotSimplify
            --
            AndF andF -> do
                let conjuncts = foldMap MultiAnd.fromTermLike andF
                And.simplify Not.notSimplifier sideCondition
                    =<< MultiAnd.traverse
                        (simplifyTermLike sideCondition)
                        conjuncts
            ApplySymbolF applySymbolF ->
                Application.simplify sideCondition
                    =<< simplifyChildren applySymbolF
            InjF injF ->
                Inj.simplify =<< simplifyChildren injF
            CeilF ceilF ->
                Ceil.simplify sideCondition =<< simplifyChildren ceilF
            EqualsF equalsF ->
                Equals.simplify sideCondition =<< simplifyChildren equalsF
            ExistsF exists -> do
                simplifiedChildren <-
                    simplifyChildren (refresh exists)
                targetedResults <-
                    Exists.simplify
                        (targetSideCondition sideCondition)
                        (targetSimplifiedChildren simplifiedChildren)
                let unTargetedResults =
                        MultiOr.map (Pattern.mapVariables (pure unTarget)) targetedResults
                return unTargetedResults
              where
                refresh = Lens.over Binding.existsBinder refreshElementBinder
                targetSideCondition
                    :: SideCondition variable
                    -> SideCondition (Target variable)
                targetSideCondition =
                    SideCondition.mapVariables
                        AdjSomeVariableName
                        { adjSomeVariableNameElement =
                            ElementVariableName
                            (targetIfEqual existsVariableName)
                        , adjSomeVariableNameSet = SetVariableName NonTarget
                        }
                targetSimplifiedChildren
                    :: TermLike.Exists
                        TermLike.Sort
                        variable
                        (OrPattern variable)
                    -> TermLike.Exists
                        TermLike.Sort
                        (Target variable)
                        (OrPattern (Target variable))
                targetSimplifiedChildren =
                    Lens.over Binding.existsBinder OrPattern.targetBinder
                existsVariableName =
                    (unElementVariableName . variableName)
                        (TermLike.existsVariable exists)
            IffF iffF ->
                Iff.simplify sideCondition =<< simplifyChildren iffF
            ImpliesF impliesF ->
                Implies.simplify sideCondition =<< simplifyChildren impliesF
            InF inF ->
                In.simplify sideCondition =<< simplifyChildren inF
            NotF notF ->
                Not.simplify sideCondition =<< simplifyChildren notF
            --
            BottomF bottomF ->
                Bottom.simplify <$> simplifyChildren bottomF
            InternalListF internalF ->
                InternalList.simplify <$> simplifyChildren internalF
            InternalMapF internalMapF ->
                InternalMap.simplify <$> simplifyChildren internalMapF
            InternalSetF internalSetF ->
                InternalSet.simplify <$> simplifyChildren internalSetF
            DomainValueF domainValueF ->
                DomainValue.simplify <$> simplifyChildren domainValueF
            FloorF floorF -> Floor.simplify <$> simplifyChildren floorF
            ForallF forall ->
                Forall.simplify <$> simplifyChildren (refresh forall)
              where
                refresh = Lens.over Binding.forallBinder refreshElementBinder
            InhabitantF inhF ->
                Inhabitant.simplify <$> simplifyChildren inhF
            MuF mu ->
                Mu.simplify <$> simplifyChildren (refresh mu)
              where
                refresh = Lens.over Binding.muBinder refreshSetBinder
            NuF nu ->
                Nu.simplify <$> simplifyChildren (refresh nu)
              where
                refresh = Lens.over Binding.nuBinder refreshSetBinder
            -- TODO(virgil): Move next up through patterns.
            NextF nextF -> Next.simplify <$> simplifyChildren nextF
            OrF orF -> Or.simplify <$> simplifyChildren orF
            RewritesF rewritesF ->
                Rewrites.simplify <$> simplifyChildren rewritesF
            TopF topF -> Top.simplify <$> simplifyChildren topF
            --
            StringLiteralF stringLiteralF ->
                return $ StringLiteral.simplify (getConst stringLiteralF)
            InternalBoolF internalBoolF ->
                return $ InternalBool.simplify (getConst internalBoolF)
            InternalBytesF internalBytesF ->
                return $ InternalBytes.simplify (getConst internalBytesF)
            InternalIntF internalIntF ->
                return $ InternalInt.simplify (getConst internalIntF)
            InternalStringF internalStringF ->
                return $ InternalString.simplify (getConst internalStringF)
            VariableF variableF ->
                return $ Variable.simplify (getConst variableF)
            DefinedF definedF ->
                Defined.simplify <$> simplifyChildren definedF

ensureSimplifiedResult
    :: InternalVariable variable
    => Monad simplifier
    => SideCondition.Representation
    -> TermLike variable
    -> OrPattern variable
    -> simplifier (OrPattern variable)
ensureSimplifiedResult repr termLike results
  | OrPattern.isSimplified repr results = pure results
  | otherwise =
    (error . show . Pretty.vsep)
        [ "Internal error: expected simplified results, but found:"
        , (Pretty.indent 4 . Pretty.vsep)
            (unparse <$> OrPattern.toPatterns results)
        , Pretty.indent 2 "while simplifying:"
        , Pretty.indent 4 (unparse termLike)
        ]

ensureSimplifiedCondition
    :: InternalVariable variable
    => Monad simplifier
    => SideCondition.Representation
    -> TermLike variable
    -> Condition variable
    -> simplifier (Condition variable)
ensureSimplifiedCondition repr termLike condition
  | Condition.isSimplified repr condition = pure condition
  | otherwise =
    (error . show . Pretty.vsep)
        [ "Internal error: expected simplified condition, but found:"
        , Pretty.indent 4 (pretty condition)
        , Pretty.indent 2 "while simplifying:"
        , Pretty.indent 4 (unparse termLike)
        ]<|MERGE_RESOLUTION|>--- conflicted
+++ resolved
@@ -319,18 +319,6 @@
             -> simplifier (OrPattern variable)
         returnIfResultSimplifiedOrContinue originalTerm result continuation
           | Pattern.isSimplified sideConditionRepresentation result
-<<<<<<< HEAD
-            && isTop resultTerm
-            && resultSubstitutionIsEmpty
-            && SideCondition.cannotReplaceTerm sideCondition (Pattern.term result)
-          = return (OrPattern.fromPattern result)
-          | Pattern.isSimplified sideConditionRepresentation result
-            && isTop resultPredicate
-            && SideCondition.cannotReplaceTerm sideCondition (Pattern.term result)
-          = return (OrPattern.fromPattern result)
-          | isTop resultPredicate && resultTerm == originalTerm
-            && SideCondition.cannotReplaceTerm sideCondition (Pattern.term result)
-=======
           , isTop resultTerm
           , resultSubstitutionIsEmpty
           , SideCondition.cannotReplaceTerm sideCondition (Pattern.term result)
@@ -341,7 +329,6 @@
           = return (OrPattern.fromPattern result)
           | isTop resultPredicate && resultTerm == originalTerm
           , SideCondition.cannotReplaceTerm sideCondition (Pattern.term result)
->>>>>>> c4278195
           = return
                 (OrPattern.fromTermLike
                     (TermLike.markSimplifiedConditional
