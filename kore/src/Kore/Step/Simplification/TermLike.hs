{- |
Copyright   : (c) Runtime Verification, 2018
License     : NCSA

-}
module Kore.Step.Simplification.TermLike
    ( simplify
    , simplifyToOr
    , simplifyInternal
    ) where

import Control.Comonad.Trans.Cofree
    ( CofreeF ((:<))
    )
import qualified Control.Exception as Exception
import qualified Control.Lens.Combinators as Lens
import Data.Functor.Const
import qualified Data.Functor.Foldable as Recursive
import qualified Data.Map as Map
import Data.Maybe
    ( fromMaybe
    )
import qualified Data.Set as Set
import qualified Data.Text.Prettyprint.Doc as Pretty
import qualified GHC.Stack as GHC

import qualified Kore.Attribute.Pattern.FreeVariables as FreeVariables
<<<<<<< HEAD
import qualified Kore.Internal.Condition as Condition
=======
import Kore.Internal.Conditional
    ( Conditional (Conditional)
    )
import qualified Kore.Internal.Conditional as Conditional.DoNotUse
>>>>>>> 0e9fcee0
import Kore.Internal.OrPattern
    ( OrPattern
    )
import qualified Kore.Internal.OrPattern as OrPattern
<<<<<<< HEAD
import Kore.Internal.Pattern as Pattern
=======
import Kore.Internal.Pattern
    ( Pattern
    )
import qualified Kore.Internal.Pattern as Pattern
import Kore.Internal.Predicate
    ( Predicate
    )
import qualified Kore.Internal.Predicate as Predicate
>>>>>>> 0e9fcee0
import Kore.Internal.TermLike
    ( TermLike
    , TermLikeF (..)
    )
import qualified Kore.Internal.TermLike as TermLike
import Kore.Predicate.Predicate
    ( isPredicate
    )
import qualified Kore.Predicate.Predicate as Predicate
import qualified Kore.Profiler.Profile as Profiler
    ( identifierSimplification
    )
import qualified Kore.Step.Axiom.Identifier as AxiomIdentifier
    ( matchAxiomIdentifier
    )
import qualified Kore.Step.Simplification.And as And
    ( simplify
    )
import qualified Kore.Step.Simplification.Application as Application
    ( simplify
    )
import qualified Kore.Step.Simplification.Bottom as Bottom
    ( simplify
    )
import qualified Kore.Step.Simplification.Builtin as Builtin
    ( simplify
    )
import qualified Kore.Step.Simplification.Ceil as Ceil
    ( simplify
    )
import qualified Kore.Step.Simplification.DomainValue as DomainValue
    ( simplify
    )
import qualified Kore.Step.Simplification.Equals as Equals
    ( simplify
    )
import qualified Kore.Step.Simplification.Exists as Exists
    ( simplify
    )
import qualified Kore.Step.Simplification.Floor as Floor
    ( simplify
    )
import qualified Kore.Step.Simplification.Forall as Forall
    ( simplify
    )
import qualified Kore.Step.Simplification.Iff as Iff
    ( simplify
    )
import qualified Kore.Step.Simplification.Implies as Implies
    ( simplify
    )
import qualified Kore.Step.Simplification.In as In
    ( simplify
    )
import qualified Kore.Step.Simplification.Inhabitant as Inhabitant
    ( simplify
    )
import qualified Kore.Step.Simplification.Mu as Mu
    ( simplify
    )
import qualified Kore.Step.Simplification.Next as Next
    ( simplify
    )
import qualified Kore.Step.Simplification.Not as Not
    ( simplify
    )
import qualified Kore.Step.Simplification.Nu as Nu
    ( simplify
    )
import qualified Kore.Step.Simplification.Or as Or
    ( simplify
    )
import qualified Kore.Step.Simplification.Rewrites as Rewrites
    ( simplify
    )
import Kore.Step.Simplification.Simplify
import qualified Kore.Step.Simplification.StringLiteral as StringLiteral
    ( simplify
    )
import qualified Kore.Step.Simplification.Top as Top
    ( simplify
    )
import qualified Kore.Step.Simplification.Variable as Variable
    ( simplify
    )
import qualified Kore.Substitute as Substitute
import Kore.TopBottom
    ( TopBottom (..)
    )
import Kore.Unparser
    ( unparse
    )
import qualified Kore.Variables.Binding as Binding
import Kore.Variables.Fresh
    ( refreshVariable
    )
import Kore.Variables.UnifiedVariable
    ( UnifiedVariable (..)
    )

-- TODO(virgil): Add a Simplifiable class and make all pattern types
-- instances of that.

{-|'simplify' simplifies a `TermLike`, returning a 'Pattern'.
-}
simplify
    ::  ( GHC.HasCallStack
        , SimplifierVariable variable
        , MonadSimplify simplifier
        )
    =>  TermLike variable
    ->  Condition variable
    ->  simplifier (Pattern variable)
simplify patt predicate = do
    orPatt <- simplifyToOr predicate patt
    return (OrPattern.toPattern orPatt)

{-|'simplifyToOr' simplifies a TermLike variable, returning an
'OrPattern'.
-}
simplifyToOr
    ::  ( GHC.HasCallStack
        , SimplifierVariable variable
        , MonadSimplify simplifier
        )
    =>  Condition variable
    ->  TermLike variable
    ->  simplifier (OrPattern variable)
simplifyToOr predicate term =
    localSimplifierTermLike (const simplifier)
        . simplifyInternal term
        $ predicate
  where
    simplifier = termLikeSimplifier simplifyToOr

simplifyInternal
    ::  forall variable simplifier
    .   ( GHC.HasCallStack
        , SimplifierVariable variable
        , Substitute.SubstitutionVariable variable
        , MonadSimplify simplifier
        )
    =>  TermLike variable
    ->  Condition variable
    ->  simplifier (OrPattern variable)
simplifyInternal term predicate =
    simplifyInternalWorker term
  where
    tracer termLike = case AxiomIdentifier.matchAxiomIdentifier termLike of
        Nothing -> id
        Just identifier -> Profiler.identifierSimplification identifier

    predicateFreeVars =
        FreeVariables.getFreeVariables $ Condition.freeVariables predicate

    simplifyChildren
        :: Traversable t
        => t (TermLike variable)
        -> simplifier (t (OrPattern variable))
    simplifyChildren = traverse simplifyInternalWorker

    simplifyInternalWorker
        :: TermLike variable -> simplifier (OrPattern variable)
    simplifyInternalWorker termLike
        | TermLike.isSimplified termLike
        , not (Predicate.isPredicate termLike)
        = return . OrPattern.fromTermLike $ termLike
        | otherwise
        =
            assertTermNotPredicate . assertSimplifiedResults
            $ tracer termLike $
            let doNotSimplify =
                    Exception.assert (TermLike.isSimplified termLike)
                    return (OrPattern.fromTermLike termLike)
                (_ :< termLikeF) = Recursive.project termLike
            in case termLikeF of
                -- Unimplemented cases
                ApplyAliasF _ -> doNotSimplify
                -- Do not simplify evaluated patterns.
                EvaluatedF  _ -> doNotSimplify
                --
                AndF andF ->
                    And.simplify =<< simplifyChildren andF
                ApplySymbolF applySymbolF ->
                    Application.simplify predicate
                        =<< simplifyChildren applySymbolF
                CeilF ceilF ->
                    Ceil.simplify predicate =<< simplifyChildren ceilF
                EqualsF equalsF ->
                    Equals.simplify predicate =<< simplifyChildren equalsF
                ExistsF exists ->
                    let fresh =
                            Lens.over
                                Binding.existsBinder
                                refreshBinder
                                exists
                    in  Exists.simplify =<< simplifyChildren fresh
                IffF iffF ->
                    Iff.simplify =<< simplifyChildren iffF
                ImpliesF impliesF ->
                    Implies.simplify =<< simplifyChildren impliesF
                InF inF ->
                    In.simplify predicate =<< simplifyChildren inF
                NotF notF ->
                    Not.simplify =<< simplifyChildren notF
                --
                BottomF bottomF ->
                    Bottom.simplify <$> simplifyChildren bottomF
                BuiltinF builtinF ->
                    Builtin.simplify <$> simplifyChildren builtinF
                DomainValueF domainValueF ->
                    DomainValue.simplify <$> simplifyChildren domainValueF
                FloorF floorF -> Floor.simplify <$> simplifyChildren floorF
                ForallF forall ->
                    let fresh =
                            Lens.over
                                Binding.forallBinder
                                refreshBinder
                                forall
                    in  Forall.simplify <$> simplifyChildren fresh
                InhabitantF inhF ->
                    Inhabitant.simplify <$> simplifyChildren inhF
                MuF mu ->
                    let fresh = Lens.over Binding.muBinder refreshBinder mu
                    in  Mu.simplify <$> simplifyChildren fresh
                NuF nu ->
                    let fresh = Lens.over Binding.nuBinder refreshBinder nu
                    in  Nu.simplify <$> simplifyChildren fresh
                -- TODO(virgil): Move next up through patterns.
                NextF nextF -> Next.simplify <$> simplifyChildren nextF
                OrF orF -> Or.simplify <$> simplifyChildren orF
                RewritesF rewritesF ->
                    Rewrites.simplify <$> simplifyChildren rewritesF
                TopF topF -> Top.simplify <$> simplifyChildren topF
                --
                StringLiteralF stringLiteralF ->
                    return $ StringLiteral.simplify (getConst stringLiteralF)
                VariableF variableF ->
                    return $ Variable.simplify (getConst variableF)
      where
        assertSimplifiedResults getResults = do
            results <- getResults
            let unsimplified =
                    filter (not . TermLike.isSimplified . Pattern.term)
                    $ OrPattern.toPatterns results
            if null unsimplified
                then return results
                else (error . show . Pretty.vsep)
                    [ "Incomplete simplification!"
                    , Pretty.indent 2 "input:"
                    , Pretty.indent 4 (unparse termLike)
                    , Pretty.indent 2 "unsimplified results:"
                    , (Pretty.indent 4 . Pretty.vsep)
                        (unparse <$> unsimplified)
                    , "Expected all patterns to be fully simplified."
                    ]

        assertTermNotPredicate getResults = do
            results <- getResults
            let
                -- The term of a result should never be any predicate other than
                -- Top or Bottom.
                hasPredicateTerm Conditional { term = term' }
                  | isTop term' || isBottom term' = False
                  | otherwise                     = isPredicate term'
                unsimplified =
                    filter hasPredicateTerm $ OrPattern.toPatterns results
            if null unsimplified
                then return results
                else (error . show . Pretty.vsep)
                    [ "Incomplete simplification!"
                    , Pretty.indent 2 "input:"
                    , Pretty.indent 4 (unparse termLike)
                    , Pretty.indent 2 "unsimplified results:"
                    , (Pretty.indent 4 . Pretty.vsep)
                        (unparse <$> unsimplified)
                    , "Expected all predicates to be removed from the term."
                    ]

    refreshBinder
        :: Binding.Binder (UnifiedVariable variable) (TermLike variable)
        -> Binding.Binder (UnifiedVariable variable) (TermLike variable)
    refreshBinder binder@Binding.Binder { binderVariable, binderChild }
      | binderVariable `Set.member` predicateFreeVars =
        let existsFreeVars =
                FreeVariables.getFreeVariables
                $ TermLike.freeVariables binderChild
            fresh =
                fromMaybe (error "guard above ensures result <> Nothing")
                    $ refreshVariable
                        (predicateFreeVars <> existsFreeVars)
                        binderVariable
            freshChild =
                TermLike.substitute
                    (Map.singleton
                        binderVariable
                        (TermLike.mkVar fresh)
                    )
                    binderChild
        in Binding.Binder
            { binderVariable = fresh
            , binderChild = freshChild
            }
      | otherwise = binder<|MERGE_RESOLUTION|>--- conflicted
+++ resolved
@@ -25,30 +25,21 @@
 import qualified GHC.Stack as GHC
 
 import qualified Kore.Attribute.Pattern.FreeVariables as FreeVariables
-<<<<<<< HEAD
+import Kore.Internal.Condition
+    ( Condition
+    )
 import qualified Kore.Internal.Condition as Condition
-=======
 import Kore.Internal.Conditional
     ( Conditional (Conditional)
     )
-import qualified Kore.Internal.Conditional as Conditional.DoNotUse
->>>>>>> 0e9fcee0
 import Kore.Internal.OrPattern
     ( OrPattern
     )
 import qualified Kore.Internal.OrPattern as OrPattern
-<<<<<<< HEAD
-import Kore.Internal.Pattern as Pattern
-=======
 import Kore.Internal.Pattern
     ( Pattern
     )
 import qualified Kore.Internal.Pattern as Pattern
-import Kore.Internal.Predicate
-    ( Predicate
-    )
-import qualified Kore.Internal.Predicate as Predicate
->>>>>>> 0e9fcee0
 import Kore.Internal.TermLike
     ( TermLike
     , TermLikeF (..)
