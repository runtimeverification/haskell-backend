{- |
Copyright   : (c) Runtime Verification, 2018
License     : NCSA
-}
{-# LANGUAGE Strict #-}

module Kore.Step.Simplification.TermLike
    ( simplify
    ) where

import Prelude.Kore

import qualified Control.Lens.Combinators as Lens
import Control.Monad.Catch
    ( MonadThrow
    )
import Data.Functor.Const
import qualified Data.Functor.Foldable as Recursive

import Kore.Attribute.Pattern.FreeVariables
    ( freeVariables
    )
import Kore.Internal.Condition
    ( Condition
    )
import qualified Kore.Internal.Condition as Condition
import Kore.Internal.Conditional
    ( Conditional (Conditional)
    )
import qualified Kore.Internal.Conditional as Conditional
    ( andCondition
    )
import qualified Kore.Internal.MultiAnd as MultiAnd
import qualified Kore.Internal.MultiOr as MultiOr
import Kore.Internal.OrPattern
    ( OrPattern
    )
import qualified Kore.Internal.OrPattern as OrPattern
import Kore.Internal.Pattern
    ( Pattern
    )
import qualified Kore.Internal.Pattern as Pattern
import qualified Kore.Internal.Predicate as Predicate
import Kore.Internal.SideCondition
    ( SideCondition
    )
import qualified Kore.Internal.SideCondition as SideCondition
<<<<<<< HEAD
    ( cannotReplaceTerm
    , mapVariables
    , replaceTerm
    , toRepresentation
=======
    ( toRepresentation
>>>>>>> 4fb83523
    )
import qualified Kore.Internal.SideCondition.SideCondition as SideCondition
    ( Representation
    )
import qualified Kore.Internal.Substitution as Substitution
    ( toMap
    )
import Kore.Internal.TermLike
    ( TermLike
    , TermLikeF (..)
    , termLikeSort
    )
import qualified Kore.Internal.TermLike as TermLike
import Kore.Rewriting.RewritingVariable
    ( RewritingVariableName
    )
import qualified Kore.Step.Simplification.And as And
    ( simplify
    )
import qualified Kore.Step.Simplification.Application as Application
    ( simplify
    )
import qualified Kore.Step.Simplification.Bottom as Bottom
    ( simplify
    )
import qualified Kore.Step.Simplification.Ceil as Ceil
    ( simplify
    )
import qualified Kore.Step.Simplification.Defined as Defined
    ( simplify
    )
import qualified Kore.Step.Simplification.DomainValue as DomainValue
    ( simplify
    )
import qualified Kore.Step.Simplification.Equals as Equals
    ( simplify
    )
import qualified Kore.Step.Simplification.Exists as Exists
    ( simplify
    )
import qualified Kore.Step.Simplification.Floor as Floor
    ( simplify
    )
import qualified Kore.Step.Simplification.Forall as Forall
    ( simplify
    )
import qualified Kore.Step.Simplification.Iff as Iff
    ( simplify
    )
import qualified Kore.Step.Simplification.Implies as Implies
    ( simplify
    )
import qualified Kore.Step.Simplification.In as In
    ( simplify
    )
import qualified Kore.Step.Simplification.Inhabitant as Inhabitant
    ( simplify
    )
import qualified Kore.Step.Simplification.Inj as Inj
    ( simplify
    )
import qualified Kore.Step.Simplification.InternalBool as InternalBool
    ( simplify
    )
import qualified Kore.Step.Simplification.InternalBytes as InternalBytes
    ( simplify
    )
import qualified Kore.Step.Simplification.InternalInt as InternalInt
    ( simplify
    )
import qualified Kore.Step.Simplification.InternalList as InternalList
    ( simplify
    )
import qualified Kore.Step.Simplification.InternalMap as InternalMap
    ( simplify
    )
import qualified Kore.Step.Simplification.InternalSet as InternalSet
    ( simplify
    )
import qualified Kore.Step.Simplification.InternalString as InternalString
    ( simplify
    )
import qualified Kore.Step.Simplification.Mu as Mu
    ( simplify
    )
import qualified Kore.Step.Simplification.Next as Next
    ( simplify
    )
import qualified Kore.Step.Simplification.Not as Not
    ( notSimplifier
    , simplify
    )
import qualified Kore.Step.Simplification.Nu as Nu
    ( simplify
    )
import qualified Kore.Step.Simplification.Or as Or
    ( simplify
    )
import qualified Kore.Step.Simplification.Rewrites as Rewrites
    ( simplify
    )
import Kore.Step.Simplification.Simplify
import qualified Kore.Step.Simplification.StringLiteral as StringLiteral
    ( simplify
    )
import qualified Kore.Step.Simplification.Top as Top
    ( simplify
    )
import qualified Kore.Step.Simplification.Variable as Variable
    ( simplify
    )
import Kore.TopBottom
    ( TopBottom (..)
    )
import Kore.Unparser
    ( unparse
    )
import qualified Kore.Variables.Binding as Binding
import qualified Logic
import Pretty
    ( Pretty (..)
    )
import qualified Pretty

-- TODO(virgil): Add a Simplifiable class and make all pattern types
-- instances of that.

{- | Simplify 'TermLike' pattern to a disjunction of function-like 'Pattern's.
    All the resulting terms and conditions will be fully simplified, because after
    the term simplification procedure, the condition simplifier will be called as well.
 -}
simplify
    :: forall simplifier
    .  HasCallStack
    => MonadSimplify simplifier
    => MonadThrow simplifier
    => SideCondition RewritingVariableName
    -> TermLike RewritingVariableName
    -> simplifier (OrPattern RewritingVariableName)
simplify sideCondition = \termLike ->
    simplifyInternalWorker termLike
    >>= ensureSimplifiedResult sideConditionRepresentation termLike
  where
    sideConditionRepresentation = SideCondition.toRepresentation sideCondition

    simplifyChildren
        :: Traversable t
        => t (TermLike RewritingVariableName)
        -> simplifier (t (OrPattern RewritingVariableName))
    simplifyChildren = traverse (simplifyTermLike sideCondition)

    simplifyInternalWorker
        :: TermLike RewritingVariableName
        -> simplifier (OrPattern RewritingVariableName)
    simplifyInternalWorker termLike
      | Just termLike' <- continueSimplificationWith termLike =
        assertTermNotPredicate $ do
            unfixedTermOr <- descendAndSimplify termLike'
            let termOr = OrPattern.coerceSort
                    (termLikeSort termLike')
                    unfixedTermOr
            returnIfSimplifiedOrContinue
                termLike'
                (OrPattern.toPatterns termOr)
                (do
                    termPredicateList <- Logic.observeAllT $ do
                        termOrElement <- Logic.scatter termOr
                        simplified <-
                            simplifyCondition sideCondition termOrElement
                        return (applyTermSubstitution simplified)

                    returnIfSimplifiedOrContinue
                        termLike'
                        termPredicateList
                        (do
                            resultsList <- mapM resimplify termPredicateList
                            return (MultiOr.mergeAll resultsList)
                        )
                )
      | otherwise =
        case Predicate.makePredicate termLike of
            Left _ -> return . OrPattern.fromTermLike $ termLike
            Right termPredicate -> do
                condition <-
                    ensureSimplifiedCondition
                        sideConditionRepresentation
                        termLike
                        (Condition.fromPredicate termPredicate)
                condition
                    & Pattern.fromCondition (termLikeSort termLike)
                    & OrPattern.fromPattern
                    & pure
      where
<<<<<<< HEAD
        continueSimplificationWith :: TermLike variable -> Maybe (TermLike variable)
        continueSimplificationWith original =
            let isOriginalNotSimplified
                  | TermLike.isSimplified sideConditionRepresentation original =
                      Nothing
                  | otherwise = Just original
            in
                SideCondition.replaceTerm sideCondition original
                <|> isOriginalNotSimplified

        resimplify :: Pattern variable -> simplifier (OrPattern variable)
=======
        resimplify
            :: Pattern RewritingVariableName
            -> simplifier (OrPattern RewritingVariableName)
>>>>>>> 4fb83523
        resimplify result = do
            let (resultTerm, resultPredicate) = Pattern.splitTerm result
            simplified <- simplifyInternalWorker resultTerm
            return
                (MultiOr.map
                    (`Conditional.andCondition` resultPredicate)
                    simplified
                )

        applyTermSubstitution
            :: InternalVariable variable
            => Pattern variable
            -> Pattern variable
        applyTermSubstitution
            Conditional {term = term', predicate = predicate', substitution}
          =
            Conditional
                { term =
                    TermLike.substitute (Substitution.toMap substitution) term'
                , predicate = predicate'
                , substitution
                }

        assertTermNotPredicate getResults = do
            results <- getResults
            let
                -- The term of a result should never be any predicate other than
                -- Top or Bottom.
                hasPredicateTerm Conditional { term = term' }
                  | isTop term' || isBottom term' = False
                  | otherwise                     = Predicate.isPredicate term'
                unsimplified =
                    filter hasPredicateTerm $ OrPattern.toPatterns results
            if null unsimplified
                then return results
                else (error . show . Pretty.vsep)
                    [ "Incomplete simplification!"
                    , Pretty.indent 2 "input:"
                    , Pretty.indent 4 (unparse termLike)
                    , Pretty.indent 2 "unsimplified results:"
                    , (Pretty.indent 4 . Pretty.vsep)
                        (unparse <$> unsimplified)
                    , "Expected all predicates to be removed from the term."
                    ]

        returnIfSimplifiedOrContinue
            :: TermLike RewritingVariableName
            -> [Pattern RewritingVariableName]
            -> simplifier (OrPattern RewritingVariableName)
            -> simplifier (OrPattern RewritingVariableName)
        returnIfSimplifiedOrContinue originalTerm resultList continuation =
            case resultList of
                [] -> return OrPattern.bottom
                [result] ->
                    returnIfResultSimplifiedOrContinue
                        originalTerm result continuation
                _ -> continuation

        returnIfResultSimplifiedOrContinue
            :: TermLike RewritingVariableName
            -> Pattern RewritingVariableName
            -> simplifier (OrPattern RewritingVariableName)
            -> simplifier (OrPattern RewritingVariableName)
        returnIfResultSimplifiedOrContinue originalTerm result continuation
          | Pattern.isSimplified sideConditionRepresentation result
          , isTop resultTerm
          , resultSubstitutionIsEmpty
          , SideCondition.cannotReplaceTerm sideCondition (Pattern.term result)
          = return (OrPattern.fromPattern result)
          | Pattern.isSimplified sideConditionRepresentation result
          , isTop resultPredicate
          , SideCondition.cannotReplaceTerm sideCondition (Pattern.term result)
          = return (OrPattern.fromPattern result)
          | isTop resultPredicate && resultTerm == originalTerm
          , SideCondition.cannotReplaceTerm sideCondition (Pattern.term result)
          = return
                (OrPattern.fromTermLike
                    (TermLike.markSimplifiedConditional
                        sideConditionRepresentation
                        resultTerm
                    )
                )
          | isTop resultTerm
          , Right condition <- termAsPredicate
          , resultPredicate == condition
          = return
                $ OrPattern.fromPattern
                $ Pattern.fromCondition_
                $ Condition.markPredicateSimplifiedConditional
                    sideConditionRepresentation
                    resultPredicate
          | otherwise = continuation
          where
            (resultTerm, resultPredicate) = Pattern.splitTerm result
            resultSubstitutionIsEmpty =
                case resultPredicate of
                    Conditional {substitution} -> substitution == mempty
            termAsPredicate =
                Condition.fromPredicate <$> Predicate.makePredicate originalTerm

    descendAndSimplify
        :: TermLike RewritingVariableName
        -> simplifier (OrPattern RewritingVariableName)
    descendAndSimplify termLike =
        let ~doNotSimplify =
                assert
                    (TermLike.isSimplified sideConditionRepresentation termLike)
                return (OrPattern.fromTermLike termLike)
            avoiding = freeVariables termLike <> freeVariables sideCondition
            refreshElementBinder = TermLike.refreshElementBinder avoiding
            refreshSetBinder = TermLike.refreshSetBinder avoiding
            (_ :< termLikeF) = Recursive.project termLike
         in case termLikeF of
            -- Unimplemented cases
            ApplyAliasF _ -> doNotSimplify
            -- Do not simplify non-simplifiable patterns.
            EvaluatedF  _ -> doNotSimplify
            EndiannessF _ -> doNotSimplify
            SignednessF _ -> doNotSimplify
            --
            AndF andF -> do
                let conjuncts = foldMap MultiAnd.fromTermLike andF
                And.simplify Not.notSimplifier sideCondition
                    =<< MultiAnd.traverse
                        (simplifyTermLike sideCondition)
                        conjuncts
            ApplySymbolF applySymbolF ->
                Application.simplify sideCondition
                    =<< simplifyChildren applySymbolF
            InjF injF ->
                Inj.simplify =<< simplifyChildren injF
            CeilF ceilF ->
                Ceil.simplify sideCondition =<< simplifyChildren ceilF
            EqualsF equalsF ->
                Equals.simplify sideCondition =<< simplifyChildren equalsF
            ExistsF exists -> do
                simplifiedChildren <-
                    simplifyChildren (refresh exists)
                Exists.simplify sideCondition simplifiedChildren
              where
                refresh = Lens.over Binding.existsBinder refreshElementBinder
            IffF iffF ->
                Iff.simplify sideCondition =<< simplifyChildren iffF
            ImpliesF impliesF ->
                Implies.simplify sideCondition =<< simplifyChildren impliesF
            InF inF ->
                In.simplify sideCondition =<< simplifyChildren inF
            NotF notF ->
                Not.simplify sideCondition =<< simplifyChildren notF
            --
            BottomF bottomF ->
                Bottom.simplify <$> simplifyChildren bottomF
            InternalListF internalF ->
                InternalList.simplify <$> simplifyChildren internalF
            InternalMapF internalMapF ->
                InternalMap.simplify <$> simplifyChildren internalMapF
            InternalSetF internalSetF ->
                InternalSet.simplify <$> simplifyChildren internalSetF
            DomainValueF domainValueF ->
                DomainValue.simplify <$> simplifyChildren domainValueF
            FloorF floorF -> Floor.simplify <$> simplifyChildren floorF
            ForallF forall ->
                Forall.simplify <$> simplifyChildren (refresh forall)
              where
                refresh = Lens.over Binding.forallBinder refreshElementBinder
            InhabitantF inhF ->
                Inhabitant.simplify <$> simplifyChildren inhF
            MuF mu ->
                Mu.simplify <$> simplifyChildren (refresh mu)
              where
                refresh = Lens.over Binding.muBinder refreshSetBinder
            NuF nu ->
                Nu.simplify <$> simplifyChildren (refresh nu)
              where
                refresh = Lens.over Binding.nuBinder refreshSetBinder
            -- TODO(virgil): Move next up through patterns.
            NextF nextF -> Next.simplify <$> simplifyChildren nextF
            OrF orF -> Or.simplify <$> simplifyChildren orF
            RewritesF rewritesF ->
                Rewrites.simplify <$> simplifyChildren rewritesF
            TopF topF -> Top.simplify <$> simplifyChildren topF
            --
            StringLiteralF stringLiteralF ->
                return $ StringLiteral.simplify (getConst stringLiteralF)
            InternalBoolF internalBoolF ->
                return $ InternalBool.simplify (getConst internalBoolF)
            InternalBytesF internalBytesF ->
                return $ InternalBytes.simplify (getConst internalBytesF)
            InternalIntF internalIntF ->
                return $ InternalInt.simplify (getConst internalIntF)
            InternalStringF internalStringF ->
                return $ InternalString.simplify (getConst internalStringF)
            VariableF variableF ->
                return $ Variable.simplify (getConst variableF)
            DefinedF definedF ->
                Defined.simplify <$> simplifyChildren definedF

-- | We expect each predicate in the result to have been fully
-- simplified with a different side condition.
-- See 'Kore.Step.Simplification.Condition.simplifyPredicates'.
ensureSimplifiedResult
    :: Monad simplifier
    => SideCondition.Representation
    -> TermLike RewritingVariableName
    -> OrPattern RewritingVariableName
    -> simplifier (OrPattern RewritingVariableName)
ensureSimplifiedResult repr termLike results
  | OrPattern.hasSimplifiedChildrenIgnoreConditions results =
      pure results
  | otherwise =
    (error . show . Pretty.vsep)
        [ "Internal error: expected simplified results, but found:"
        , (Pretty.indent 4 . Pretty.vsep)
            (unparse <$> OrPattern.toPatterns results)
        , Pretty.indent 2 "while simplifying:"
        , Pretty.indent 4 (unparse termLike)
        , Pretty.indent 2 "with side condition:"
        , Pretty.indent 4 (Pretty.pretty repr)
        ]

ensureSimplifiedCondition
    :: Monad simplifier
    => SideCondition.Representation
    -> TermLike RewritingVariableName
    -> Condition RewritingVariableName
    -> simplifier (Condition RewritingVariableName)
ensureSimplifiedCondition repr termLike condition
  | Condition.isSimplified repr condition = pure condition
  | otherwise =
    (error . show . Pretty.vsep)
        [ "Internal error: expected simplified condition, but found:"
        , Pretty.indent 4 (pretty condition)
        , Pretty.indent 2 "while simplifying:"
        , Pretty.indent 4 (unparse termLike)
        ]<|MERGE_RESOLUTION|>--- conflicted
+++ resolved
@@ -45,14 +45,9 @@
     ( SideCondition
     )
 import qualified Kore.Internal.SideCondition as SideCondition
-<<<<<<< HEAD
     ( cannotReplaceTerm
-    , mapVariables
     , replaceTerm
     , toRepresentation
-=======
-    ( toRepresentation
->>>>>>> 4fb83523
     )
 import qualified Kore.Internal.SideCondition.SideCondition as SideCondition
     ( Representation
@@ -246,8 +241,9 @@
                     & OrPattern.fromPattern
                     & pure
       where
-<<<<<<< HEAD
-        continueSimplificationWith :: TermLike variable -> Maybe (TermLike variable)
+        continueSimplificationWith
+            :: TermLike RewritingVariableName
+            -> Maybe (TermLike RewritingVariableName)
         continueSimplificationWith original =
             let isOriginalNotSimplified
                   | TermLike.isSimplified sideConditionRepresentation original =
@@ -257,12 +253,9 @@
                 SideCondition.replaceTerm sideCondition original
                 <|> isOriginalNotSimplified
 
-        resimplify :: Pattern variable -> simplifier (OrPattern variable)
-=======
         resimplify
             :: Pattern RewritingVariableName
             -> simplifier (OrPattern RewritingVariableName)
->>>>>>> 4fb83523
         resimplify result = do
             let (resultTerm, resultPredicate) = Pattern.splitTerm result
             simplified <- simplifyInternalWorker resultTerm
