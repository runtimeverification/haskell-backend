{- |
Copyright   : (c) Runtime Verification, 2018
License     : NCSA

-}
module Kore.Step.Simplification.TermLike
    ( simplify
    ) where

import Prelude.Kore

import qualified Control.Lens.Combinators as Lens
import Control.Monad.Catch
    ( MonadThrow
    )
import Data.Functor.Const
import qualified Data.Functor.Foldable as Recursive

import Kore.Attribute.Pattern.FreeVariables
    ( freeVariables
    )
import Kore.Internal.Condition
    ( Condition
    )
import qualified Kore.Internal.Condition as Condition
import Kore.Internal.Conditional
    ( Conditional (Conditional)
    )
import qualified Kore.Internal.Conditional as Conditional
    ( andCondition
    )
import qualified Kore.Internal.MultiAnd as MultiAnd
import qualified Kore.Internal.MultiOr as MultiOr
import Kore.Internal.OrPattern
    ( OrPattern
    )
import qualified Kore.Internal.OrPattern as OrPattern
import Kore.Internal.Pattern
    ( Pattern
    )
import qualified Kore.Internal.Pattern as Pattern
import qualified Kore.Internal.Predicate as Predicate
import Kore.Internal.SideCondition
    ( SideCondition
    )
import qualified Kore.Internal.SideCondition as SideCondition
    ( mapVariables
    , toRepresentation
    )
import qualified Kore.Internal.SideCondition.SideCondition as SideCondition
    ( Representation
    )
import qualified Kore.Internal.Substitution as Substitution
    ( toMap
    )
import Kore.Internal.TermLike
    ( TermLike
    , TermLikeF (..)
    , termLikeSort
    )
import qualified Kore.Internal.TermLike as TermLike
import qualified Kore.Step.Simplification.And as And
    ( simplify
    )
import qualified Kore.Step.Simplification.Application as Application
    ( simplify
    )
import qualified Kore.Step.Simplification.Bottom as Bottom
    ( simplify
    )
import qualified Kore.Step.Simplification.Builtin as Builtin
    ( simplify
    )
import qualified Kore.Step.Simplification.Ceil as Ceil
    ( simplify
    )
import qualified Kore.Step.Simplification.Defined as Defined
    ( simplify
    )
import qualified Kore.Step.Simplification.DomainValue as DomainValue
    ( simplify
    )
import qualified Kore.Step.Simplification.Equals as Equals
    ( simplify
    )
import qualified Kore.Step.Simplification.Exists as Exists
    ( simplify
    )
import qualified Kore.Step.Simplification.Floor as Floor
    ( simplify
    )
import qualified Kore.Step.Simplification.Forall as Forall
    ( simplify
    )
import qualified Kore.Step.Simplification.Iff as Iff
    ( simplify
    )
import qualified Kore.Step.Simplification.Implies as Implies
    ( simplify
    )
import qualified Kore.Step.Simplification.In as In
    ( simplify
    )
import qualified Kore.Step.Simplification.Inhabitant as Inhabitant
    ( simplify
    )
import qualified Kore.Step.Simplification.Inj as Inj
    ( simplify
    )
import qualified Kore.Step.Simplification.InternalBytes as InternalBytes
    ( simplify
    )
import qualified Kore.Step.Simplification.Mu as Mu
    ( simplify
    )
import qualified Kore.Step.Simplification.Next as Next
    ( simplify
    )
import qualified Kore.Step.Simplification.Not as Not
    ( notSimplifier
    , simplify
    )
import qualified Kore.Step.Simplification.Nu as Nu
    ( simplify
    )
import qualified Kore.Step.Simplification.Or as Or
    ( simplify
    )
import qualified Kore.Step.Simplification.Rewrites as Rewrites
    ( simplify
    )
import Kore.Step.Simplification.Simplify
import qualified Kore.Step.Simplification.StringLiteral as StringLiteral
    ( simplify
    )
import qualified Kore.Step.Simplification.Top as Top
    ( simplify
    )
import qualified Kore.Step.Simplification.Variable as Variable
    ( simplify
    )
import Kore.Syntax.Variable
    ( AdjSomeVariableName (..)
    , ElementVariableName (..)
    , SetVariableName (..)
    , Variable (..)
    )
import Kore.TopBottom
    ( TopBottom (..)
    )
import Kore.Unparser
    ( unparse
    )
import qualified Kore.Variables.Binding as Binding
import Kore.Variables.Target
    ( Target (..)
    , targetIfEqual
    , unTarget
    )
import qualified Logic
import qualified Pretty

-- TODO(virgil): Add a Simplifiable class and make all pattern types
-- instances of that.

{- | Simplify 'TermLike' pattern to a disjunction of function-like 'Pattern's.
    All the terms will be simplified, but the predicates may only be conjunctions
    of simplified clauses.
 -}
simplify
    :: forall variable simplifier
    .  HasCallStack
    => InternalVariable variable
    => MonadSimplify simplifier
    => MonadThrow simplifier
    => SideCondition variable
    -> TermLike variable
    -> simplifier (OrPattern variable)
simplify sideCondition = \termLike ->
    simplifyInternalWorker termLike
    >>= ensureSimplifiedResult sideConditionRepresentation termLike
  where
    sideConditionRepresentation = SideCondition.toRepresentation sideCondition

    simplifyChildren
        :: Traversable t
        => t (TermLike variable)
        -> simplifier (t (OrPattern variable))
    simplifyChildren = traverse (simplifyTermLike sideCondition)

    simplifyInternalWorker
        :: TermLike variable -> simplifier (OrPattern variable)
    simplifyInternalWorker termLike
      | TermLike.isSimplified sideConditionRepresentation termLike =
        case Predicate.makePredicate termLike of
            Left _ -> return . OrPattern.fromTermLike $ termLike
            Right termPredicate -> do
                condition <-
                    ensureSimplifiedCondition
                        sideConditionRepresentation
                        termLike
                        (Condition.fromPredicate termPredicate)
                condition
                    & Pattern.fromCondition (termLikeSort termLike)
                    & OrPattern.fromPattern
                    & pure
      | otherwise =
        assertTermNotPredicate $ do
            unfixedTermOr <- descendAndSimplify termLike
            let termOr = OrPattern.coerceSort
                    (termLikeSort termLike)
                    unfixedTermOr
            returnIfSimplifiedOrContinue
                termLike
                (OrPattern.toPatterns termOr)
                (do
                    termPredicateList <- Logic.observeAllT $ do
                        termOrElement <- Logic.scatter termOr
                        simplified <-
                            simplifyCondition sideCondition termOrElement
                        return (applyTermSubstitution simplified)

                    returnIfSimplifiedOrContinue
                        termLike
                        termPredicateList
                        (do
                            resultsList <- mapM resimplify termPredicateList
                            return (MultiOr.mergeAll resultsList)
                        )
                )
      where

        resimplify :: Pattern variable -> simplifier (OrPattern variable)
        resimplify result = do
            let (resultTerm, resultPredicate) = Pattern.splitTerm result
            simplified <- simplifyInternalWorker resultTerm
            return (MultiOr.map (`Conditional.andCondition` resultPredicate) simplified)

        applyTermSubstitution :: Pattern variable -> Pattern variable
        applyTermSubstitution
            Conditional {term = term', predicate = predicate', substitution}
          =
            Conditional
                { term =
                    TermLike.substitute (Substitution.toMap substitution) term'
                , predicate = predicate'
                , substitution
                }

        assertTermNotPredicate getResults = do
            results <- getResults
            let
                -- The term of a result should never be any predicate other than
                -- Top or Bottom.
                hasPredicateTerm Conditional { term = term' }
                  | isTop term' || isBottom term' = False
                  | otherwise                     = Predicate.isPredicate term'
                unsimplified =
                    filter hasPredicateTerm $ OrPattern.toPatterns results
            if null unsimplified
                then return results
                else (error . show . Pretty.vsep)
                    [ "Incomplete simplification!"
                    , Pretty.indent 2 "input:"
                    , Pretty.indent 4 (unparse termLike)
                    , Pretty.indent 2 "unsimplified results:"
                    , (Pretty.indent 4 . Pretty.vsep)
                        (unparse <$> unsimplified)
                    , "Expected all predicates to be removed from the term."
                    ]

        returnIfSimplifiedOrContinue
            :: TermLike variable
            -> [Pattern variable]
            -> simplifier (OrPattern variable)
            -> simplifier (OrPattern variable)
        returnIfSimplifiedOrContinue originalTerm resultList continuation =
            case resultList of
                [] -> return OrPattern.bottom
                [result] ->
                    returnIfResultSimplifiedOrContinue
                        originalTerm result continuation
                _ -> continuation

        returnIfResultSimplifiedOrContinue
            :: TermLike variable
            -> Pattern variable
            -> simplifier (OrPattern variable)
            -> simplifier (OrPattern variable)
        returnIfResultSimplifiedOrContinue originalTerm result continuation
          | Pattern.isSimplified sideConditionRepresentation result
            && isTop resultTerm
            && resultSubstitutionIsEmpty
          = return (OrPattern.fromPattern result)
          | Pattern.isSimplified sideConditionRepresentation result
            && isTop resultPredicate
          = return (OrPattern.fromPattern result)
          | isTop resultPredicate && resultTerm == originalTerm
          = return
                (OrPattern.fromTermLike
                    (TermLike.markSimplifiedConditional
                        sideConditionRepresentation
                        resultTerm
                    )
                )
          | isTop resultTerm
          , Right condition <- termAsPredicate
          , resultPredicate == condition
          = return
                $ OrPattern.fromPattern
                $ Pattern.fromCondition_
                $ Condition.markPredicateSimplifiedConditional
                    sideConditionRepresentation
                    resultPredicate
          | otherwise = continuation
          where
            (resultTerm, resultPredicate) = Pattern.splitTerm result
            resultSubstitutionIsEmpty =
                case resultPredicate of
                    Conditional {substitution} -> substitution == mempty
            termAsPredicate =
                Condition.fromPredicate <$> Predicate.makePredicate originalTerm

    descendAndSimplify :: TermLike variable -> simplifier (OrPattern variable)
    descendAndSimplify termLike =
        let doNotSimplify =
                assert
                    (TermLike.isSimplified sideConditionRepresentation termLike)
                return (OrPattern.fromTermLike termLike)
            avoiding = freeVariables termLike <> freeVariables sideCondition
            refreshElementBinder = TermLike.refreshElementBinder avoiding
            refreshSetBinder = TermLike.refreshSetBinder avoiding
            (_ :< termLikeF) = Recursive.project termLike
        in case termLikeF of
            -- Unimplemented cases
            ApplyAliasF _ -> doNotSimplify
            -- Do not simplify non-simplifiable patterns.
            EvaluatedF  _ -> doNotSimplify
            EndiannessF _ -> doNotSimplify
            SignednessF _ -> doNotSimplify
            --
            AndF andF -> do
                let conjuncts = foldMap MultiAnd.fromTermLike andF
                And.simplify Not.notSimplifier sideCondition
                    =<< MultiAnd.traverse
                        (simplifyTermLike sideCondition)
                        conjuncts
            ApplySymbolF applySymbolF ->
                Application.simplify sideCondition
                    =<< simplifyChildren applySymbolF
            InjF injF ->
                Inj.simplify =<< simplifyChildren injF
            CeilF ceilF ->
                Ceil.simplify sideCondition =<< simplifyChildren ceilF
            EqualsF equalsF ->
                Equals.simplify sideCondition =<< simplifyChildren equalsF
            ExistsF exists -> do
                simplifiedChildren <-
                    simplifyChildren (refresh exists)
                targetedResults <-
                    Exists.simplify
                        (targetSideCondition sideCondition)
                        (targetSimplifiedChildren simplifiedChildren)
                let unTargetedResults =
                        MultiOr.map (Pattern.mapVariables (pure unTarget)) targetedResults
                return unTargetedResults
              where
                refresh = Lens.over Binding.existsBinder refreshElementBinder
                targetSideCondition
                    :: SideCondition variable
                    -> SideCondition (Target variable)
                targetSideCondition =
                    SideCondition.mapVariables
                        AdjSomeVariableName
                        { adjSomeVariableNameElement =
                            ElementVariableName
                            (targetIfEqual existsVariableName)
                        , adjSomeVariableNameSet = SetVariableName NonTarget
                        }
                targetSimplifiedChildren
                    :: TermLike.Exists
                        TermLike.Sort
                        variable
                        (OrPattern variable)
                    -> TermLike.Exists
                        TermLike.Sort
                        (Target variable)
                        (OrPattern (Target variable))
                targetSimplifiedChildren =
                    Lens.over Binding.existsBinder OrPattern.targetBinder
                existsVariableName =
                    (unElementVariableName . variableName)
                        (TermLike.existsVariable exists)
            IffF iffF ->
                Iff.simplify sideCondition =<< simplifyChildren iffF
            ImpliesF impliesF ->
                Implies.simplify sideCondition =<< simplifyChildren impliesF
            InF inF ->
                In.simplify sideCondition =<< simplifyChildren inF
            NotF notF ->
                Not.simplify sideCondition =<< simplifyChildren notF
            --
            BottomF bottomF ->
                Bottom.simplify <$> simplifyChildren bottomF
            BuiltinF builtinF ->
                Builtin.simplify <$> simplifyChildren builtinF
            DomainValueF domainValueF ->
                DomainValue.simplify <$> simplifyChildren domainValueF
            FloorF floorF -> Floor.simplify <$> simplifyChildren floorF
            ForallF forall ->
                Forall.simplify <$> simplifyChildren (refresh forall)
              where
                refresh = Lens.over Binding.forallBinder refreshElementBinder
            InhabitantF inhF ->
                Inhabitant.simplify <$> simplifyChildren inhF
            MuF mu ->
                Mu.simplify <$> simplifyChildren (refresh mu)
              where
                refresh = Lens.over Binding.muBinder refreshSetBinder
            NuF nu ->
                Nu.simplify <$> simplifyChildren (refresh nu)
              where
                refresh = Lens.over Binding.nuBinder refreshSetBinder
            -- TODO(virgil): Move next up through patterns.
            NextF nextF -> Next.simplify <$> simplifyChildren nextF
            OrF orF -> Or.simplify <$> simplifyChildren orF
            RewritesF rewritesF ->
                Rewrites.simplify <$> simplifyChildren rewritesF
            TopF topF -> Top.simplify <$> simplifyChildren topF
            --
            StringLiteralF stringLiteralF ->
                return $ StringLiteral.simplify (getConst stringLiteralF)
            InternalBytesF internalBytesF ->
                return $ InternalBytes.simplify (getConst internalBytesF)
            VariableF variableF ->
                return $ Variable.simplify (getConst variableF)
            DefinedF definedF ->
                Defined.simplify <$> simplifyChildren definedF

ensureSimplifiedResult
    :: InternalVariable variable
    => Monad simplifier
    => SideCondition.Representation
    -> TermLike variable
    -> OrPattern variable
    -> simplifier (OrPattern variable)
ensureSimplifiedResult repr termLike results
<<<<<<< HEAD
  | OrPattern.hasSimplifiedChildren repr results = pure results
=======
  | hasSimplifiedChildren results = pure results
>>>>>>> dc16297b
  | otherwise =
    (error . show . Pretty.vsep)
        [ "Internal error: expected simplified results, but found:"
        , (Pretty.indent 4 . Pretty.vsep)
            (unparse <$> OrPattern.toPatterns results)
        , Pretty.indent 2 "while simplifying:"
        , Pretty.indent 4 (unparse termLike)
        ]
<<<<<<< HEAD
=======
  where
    hasSimplifiedChildren = OrPattern.hasSimplifiedChildren repr
>>>>>>> dc16297b

ensureSimplifiedCondition
    :: InternalVariable variable
    => Monad simplifier
    => SideCondition.Representation
    -> TermLike variable
    -> Condition variable
    -> simplifier (Condition variable)
ensureSimplifiedCondition repr termLike condition
  | Condition.isSimplified repr condition = pure condition
  | otherwise =
    (error . show . Pretty.vsep)
        [ "Internal error: expected simplified condition, but found:"
        , Pretty.indent 4 (unparse condition)
        , Pretty.indent 2 "while simplifying:"
        , Pretty.indent 4 (unparse termLike)
        ]<|MERGE_RESOLUTION|>--- conflicted
+++ resolved
@@ -445,11 +445,7 @@
     -> OrPattern variable
     -> simplifier (OrPattern variable)
 ensureSimplifiedResult repr termLike results
-<<<<<<< HEAD
-  | OrPattern.hasSimplifiedChildren repr results = pure results
-=======
   | hasSimplifiedChildren results = pure results
->>>>>>> dc16297b
   | otherwise =
     (error . show . Pretty.vsep)
         [ "Internal error: expected simplified results, but found:"
@@ -458,11 +454,8 @@
         , Pretty.indent 2 "while simplifying:"
         , Pretty.indent 4 (unparse termLike)
         ]
-<<<<<<< HEAD
-=======
   where
     hasSimplifiedChildren = OrPattern.hasSimplifiedChildren repr
->>>>>>> dc16297b
 
 ensureSimplifiedCondition
     :: InternalVariable variable
