{-|
Module      : Kore.Step.Simplification.Data
Description : Data structures used for term simplification.
Copyright   : (c) Runtime Verification, 2018
License     : NCSA
Maintainer  : virgil.serbanuta@runtimeverification.com
Stability   : experimental
Portability : portable
-}
module Kore.Step.Simplification.Data
    ( MonadSimplify (..)
    , Simplifier
    , Env (..)
    , runSimplifier
    , evalSimplifier
    , BranchT
    , evalSimplifierBranch
    , gather
    , gatherAll
    , scatter
    , foldBranchT
    , alternate
    , PredicateSimplifier (..)
    , emptyPredicateSimplifier
    , TermLikeSimplifier
    , termLikeSimplifier
    , emptyTermLikeSimplifier
    , simplifyTerm
    , simplifyConditionalTerm
    , SimplificationType (..)
    -- * Builtin and axiom simplifiers
    , BuiltinAndAxiomSimplifier (..)
    , BuiltinAndAxiomSimplifierMap
    , AttemptedAxiom (..)
    , AttemptedAxiomResults (..)
    , CommonAttemptedAxiom
    , hasRemainders
    , maybeNotApplicable
    , exceptNotApplicable
    , applicationAxiomSimplifier
    , notApplicableAxiomEvaluator
    , purePatternAxiomEvaluator
    ) where

import           Control.Applicative
import           Control.Comonad.Trans.Cofree
import           Control.DeepSeq
import qualified Control.Monad as Monad
import           Control.Monad.Catch
                 ( MonadCatch, MonadThrow )
import           Control.Monad.Morph
                 ( MFunctor )
import qualified Control.Monad.Morph as Monad.Morph
import           Control.Monad.Reader
import           Control.Monad.State.Class
                 ( MonadState )
import qualified Control.Monad.State.Strict as Strict
import qualified Control.Monad.Trans as Monad.Trans
import           Control.Monad.Trans.Accum
import           Control.Monad.Trans.Except
import           Control.Monad.Trans.Identity
import           Control.Monad.Trans.Maybe
import qualified Data.Foldable as Foldable
import qualified Data.Functor.Foldable as Recursive
import qualified Data.Map as Map
import           Data.Typeable
import qualified GHC.Generics as GHC
import qualified GHC.Stack as GHC

import qualified Kore.Attribute.Pattern as Attribute
import qualified Kore.Attribute.Symbol as Attribute
                 ( Symbol )
import           Kore.IndexedModule.MetadataTools
                 ( SmtMetadataTools )
import qualified Kore.Internal.Conditional as Conditional
import qualified Kore.Internal.MultiOr as MultiOr
import           Kore.Internal.OrPattern
                 ( OrPattern )
import qualified Kore.Internal.OrPattern as OrPattern
import           Kore.Internal.Pattern
                 ( Pattern, Predicate )
import qualified Kore.Internal.Predicate as Predicate
import           Kore.Internal.TermLike
                 ( TermLike, TermLikeF (..) )
import           Kore.Logger
import           Kore.Step.Axiom.Identifier
                 ( AxiomIdentifier )
import           Kore.Syntax.Application
import           Kore.Syntax.Variable
                 ( SortedVariable )
import           Kore.Unparser
import           Kore.Variables.Fresh
import           ListT
                 ( ListT (..), mapListT )
import qualified ListT
import           SMT
                 ( MonadSMT (..), SMT (..) )

{-| 'And' simplification is very similar to 'Equals' simplification.
This type is used to distinguish between the two in the common code.
-}
data SimplificationType = And | Equals

class (WithLog LogMessage m, MonadSMT m) => MonadSimplify m where
    -- | Retrieve the 'MetadataTools' for the Kore context.
    askMetadataTools :: m (SmtMetadataTools Attribute.Symbol)
    default askMetadataTools
        :: (MonadTrans t, MonadSimplify n, m ~ t n)
        => m (SmtMetadataTools Attribute.Symbol)
    askMetadataTools = Monad.Trans.lift askMetadataTools

    askSimplifierTermLike :: m TermLikeSimplifier
    default askSimplifierTermLike
        :: (MonadTrans t, MonadSimplify n, m ~ t n)
        => m TermLikeSimplifier
    askSimplifierTermLike = Monad.Trans.lift askSimplifierTermLike

    localSimplifierTermLike
        :: (TermLikeSimplifier -> TermLikeSimplifier) -> m a -> m a
    default localSimplifierTermLike
        :: (MFunctor t, MonadSimplify n, m ~ t n)
        => (TermLikeSimplifier -> TermLikeSimplifier) -> m a -> m a
    localSimplifierTermLike locally =
        Monad.Morph.hoist (localSimplifierTermLike locally)

    askSimplifierPredicate :: m PredicateSimplifier
    default askSimplifierPredicate
        :: (MonadTrans t, MonadSimplify n, m ~ t n)
        => m PredicateSimplifier
    askSimplifierPredicate = Monad.Trans.lift askSimplifierPredicate

    localSimplifierPredicate
        :: (PredicateSimplifier -> PredicateSimplifier) -> m a -> m a
    default localSimplifierPredicate
        :: (MFunctor t, MonadSimplify n, m ~ t n)
        => (PredicateSimplifier -> PredicateSimplifier) -> m a -> m a
    localSimplifierPredicate locally =
        Monad.Morph.hoist (localSimplifierPredicate locally)

    askSimplifierAxioms :: m BuiltinAndAxiomSimplifierMap
    default askSimplifierAxioms
        :: (MonadTrans t, MonadSimplify n, m ~ t n)
        => m BuiltinAndAxiomSimplifierMap
    askSimplifierAxioms = Monad.Trans.lift askSimplifierAxioms

    localSimplifierAxioms
        :: (BuiltinAndAxiomSimplifierMap -> BuiltinAndAxiomSimplifierMap)
        -> m a -> m a
    default localSimplifierAxioms
        :: (MFunctor t, MonadSimplify n, m ~ t n)
        => (BuiltinAndAxiomSimplifierMap -> BuiltinAndAxiomSimplifierMap)
        -> m a -> m a
    localSimplifierAxioms locally =
        Monad.Morph.hoist (localSimplifierAxioms locally)

instance (WithLog LogMessage m, MonadSimplify m, Monoid w) => MonadSimplify (AccumT w m) where
    localSimplifierTermLike locally =
        mapAccumT (localSimplifierTermLike locally)
    {-# INLINE localSimplifierTermLike #-}

    localSimplifierPredicate locally =
        mapAccumT (localSimplifierPredicate locally)
    {-# INLINE localSimplifierPredicate #-}

    localSimplifierAxioms locally =
        mapAccumT (localSimplifierAxioms locally)
    {-# INLINE localSimplifierAxioms #-}

instance MonadSimplify m => MonadSimplify (IdentityT m)

instance MonadSimplify m => MonadSimplify (ExceptT e m)

instance MonadSimplify m => MonadSimplify (ListT m) where
    localSimplifierTermLike locally =
        mapListT (localSimplifierTermLike locally)
    {-# INLINE localSimplifierTermLike #-}

    localSimplifierPredicate locally =
        mapListT (localSimplifierPredicate locally)
    {-# INLINE localSimplifierPredicate #-}

    localSimplifierAxioms locally =
        mapListT (localSimplifierAxioms locally)
    {-# INLINE localSimplifierAxioms #-}

instance MonadSimplify m => MonadSimplify (MaybeT m)

instance MonadSimplify m => MonadSimplify (Strict.StateT s m)

-- * Branching

{- | 'BranchT' extends any 'Monad' with disjoint branches.

Broadly, one goal of simplification is to promote 'Or' (disjunction) to the top
level. Many @Simplifier@s return a 'MultiOr' for this reason; we can think of
this as external branching. @BranchT Simplifier@ also allows branching through
'Alternative'. Branches are created with '<|>':
@
let
    simplifier1 :: BranchT Simplifier a
    simplifier2 :: BranchT Simplifier a
in
    simplifier1 <|> simplifier2  -- A 'BranchT Simplifier' with two branches.
@

Branches are pruned with 'empty':
@
simplify :: BranchT Simplifier a
simplify = do
    unless condition empty
    continue  -- This simplifier would not be reached if "condition" is 'False'.
@

Use 'scatter' and 'gather' to translate between the two forms of branches.

-}
newtype BranchT m a =
    -- Pay no attention to the ListT behind the curtain!
    BranchT (ListT.ListT m a)
    deriving (Functor, Applicative, Monad)
    deriving (Alternative, MonadPlus, Foldable)
<<<<<<< HEAD
    deriving MonadTrans
=======
    deriving (MonadTrans, MFunctor)
>>>>>>> 36d12545
    deriving MonadIO
    deriving Typeable

deriving instance MonadReader r m => MonadReader r (BranchT m)

deriving instance MonadState s m => MonadState s (BranchT m)

instance WithLog msg m => WithLog msg (BranchT m)

deriving instance MonadSMT m => MonadSMT (BranchT m)

deriving instance MonadSimplify m => MonadSimplify (BranchT m)

{- | Collect results from many simplification branches into one result.

@gather@ returns all the results of a @'BranchT' m a@ in a single list.

Examples:

@
gather (pure a <|> pure b) === pure [a, b]
@

@
gather empty === pure []
@

See also: 'scatter'

 -}
gather :: Monad m => BranchT m a -> m [a]
gather (BranchT simpl) = ListT.gather simpl

{- | Collect results from many simplification branches into one result.

@gather@ returns all the results of a @'BranchT' m a@ in a single disjunction
('MultiOr'). @gather@ strips away the @BranchT@ transformer so that it always
returns one result.

See also: 'scatter', 'gather'

 -}
gatherAll :: Monad m => BranchT m [a] -> m [a]
gatherAll simpl = Monad.join <$> gather simpl

{- | Disperse results into many simplification branches.

Examples:

@
scatter [a, b] === (pure a <|> pure b)
@

@
scatter [] === empty
@

See also: 'gather'

 -}
scatter :: (Applicative m, Foldable f) => f a -> BranchT m a
scatter = BranchT . ListT.scatter . Foldable.toList

{- | Fold down a 'BranchT' into its base 'Monad'.

See also: 'foldListT'

 -}
<<<<<<< HEAD
foldBranchT :: Monad m => (a -> m r -> m r) -> m r -> BranchT m a -> m r
foldBranchT f mr (BranchT listT) = foldListT listT f mr
=======
foldBranchT :: Monad m => (m a -> m r -> m r) -> m r -> BranchT m a -> m r
foldBranchT f mr (BranchT listT) = foldListT listT id f mr
>>>>>>> 36d12545

{- | Fold down a 'BranchT' using an underlying 'Alternative'.

See also: 'foldBranchT'

 -}
alternate :: (Alternative m, Monad m) => BranchT m a -> m a
alternate = foldBranchT (<|>) empty

-- * Simplifier

data Env =
    Env
        { metadataTools       :: !(SmtMetadataTools Attribute.Symbol)
        , simplifierTermLike  :: !TermLikeSimplifier
        , simplifierPredicate :: !PredicateSimplifier
        , simplifierAxioms    :: !BuiltinAndAxiomSimplifierMap
        }

{- | @Simplifier@ represents a simplification action.

A @Simplifier@ can send constraints to the SMT solver through 'MonadSMT'.

A @Simplifier@ can write to the log through 'HasLog'.

 -}
newtype Simplifier a = Simplifier
    { getSimplifier :: ReaderT Env SMT a
    }
    deriving (Functor, Applicative, Monad, MonadSMT)
    deriving (MonadIO, MonadCatch, MonadThrow)
    deriving (MonadReader Env)

instance WithLog LogMessage Simplifier where
    askLogAction = Simplifier (hoistLogAction Simplifier <$> askLogAction)
    {-# INLINE askLogAction #-}

    localLogAction mapping =
        Simplifier . localLogAction mapping . getSimplifier
    {-# INLINE localLogAction #-}

instance MonadSimplify Simplifier where
    askMetadataTools = asks metadataTools
    {-# INLINE askMetadataTools #-}

    askSimplifierTermLike = asks simplifierTermLike
    {-# INLINE askSimplifierTermLike #-}

    localSimplifierTermLike locally =
        local $ \env@Env { simplifierTermLike } ->
            env { simplifierTermLike = locally simplifierTermLike }
    {-# INLINE localSimplifierTermLike #-}

    askSimplifierPredicate = asks simplifierPredicate
    {-# INLINE askSimplifierPredicate #-}

    localSimplifierPredicate locally =
        local $ \env@Env { simplifierPredicate } ->
            env { simplifierPredicate = locally simplifierPredicate }
    {-# INLINE localSimplifierPredicate #-}

    askSimplifierAxioms = asks simplifierAxioms
    {-# INLINE askSimplifierAxioms #-}

    localSimplifierAxioms locally =
        local $ \env@Env { simplifierAxioms } ->
            env { simplifierAxioms = locally simplifierAxioms }
    {-# INLINE localSimplifierAxioms #-}

{- | Run a simplification, returning the results along all branches.
 -}
evalSimplifierBranch
    :: Env
    -> BranchT Simplifier a
    -- ^ simplifier computation
    -> SMT [a]
evalSimplifierBranch env = evalSimplifier env . gather

{- | Run a simplification, returning the result of only one branch.

__Warning__: @runSimplifier@ calls 'error' if the 'Simplifier' does not contain
exactly one branch. Use 'evalSimplifierBranch' to evaluation simplifications
that may branch.

 -}
runSimplifier
    :: GHC.HasCallStack
    => Env
    -> Simplifier a
    -- ^ simplifier computation
    -> SMT a
runSimplifier env = evalSimplifier env

{- | Evaluate a simplifier computation, returning the result of only one branch.

__Warning__: @evalSimplifier@ calls 'error' if the 'Simplifier' does not contain
exactly one branch. Use 'evalSimplifierBranch' to evaluation simplifications
that may branch.

  -}
evalSimplifier
    :: GHC.HasCallStack
    => Env
    -> Simplifier a
    -> SMT a
evalSimplifier env = flip runReaderT env . getSimplifier

-- * Implementation

{-| Wraps a function that evaluates Kore functions on TermLikes.
-}
newtype TermLikeSimplifier =
    TermLikeSimplifier
        ( forall variable m
        .   ( FreshVariable variable
            , Ord variable
            , Show variable
            , Unparse variable
            , SortedVariable variable
            , MonadSimplify m
            )
        => TermLike variable
        -> Predicate variable
        -> BranchT m (Pattern variable)
        )

emptyTermLikeSimplifier :: TermLikeSimplifier
emptyTermLikeSimplifier =
    TermLikeSimplifier $ \term condition ->
        return (Conditional.withCondition term condition)

{- | Use a 'TermLikeSimplifier' to simplify a pattern.

The pattern is considered as an isolated term without extra initial conditions.

 -}
simplifyTerm
    :: forall variable simplifier
    .   ( FreshVariable variable
        , Ord variable
        , Show variable
        , Unparse variable
        , SortedVariable variable
        , MonadSimplify simplifier
        )
    => TermLike variable
    -> simplifier (OrPattern variable)
simplifyTerm termLike = do
    TermLikeSimplifier simplify <- askSimplifierTermLike
    results <- gather $ simplify termLike Predicate.top
    return (OrPattern.fromPatterns results)


{- | Use a 'TermLikeSimplifier' to simplify a pattern subject to conditions.
 -}
simplifyConditionalTerm
    :: forall variable simplifier
    .   ( FreshVariable variable
        , Ord variable
        , Show variable
        , Unparse variable
        , SortedVariable variable
        , MonadSimplify simplifier
        )
    => TermLike variable
    -> Predicate variable
    -> BranchT simplifier (Pattern variable)
simplifyConditionalTerm termLike predicate = do
    TermLikeSimplifier simplify <- askSimplifierTermLike
    simplify termLike predicate

{- | Construct a 'TermLikeSimplifier' from a term simplifier.

The constructed simplifier does not consider the initial condition during
simplification, but only attaches it unmodified to the final result.

 -}
termLikeSimplifier
    ::  ( forall variable m
        .   ( FreshVariable variable
            , Ord variable
            , Show variable
            , Unparse variable
            , SortedVariable variable
            , MonadSimplify m
            )
        => TermLike variable
        -> m (OrPattern variable)
        )
    -> TermLikeSimplifier
termLikeSimplifier simplifier =
    TermLikeSimplifier termLikeSimplifierWorker
  where
    termLikeSimplifierWorker
        :: forall variable m
        .   ( FreshVariable variable
            , Ord variable
            , Show variable
            , Unparse variable
            , SortedVariable variable
            , MonadSimplify m
            )
        => TermLike variable
        -> Predicate variable
        -> BranchT m (Pattern variable)
    termLikeSimplifierWorker
        termLike
        initialCondition
      = do
        results <- Monad.Trans.lift $ simplifier termLike
        result <- scatter results
        return (result `Conditional.andCondition` initialCondition)

{-| 'PredicateSimplifier' wraps a function that simplifies
'Predicate's. The minimal requirement from this function is
that it applies the substitution on the predicate.
-}
newtype PredicateSimplifier =
    PredicateSimplifier
        { getPredicateSimplifier
            ::  forall variable m
            .   ( FreshVariable variable
                , Ord variable
                , Show variable
                , Unparse variable
                , SortedVariable variable
                , MonadSimplify m
                )
            => Predicate variable
            -> BranchT m (Predicate variable)
        }

emptyPredicateSimplifier :: PredicateSimplifier
emptyPredicateSimplifier = PredicateSimplifier return

{-| 'BuiltinAndAxiomSimplifier' simplifies patterns using either an axiom
or builtin code.

Arguments:

* 'MetadataTools' are tools for finding additional information about
patterns such as their sorts, whether they are constructors or hooked.

* 'TermLikeSimplifier' is a Function for simplifying patterns, used for
the post-processing of the function application results.

* BuiltinAndAxiomSimplifierMap is a map from pattern identifiers to the
'BuiltinAndAxiomSimplifier's that handle those patterns.

* 'TermLike' is the pattern to be evaluated.

Return value:

It returns the result of simplifying the pattern with builtins and
axioms, together with a proof certifying that it was simplified correctly
(which is only a placeholder right now).
-}
newtype BuiltinAndAxiomSimplifier =
    -- TODO (thomas.tuegel): Rename me!
    -- TODO (thomas.tuegel): Remove extra arguments.
    BuiltinAndAxiomSimplifier
        (forall variable simplifier
        .   ( FreshVariable variable
            , SortedVariable variable
            , Show variable
            , Unparse variable
            , MonadSimplify simplifier
            )
        => PredicateSimplifier
        -> TermLikeSimplifier
        -> BuiltinAndAxiomSimplifierMap
        -> TermLike variable
        -> simplifier (AttemptedAxiom variable)
        )

{-|A type to abstract away the mapping from symbol identifiers to
their corresponding evaluators.
-}
type BuiltinAndAxiomSimplifierMap =
    Map.Map AxiomIdentifier BuiltinAndAxiomSimplifier

{-| A type holding the result of applying an axiom to a pattern.
-}
data AttemptedAxiomResults variable =
    AttemptedAxiomResults
        { results :: !(OrPattern variable)
        -- ^ The result of applying the axiom
        , remainders :: !(OrPattern variable)
        -- ^ The part of the pattern that was not rewritten by the axiom.
        }
    deriving GHC.Generic

deriving instance Ord variable => Eq (AttemptedAxiomResults variable)
deriving instance Show variable => Show (AttemptedAxiomResults variable)

instance (NFData variable) => NFData (AttemptedAxiomResults variable)

instance Ord variable => Semigroup (AttemptedAxiomResults variable) where
    (<>)
        AttemptedAxiomResults
            { results = firstResults
            , remainders = firstRemainders
            }
        AttemptedAxiomResults
            { results = secondResults
            , remainders = secondRemainders
            }
      =
        AttemptedAxiomResults
            { results = MultiOr.merge firstResults secondResults
            , remainders = MultiOr.merge firstRemainders secondRemainders
            }

instance Ord variable => Monoid (AttemptedAxiomResults variable) where
    mempty =
        AttemptedAxiomResults
            { results = OrPattern.bottom
            , remainders = OrPattern.bottom
            }

{-| 'AttemptedAxiom' holds the result of axiom-based simplification, with
a case for axioms that can't be applied.
-}
data AttemptedAxiom variable
    = NotApplicable
    | Applied !(AttemptedAxiomResults variable)
    deriving GHC.Generic

deriving instance Ord variable => Eq (AttemptedAxiom variable)
deriving instance Show variable => Show (AttemptedAxiom variable)

instance (NFData variable) => NFData (AttemptedAxiom variable)

{-| 'CommonAttemptedAxiom' particularizes 'AttemptedAxiom' to 'Variable',
following the same pattern as the other `Common*` types.
-}
type CommonAttemptedAxiom = AttemptedAxiom Variable

{- | Does the 'AttemptedAxiom' have remainders?

A 'NotApplicable' result is not considered to have remainders.

 -}
hasRemainders :: AttemptedAxiom variable -> Bool
hasRemainders (Applied axiomResults) = (not . null) (remainders axiomResults)
hasRemainders NotApplicable = False

{- | Return a 'NotApplicable' result for a failing 'MaybeT' action.
 -}
maybeNotApplicable
    :: Functor m
    => MaybeT m (AttemptedAxiom variable)
    ->        m (AttemptedAxiom variable)
maybeNotApplicable =
    fmap (maybe NotApplicable id) . runMaybeT

{- | Return a 'NotApplicable' result for a failing 'ExceptT' action.
 -}
exceptNotApplicable
    :: Functor m
    => ExceptT e m (AttemptedAxiom variable)
    ->           m (AttemptedAxiom variable)
exceptNotApplicable =
    fmap (either (const notApplicable) id) . runExceptT
  where
    notApplicable = NotApplicable

-- |Yields a pure 'Simplifier' which always returns 'NotApplicable'
notApplicableAxiomEvaluator :: Applicative m => m (AttemptedAxiom variable)
notApplicableAxiomEvaluator = pure NotApplicable

-- |Yields a pure 'Simplifier' which produces a given 'TermLike'
purePatternAxiomEvaluator
    :: (Applicative m, Ord variable)
    => TermLike variable
    -> m (AttemptedAxiom variable)
purePatternAxiomEvaluator p =
    pure
        ( Applied AttemptedAxiomResults
            { results = OrPattern.fromTermLike p
            , remainders = OrPattern.fromPatterns []
            }

        )

{-| Creates an 'BuiltinAndAxiomSimplifier' from a similar function that takes an
'Application'.
-}
applicationAxiomSimplifier
    ::  ( forall variable m
        .   ( FreshVariable variable
            , Ord variable
            , SortedVariable variable
            , Show variable
            , Show variable
            , Unparse variable
            , MonadSimplify m
            )
        => PredicateSimplifier
        -> TermLikeSimplifier
        -> BuiltinAndAxiomSimplifierMap
        -> CofreeF
            (Application SymbolOrAlias)
            (Attribute.Pattern variable)
            (TermLike variable)
        -> m (AttemptedAxiom variable)
        )
    -> BuiltinAndAxiomSimplifier
applicationAxiomSimplifier applicationSimplifier =
    BuiltinAndAxiomSimplifier helper
  where
    helper
        ::  forall variable m
        .   ( FreshVariable variable
            , Ord variable
            , SortedVariable variable
            , Show variable
            , Show variable
            , Unparse variable
            , MonadSimplify m
            )
        => PredicateSimplifier
        -> TermLikeSimplifier
        -> BuiltinAndAxiomSimplifierMap
        -> TermLike variable
        -> m (AttemptedAxiom variable)
    helper substitutionSimplifier simplifier axiomIdToSimplifier termLike =
        case Recursive.project termLike of
            (valid :< ApplicationF p) ->
                applicationSimplifier
                    substitutionSimplifier
                    simplifier
                    axiomIdToSimplifier
                    (valid :< p)
            _ -> error
                ("Expected an application pattern, but got: " ++ show termLike)<|MERGE_RESOLUTION|>--- conflicted
+++ resolved
@@ -219,11 +219,7 @@
     BranchT (ListT.ListT m a)
     deriving (Functor, Applicative, Monad)
     deriving (Alternative, MonadPlus, Foldable)
-<<<<<<< HEAD
     deriving MonadTrans
-=======
-    deriving (MonadTrans, MFunctor)
->>>>>>> 36d12545
     deriving MonadIO
     deriving Typeable
 
@@ -231,7 +227,7 @@
 
 deriving instance MonadState s m => MonadState s (BranchT m)
 
-instance WithLog msg m => WithLog msg (BranchT m)
+deriving instance WithLog msg m => WithLog msg (BranchT m)
 
 deriving instance MonadSMT m => MonadSMT (BranchT m)
 
@@ -292,13 +288,8 @@
 See also: 'foldListT'
 
  -}
-<<<<<<< HEAD
 foldBranchT :: Monad m => (a -> m r -> m r) -> m r -> BranchT m a -> m r
 foldBranchT f mr (BranchT listT) = foldListT listT f mr
-=======
-foldBranchT :: Monad m => (m a -> m r -> m r) -> m r -> BranchT m a -> m r
-foldBranchT f mr (BranchT listT) = foldListT listT id f mr
->>>>>>> 36d12545
 
 {- | Fold down a 'BranchT' using an underlying 'Alternative'.
 
@@ -306,7 +297,7 @@
 
  -}
 alternate :: (Alternative m, Monad m) => BranchT m a -> m a
-alternate = foldBranchT (<|>) empty
+alternate = foldBranchT ((<|>) . pure) empty
 
 -- * Simplifier
 
