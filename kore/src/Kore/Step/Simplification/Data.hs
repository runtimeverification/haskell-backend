--- conflicted
+++ resolved
@@ -35,12 +35,7 @@
 import           Control.Monad.Reader
 import           Control.Monad.State.Class
                  ( MonadState )
-<<<<<<< HEAD
 import qualified Control.Monad.Trans as Monad.Trans
-import           Control.Monad.Trans.Except
-                 ( ExceptT (..), runExceptT )
-=======
->>>>>>> 2cddb0d1
 import           Data.Hashable
                  ( Hashable )
 import           Data.Typeable
