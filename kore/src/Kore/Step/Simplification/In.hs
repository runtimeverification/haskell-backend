{-|
Module      : Kore.Step.Simplification.In
Description : Tools for In pattern simplification.
Copyright   : (c) Runtime Verification, 2018
License     : NCSA
Maintainer  : virgil.serbanuta@runtimeverification.com
Stability   : experimental
Portability : portable
-}
module Kore.Step.Simplification.In
    ( simplify
    ) where

import Prelude.Kore

import qualified Kore.Internal.MultiAnd as MultiAnd
import Kore.Internal.OrPattern
    ( OrPattern
    )
import qualified Kore.Internal.OrPattern as OrPattern
import Kore.Internal.Pattern as Pattern
import Kore.Internal.SideCondition
    ( SideCondition
    )
import Kore.Internal.TermLike
import qualified Kore.Step.Simplification.And as And
import qualified Kore.Step.Simplification.Ceil as Ceil
    ( makeEvaluate
    , simplifyEvaluated
    )
import qualified Kore.Step.Simplification.Not as Not
import Kore.Step.Simplification.Simplify
import qualified Logic

{-|'simplify' simplifies an 'In' pattern with 'OrPattern'
children.

Right now this uses the following simplifications:

* bottom in a = bottom
* a in bottom = bottom
* top in a = ceil(a)
* a in top = ceil(a)

TODO(virgil): It does not have yet a special case for children with top terms.
-}
simplify
    :: (InternalVariable variable, MonadSimplify simplifier)
    => SideCondition variable
    -> In Sort (OrPattern variable)
    -> simplifier (OrPattern variable)
simplify
    sideCondition
    In { inContainedChild = first, inContainingChild = second }
  =
    simplifyEvaluatedIn sideCondition first second

{- TODO (virgil): Preserve pattern sorts under simplification.

One way to preserve the required sort annotations is to make
'simplifyEvaluatedIn' take an argument of type

> CofreeF (In Sort) (Attribute.Pattern variable) (OrPattern variable)

instead of two 'OrPattern' arguments. The type of 'makeEvaluateIn' may
be changed analogously. The 'Attribute.Pattern' annotation will eventually cache
information besides the pattern sort, which will make it even more useful to
carry around.

-}
simplifyEvaluatedIn
    :: forall variable simplifier
    .  (InternalVariable variable, MonadSimplify simplifier)
    => SideCondition variable
    -> OrPattern variable
    -> OrPattern variable
    -> simplifier (OrPattern variable)
simplifyEvaluatedIn sideCondition first second
  | OrPattern.isFalse first  = return OrPattern.bottom
  | OrPattern.isFalse second = return OrPattern.bottom

  | OrPattern.isTrue first = Ceil.simplifyEvaluated sideCondition second
  | OrPattern.isTrue second = Ceil.simplifyEvaluated sideCondition first

<<<<<<< HEAD
  | otherwise = do
    result <-
        OrPattern.observeAllT $ do
            pattFirst <- Logic.scatter first
            pattSecond <- Logic.scatter second
            makeEvaluateIn sideCondition pattFirst pattSecond
    return (OrPattern.flatten result)
=======
  | otherwise =
    OrPattern.observeAllT $ do
        pattFirst <- Logic.scatter first
        pattSecond <- Logic.scatter second
        makeEvaluateIn sideCondition pattFirst pattSecond >>= Logic.scatter
>>>>>>> fb40af61

makeEvaluateIn
    :: (InternalVariable variable, MonadSimplify simplifier)
    => SideCondition variable
    -> Pattern variable
    -> Pattern variable
    -> simplifier (OrPattern variable)
makeEvaluateIn sideCondition first second
  | Pattern.isTop first = Ceil.makeEvaluate sideCondition second
  | Pattern.isTop second = Ceil.makeEvaluate sideCondition first
  | Pattern.isBottom first || Pattern.isBottom second = return OrPattern.bottom
  | otherwise =
    And.makeEvaluate Not.notSimplifier sideCondition
        (MultiAnd.make [first, second])
        & OrPattern.observeAllT
    >>= Ceil.simplifyEvaluated sideCondition<|MERGE_RESOLUTION|>--- conflicted
+++ resolved
@@ -82,21 +82,11 @@
   | OrPattern.isTrue first = Ceil.simplifyEvaluated sideCondition second
   | OrPattern.isTrue second = Ceil.simplifyEvaluated sideCondition first
 
-<<<<<<< HEAD
-  | otherwise = do
-    result <-
-        OrPattern.observeAllT $ do
-            pattFirst <- Logic.scatter first
-            pattSecond <- Logic.scatter second
-            makeEvaluateIn sideCondition pattFirst pattSecond
-    return (OrPattern.flatten result)
-=======
   | otherwise =
     OrPattern.observeAllT $ do
         pattFirst <- Logic.scatter first
         pattSecond <- Logic.scatter second
         makeEvaluateIn sideCondition pattFirst pattSecond >>= Logic.scatter
->>>>>>> fb40af61
 
 makeEvaluateIn
     :: (InternalVariable variable, MonadSimplify simplifier)
