--- conflicted
+++ resolved
@@ -102,11 +102,7 @@
     => Attribute.Pattern variable
     -> Symbol
     -> [Pattern variable]
-<<<<<<< HEAD
-    -> Simplifier (OrPattern variable)
-=======
     -> simplifier (OrPattern variable)
->>>>>>> 0bc188e9
 makeAndEvaluateSymbolApplications valid symbol children = do
     expandedApplications <-
         BranchT.gather $ makeExpandedApplication valid symbol children
@@ -138,17 +134,8 @@
     => Attribute.Pattern variable
     -> Symbol
     -> [Pattern variable]
-<<<<<<< HEAD
-    -> BranchT Simplifier (ExpandedApplication variable)
+    -> BranchT simplifier (ExpandedApplication variable)
 makeExpandedApplication valid symbol children = do
-=======
-    -> BranchT simplifier (ExpandedApplication variable)
-makeExpandedApplication
-    valid
-    symbol
-    children
-  = do
->>>>>>> 0bc188e9
     merged <-
         mergePredicatesAndSubstitutions
             (map Pattern.predicate children)
