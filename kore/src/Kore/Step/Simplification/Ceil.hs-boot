module Kore.Step.Simplification.Ceil
    ( makeEvaluate
    , makeEvaluateTerm
    ) where

import Kore.Internal.Condition
    ( Condition
    )
import Kore.Internal.OrCondition
    ( OrCondition
    )
import Kore.Internal.OrPattern
    ( OrPattern
    )
<<<<<<< HEAD
import Kore.Internal.OrCondition
    ( OrCondition
    )
import Kore.Internal.Pattern
    ( Pattern
    )
import Kore.Internal.Condition
    ( Condition
    )
=======
import Kore.Internal.Pattern
    ( Pattern
    )
>>>>>>> a7ed2a10
import Kore.Internal.TermLike
    ( TermLike
    )
import Kore.Logger
    ( LogMessage
    , WithLog
    )
import Kore.Step.Simplification.Simplify
    ( MonadSimplify
    , SimplifierVariable
    )

makeEvaluate
    ::  ( SimplifierVariable variable
        , MonadSimplify simplifier
        , WithLog LogMessage simplifier
        )
    => Condition variable
    -> Pattern variable
    -> simplifier (OrPattern variable)

makeEvaluateTerm
    ::  forall variable simplifier
    .   ( SimplifierVariable variable
        , MonadSimplify simplifier
        , WithLog LogMessage simplifier
        )
    => Condition variable
    -> TermLike variable
    -> simplifier (OrCondition variable)<|MERGE_RESOLUTION|>--- conflicted
+++ resolved
@@ -12,21 +12,9 @@
 import Kore.Internal.OrPattern
     ( OrPattern
     )
-<<<<<<< HEAD
-import Kore.Internal.OrCondition
-    ( OrCondition
-    )
 import Kore.Internal.Pattern
     ( Pattern
     )
-import Kore.Internal.Condition
-    ( Condition
-    )
-=======
-import Kore.Internal.Pattern
-    ( Pattern
-    )
->>>>>>> a7ed2a10
 import Kore.Internal.TermLike
     ( TermLike
     )
