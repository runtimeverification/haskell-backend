--- conflicted
+++ resolved
@@ -132,15 +132,11 @@
         -- Check for full simplification *after* normalization. Simplification
         -- may have produced irrelevant substitutions that become relevant after
         -- normalization.
-<<<<<<< HEAD
-        let simplifiedPattern = simplifyConjunctions normalized { term }
-=======
         let simplifiedPattern =
                 Lens.traverseOf
                     (field @"predicate")
                     simplifyConjunctions
                     normalized { term }
->>>>>>> 5adcc6d0
         if fullySimplified simplifiedPattern
             then return (extract simplifiedPattern)
             else worker (extract simplifiedPattern)
@@ -199,27 +195,11 @@
 
 simplifyConjunctions
     :: InternalVariable variable
-<<<<<<< HEAD
-    => Conditional variable any
-    -> Changed (Conditional variable any)
-simplifyConjunctions cond =
-    Lens.traverseOf
-        (field @"predicate")
-        simplifyConjunctionByAssumption'
-        cond
-  where
-    sort = predicateSort . predicate $ cond
-    simplifyConjunctionByAssumption'
-        original@(MultiAnd.fromPredicate -> predicates)
-      =
-        case simplifyConjunctionByAssumption predicates of
-=======
     => Predicate variable
     -> Changed (Predicate variable)
 simplifyConjunctions original@(MultiAnd.fromPredicate -> predicates) =
     let sort = predicateSort original
      in case simplifyConjunctionByAssumption predicates of
->>>>>>> 5adcc6d0
             Unchanged _ -> Unchanged original
             Changed changed ->
                 Changed (MultiAnd.toPredicateSorted sort changed)
