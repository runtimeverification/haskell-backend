--- conflicted
+++ resolved
@@ -43,38 +43,9 @@
     )
 import qualified Kore.Internal.SideCondition as SideCondition
 import qualified Kore.Internal.Substitution as Substitution
-<<<<<<< HEAD
-=======
-import Kore.Internal.Symbol
-    ( isConstructor
-    , isFunction
-    )
-import Kore.Internal.TermLike
-    ( pattern App_
-    , pattern Equals_
-    , pattern Exists_
-    , pattern Forall_
-    , pattern Inj_
-    , pattern InternalBool_
-    , pattern InternalBool_
-    , pattern InternalBytes_
-    , pattern InternalInt_
-    , pattern InternalList_
-    , pattern InternalMap_
-    , pattern InternalSet_
-    , pattern InternalString_
-    , pattern InternalString_
-    , pattern Mu_
-    , pattern Nu_
-    , TermLike
-    , Variable (..)
-    , mkEquals_
-    )
-import qualified Kore.Internal.TermLike as TermLike
 import Kore.Rewriting.RewritingVariable
     ( RewritingVariableName
     )
->>>>>>> 4fb83523
 import Kore.Step.Simplification.Simplify
 import Kore.Step.Simplification.SubstitutionSimplifier
     ( SubstitutionSimplifier (..)
@@ -231,213 +202,7 @@
     :: Predicate RewritingVariableName
     -> Changed (Predicate RewritingVariableName)
 simplifyConjunctions original@(MultiAnd.fromPredicate -> predicates) =
-<<<<<<< HEAD
     case SideCondition.simplifyConjunctionByAssumption predicates of
             Unchanged _ -> Unchanged original
             Changed (changed, _) ->
-                Changed (MultiAnd.toPredicate changed)
-=======
-    case simplifyConjunctionByAssumption predicates of
-        Unchanged _ -> Unchanged original
-        Changed changed ->
-            Changed (MultiAnd.toPredicate changed)
-
-data DoubleMap = DoubleMap
-    { termLikeMap :: HashMap (TermLike RewritingVariableName) (TermLike RewritingVariableName)
-    , predMap :: HashMap (Predicate RewritingVariableName) (Predicate RewritingVariableName)
-    }
-    deriving (Eq, GHC.Generic, Show)
-
-{- | Simplify the conjunction of 'Predicate' clauses by assuming each is true.
-The conjunction is simplified by the identity:
-@
-A ∧ P(A) = A ∧ P(⊤)
-@
- -}
-simplifyConjunctionByAssumption
-    :: MultiAnd (Predicate RewritingVariableName)
-    -> Changed (MultiAnd (Predicate RewritingVariableName))
-simplifyConjunctionByAssumption (toList -> andPredicates) =
-    fmap MultiAnd.make
-    $ flip evalStateT (DoubleMap HashMap.empty HashMap.empty)
-    $ for (sortBySize andPredicates)
-    $ \original -> do
-        result <- applyAssumptions original
-        assume result
-        return result
-  where
-    -- Sorting by size ensures that every clause is considered before any clause
-    -- which could contain it, because the containing clause is necessarily
-    -- larger.
-    sortBySize :: [Predicate RewritingVariableName] -> [Predicate RewritingVariableName]
-    sortBySize = sortOn predSize
-
-    size :: TermLike RewritingVariableName -> Int
-    size =
-        Recursive.fold $ \(_ :< termLikeF) ->
-            case termLikeF of
-                TermLike.EvaluatedF evaluated -> TermLike.getEvaluated evaluated
-                TermLike.DefinedF defined -> TermLike.getDefined defined
-                _ -> 1 + sum termLikeF
-
-    predSize :: Predicate RewritingVariableName -> Int
-    predSize =
-        Recursive.fold $ \(_ :< predF) ->
-            case predF of
-                Predicate.CeilF ceil_ -> 1 + sum (size <$> ceil_)
-                Predicate.EqualsF equals_ -> 1 + sum (size <$> equals_)
-                Predicate.FloorF floor_ -> 1 + sum (size <$> floor_)
-                Predicate.InF in_ -> 1 + sum (size <$> in_)
-                _ -> 1 + sum predF
-
-    assume
-        :: Predicate RewritingVariableName ->
-        StateT DoubleMap Changed ()
-    assume predicate =
-        State.modify' (assumeEqualTerms . assumePredicate)
-      where
-        assumePredicate =
-            case predicate of
-                PredicateNot notChild ->
-                    -- Infer that the predicate is \bottom.
-                    Lens.over (field @"predMap") $
-                        HashMap.insert notChild makeFalsePredicate
-                _ ->
-                    -- Infer that the predicate is \top.
-                    Lens.over (field @"predMap") $
-                        HashMap.insert predicate makeTruePredicate
-        assumeEqualTerms =
-            case predicate of
-                PredicateEquals
-                    (TermLike.unDefined -> t1)
-                    (TermLike.unDefined -> t2)
-                  ->
-                    case retractLocalFunction (mkEquals_ t1 t2) of
-                        Just (Pair t1' t2') ->
-                            Lens.over (field @"termLikeMap") $
-                                HashMap.insert t1' t2'
-                        _ -> id
-                _ -> id
-
-    applyAssumptions
-        ::  Predicate RewritingVariableName
-        ->  StateT DoubleMap Changed (Predicate RewritingVariableName)
-    applyAssumptions replaceIn = do
-        assumptions <- State.get
-        lift (applyAssumptionsWorker assumptions replaceIn)
-
-    applyAssumptionsWorker
-        :: DoubleMap
-        -> Predicate RewritingVariableName
-        -> Changed (Predicate RewritingVariableName)
-    applyAssumptionsWorker assumptions original
-      | Just result <- HashMap.lookup original (predMap assumptions) = Changed result
-
-      | HashMap.null (termLikeMap assumptions') &&
-        HashMap.null (predMap assumptions') = Unchanged original
-
-      | otherwise = (case replaceIn of
-          Predicate.CeilF ceil_ -> Predicate.CeilF <$> traverse
-            (applyAssumptionsWorkerTerm (termLikeMap assumptions')) ceil_
-          Predicate.FloorF floor_ -> Predicate.FloorF <$> traverse
-            (applyAssumptionsWorkerTerm (termLikeMap assumptions')) floor_
-          Predicate.EqualsF equals_ -> Predicate.EqualsF <$> traverse
-            (applyAssumptionsWorkerTerm (termLikeMap assumptions')) equals_
-          Predicate.InF in_ -> Predicate.InF <$> traverse
-            (applyAssumptionsWorkerTerm (termLikeMap assumptions')) in_
-          _ -> traverse (applyAssumptionsWorker assumptions') replaceIn
-        )
-        & getChanged
-        -- The next line ensures that if the result is Unchanged, any allocation
-        -- performed while computing that result is collected.
-        & maybe (Unchanged original) (Changed . synthesize)
-
-      where
-        _ :< replaceIn = Recursive.project original
-
-        assumptions'
-          | PredicateExists var _ <- original = restrictAssumptions (inject var)
-          | PredicateForall var _ <- original = restrictAssumptions (inject var)
-          | otherwise = assumptions
-
-        restrictAssumptions Variable { variableName } =
-            Lens.over (field @"termLikeMap")
-            (HashMap.filterWithKey (\term _ -> wouldNotCaptureTerm term))
-            $
-            Lens.over (field @"predMap")
-            (HashMap.filterWithKey (\predicate _ -> wouldNotCapture predicate))
-            assumptions
-          where
-            wouldNotCapture = not . Predicate.hasFreeVariable variableName
-            wouldNotCaptureTerm = not . TermLike.hasFreeVariable variableName
-
-    applyAssumptionsWorkerTerm
-        :: HashMap (TermLike RewritingVariableName) (TermLike RewritingVariableName)
-        -> TermLike RewritingVariableName
-        -> Changed (TermLike RewritingVariableName)
-    applyAssumptionsWorkerTerm assumptions (TermLike.unDefined -> original)
-      | Just result <- HashMap.lookup original assumptions = Changed result
-
-      | HashMap.null assumptions' = Unchanged original
-
-      | otherwise =
-        traverse (applyAssumptionsWorkerTerm assumptions') replaceIn
-        & getChanged
-        -- The next line ensures that if the result is Unchanged, any allocation
-        -- performed while computing that result is collected.
-        & maybe (Unchanged original) (Changed . synthesize)
-
-      where
-        _ :< replaceIn = Recursive.project original
-
-        assumptions'
-          | Exists_ _ var _ <- original = restrictAssumptions (inject var)
-          | Forall_ _ var _ <- original = restrictAssumptions (inject var)
-          | Mu_       var _ <- original = restrictAssumptions (inject var)
-          | Nu_       var _ <- original = restrictAssumptions (inject var)
-          | otherwise = assumptions
-
-        restrictAssumptions Variable { variableName } =
-            HashMap.filterWithKey
-                (\termLike _ -> wouldNotCapture termLike)
-                assumptions
-          where
-            wouldNotCapture = not . TermLike.hasFreeVariable variableName
-
-{- | Get a local function definition from a 'TermLike'.
-A local function definition is a predicate that we can use to evaluate a
-function locally (based on the side conditions) when none of the functions
-global definitions (axioms) apply. We are looking for a 'TermLike' of the form
-@
-\equals(f(...), C(...))
-@
-where @f@ is a function and @C@ is a constructor, sort injection or builtin.
-@retractLocalFunction@ will match an @\equals@ predicate with its arguments
-in either order, but the function pattern is always returned first in the
-'Pair'.
- -}
-retractLocalFunction
-    :: TermLike RewritingVariableName
-    -> Maybe (Pair (TermLike RewritingVariableName))
-retractLocalFunction =
-    \case
-        Equals_ _ _ term1 term2 -> go term1 term2 <|> go term2 term1
-        _ -> Nothing
-  where
-    go term1@(App_ symbol1 _) term2
-      | isFunction symbol1 =
-        -- TODO (thomas.tuegel): Add tests.
-        case term2 of
-            App_ symbol2 _
-              | isConstructor symbol2 -> Just (Pair term1 term2)
-            Inj_ _     -> Just (Pair term1 term2)
-            InternalInt_ _ -> Just (Pair term1 term2)
-            InternalBytes_ _ _ -> Just (Pair term1 term2)
-            InternalString_ _ -> Just (Pair term1 term2)
-            InternalBool_ _ -> Just (Pair term1 term2)
-            InternalList_ _ -> Just (Pair term1 term2)
-            InternalMap_ _ -> Just (Pair term1 term2)
-            InternalSet_ _ -> Just (Pair term1 term2)
-            _          -> Nothing
-    go _ _ = Nothing
->>>>>>> 4fb83523
+                Changed (MultiAnd.toPredicate changed)