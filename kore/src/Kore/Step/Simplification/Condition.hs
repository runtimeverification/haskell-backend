{- |
Copyright   : (c) Runtime Verification, 2018
License     : NCSA
-}
<<<<<<< HEAD
=======

>>>>>>> 14338ee4
{-# LANGUAGE Strict #-}

module Kore.Step.Simplification.Condition
    ( create
    , simplify
    , simplifyPredicate
    , simplifyCondition
    ) where

import Prelude.Kore

import qualified Control.Lens as Lens
import Data.Generics.Product
    ( field
    )

import Changed
import qualified Kore.Internal.Condition as Condition
import qualified Kore.Internal.Conditional as Conditional
import qualified Kore.Internal.MultiAnd as MultiAnd
import qualified Kore.Internal.OrPattern as OrPattern
import Kore.Internal.Pattern
    ( Condition
    , Conditional (..)
    )
import qualified Kore.Internal.Pattern as Pattern
import Kore.Internal.Predicate
    ( Predicate
    , unwrapPredicate
    )
import qualified Kore.Internal.Predicate as Predicate
import Kore.Internal.SideCondition
    ( SideCondition
    )
import qualified Kore.Internal.SideCondition as SideCondition
import qualified Kore.Internal.Substitution as Substitution
<<<<<<< HEAD
=======
import Kore.Internal.Symbol
    ( isConstructor
    , isFunction
    )
import Kore.Internal.TermLike
    ( pattern App_
    , pattern Equals_
    , pattern Exists_
    , pattern Forall_
    , pattern Inj_
    , pattern InternalBool_
    , pattern InternalBool_
    , pattern InternalBytes_
    , pattern InternalInt_
    , pattern InternalList_
    , pattern InternalMap_
    , pattern InternalSet_
    , pattern InternalString_
    , pattern InternalString_
    , pattern Mu_
    , pattern Not_
    , pattern Nu_
    , TermLike
    , Variable (..)
    , mkBottom
    , mkTop
    , termLikeSort
    )
import qualified Kore.Internal.TermLike as TermLike
>>>>>>> 14338ee4
import Kore.Step.Simplification.Simplify
import Kore.Step.Simplification.SubstitutionSimplifier
    ( SubstitutionSimplifier (..)
    )
import qualified Kore.TopBottom as TopBottom
import Kore.Unparser
import Logic
import qualified Pretty

{- | Create a 'ConditionSimplifier' using 'simplify'.
-}
create
    :: MonadSimplify simplifier
    => SubstitutionSimplifier simplifier
    -> ConditionSimplifier simplifier
create substitutionSimplifier =
    ConditionSimplifier $ simplify substitutionSimplifier

{- | Simplify a 'Condition'.

@simplify@ applies the substitution to the predicate and simplifies the
result. The result is re-simplified until it stabilizes.

The 'term' of 'Conditional' may be any type; it passes through @simplify@
unmodified.
-}
simplify
    ::  forall simplifier variable any
    .   ( HasCallStack
        , InternalVariable variable
        , MonadSimplify simplifier
        )
    =>  SubstitutionSimplifier simplifier
    ->  SideCondition variable
    ->  Conditional variable any
    ->  LogicT simplifier (Conditional variable any)
simplify SubstitutionSimplifier { simplifySubstitution } sideCondition =
    normalize >=> worker
  where
    worker Conditional { term, predicate, substitution } = do
        let substitution' = Substitution.toMap substitution
            predicate' = Predicate.substitute substitution' predicate
        simplified <- simplifyPredicate sideCondition predicate'
        TopBottom.guardAgainstBottom simplified
        let merged = simplified <> Condition.fromSubstitution substitution
        normalized <- normalize merged
        -- Check for full simplification *after* normalization. Simplification
        -- may have produced irrelevant substitutions that become relevant after
        -- normalization.
        let simplifiedPattern =
                Lens.traverseOf
                    (field @"predicate")
                    simplifyConjunctions
                    normalized { term }
        if fullySimplified simplifiedPattern
            then return (extract simplifiedPattern)
            else worker (extract simplifiedPattern)

    -- TODO(Ana): this should also check if the predicate is simplified
    fullySimplified (Unchanged Conditional { predicate, substitution }) =
        Predicate.isFreeOf predicate variables
      where
        variables = Substitution.variables substitution
    fullySimplified (Changed _) = False

    normalize
        ::  forall any'
        .   Conditional variable any'
        ->  LogicT simplifier (Conditional variable any')
    normalize conditional@Conditional { substitution } = do
        let conditional' = conditional { substitution = mempty }
        predicates' <- lift $
            simplifySubstitution sideCondition substitution
        predicate' <- scatter predicates'
        return $ Conditional.andCondition conditional' predicate'

{- | Simplify the 'Predicate' once.

@simplifyPredicate@ does not attempt to apply the resulting substitution and
re-simplify the result.

See also: 'simplify'

-}
simplifyPredicate
    ::  ( HasCallStack
        , InternalVariable variable
        , MonadSimplify simplifier
        )
    =>  SideCondition variable
    ->  Predicate variable
    ->  LogicT simplifier (Condition variable)
simplifyPredicate sideCondition predicate = do
    patternOr <-
        lift
        $ simplifyTermLike sideCondition
        $ unwrapPredicate predicate
    -- Despite using lift above, we do not need to
    -- explicitly check for \bottom because patternOr is an OrPattern.
    scatter (OrPattern.map eraseTerm patternOr)
  where
    eraseTerm conditional
      | TopBottom.isTop (Pattern.term conditional)
      = Conditional.withoutTerm conditional
      | otherwise =
        (error . show . Pretty.vsep)
            [ "Expecting a \\top term, but found:"
            , unparse conditional
            ]

simplifyConjunctions
    :: InternalVariable variable
    => Predicate variable
    -> Changed (Predicate variable)
simplifyConjunctions original@(MultiAnd.fromPredicate -> predicates) =
    let sort = Predicate.predicateSort original
    in case SideCondition.simplifyConjunctionByAssumption predicates of
            Unchanged _ -> Unchanged original
<<<<<<< HEAD
            Changed (changed, _) ->
                Changed (MultiAnd.toPredicateSorted sort changed)
=======
            Changed changed ->
                Changed (MultiAnd.toPredicateSorted sort changed)

{- | Simplify the conjunction of 'Predicate' clauses by assuming each is true.
The conjunction is simplified by the identity:
@
A ∧ P(A) = A ∧ P(⊤)
@
 -}
simplifyConjunctionByAssumption
    :: forall variable
    .  InternalVariable variable
    => MultiAnd (Predicate variable)
    -> Changed (MultiAnd (Predicate variable))
simplifyConjunctionByAssumption (toList -> andPredicates) =
    fmap MultiAnd.make
    $ flip evalStateT HashMap.empty
    $ for (sortBySize andPredicates)
    $ \predicate' -> do
        let original = Predicate.unwrapPredicate predicate'
        result <- applyAssumptions original
        assume result
        return result
  where
    -- Sorting by size ensures that every clause is considered before any clause
    -- which could contain it, because the containing clause is necessarily
    -- larger.
    sortBySize :: [Predicate variable] -> [Predicate variable]
    sortBySize = sortOn (size . from)

    size :: TermLike variable -> Int
    size =
        Recursive.fold $ \(_ :< termLikeF) ->
            case termLikeF of
                TermLike.EvaluatedF evaluated -> TermLike.getEvaluated evaluated
                TermLike.DefinedF defined -> TermLike.getDefined defined
                _ -> 1 + sum termLikeF

    assume
        :: Predicate variable
        -> StateT (HashMap (TermLike variable) (TermLike variable)) Changed ()
    assume predicate1 =
        State.modify' (assumeEqualTerms . assumePredicate)
      where
        assumePredicate =
            case termLike of
                Not_ _ notChild ->
                    -- Infer that the predicate is \bottom.
                    HashMap.insert notChild (mkBottom sort)
                _ ->
                    -- Infer that the predicate is \top.
                    HashMap.insert termLike (mkTop sort)
        assumeEqualTerms =
            case retractLocalFunction termLike of
                Just (Pair term1 term2) -> HashMap.insert term1 term2
                _ -> id

        termLike = Predicate.unwrapPredicate predicate1
        sort = termLikeSort termLike

    applyAssumptions
        ::  TermLike variable
        ->  StateT (HashMap (TermLike variable) (TermLike variable)) Changed
                (Predicate variable)
    applyAssumptions replaceIn = do
        assumptions <- State.get
        lift $ fmap
            (unsafeMakePredicate assumptions replaceIn)
            (applyAssumptionsWorker assumptions replaceIn)

    unsafeMakePredicate replacements original result =
        case makePredicate result of
            -- TODO (ttuegel): https://github.com/kframework/kore/issues/1442
            -- should make it impossible to have an error here.
            Left err ->
                (error . show . Pretty.vsep . map (either id (Pretty.indent 4)))
                [ Left "Replacing"
                , Right (Pretty.vsep (unparse <$> HashMap.keys replacements))
                , Left "in"
                , Right (unparse original)
                , Right (Pretty.pretty err)
                ]
            Right p -> p

    applyAssumptionsWorker
        :: HashMap (TermLike variable) (TermLike variable)
        -> TermLike variable
        -> Changed (TermLike variable)
    applyAssumptionsWorker assumptions original
      | Just result <- HashMap.lookup original assumptions = Changed result

      | HashMap.null assumptions' = Unchanged original

      | otherwise =
        traverse (applyAssumptionsWorker assumptions') replaceIn
        & getChanged
        -- The next line ensures that if the result is Unchanged, any allocation
        -- performed while computing that result is collected.
        & maybe (Unchanged original) (Changed . synthesize)

      where
        _ :< replaceIn = Recursive.project original

        assumptions'
          | Exists_ _ var _ <- original = restrictAssumptions (inject var)
          | Forall_ _ var _ <- original = restrictAssumptions (inject var)
          | Mu_       var _ <- original = restrictAssumptions (inject var)
          | Nu_       var _ <- original = restrictAssumptions (inject var)
          | otherwise = assumptions

        restrictAssumptions Variable { variableName } =
            HashMap.filterWithKey
                (\termLike _ -> wouldNotCapture termLike)
                assumptions
          where
            wouldNotCapture = not . TermLike.hasFreeVariable variableName

{- | Get a local function definition from a 'TermLike'.
A local function definition is a predicate that we can use to evaluate a
function locally (based on the side conditions) when none of the functions
global definitions (axioms) apply. We are looking for a 'TermLike' of the form
@
\equals(f(...), C(...))
@
where @f@ is a function and @C@ is a constructor, sort injection or builtin.
@retractLocalFunction@ will match an @\equals@ predicate with its arguments
in either order, but the function pattern is always returned first in the
'Pair'.
 -}
retractLocalFunction
    :: TermLike variable
    -> Maybe (Pair (TermLike variable))
retractLocalFunction =
    \case
        Equals_ _ _ term1 term2 -> go term1 term2 <|> go term2 term1
        _ -> Nothing
  where
    go term1@(App_ symbol1 _) term2
      | isFunction symbol1 =
        -- TODO (thomas.tuegel): Add tests.
        case term2 of
            App_ symbol2 _
              | isConstructor symbol2 -> Just (Pair term1 term2)
            Inj_ _     -> Just (Pair term1 term2)
            InternalInt_ _ -> Just (Pair term1 term2)
            InternalBytes_ _ _ -> Just (Pair term1 term2)
            InternalString_ _ -> Just (Pair term1 term2)
            InternalBool_ _ -> Just (Pair term1 term2)
            InternalList_ _ -> Just (Pair term1 term2)
            InternalMap_ _ -> Just (Pair term1 term2)
            InternalSet_ _ -> Just (Pair term1 term2)
            _          -> Nothing
    go _ _ = Nothing
>>>>>>> 14338ee4
<|MERGE_RESOLUTION|>--- conflicted
+++ resolved
@@ -2,10 +2,6 @@
 Copyright   : (c) Runtime Verification, 2018
 License     : NCSA
 -}
-<<<<<<< HEAD
-=======
-
->>>>>>> 14338ee4
 {-# LANGUAGE Strict #-}
 
 module Kore.Step.Simplification.Condition
@@ -42,38 +38,6 @@
     )
 import qualified Kore.Internal.SideCondition as SideCondition
 import qualified Kore.Internal.Substitution as Substitution
-<<<<<<< HEAD
-=======
-import Kore.Internal.Symbol
-    ( isConstructor
-    , isFunction
-    )
-import Kore.Internal.TermLike
-    ( pattern App_
-    , pattern Equals_
-    , pattern Exists_
-    , pattern Forall_
-    , pattern Inj_
-    , pattern InternalBool_
-    , pattern InternalBool_
-    , pattern InternalBytes_
-    , pattern InternalInt_
-    , pattern InternalList_
-    , pattern InternalMap_
-    , pattern InternalSet_
-    , pattern InternalString_
-    , pattern InternalString_
-    , pattern Mu_
-    , pattern Not_
-    , pattern Nu_
-    , TermLike
-    , Variable (..)
-    , mkBottom
-    , mkTop
-    , termLikeSort
-    )
-import qualified Kore.Internal.TermLike as TermLike
->>>>>>> 14338ee4
 import Kore.Step.Simplification.Simplify
 import Kore.Step.Simplification.SubstitutionSimplifier
     ( SubstitutionSimplifier (..)
@@ -192,161 +156,5 @@
     let sort = Predicate.predicateSort original
     in case SideCondition.simplifyConjunctionByAssumption predicates of
             Unchanged _ -> Unchanged original
-<<<<<<< HEAD
             Changed (changed, _) ->
-                Changed (MultiAnd.toPredicateSorted sort changed)
-=======
-            Changed changed ->
-                Changed (MultiAnd.toPredicateSorted sort changed)
-
-{- | Simplify the conjunction of 'Predicate' clauses by assuming each is true.
-The conjunction is simplified by the identity:
-@
-A ∧ P(A) = A ∧ P(⊤)
-@
- -}
-simplifyConjunctionByAssumption
-    :: forall variable
-    .  InternalVariable variable
-    => MultiAnd (Predicate variable)
-    -> Changed (MultiAnd (Predicate variable))
-simplifyConjunctionByAssumption (toList -> andPredicates) =
-    fmap MultiAnd.make
-    $ flip evalStateT HashMap.empty
-    $ for (sortBySize andPredicates)
-    $ \predicate' -> do
-        let original = Predicate.unwrapPredicate predicate'
-        result <- applyAssumptions original
-        assume result
-        return result
-  where
-    -- Sorting by size ensures that every clause is considered before any clause
-    -- which could contain it, because the containing clause is necessarily
-    -- larger.
-    sortBySize :: [Predicate variable] -> [Predicate variable]
-    sortBySize = sortOn (size . from)
-
-    size :: TermLike variable -> Int
-    size =
-        Recursive.fold $ \(_ :< termLikeF) ->
-            case termLikeF of
-                TermLike.EvaluatedF evaluated -> TermLike.getEvaluated evaluated
-                TermLike.DefinedF defined -> TermLike.getDefined defined
-                _ -> 1 + sum termLikeF
-
-    assume
-        :: Predicate variable
-        -> StateT (HashMap (TermLike variable) (TermLike variable)) Changed ()
-    assume predicate1 =
-        State.modify' (assumeEqualTerms . assumePredicate)
-      where
-        assumePredicate =
-            case termLike of
-                Not_ _ notChild ->
-                    -- Infer that the predicate is \bottom.
-                    HashMap.insert notChild (mkBottom sort)
-                _ ->
-                    -- Infer that the predicate is \top.
-                    HashMap.insert termLike (mkTop sort)
-        assumeEqualTerms =
-            case retractLocalFunction termLike of
-                Just (Pair term1 term2) -> HashMap.insert term1 term2
-                _ -> id
-
-        termLike = Predicate.unwrapPredicate predicate1
-        sort = termLikeSort termLike
-
-    applyAssumptions
-        ::  TermLike variable
-        ->  StateT (HashMap (TermLike variable) (TermLike variable)) Changed
-                (Predicate variable)
-    applyAssumptions replaceIn = do
-        assumptions <- State.get
-        lift $ fmap
-            (unsafeMakePredicate assumptions replaceIn)
-            (applyAssumptionsWorker assumptions replaceIn)
-
-    unsafeMakePredicate replacements original result =
-        case makePredicate result of
-            -- TODO (ttuegel): https://github.com/kframework/kore/issues/1442
-            -- should make it impossible to have an error here.
-            Left err ->
-                (error . show . Pretty.vsep . map (either id (Pretty.indent 4)))
-                [ Left "Replacing"
-                , Right (Pretty.vsep (unparse <$> HashMap.keys replacements))
-                , Left "in"
-                , Right (unparse original)
-                , Right (Pretty.pretty err)
-                ]
-            Right p -> p
-
-    applyAssumptionsWorker
-        :: HashMap (TermLike variable) (TermLike variable)
-        -> TermLike variable
-        -> Changed (TermLike variable)
-    applyAssumptionsWorker assumptions original
-      | Just result <- HashMap.lookup original assumptions = Changed result
-
-      | HashMap.null assumptions' = Unchanged original
-
-      | otherwise =
-        traverse (applyAssumptionsWorker assumptions') replaceIn
-        & getChanged
-        -- The next line ensures that if the result is Unchanged, any allocation
-        -- performed while computing that result is collected.
-        & maybe (Unchanged original) (Changed . synthesize)
-
-      where
-        _ :< replaceIn = Recursive.project original
-
-        assumptions'
-          | Exists_ _ var _ <- original = restrictAssumptions (inject var)
-          | Forall_ _ var _ <- original = restrictAssumptions (inject var)
-          | Mu_       var _ <- original = restrictAssumptions (inject var)
-          | Nu_       var _ <- original = restrictAssumptions (inject var)
-          | otherwise = assumptions
-
-        restrictAssumptions Variable { variableName } =
-            HashMap.filterWithKey
-                (\termLike _ -> wouldNotCapture termLike)
-                assumptions
-          where
-            wouldNotCapture = not . TermLike.hasFreeVariable variableName
-
-{- | Get a local function definition from a 'TermLike'.
-A local function definition is a predicate that we can use to evaluate a
-function locally (based on the side conditions) when none of the functions
-global definitions (axioms) apply. We are looking for a 'TermLike' of the form
-@
-\equals(f(...), C(...))
-@
-where @f@ is a function and @C@ is a constructor, sort injection or builtin.
-@retractLocalFunction@ will match an @\equals@ predicate with its arguments
-in either order, but the function pattern is always returned first in the
-'Pair'.
- -}
-retractLocalFunction
-    :: TermLike variable
-    -> Maybe (Pair (TermLike variable))
-retractLocalFunction =
-    \case
-        Equals_ _ _ term1 term2 -> go term1 term2 <|> go term2 term1
-        _ -> Nothing
-  where
-    go term1@(App_ symbol1 _) term2
-      | isFunction symbol1 =
-        -- TODO (thomas.tuegel): Add tests.
-        case term2 of
-            App_ symbol2 _
-              | isConstructor symbol2 -> Just (Pair term1 term2)
-            Inj_ _     -> Just (Pair term1 term2)
-            InternalInt_ _ -> Just (Pair term1 term2)
-            InternalBytes_ _ _ -> Just (Pair term1 term2)
-            InternalString_ _ -> Just (Pair term1 term2)
-            InternalBool_ _ -> Just (Pair term1 term2)
-            InternalList_ _ -> Just (Pair term1 term2)
-            InternalMap_ _ -> Just (Pair term1 term2)
-            InternalSet_ _ -> Just (Pair term1 term2)
-            _          -> Nothing
-    go _ _ = Nothing
->>>>>>> 14338ee4
+                Changed (MultiAnd.toPredicateSorted sort changed)