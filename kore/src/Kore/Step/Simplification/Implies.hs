{-|
Module      : Kore.Step.Simplification.Implies
Description : Tools for Implies pattern simplification.
Copyright   : (c) Runtime Verification, 2018
License     : NCSA
Maintainer  : virgil.serbanuta@runtimeverification.com
Stability   : experimental
Portability : portable
-}
module Kore.Step.Simplification.Implies
    ( simplify
    , simplifyEvaluated
    ) where

import Prelude.Kore

import qualified Data.Foldable as Foldable

import qualified Kore.Internal.MultiAnd as MultiAnd
import Kore.Internal.OrPattern
    ( OrPattern
    )
import qualified Kore.Internal.OrPattern as OrPattern
import Kore.Internal.Pattern as Pattern
import qualified Kore.Internal.Predicate as Predicate
import Kore.Internal.SideCondition
    ( SideCondition
    )
import qualified Kore.Internal.Substitution as Substitution
import Kore.Internal.TermLike as TermLike
import qualified Kore.Step.Simplification.And as And
import qualified Kore.Step.Simplification.Not as Not
    ( makeEvaluate
    , notSimplifier
    , simplifyEvaluated
    )
import Kore.Step.Simplification.Simplify
import Logic
    ( LogicT
    )
import qualified Logic

{-|'simplify' simplifies an 'Implies' pattern with 'OrPattern'
children.

Right now this uses the following simplifications:

* a -> (b or c) = (a -> b) or (a -> c)
* bottom -> b = top
* top -> b = b
* a -> top = top
* a -> bottom = not a

and it has a special case for children with top terms.
-}
simplify
    :: (InternalVariable variable, MonadSimplify simplifier)
    => SideCondition variable
    -> Implies Sort (OrPattern variable)
    -> simplifier (OrPattern variable)
simplify
    sideCondition
    Implies { impliesFirst = first, impliesSecond = second }
  =
    simplifyEvaluated sideCondition first second

{-| simplifies an Implies given its two 'OrPattern' children.

See 'simplify' for details.
-}
-- TODO: Maybe transform this to (not a) \/ b
{- TODO (virgil): Preserve pattern sorts under simplification.

One way to preserve the required sort annotations is to make 'simplifyEvaluated'
take an argument of type

> CofreeF (Implies Sort) (Attribute.Pattern variable) (OrPattern variable)

instead of two 'OrPattern' arguments. The type of 'makeEvaluate' may
be changed analogously. The 'Attribute.Pattern' annotation will eventually cache
information besides the pattern sort, which will make it even more useful to
carry around.

-}
simplifyEvaluated
    :: (InternalVariable variable, MonadSimplify simplifier)
    => SideCondition variable
    -> OrPattern variable
    -> OrPattern variable
    -> simplifier (OrPattern variable)
simplifyEvaluated sideCondition first second
  | OrPattern.isTrue first   = return second
  | OrPattern.isFalse first  = return OrPattern.top
  | OrPattern.isTrue second  = return OrPattern.top
  | OrPattern.isFalse second = Not.simplifyEvaluated sideCondition first
  | otherwise =
<<<<<<< HEAD
      OrPattern.flatten
      <$> OrPattern.traverse
          (simplifyEvaluateHalfImplies sideCondition first)
          second
=======
      OrPattern.observeAllT
      $ Logic.scatter second
      >>= simplifyEvaluateHalfImplies sideCondition first
>>>>>>> fb40af61

simplifyEvaluateHalfImplies
    :: (InternalVariable variable, MonadSimplify simplifier)
    => SideCondition variable
    -> OrPattern variable
    -> Pattern variable
    -> LogicT simplifier (Pattern variable)
simplifyEvaluateHalfImplies
    sideCondition
    first
    second
  | OrPattern.isTrue first  = return second
  | OrPattern.isFalse first = return Pattern.top
  | Pattern.isTop second    = return Pattern.top
  | Pattern.isBottom second =
      Not.simplifyEvaluated sideCondition first
      >>= Logic.scatter
  | otherwise =
    case Foldable.toList first of
        [firstP] -> Logic.scatter $ makeEvaluateImplies firstP second
        firstPatterns ->
            distributeEvaluateImplies sideCondition firstPatterns second
            >>= Logic.scatter

distributeEvaluateImplies
    :: (MonadSimplify simplifier, InternalVariable variable)
    => SideCondition variable
    -> [Pattern variable]
    -> Pattern variable
    -> simplifier (OrPattern variable)
distributeEvaluateImplies sideCondition firsts second =
    And.simplify
        Not.notSimplifier
        sideCondition
        (MultiAnd.make implications)
  where
    implications = map (\first -> makeEvaluateImplies first second) firsts

makeEvaluateImplies
    :: InternalVariable variable
    => Pattern variable
    -> Pattern variable
    -> OrPattern variable
makeEvaluateImplies
    first second
  | Pattern.isTop first =
    OrPattern.fromPatterns [second]
  | Pattern.isBottom first =
    OrPattern.fromPatterns [Pattern.top]
  | Pattern.isTop second =
    OrPattern.fromPatterns [Pattern.top]
  | Pattern.isBottom second =
    Not.makeEvaluate first
  | otherwise =
    makeEvaluateImpliesNonBool first second

makeEvaluateImpliesNonBool
    :: InternalVariable variable
    => Pattern variable
    -> Pattern variable
    -> OrPattern variable
makeEvaluateImpliesNonBool
    pattern1@Conditional
        { term = firstTerm
        , predicate = firstPredicate
        , substitution = firstSubstitution
        }
    pattern2@Conditional
        { term = secondTerm
        , predicate = secondPredicate
        , substitution = secondSubstitution
        }
  | isTop firstTerm, isTop secondTerm =
    OrPattern.fromPatterns
        [ Conditional
            { term = firstTerm
            , predicate =
                Predicate.markSimplified
                $ Predicate.makeImpliesPredicate
                    (Predicate.makeAndPredicate
                        firstPredicate
                        (Substitution.toPredicate firstSubstitution)
                    )
                    (Predicate.makeAndPredicate
                        secondPredicate
                        (Substitution.toPredicate secondSubstitution)
                    )
            , substitution = mempty
            }
        ]
  | otherwise =
    -- TODO (thomas.tuegel): Maybe this should be an error?
    OrPattern.fromPatterns
        [ Conditional
            { term =
                TermLike.markSimplified
                $ mkImplies
                    (Pattern.toTermLike pattern1)
                    (Pattern.toTermLike pattern2)
            , predicate = Predicate.makeTruePredicate_
            , substitution = mempty
            }
        ]<|MERGE_RESOLUTION|>--- conflicted
+++ resolved
@@ -94,16 +94,9 @@
   | OrPattern.isTrue second  = return OrPattern.top
   | OrPattern.isFalse second = Not.simplifyEvaluated sideCondition first
   | otherwise =
-<<<<<<< HEAD
-      OrPattern.flatten
-      <$> OrPattern.traverse
-          (simplifyEvaluateHalfImplies sideCondition first)
-          second
-=======
       OrPattern.observeAllT
       $ Logic.scatter second
       >>= simplifyEvaluateHalfImplies sideCondition first
->>>>>>> fb40af61
 
 simplifyEvaluateHalfImplies
     :: (InternalVariable variable, MonadSimplify simplifier)
