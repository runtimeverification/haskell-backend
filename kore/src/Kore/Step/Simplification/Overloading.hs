--- conflicted
+++ resolved
@@ -90,12 +90,7 @@
 
  -}
 overloadedConstructorSortInjectionAndEquals
-<<<<<<< HEAD
-    :: (SimplifierVariable variable, MonadUnify unifier)
-=======
     :: (InternalVariable variable, MonadUnify unifier)
-    => HasCallStack
->>>>>>> bdfb0efa
     => TermSimplifier variable unifier
     -> TermLike variable
     -> TermLike variable
@@ -126,7 +121,7 @@
 -}
 unifyOverloading
     :: MonadSimplify unifier
-    => SimplifierVariable variable
+    => InternalVariable variable
     => Pair (TermLike variable)
     -> UnifyOverloading unifier (TermLike variable)
 unifyOverloading termPair = case termPair of
@@ -184,7 +179,7 @@
 -}
 unifyOverloadingCommonOverload
     :: MonadSimplify unifier
-    => SimplifierVariable variable
+    => InternalVariable variable
     => Application Symbol (TermLike variable)
     -> Application Symbol (TermLike variable)
     -> Inj ()
@@ -207,7 +202,6 @@
                 mkInj injChild = maybe injChild (mkInj' injChild) maybeInjUnion
             in return $ Pair (mkInj first') (mkInj second')
 
-<<<<<<< HEAD
 {- Handles the case
     overloadingTerm@(overloadingHead(overloadingChildren))
     vs.
@@ -223,14 +217,8 @@
 -}
 unifyOverloadingVsOverloaded
     :: MonadSimplify unifier
-    => SimplifierVariable variable
+    => InternalVariable variable
     => Symbol
-=======
-overloadedAndEqualsOverloading
-    :: (InternalVariable variable, MonadUnify unifier)
-    => HasCallStack
-    => TermSimplifier variable unifier
->>>>>>> bdfb0efa
     -> TermLike variable
     -> Application Symbol (TermLike variable)
     -> Inj ()
