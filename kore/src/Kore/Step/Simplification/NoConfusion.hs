--- conflicted
+++ resolved
@@ -40,12 +40,8 @@
 
  -}
 equalInjectiveHeadsAndEquals
-<<<<<<< HEAD
     :: forall variable unifier .
-        ( SimplifierVariable variable
-=======
-    ::  ( InternalVariable variable
->>>>>>> 9f117c13
+        ( InternalVariable variable
         , MonadUnify unifier
         )
     => HasCallStack
