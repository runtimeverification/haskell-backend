--- conflicted
+++ resolved
@@ -69,17 +69,9 @@
 {-| Simplifies an 'Pattern', returning an 'OrPattern'.
 -}
 simplify
-<<<<<<< HEAD
     :: MonadSimplify simplifier
-    => SideCondition RewritingVariableName
-    -> Pattern RewritingVariableName
+    => Pattern RewritingVariableName
     -> simplifier (OrPattern RewritingVariableName)
-simplify sideCondition pattern' =
-=======
-    :: InternalVariable variable
-    => MonadSimplify simplifier
-    => Pattern variable
-    -> simplifier (OrPattern variable)
 simplify = makeEvaluate SideCondition.top
 
 {- | Simplifies a 'Pattern' with a custom 'SideCondition'.
@@ -88,13 +80,11 @@
 the 'Pattern'.
  -}
 makeEvaluate
-    :: InternalVariable variable
-    => MonadSimplify simplifier
-    => SideCondition variable
-    -> Pattern variable
-    -> simplifier (OrPattern variable)
+    :: MonadSimplify simplifier
+    => SideCondition RewritingVariableName
+    -> Pattern RewritingVariableName
+    -> simplifier (OrPattern RewritingVariableName)
 makeEvaluate sideCondition pattern' =
->>>>>>> 9460590a
     OrPattern.observeAllT $ do
         withSimplifiedCondition <- simplifyCondition sideCondition pattern'
         let (term, simplifiedCondition) =
