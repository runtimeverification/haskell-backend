{-|
Module      : Kore.Step.Simplification.Pattern
Description : Tools for Pattern simplification.
Copyright   : (c) Runtime Verification, 2018
License     : NCSA
Maintainer  : virgil.serbanuta@runtimeverification.com
Stability   : experimental
Portability : portable
-}
module Kore.Step.Simplification.Pattern
    ( simplify
    , simplifyToOr
    ) where

import           Kore.AST.MetaOrObject
import           Kore.AST.Pure
import           Kore.Attribute.Symbol
                 ( StepperAttributes )
import           Kore.IndexedModule.MetadataTools
                 ( MetadataTools )
import           Kore.Step.Axiom.Data
                 ( BuiltinAndAxiomSimplifierMap )
import           Kore.Step.Pattern
import           Kore.Step.Representation.ExpandedPattern
                 ( ExpandedPattern )
import           Kore.Step.Representation.OrOfExpandedPattern
                 ( OrOfExpandedPattern )
import qualified Kore.Step.Representation.OrOfExpandedPattern as OrOfExpandedPattern
                 ( toExpandedPattern )
import qualified Kore.Step.Simplification.And as And
                 ( simplify )
import qualified Kore.Step.Simplification.Application as Application
                 ( simplify )
import qualified Kore.Step.Simplification.Bottom as Bottom
                 ( simplify )
import qualified Kore.Step.Simplification.Ceil as Ceil
                 ( simplify )
import qualified Kore.Step.Simplification.CharLiteral as CharLiteral
                 ( simplify )
import           Kore.Step.Simplification.Data
                 ( PredicateSubstitutionSimplifier, SimplificationProof (..),
                 Simplifier, StepPatternSimplifier, simplifyTerm,
                 stepPatternSimplifier )
import qualified Kore.Step.Simplification.DomainValue as DomainValue
                 ( simplify )
import qualified Kore.Step.Simplification.Equals as Equals
                 ( simplify )
import qualified Kore.Step.Simplification.Exists as Exists
                 ( simplify )
import qualified Kore.Step.Simplification.Floor as Floor
                 ( simplify )
import qualified Kore.Step.Simplification.Forall as Forall
                 ( simplify )
import qualified Kore.Step.Simplification.Iff as Iff
                 ( simplify )
import qualified Kore.Step.Simplification.Implies as Implies
                 ( simplify )
import qualified Kore.Step.Simplification.In as In
                 ( simplify )
import qualified Kore.Step.Simplification.Next as Next
                 ( simplify )
import qualified Kore.Step.Simplification.Not as Not
                 ( simplify )
import qualified Kore.Step.Simplification.Or as Or
                 ( simplify )
import qualified Kore.Step.Simplification.Rewrites as Rewrites
                 ( simplify )
import qualified Kore.Step.Simplification.SetVariable as SetVariable
                 ( simplify )
import qualified Kore.Step.Simplification.StringLiteral as StringLiteral
                 ( simplify )
import qualified Kore.Step.Simplification.Inhabitant as Inhabitant
                 ( simplify )                
import qualified Kore.Step.Simplification.Top as Top
                 ( simplify )
import qualified Kore.Step.Simplification.Variable as Variable
                 ( simplify )
import           Kore.Unparser
import           Kore.Variables.Fresh

-- TODO(virgil): Add a Simplifiable class and make all pattern types
-- instances of that.

{-|'simplify' simplifies a StepPattern level variable, returning an
'ExpandedPattern'.
-}
simplify
    ::  ( MetaOrObject level
        , SortedVariable variable
        , Show (variable level)
        , Ord (variable level)
        , Unparse (variable level)
        , OrdMetaOrObject variable
        , ShowMetaOrObject variable
        , FreshVariable variable
        )
    => MetadataTools level StepperAttributes
    -> PredicateSubstitutionSimplifier level
    -> BuiltinAndAxiomSimplifierMap level
    -- ^ Map from axiom IDs to axiom evaluators
    -> StepPattern level variable
    -> Simplifier
        ( ExpandedPattern level variable
        , SimplificationProof level
        )
simplify tools substitutionSimplifier axiomIdToEvaluator patt = do
    (orPatt, proof) <-
        simplifyToOr tools axiomIdToEvaluator substitutionSimplifier patt
    return
        ( OrOfExpandedPattern.toExpandedPattern orPatt
        , proof
        )

{-|'simplifyToOr' simplifies a StepPattern level variable, returning an
'OrOfExpandedPattern'.
-}
simplifyToOr
    ::  ( MetaOrObject level
        , SortedVariable variable
        , Show (variable level)
        , Ord (variable level)
        , Unparse (variable level)
        , OrdMetaOrObject variable
        , ShowMetaOrObject variable
        , FreshVariable variable
        )
    => MetadataTools level StepperAttributes
    -> BuiltinAndAxiomSimplifierMap level
    -- ^ Map from axiom IDs to axiom evaluators
    -> PredicateSubstitutionSimplifier level
    -> StepPattern level variable
    -> Simplifier
        ( OrOfExpandedPattern level variable
        , SimplificationProof level
        )
simplifyToOr tools axiomIdToEvaluator substitutionSimplifier patt =
    simplifyInternal
        tools
        substitutionSimplifier
        simplifier
        axiomIdToEvaluator
        (fromPurePattern patt)
  where
    simplifier = stepPatternSimplifier
        (simplifyToOr tools axiomIdToEvaluator)

simplifyInternal
    ::  ( MetaOrObject level
        , SortedVariable variable
        , Show (variable level)
        , Ord (variable level)
        , Unparse (variable level)
        , OrdMetaOrObject variable
        , ShowMetaOrObject variable
        , FreshVariable variable
        )
    => MetadataTools level StepperAttributes
    -> PredicateSubstitutionSimplifier level
    -> StepPatternSimplifier level
    -> BuiltinAndAxiomSimplifierMap level
    -- ^ Map from axiom IDs to axiom evaluators
    -> Base (StepPattern level variable) (StepPattern level variable)
    -> Simplifier
        ( OrOfExpandedPattern level variable
        , SimplificationProof level
        )
simplifyInternal
    tools
    substitutionSimplifier
    simplifier
    axiomIdToEvaluator
    (valid :< patt)
  = do
    halfSimplified <- traverse simplifyTerm' patt
    -- TODO: Remove fst
    case fmap fst halfSimplified of
        AndPattern p ->
            And.simplify
                tools substitutionSimplifier simplifier axiomIdToEvaluator p
        ApplicationPattern p ->
            --  TODO: Re-evaluate outside of the application and stop passing
            -- the simplifier.
            Application.simplify
                tools
                substitutionSimplifier
                simplifier
                axiomIdToEvaluator
                (valid :< p)
        BottomPattern p -> return $ Bottom.simplify p
        CeilPattern p ->
            Ceil.simplify
                tools substitutionSimplifier simplifier axiomIdToEvaluator p
        DomainValuePattern p -> return $ DomainValue.simplify tools p
        EqualsPattern p ->
            Equals.simplify
                tools substitutionSimplifier simplifier axiomIdToEvaluator p
        ExistsPattern p ->
            Exists.simplify
                tools substitutionSimplifier simplifier axiomIdToEvaluator p
        FloorPattern p -> return $ Floor.simplify p
        ForallPattern p -> return $ Forall.simplify p
        IffPattern p -> return $ Iff.simplify p
        ImpliesPattern p -> return $ Implies.simplify p
        InPattern p ->
            In.simplify
                tools substitutionSimplifier simplifier axiomIdToEvaluator p
        -- TODO(virgil): Move next up through patterns.
        NextPattern p -> return $ Next.simplify p
        NotPattern p -> return $ Not.simplify p
        OrPattern p -> return $ Or.simplify p
        RewritesPattern p -> return $ Rewrites.simplify p
        StringLiteralPattern p -> return $ StringLiteral.simplify p
        CharLiteralPattern p -> return $ CharLiteral.simplify p
        TopPattern p -> return $ Top.simplify p
        VariablePattern p -> return $ Variable.simplify p
<<<<<<< HEAD
        SortPattern s -> return $ Inhabitant.simplify s
=======
        SetVariablePattern p -> return $ SetVariable.simplify p
>>>>>>> 2f9af066
  where
    simplifyTerm' = simplifyTerm simplifier substitutionSimplifier<|MERGE_RESOLUTION|>--- conflicted
+++ resolved
@@ -213,10 +213,7 @@
         CharLiteralPattern p -> return $ CharLiteral.simplify p
         TopPattern p -> return $ Top.simplify p
         VariablePattern p -> return $ Variable.simplify p
-<<<<<<< HEAD
         SortPattern s -> return $ Inhabitant.simplify s
-=======
         SetVariablePattern p -> return $ SetVariable.simplify p
->>>>>>> 2f9af066
   where
     simplifyTerm' = simplifyTerm simplifier substitutionSimplifier