{- |
Copyright   : (c) Runtime Verification, 2019
License     : NCSA

 -}
module Kore.Step.Simplification.Builtin
    ( simplify
    ) where

import Prelude.Kore

import qualified Control.Lens as Lens
import Data.Functor.Compose
import Data.Generics.Product

import qualified Kore.Builtin.AssociativeCommutative as Builtin
import Kore.Domain.Builtin
    ( InternalMap
    , InternalSet
    )
import qualified Kore.Domain.Builtin as Domain
import Kore.Internal.Conditional
    ( Conditional
    )
import qualified Kore.Internal.Conditional as Conditional
import qualified Kore.Internal.MultiOr as MultiOr
import Kore.Internal.OrPattern
    ( OrPattern
    )
import Kore.Internal.Predicate
    ( makeFalsePredicate
    )
import Kore.Internal.TermLike
import Logic
    ( Logic
    )
import qualified Logic

{-| 'simplify' simplifies a 'DomainValue' pattern, which means returning
an or containing a term made of that value.
-}
simplify
    :: InternalVariable variable
    => Builtin (OrPattern variable)
    -> OrPattern variable
simplify builtin =
    MultiOr.observeAll $ do
        child <- simplifyBuiltin builtin
        return (markSimplified <$> child)

simplifyBuiltin
    :: InternalVariable variable
    => Builtin (OrPattern variable)
    -> Logic (Conditional variable (TermLike variable))
simplifyBuiltin =
    \case
        Domain.BuiltinMap map' ->
            simplifyInternalMap normalizeInternalMap map'
        Domain.BuiltinList list' ->
            fmap mkBuiltin <$> simplifyInternalList list'
        Domain.BuiltinSet set' ->
            fmap mkBuiltin <$> simplifyInternalSet set'
        Domain.BuiltinInt int ->
            (return . pure . mkBuiltin) (Domain.BuiltinInt int)
        Domain.BuiltinBool bool ->
            (return . pure . mkBuiltin) (Domain.BuiltinBool bool)
        Domain.BuiltinString string ->
            (return . pure . mkBuiltin) (Domain.BuiltinString string)

simplifyInternal
    :: (InternalVariable variable, Traversable t)
    => (t (TermLike variable) -> Maybe (t (TermLike variable)))
    -> t (OrPattern variable)
    -> Logic (Conditional variable (t (TermLike variable)))
simplifyInternal normalizer tOrPattern = do
<<<<<<< HEAD
    conditional <- getCompose $ traverse Compose tOrPattern
    let bottom = conditional `Conditional.andPredicate` makeFalsePredicate
=======
    conditional <- sequenceA <$> traverse Logic.scatter tOrPattern
    let bottom = conditional `Conditional.andPredicate` makeFalsePredicate_
>>>>>>> 6ab0ba30
        normalized = fromMaybe bottom $ traverse normalizer conditional
    return normalized

simplifyInternalMap
    :: InternalVariable variable
    => ( InternalMap (TermLike Concrete) (TermLike variable)
        -> NormalizedMapResult variable
       )
    -> InternalMap (TermLike Concrete) (OrPattern variable)
    -> Logic (Conditional variable (TermLike variable))
simplifyInternalMap normalizer tOrPattern = do
    conditional <- getCompose $ traverse (Compose . Logic.scatter) tOrPattern
    let normalized = normalizedMapResultToTerm . normalizer <$> conditional
    return normalized

data NormalizedMapResult variable =
    NormalizedMapResult (InternalMap (TermLike Concrete) (TermLike variable))
    | SingleOpaqueElemResult (TermLike variable)
    | BottomResult

normalizedMapResultToTerm
    :: InternalVariable variable
    => NormalizedMapResult variable
    -> TermLike variable
normalizedMapResultToTerm (NormalizedMapResult map') =
    mkBuiltin . Domain.BuiltinMap $ map'
normalizedMapResultToTerm (SingleOpaqueElemResult opaqueElem) =
    opaqueElem
normalizedMapResultToTerm BottomResult =
    mkBottom_

normalizeInternalMap
    :: Ord variable
    => InternalMap (TermLike Concrete) (TermLike variable)
    -> NormalizedMapResult variable
normalizeInternalMap map' =
    case Lens.traverseOf (field @"builtinAcChild") Builtin.renormalize map' of
        Just normalizedMap ->
            maybe
                (NormalizedMapResult normalizedMap)
                SingleOpaqueElemResult
                $ Domain.asSingleOpaqueElem
                    . getNormalizedAc
                    $ normalizedMap
        _ -> BottomResult
  where
    getNormalizedAc = Domain.getNormalizedMap . Domain.builtinAcChild

simplifyInternalSet
    :: InternalVariable variable
    => Domain.InternalSet (TermLike Concrete) (OrPattern variable)
    -> Logic (Conditional variable (Builtin (TermLike variable)))
simplifyInternalSet =
    (fmap . fmap) Domain.BuiltinSet
    . simplifyInternal normalizeInternalSet

normalizeInternalSet
    :: Ord variable
    => InternalSet (TermLike Concrete) (TermLike variable)
    -> Maybe (InternalSet (TermLike Concrete) (TermLike variable))
normalizeInternalSet =
    Lens.traverseOf (field @"builtinAcChild") Builtin.renormalize

simplifyInternalList
    :: InternalVariable variable
    => Domain.InternalList (OrPattern variable)
    -> Logic (Conditional variable (Builtin (TermLike variable)))
simplifyInternalList = (fmap . fmap) Domain.BuiltinList . simplifyInternal pure<|MERGE_RESOLUTION|>--- conflicted
+++ resolved
@@ -73,13 +73,8 @@
     -> t (OrPattern variable)
     -> Logic (Conditional variable (t (TermLike variable)))
 simplifyInternal normalizer tOrPattern = do
-<<<<<<< HEAD
-    conditional <- getCompose $ traverse Compose tOrPattern
+    conditional <- sequenceA <$> traverse Logic.scatter tOrPattern
     let bottom = conditional `Conditional.andPredicate` makeFalsePredicate
-=======
-    conditional <- sequenceA <$> traverse Logic.scatter tOrPattern
-    let bottom = conditional `Conditional.andPredicate` makeFalsePredicate_
->>>>>>> 6ab0ba30
         normalized = fromMaybe bottom $ traverse normalizer conditional
     return normalized
 
