{-|
Copyright   : (c) Runtime Verification, 2019
License     : NCSA

-}

module Kore.Step.Simplification.Simplify
    ( InternalVariable
    , MonadSimplify (..)
    , simplifyConditionalTerm
    , TermSimplifier
    , WithoutAxiomsT (..)
    -- * Condition simplifiers
    , ConditionSimplifier (..)
    , emptyConditionSimplifier
    , liftConditionSimplifier
    -- * Builtin and axiom simplifiers
    , BuiltinAndAxiomSimplifier (..)
    , BuiltinAndAxiomSimplifierMap
    , lookupAxiomSimplifier
    , AttemptedAxiom (..)
    , isApplicable, isNotApplicable, isNotApplicableUntilConditionChanges
    , AttemptedAxiomResults (..)
    , CommonAttemptedAxiom
    , emptyAttemptedAxiom
    , hasRemainders
    , maybeNotApplicable
    , exceptNotApplicable
    , applicationAxiomSimplifier
    , notApplicableAxiomEvaluator
    , purePatternAxiomEvaluator
    , isConstructorOrOverloaded
    -- * Re-exports
    , MonadSMT, MonadLog
    ) where

import Prelude.Kore

import Control.DeepSeq
import qualified Control.Monad as Monad
import Control.Monad.Morph
    ( MFunctor
    )
import qualified Control.Monad.Morph as Monad.Morph
import qualified Control.Monad.State.Strict as Strict
import Control.Monad.Trans.Accum
import Control.Monad.Trans.Except
import Control.Monad.Trans.Identity
import Control.Monad.Trans.Maybe
import Control.Monad.Trans.Reader
import qualified Data.Functor.Foldable as Recursive
import qualified Data.Map.Strict as Map
import Data.Text
    ( Text
    )
import qualified Generics.SOP as SOP
import qualified GHC.Generics as GHC

import Control.Monad.Counter
import qualified Kore.Attribute.Pattern as Attribute
import qualified Kore.Attribute.Symbol as Attribute
import Kore.Debug
import Kore.IndexedModule.MetadataTools
    ( SmtMetadataTools
    )
import Kore.Internal.Conditional
    ( Conditional
    )
import qualified Kore.Internal.MultiOr as MultiOr
import Kore.Internal.OrPattern
    ( OrPattern
    )
import qualified Kore.Internal.OrPattern as OrPattern
import Kore.Internal.Pattern
    ( Pattern
    )
import Kore.Internal.SideCondition
    ( SideCondition
    )
import qualified Kore.Internal.SideCondition.SideCondition as SideCondition
    ( Representation
    )
import Kore.Internal.Symbol
import Kore.Internal.TermLike
    ( pattern App_
    , InternalVariable
    , Symbol
    , TermLike
    , TermLikeF (..)
    )
import Kore.Internal.Variable
import Kore.Log.WarnFunctionWithoutEvaluators
    ( warnFunctionWithoutEvaluators
    )
import Kore.Step.Axiom.Identifier
    ( AxiomIdentifier
    )
import qualified Kore.Step.Axiom.Identifier as Axiom.Identifier
import qualified Kore.Step.Function.Memo as Memo
import Kore.Step.Simplification.InjSimplifier
    ( InjSimplifier
    )
import Kore.Step.Simplification.OverloadSimplifier
    ( OverloadSimplifier (..)
    )
import Kore.Syntax.Application
import Kore.Unparser
import Log
import Logic
import Pretty
    ( (<+>)
    )
import qualified Pretty
import SMT
    ( MonadSMT (..)
    )

type TermSimplifier variable m =
    TermLike variable -> TermLike variable -> m (Pattern variable)

class (MonadLog m, MonadSMT m) => MonadSimplify m where
    -- | Retrieve the 'MetadataTools' for the Kore context.
    askMetadataTools :: m (SmtMetadataTools Attribute.Symbol)
    default askMetadataTools
        :: (MonadTrans t, MonadSimplify n, m ~ t n)
        => m (SmtMetadataTools Attribute.Symbol)
    askMetadataTools = lift askMetadataTools
    {-# INLINE askMetadataTools #-}

    {- | Simplify a 'TermLike' to a disjunction of function-like 'Pattern's.
     -}
    simplifyTermLike
        :: InternalVariable variable
        => SideCondition variable
        -> TermLike variable
        -> m (OrPattern variable)
    default simplifyTermLike
        :: InternalVariable variable
        => (MonadTrans t, MonadSimplify n, m ~ t n)
        => SideCondition variable
        -> TermLike variable
        -> m (OrPattern variable)
    simplifyTermLike sideCondition termLike =
        lift (simplifyTermLike sideCondition termLike)

    simplifyCondition
        :: InternalVariable variable
        => SideCondition variable
        -> Conditional variable term
        -> LogicT m (Conditional variable term)
    default simplifyCondition
        ::  ( InternalVariable variable
            , MonadTrans trans
            , MonadSimplify n
            , m ~ trans n
            )
        =>  SideCondition variable
        ->  Conditional variable term
        ->  LogicT m (Conditional variable term)
    simplifyCondition sideCondition conditional = do
        results <-
            lift . lift
            $ observeAllT $ simplifyCondition sideCondition conditional
        scatter results
    {-# INLINE simplifyCondition #-}

    askSimplifierAxioms :: m BuiltinAndAxiomSimplifierMap
    default askSimplifierAxioms
        :: (MonadTrans t, MonadSimplify n, m ~ t n)
        => m BuiltinAndAxiomSimplifierMap
    askSimplifierAxioms = lift askSimplifierAxioms
    {-# INLINE askSimplifierAxioms #-}

    askMemo :: m (Memo.Self m)
    default askMemo
        :: (MonadTrans t, MonadSimplify n, m ~ t n)
        => m (Memo.Self m)
    askMemo = Memo.liftSelf lift <$> lift askMemo
    {-# INLINE askMemo #-}

    -- | Retrieve the 'InjSimplifier' for the Kore context.
    askInjSimplifier :: m InjSimplifier
    default askInjSimplifier
        :: (MonadTrans t, MonadSimplify n, m ~ t n)
        => m InjSimplifier
    askInjSimplifier = lift askInjSimplifier
    {-# INLINE askInjSimplifier #-}

    -- | Retrieve the 'OverloadSimplifier' for the Kore context.
    askOverloadSimplifier :: m OverloadSimplifier
    default askOverloadSimplifier
        :: (MonadTrans t, MonadSimplify n, m ~ t n)
        => m OverloadSimplifier
    askOverloadSimplifier = lift askOverloadSimplifier
    {-# INLINE askOverloadSimplifier #-}

instance (WithLog LogMessage m, MonadSimplify m, Monoid w)
    => MonadSimplify (AccumT w m)
<<<<<<< HEAD
=======
  where
    localSimplifierAxioms locally =
        mapAccumT (localSimplifierAxioms locally)
    {-# INLINE localSimplifierAxioms #-}
>>>>>>> 39500201

instance MonadSimplify m => MonadSimplify (CounterT m)

instance MonadSimplify m => MonadSimplify (ExceptT e m)

instance MonadSimplify m => MonadSimplify (IdentityT m)

instance MonadSimplify m => MonadSimplify (LogicT m) where
<<<<<<< HEAD
=======
    localSimplifierAxioms locally =
        mapLogicT (localSimplifierAxioms locally)
    {-# INLINE localSimplifierAxioms #-}
>>>>>>> 39500201

instance MonadSimplify m => MonadSimplify (MaybeT m)

instance MonadSimplify m => MonadSimplify (ReaderT r m)

instance MonadSimplify m => MonadSimplify (Strict.StateT s m)

newtype WithoutAxiomsT m a =
    WithoutAxiomsT
        { runWithoutAxiomsT :: m a
        }
    deriving (Eq, Ord, Functor, Applicative, Monad)

instance MonadTrans WithoutAxiomsT

<<<<<<< HEAD
instance MFunctor WithoutAxiomsT

instance MonadSMT m => MonadSMT (WithoutAxiomsT m)

instance MonadLog m => MonadLog (WithoutAxiomsT m)

instance MonadSimplify m => MonadSimplify (WithoutAxiomsT m) where
    askSimplifierAxioms = return mempty

-- * Term simplifiers

-- TODO (thomas.tuegel): Factor out these types.

=======
>>>>>>> 39500201
{- | Use a 'TermLikeSimplifier' to simplify a pattern subject to conditions.
 -}
simplifyConditionalTerm
    :: forall variable simplifier
    .  InternalVariable variable
    => (MonadLogic simplifier, MonadSimplify simplifier)
    => SideCondition variable
    -> TermLike variable
    -> simplifier (Pattern variable)
simplifyConditionalTerm sideCondition termLike =
    simplifyTermLike sideCondition termLike >>= Logic.scatter

-- * Predicate simplifiers

{-| 'ConditionSimplifier' wraps a function that simplifies
'Predicate's. The minimal requirement from this function is
that it applies the substitution on the predicate.
-}
newtype ConditionSimplifier monad =
    ConditionSimplifier
        { getConditionSimplifier
            :: forall variable term
            .  InternalVariable variable
            => SideCondition variable
            -> Conditional variable term
            -> LogicT monad (Conditional variable term)
        }

emptyConditionSimplifier :: ConditionSimplifier monad
emptyConditionSimplifier =
    ConditionSimplifier (\_ predicate -> return predicate)

liftConditionSimplifier
    :: (Monad monad, MonadTrans trans, Monad (trans monad))
    => ConditionSimplifier monad
    -> ConditionSimplifier (trans monad)
liftConditionSimplifier (ConditionSimplifier simplifier) =
    ConditionSimplifier $ \sideCondition predicate -> do
        results <-
            lift . lift
            $ observeAllT $ simplifier sideCondition predicate
        scatter results

-- * Builtin and axiom simplifiers

{-| 'BuiltinAndAxiomSimplifier' simplifies patterns using either an axiom
or builtin code.

Arguments:

* 'MetadataTools' are tools for finding additional information about
patterns such as their sorts, whether they are constructors or hooked.

* 'TermLikeSimplifier' is a Function for simplifying patterns, used for
the post-processing of the function application results.

* BuiltinAndAxiomSimplifierMap is a map from pattern identifiers to the
'BuiltinAndAxiomSimplifier's that handle those patterns.

* 'TermLike' is the pattern to be evaluated.

Return value:

It returns the result of simplifying the pattern with builtins and
axioms, together with a proof certifying that it was simplified correctly
(which is only a placeholder right now).
-}
newtype BuiltinAndAxiomSimplifier =
    -- TODO (thomas.tuegel): Rename me!
    BuiltinAndAxiomSimplifier
        { runBuiltinAndAxiomSimplifier
            :: forall variable simplifier
            .  (InternalVariable variable, MonadSimplify simplifier)
            => TermLike variable
            -> SideCondition variable
            -> simplifier (AttemptedAxiom variable)
        }

{-|A type to abstract away the mapping from symbol identifiers to
their corresponding evaluators.
-}
type BuiltinAndAxiomSimplifierMap =
    Map.Map AxiomIdentifier BuiltinAndAxiomSimplifier

lookupAxiomSimplifier
    :: MonadSimplify simplifier
    => InternalVariable variable
    => TermLike variable
    -> MaybeT simplifier BuiltinAndAxiomSimplifier
lookupAxiomSimplifier termLike = do
    simplifierMap <- lift askSimplifierAxioms
    let missing = do
            -- TODO (thomas.tuegel): Factor out a second function evaluator and
            -- remove this check. At startup, the definition's rules are
            -- simplified using Matching Logic only (no function
            -- evaluation). During this stage, all the hooks are expected to be
            -- missing, so that is not an error. If any function evaluators are
            -- present, we assume that startup is finished, but we should really
            -- have a separate evaluator for startup.
            Monad.guard (not $ null simplifierMap)
            case termLike of
                App_ symbol _
                  | isDeclaredFunction symbol -> do
                    let hooked = criticalMissingHook symbol
                        unhooked = warnFunctionWithoutEvaluators symbol
                    maybe unhooked hooked $ getHook symbol
                _ -> return ()
            empty
    maybe missing return $ do
        axiomIdentifier <- Axiom.Identifier.matchAxiomIdentifier termLike
        Map.lookup axiomIdentifier simplifierMap
  where
    getHook = Attribute.getHook . Attribute.hook . symbolAttributes

criticalMissingHook :: Symbol -> Text -> a
criticalMissingHook symbol hookName =
    (error . show . Pretty.vsep)
        [ "Error: missing hook"
        , "Symbol"
        , Pretty.indent 4 (unparse symbol)
        , "declared with attribute"
        , Pretty.indent 4 (unparse attribute)
        , "We don't recognize that hook and it was not given any rules."
        , "Please open a feature request at"
        , Pretty.indent 4 "https://github.com/kframework/kore/issues"
        , "and include the text of this message."
        , "Workaround: Give rules for" <+> unparse symbol
        ]
  where
    attribute = Attribute.hookAttribute hookName

{-| A type holding the result of applying an axiom to a pattern.
-}
data AttemptedAxiomResults variable =
    AttemptedAxiomResults
        { results :: !(OrPattern variable)
        -- ^ The result of applying the axiom
        , remainders :: !(OrPattern variable)
        -- ^ The part of the pattern that was not rewritten by the axiom.
        }
    deriving (Eq, GHC.Generic, Ord, Show)

instance (NFData variable) => NFData (AttemptedAxiomResults variable)

instance SOP.Generic (AttemptedAxiomResults variable)

instance SOP.HasDatatypeInfo (AttemptedAxiomResults variable)

instance Debug variable => Debug (AttemptedAxiomResults variable)

instance
    (Diff variable, InternalVariable variable)
    => Diff (AttemptedAxiomResults variable)

instance InternalVariable variable => Semigroup (AttemptedAxiomResults variable) where
    (<>)
        AttemptedAxiomResults
            { results = firstResults
            , remainders = firstRemainders
            }
        AttemptedAxiomResults
            { results = secondResults
            , remainders = secondRemainders
            }
      =
        AttemptedAxiomResults
            { results = MultiOr.merge firstResults secondResults
            , remainders = MultiOr.merge firstRemainders secondRemainders
            }

instance InternalVariable variable => Monoid (AttemptedAxiomResults variable) where
    mempty =
        AttemptedAxiomResults
            { results = OrPattern.bottom
            , remainders = OrPattern.bottom
            }

{-| 'AttemptedAxiom' holds the result of axiom-based simplification, with
a case for axioms that can't be applied.

If an axiom does not match, or the requires clause is not satisfiable, then
the result is NotApplicable.

Otherwise, if the requires clause is satisfiable, but it's not implied by the
side condition, then, for simplification axioms, the result is
NotApplicableUntilConditionChanges.

Otherwise, the result is Applied.
-}
data AttemptedAxiom variable
    = NotApplicable
    | NotApplicableUntilConditionChanges !SideCondition.Representation
    -- ^ The axiom(s) can't be applied with the given side condition, but
    -- we may be able to apply them when the side condition changes.
    | Applied !(AttemptedAxiomResults variable)
    deriving (Eq, GHC.Generic, Ord, Show)

instance (NFData variable) => NFData (AttemptedAxiom variable)

instance SOP.Generic (AttemptedAxiom variable)

instance SOP.HasDatatypeInfo (AttemptedAxiom variable)

instance Debug variable => Debug (AttemptedAxiom variable)

instance
    (Diff variable, InternalVariable variable)
    => Diff (AttemptedAxiom variable)

isApplicable
    , isNotApplicable
    , isNotApplicableUntilConditionChanges
        :: AttemptedAxiom variable -> Bool
isApplicable =
    \case
        Applied _ -> True
        _         -> False
isNotApplicable =
    \case
        NotApplicable -> True
        _             -> False
isNotApplicableUntilConditionChanges =
    \case
        NotApplicableUntilConditionChanges _ -> True
        _                                    -> False

{-| 'CommonAttemptedAxiom' particularizes 'AttemptedAxiom' to 'Variable',
following the same pattern as the other `Common*` types.
-}
type CommonAttemptedAxiom = AttemptedAxiom VariableName

emptyAttemptedAxiom :: InternalVariable variable => AttemptedAxiom variable
emptyAttemptedAxiom = Applied mempty

{- | Does the 'AttemptedAxiom' have remainders?

A 'NotApplicable' result is not considered to have remainders.

 -}
hasRemainders :: AttemptedAxiom variable -> Bool
hasRemainders (Applied axiomResults) = (not . null) (remainders axiomResults)
hasRemainders NotApplicable = False
hasRemainders (NotApplicableUntilConditionChanges _) = False

{- | Return a 'NotApplicable' result for a failing 'MaybeT' action.
 -}
maybeNotApplicable
    :: Functor m
    => MaybeT m (AttemptedAxiomResults variable)
    ->        m (AttemptedAxiom variable)
maybeNotApplicable =
    fmap (maybe NotApplicable Applied) . runMaybeT

{- | Return a 'NotApplicable' result for a failing 'ExceptT' action.
 -}
exceptNotApplicable
    :: Functor m
    => ExceptT e m (AttemptedAxiomResults variable)
    ->           m (AttemptedAxiom variable)
exceptNotApplicable =
    fmap (either (const NotApplicable) Applied) . runExceptT

-- |Yields a pure 'Simplifier' which always returns 'NotApplicable'
notApplicableAxiomEvaluator :: Applicative m => m (AttemptedAxiom variable)
notApplicableAxiomEvaluator = pure NotApplicable

-- |Yields a pure 'Simplifier' which produces a given 'TermLike'
purePatternAxiomEvaluator
    :: (Applicative m, InternalVariable variable)
    => TermLike variable
    -> m (AttemptedAxiom variable)
purePatternAxiomEvaluator p =
    pure
        ( Applied AttemptedAxiomResults
            { results = OrPattern.fromTermLike p
            , remainders = OrPattern.fromPatterns []
            }

        )

{-| Creates an 'BuiltinAndAxiomSimplifier' from a similar function that takes an
'Application'.
-}
applicationAxiomSimplifier
    ::  (  forall variable simplifier
        .  (InternalVariable variable, MonadSimplify simplifier)
        => CofreeF
            (Application Symbol)
            (Attribute.Pattern variable)
            (TermLike variable)
        -> simplifier (AttemptedAxiom variable)
        )
    -> BuiltinAndAxiomSimplifier
applicationAxiomSimplifier applicationSimplifier =
    BuiltinAndAxiomSimplifier helper
  where
    helper
        :: forall variable simplifier
        .  (InternalVariable variable, MonadSimplify simplifier)
        => TermLike variable
        -> SideCondition variable
        -> simplifier (AttemptedAxiom variable)
    helper termLike _ =
        case Recursive.project termLike of
            (valid :< ApplySymbolF p) -> applicationSimplifier (valid :< p)
            _ -> error
                ("Expected an application pattern, but got: " ++ show termLike)

-- |Checks whether symbol is constructor or overloaded
isConstructorOrOverloaded
    :: MonadSimplify unifier
    => Symbol
    -> unifier Bool
isConstructorOrOverloaded s
  = do
    OverloadSimplifier { isOverloaded } <- askOverloadSimplifier
    return (isConstructor s || isOverloaded s)<|MERGE_RESOLUTION|>--- conflicted
+++ resolved
@@ -196,13 +196,6 @@
 
 instance (WithLog LogMessage m, MonadSimplify m, Monoid w)
     => MonadSimplify (AccumT w m)
-<<<<<<< HEAD
-=======
-  where
-    localSimplifierAxioms locally =
-        mapAccumT (localSimplifierAxioms locally)
-    {-# INLINE localSimplifierAxioms #-}
->>>>>>> 39500201
 
 instance MonadSimplify m => MonadSimplify (CounterT m)
 
@@ -211,12 +204,6 @@
 instance MonadSimplify m => MonadSimplify (IdentityT m)
 
 instance MonadSimplify m => MonadSimplify (LogicT m) where
-<<<<<<< HEAD
-=======
-    localSimplifierAxioms locally =
-        mapLogicT (localSimplifierAxioms locally)
-    {-# INLINE localSimplifierAxioms #-}
->>>>>>> 39500201
 
 instance MonadSimplify m => MonadSimplify (MaybeT m)
 
@@ -230,10 +217,11 @@
         }
     deriving (Eq, Ord, Functor, Applicative, Monad)
 
-instance MonadTrans WithoutAxiomsT
-
-<<<<<<< HEAD
-instance MFunctor WithoutAxiomsT
+instance MonadTrans WithoutAxiomsT where
+    lift = WithoutAxiomsT
+
+instance MFunctor WithoutAxiomsT where
+    hoist f (WithoutAxiomsT ma) = WithoutAxiomsT $ f ma
 
 instance MonadSMT m => MonadSMT (WithoutAxiomsT m)
 
@@ -246,8 +234,6 @@
 
 -- TODO (thomas.tuegel): Factor out these types.
 
-=======
->>>>>>> 39500201
 {- | Use a 'TermLikeSimplifier' to simplify a pattern subject to conditions.
  -}
 simplifyConditionalTerm
