{-|
Copyright   : (c) Runtime Verification, 2019
License     : NCSA

-}

module Kore.Step.Simplification.Simplify
    ( SimplifierVariable
    , MonadSimplify (..)
    , simplifyTerm
    , simplifyConditionalTerm
    , simplifyConditionalTermToOr
    , TermSimplifier
    -- * Predicate simplifiers
    , PredicateSimplifier (..)
    , emptyPredicateSimplifier
    , liftPredicateSimplifier
    -- * Term simplifiers
    , TermLikeSimplifier
    , termLikeSimplifier
    , emptyTermLikeSimplifier
    -- * Builtin and axiom simplifiers
    , BuiltinAndAxiomSimplifier (..)
    , BuiltinAndAxiomSimplifierMap
    , AttemptedAxiom (..)
    , isApplicable, isNotApplicable
    , AttemptedAxiomResults (..)
    , CommonAttemptedAxiom
    , emptyAttemptedAxiom
    , hasRemainders
    , maybeNotApplicable
    , exceptNotApplicable
    , applicationAxiomSimplifier
    , notApplicableAxiomEvaluator
    , purePatternAxiomEvaluator
    ) where

import Control.Comonad.Trans.Cofree
import Control.DeepSeq
import Control.Monad.Morph
    ( MFunctor
    )
import qualified Control.Monad.Morph as Monad.Morph
import Control.Monad.Reader
import qualified Control.Monad.State.Strict as Strict
import qualified Control.Monad.Trans as Monad.Trans
import Control.Monad.Trans.Accum
import Control.Monad.Trans.Except
import Control.Monad.Trans.Identity
import Control.Monad.Trans.Maybe
import qualified Data.Functor.Foldable as Recursive
import qualified Data.Map as Map
import qualified Generics.SOP as SOP
import qualified GHC.Generics as GHC
import qualified GHC.Stack as GHC

import Branch
import qualified Kore.Attribute.Pattern as Attribute
import qualified Kore.Attribute.Symbol as Attribute
    ( Symbol
    )
import Kore.Debug
import Kore.IndexedModule.MetadataTools
    ( SmtMetadataTools
    )
import Kore.Internal.Conditional
    ( Conditional
    )
import qualified Kore.Internal.Conditional as Conditional
import qualified Kore.Internal.MultiOr as MultiOr
import Kore.Internal.OrPattern
    ( OrPattern
    )
import qualified Kore.Internal.OrPattern as OrPattern
import Kore.Internal.Pattern
    ( Pattern
    , Predicate
    )
import qualified Kore.Internal.Predicate as Predicate
import Kore.Internal.TermLike
    ( SubstitutionVariable
    , Symbol
    , TermLike
    , TermLikeF (..)
    )
import Kore.Internal.Variable
import Kore.Logger
import Kore.Profiler.Data
    ( MonadProfiler (..)
    )
import Kore.Step.Axiom.Identifier
    ( AxiomIdentifier
    )
import qualified Kore.Step.Function.Memo as Memo
import Kore.Syntax.Application
import ListT
    ( ListT (..)
    , mapListT
    )
import SMT
    ( MonadSMT (..)
    )

{- | 'SimplifierVariable' constrains variables that are used in the simplifier.

'SimplifierVariable' requires only that the variable be a 'SubstitutionVariable'
(and in turn, an 'InternalVariable'), but simplifier functions should use this
constraint instead of either "lesser" constraint in case that changes in the
future.

 -}
type SimplifierVariable variable = SubstitutionVariable variable

type TermSimplifier variable m =
    TermLike variable -> TermLike variable -> m (Pattern variable)

class (WithLog LogMessage m, MonadSMT m, MonadProfiler m)
    => MonadSimplify m
  where
    -- | Retrieve the 'MetadataTools' for the Kore context.
    askMetadataTools :: m (SmtMetadataTools Attribute.Symbol)
    default askMetadataTools
        :: (MonadTrans t, MonadSimplify n, m ~ t n)
        => m (SmtMetadataTools Attribute.Symbol)
    askMetadataTools = Monad.Trans.lift askMetadataTools
    {-# INLINE askMetadataTools #-}

    askSimplifierTermLike :: m TermLikeSimplifier
    default askSimplifierTermLike
        :: (MonadTrans t, MonadSimplify n, m ~ t n)
        => m TermLikeSimplifier
    askSimplifierTermLike = Monad.Trans.lift askSimplifierTermLike
    {-# INLINE askSimplifierTermLike #-}

    localSimplifierTermLike
        :: (TermLikeSimplifier -> TermLikeSimplifier) -> m a -> m a
    default localSimplifierTermLike
        :: (MFunctor t, MonadSimplify n, m ~ t n)
        => (TermLikeSimplifier -> TermLikeSimplifier) -> m a -> m a
    localSimplifierTermLike locally =
        Monad.Morph.hoist (localSimplifierTermLike locally)
    {-# INLINE localSimplifierTermLike #-}

    simplifyPredicate
        :: SimplifierVariable variable
        => Conditional variable term
        -> BranchT m (Conditional variable term)
    default simplifyPredicate
        ::  ( SimplifierVariable variable
            , MonadTrans trans
            , MonadSimplify n
            , m ~ trans n
            )
        =>  Conditional variable term
        ->  BranchT m (Conditional variable term)
    simplifyPredicate conditional = do
        results <-
            Monad.Trans.lift . Monad.Trans.lift
            $ Branch.gather $ simplifyPredicate conditional
        Branch.scatter results
    {-# INLINE simplifyPredicate #-}

    askSimplifierAxioms :: m BuiltinAndAxiomSimplifierMap
    default askSimplifierAxioms
        :: (MonadTrans t, MonadSimplify n, m ~ t n)
        => m BuiltinAndAxiomSimplifierMap
    askSimplifierAxioms = Monad.Trans.lift askSimplifierAxioms
    {-# INLINE askSimplifierAxioms #-}

    localSimplifierAxioms
        :: (BuiltinAndAxiomSimplifierMap -> BuiltinAndAxiomSimplifierMap)
        -> m a -> m a
    default localSimplifierAxioms
        :: (MFunctor t, MonadSimplify n, m ~ t n)
        => (BuiltinAndAxiomSimplifierMap -> BuiltinAndAxiomSimplifierMap)
        -> m a -> m a
    localSimplifierAxioms locally =
        Monad.Morph.hoist (localSimplifierAxioms locally)
    {-# INLINE localSimplifierAxioms #-}

    askMemo :: m (Memo.Self m)
    default askMemo
        :: (MonadTrans t, MonadSimplify n, m ~ t n)
        => m (Memo.Self m)
    askMemo = Memo.liftSelf Monad.Trans.lift <$> Monad.Trans.lift askMemo
    {-# INLINE askMemo #-}

instance (WithLog LogMessage m, MonadSimplify m, Monoid w)
    => MonadSimplify (AccumT w m)
  where
    localSimplifierTermLike locally =
        mapAccumT (localSimplifierTermLike locally)
    {-# INLINE localSimplifierTermLike #-}

    localSimplifierAxioms locally =
        mapAccumT (localSimplifierAxioms locally)
    {-# INLINE localSimplifierAxioms #-}

deriving instance MonadSimplify m => MonadSimplify (BranchT m)

instance MonadSimplify m => MonadSimplify (ExceptT e m)

instance MonadSimplify m => MonadSimplify (IdentityT m)

instance MonadSimplify m => MonadSimplify (ListT m) where
    localSimplifierTermLike locally =
        mapListT (localSimplifierTermLike locally)
    {-# INLINE localSimplifierTermLike #-}

    localSimplifierAxioms locally =
        mapListT (localSimplifierAxioms locally)
    {-# INLINE localSimplifierAxioms #-}

instance MonadSimplify m => MonadSimplify (MaybeT m)

instance MonadSimplify m => MonadSimplify (Strict.StateT s m)

-- * Term simplifiers

-- TODO (thomas.tuegel): Factor out these types.

{-| Wraps a function that evaluates Kore functions on TermLikes.
-}
newtype TermLikeSimplifier =
    TermLikeSimplifier
        ( forall variable m
        . (GHC.HasCallStack, SimplifierVariable variable, MonadSimplify m)
        => Predicate variable
        -> TermLike variable
        -> BranchT m (Pattern variable)
        )

emptyTermLikeSimplifier :: TermLikeSimplifier
emptyTermLikeSimplifier =
    TermLikeSimplifier $ \condition term ->
        return (Conditional.withCondition term condition)

{- | Use a 'TermLikeSimplifier' to simplify a pattern.

The pattern is considered as an isolated term without extra initial conditions.

 -}
simplifyTerm
    :: forall variable simplifier
    .   ( GHC.HasCallStack
        , SimplifierVariable variable
        , MonadSimplify simplifier
        )
    => TermLike variable
    -> simplifier (OrPattern variable)
simplifyTerm = simplifyConditionalTermToOr Predicate.top

{- | Use a 'TermLikeSimplifier' to simplify a pattern subject to conditions.
 -}
simplifyConditionalTermToOr
    :: forall variable simplifier
    .   ( GHC.HasCallStack
        , SimplifierVariable variable
        , MonadSimplify simplifier
        )
    => Predicate variable
    -> TermLike variable
    -> simplifier (OrPattern variable)
simplifyConditionalTermToOr predicate termLike = do
    results <- gather $ simplifyConditionalTerm predicate termLike
    return (OrPattern.fromPatterns results)

{- | Use a 'TermLikeSimplifier' to simplify a pattern subject to conditions.
 -}
simplifyConditionalTerm
    :: forall variable simplifier
    .   ( GHC.HasCallStack
        , SimplifierVariable variable
        , MonadSimplify simplifier
        )
    => Predicate variable
    -> TermLike variable
    -> BranchT simplifier (Pattern variable)
simplifyConditionalTerm predicate termLike = do
    TermLikeSimplifier simplify <- askSimplifierTermLike
    simplify predicate termLike

{- | Construct a 'TermLikeSimplifier' from a term simplifier.

The constructed simplifier does not consider the initial condition during
simplification, but only attaches it unmodified to the final result.

 -}
termLikeSimplifier
    ::  ( forall variable m
        . (GHC.HasCallStack, SimplifierVariable variable, MonadSimplify m)
        => Predicate variable
        -> TermLike variable
        -> m (OrPattern variable)
        )
    -> TermLikeSimplifier
termLikeSimplifier simplifier =
    TermLikeSimplifier termLikeSimplifierWorker
  where
    termLikeSimplifierWorker
        :: forall variable m
        .  (GHC.HasCallStack, SimplifierVariable variable, MonadSimplify m)
        => Predicate variable
        -> TermLike variable
        -> BranchT m (Pattern variable)
    termLikeSimplifierWorker
        initialCondition
        termLike
      = do
        results <- Monad.Trans.lift $ simplifier initialCondition termLike
        scatter results

-- * Predicate simplifiers

{-| 'PredicateSimplifier' wraps a function that simplifies
'Predicate's. The minimal requirement from this function is
that it applies the substitution on the predicate.
-}
newtype PredicateSimplifier monad =
    PredicateSimplifier
        { getPredicateSimplifier
            :: forall variable term
            .  SimplifierVariable variable
            => Conditional variable term
            -> BranchT monad (Conditional variable term)
        }

emptyPredicateSimplifier :: Monad monad => PredicateSimplifier monad
emptyPredicateSimplifier = PredicateSimplifier return

liftPredicateSimplifier
    :: (Monad monad, MonadTrans trans, Monad (trans monad))
    => PredicateSimplifier monad
    -> PredicateSimplifier (trans monad)
liftPredicateSimplifier (PredicateSimplifier simplifier) =
    PredicateSimplifier $ \predicate -> do
        results <-
            Monad.Trans.lift . Monad.Trans.lift
            $ Branch.gather $ simplifier predicate
        Branch.scatter results

-- * Builtin and axiom simplifiers

{-| 'BuiltinAndAxiomSimplifier' simplifies patterns using either an axiom
or builtin code.

Arguments:

* 'MetadataTools' are tools for finding additional information about
patterns such as their sorts, whether they are constructors or hooked.

* 'TermLikeSimplifier' is a Function for simplifying patterns, used for
the post-processing of the function application results.

* BuiltinAndAxiomSimplifierMap is a map from pattern identifiers to the
'BuiltinAndAxiomSimplifier's that handle those patterns.

* 'TermLike' is the pattern to be evaluated.

Return value:

It returns the result of simplifying the pattern with builtins and
axioms, together with a proof certifying that it was simplified correctly
(which is only a placeholder right now).
-}
newtype BuiltinAndAxiomSimplifier =
    -- TODO (thomas.tuegel): Rename me!
    BuiltinAndAxiomSimplifier
<<<<<<< HEAD
        { runBuiltinAndAxiomSimplifier
            ::  forall variable simplifier
            .  (SimplifierVariable variable, MonadSimplify simplifier)
            => TermLike variable
            -> Predicate variable
            -> simplifier (AttemptedAxiom variable)
        }
=======
        (  forall variable simplifier
        .  (SimplifierVariable variable, MonadSimplify simplifier)
        => TermLikeSimplifier
        -> BuiltinAndAxiomSimplifierMap
        -> TermLike variable
        -> Predicate variable
        -> simplifier (AttemptedAxiom variable)
        )

runBuiltinAndAxiomSimplifier
    :: forall variable simplifier
    .  (SimplifierVariable variable, MonadSimplify simplifier)
    => BuiltinAndAxiomSimplifier
    -> Predicate variable
    -> TermLike variable
    -> simplifier (AttemptedAxiom variable)
runBuiltinAndAxiomSimplifier
    (BuiltinAndAxiomSimplifier simplifier)
    predicate
    termLike
  = do
    simplifierAxioms <- askSimplifierAxioms
    simplifierTermLike <- askSimplifierTermLike
    simplifier
        simplifierTermLike
        simplifierAxioms
        termLike
        predicate
>>>>>>> c0c011c3

{-|A type to abstract away the mapping from symbol identifiers to
their corresponding evaluators.
-}
type BuiltinAndAxiomSimplifierMap =
    Map.Map AxiomIdentifier BuiltinAndAxiomSimplifier

{-| A type holding the result of applying an axiom to a pattern.
-}
data AttemptedAxiomResults variable =
    AttemptedAxiomResults
        { results :: !(OrPattern variable)
        -- ^ The result of applying the axiom
        , remainders :: !(OrPattern variable)
        -- ^ The part of the pattern that was not rewritten by the axiom.
        }
    deriving (Eq, GHC.Generic, Ord, Show)

instance (NFData variable) => NFData (AttemptedAxiomResults variable)

instance SOP.Generic (AttemptedAxiomResults variable)

instance SOP.HasDatatypeInfo (AttemptedAxiomResults variable)

instance Debug variable => Debug (AttemptedAxiomResults variable)

instance
    (Debug variable, Diff variable, Ord variable)
    => Diff (AttemptedAxiomResults variable)

instance Ord variable => Semigroup (AttemptedAxiomResults variable) where
    (<>)
        AttemptedAxiomResults
            { results = firstResults
            , remainders = firstRemainders
            }
        AttemptedAxiomResults
            { results = secondResults
            , remainders = secondRemainders
            }
      =
        AttemptedAxiomResults
            { results = MultiOr.merge firstResults secondResults
            , remainders = MultiOr.merge firstRemainders secondRemainders
            }

instance Ord variable => Monoid (AttemptedAxiomResults variable) where
    mempty =
        AttemptedAxiomResults
            { results = OrPattern.bottom
            , remainders = OrPattern.bottom
            }

{-| 'AttemptedAxiom' holds the result of axiom-based simplification, with
a case for axioms that can't be applied.
-}
data AttemptedAxiom variable
    = NotApplicable
    | Applied !(AttemptedAxiomResults variable)
    deriving (Eq, GHC.Generic, Ord, Show)

instance (NFData variable) => NFData (AttemptedAxiom variable)

instance SOP.Generic (AttemptedAxiom variable)

instance SOP.HasDatatypeInfo (AttemptedAxiom variable)

instance Debug variable => Debug (AttemptedAxiom variable)

instance
    (Debug variable, Diff variable, Ord variable)
    => Diff (AttemptedAxiom variable)

isApplicable, isNotApplicable :: AttemptedAxiom variable -> Bool
isApplicable (Applied _) = True
isApplicable _           = False
isNotApplicable NotApplicable = True
isNotApplicable _             = False

{-| 'CommonAttemptedAxiom' particularizes 'AttemptedAxiom' to 'Variable',
following the same pattern as the other `Common*` types.
-}
type CommonAttemptedAxiom = AttemptedAxiom Variable

emptyAttemptedAxiom :: Ord variable => AttemptedAxiom variable
emptyAttemptedAxiom = Applied mempty

{- | Does the 'AttemptedAxiom' have remainders?

A 'NotApplicable' result is not considered to have remainders.

 -}
hasRemainders :: AttemptedAxiom variable -> Bool
hasRemainders (Applied axiomResults) = (not . null) (remainders axiomResults)
hasRemainders NotApplicable = False

{- | Return a 'NotApplicable' result for a failing 'MaybeT' action.
 -}
maybeNotApplicable
    :: Functor m
    => MaybeT m (AttemptedAxiomResults variable)
    ->        m (AttemptedAxiom variable)
maybeNotApplicable =
    fmap (maybe NotApplicable Applied) . runMaybeT

{- | Return a 'NotApplicable' result for a failing 'ExceptT' action.
 -}
exceptNotApplicable
    :: Functor m
    => ExceptT e m (AttemptedAxiomResults variable)
    ->           m (AttemptedAxiom variable)
exceptNotApplicable =
    fmap (either (const NotApplicable) Applied) . runExceptT

-- |Yields a pure 'Simplifier' which always returns 'NotApplicable'
notApplicableAxiomEvaluator :: Applicative m => m (AttemptedAxiom variable)
notApplicableAxiomEvaluator = pure NotApplicable

-- |Yields a pure 'Simplifier' which produces a given 'TermLike'
purePatternAxiomEvaluator
    :: (Applicative m, InternalVariable variable)
    => TermLike variable
    -> m (AttemptedAxiom variable)
purePatternAxiomEvaluator p =
    pure
        ( Applied AttemptedAxiomResults
            { results = OrPattern.fromTermLike p
            , remainders = OrPattern.fromPatterns []
            }

        )

{-| Creates an 'BuiltinAndAxiomSimplifier' from a similar function that takes an
'Application'.
-}
applicationAxiomSimplifier
<<<<<<< HEAD
    ::  (  forall variable m
        .  (SimplifierVariable variable, MonadSimplify m)
        => CofreeF
=======
    ::  (  forall variable simplifier
        .  (SimplifierVariable variable, MonadSimplify simplifier)
        => TermLikeSimplifier
        -> BuiltinAndAxiomSimplifierMap
        -> CofreeF
>>>>>>> c0c011c3
            (Application Symbol)
            (Attribute.Pattern variable)
            (TermLike variable)
        -> simplifier (AttemptedAxiom variable)
        )
    -> BuiltinAndAxiomSimplifier
applicationAxiomSimplifier applicationSimplifier =
    BuiltinAndAxiomSimplifier helper
  where
    helper
<<<<<<< HEAD
        :: forall variable m
        .  (SimplifierVariable variable, MonadSimplify m)
        => TermLike variable
        -> Predicate variable
        -> m (AttemptedAxiom variable)
    helper termLike _ =
        case Recursive.project termLike of
            (valid :< ApplySymbolF p) -> applicationSimplifier (valid :< p)
=======
        :: forall variable simplifier
        .  (SimplifierVariable variable, MonadSimplify simplifier)
        => TermLikeSimplifier
        -> BuiltinAndAxiomSimplifierMap
        -> TermLike variable
        -> Predicate variable
        -> simplifier (AttemptedAxiom variable)
    helper simplifier axiomIdToSimplifier termLike _ =
        case Recursive.project termLike of
            (valid :< ApplySymbolF p) ->
                applicationSimplifier
                    simplifier
                    axiomIdToSimplifier
                    (valid :< p)
>>>>>>> c0c011c3
            _ -> error
                ("Expected an application pattern, but got: " ++ show termLike)<|MERGE_RESOLUTION|>--- conflicted
+++ resolved
@@ -366,7 +366,6 @@
 newtype BuiltinAndAxiomSimplifier =
     -- TODO (thomas.tuegel): Rename me!
     BuiltinAndAxiomSimplifier
-<<<<<<< HEAD
         { runBuiltinAndAxiomSimplifier
             ::  forall variable simplifier
             .  (SimplifierVariable variable, MonadSimplify simplifier)
@@ -374,36 +373,6 @@
             -> Predicate variable
             -> simplifier (AttemptedAxiom variable)
         }
-=======
-        (  forall variable simplifier
-        .  (SimplifierVariable variable, MonadSimplify simplifier)
-        => TermLikeSimplifier
-        -> BuiltinAndAxiomSimplifierMap
-        -> TermLike variable
-        -> Predicate variable
-        -> simplifier (AttemptedAxiom variable)
-        )
-
-runBuiltinAndAxiomSimplifier
-    :: forall variable simplifier
-    .  (SimplifierVariable variable, MonadSimplify simplifier)
-    => BuiltinAndAxiomSimplifier
-    -> Predicate variable
-    -> TermLike variable
-    -> simplifier (AttemptedAxiom variable)
-runBuiltinAndAxiomSimplifier
-    (BuiltinAndAxiomSimplifier simplifier)
-    predicate
-    termLike
-  = do
-    simplifierAxioms <- askSimplifierAxioms
-    simplifierTermLike <- askSimplifierTermLike
-    simplifier
-        simplifierTermLike
-        simplifierAxioms
-        termLike
-        predicate
->>>>>>> c0c011c3
 
 {-|A type to abstract away the mapping from symbol identifiers to
 their corresponding evaluators.
@@ -540,17 +509,9 @@
 'Application'.
 -}
 applicationAxiomSimplifier
-<<<<<<< HEAD
-    ::  (  forall variable m
-        .  (SimplifierVariable variable, MonadSimplify m)
-        => CofreeF
-=======
     ::  (  forall variable simplifier
         .  (SimplifierVariable variable, MonadSimplify simplifier)
-        => TermLikeSimplifier
-        -> BuiltinAndAxiomSimplifierMap
-        -> CofreeF
->>>>>>> c0c011c3
+        => CofreeF
             (Application Symbol)
             (Attribute.Pattern variable)
             (TermLike variable)
@@ -561,30 +522,13 @@
     BuiltinAndAxiomSimplifier helper
   where
     helper
-<<<<<<< HEAD
-        :: forall variable m
-        .  (SimplifierVariable variable, MonadSimplify m)
+        :: forall variable simplifier
+        .  (SimplifierVariable variable, MonadSimplify simplifier)
         => TermLike variable
         -> Predicate variable
-        -> m (AttemptedAxiom variable)
+        -> simplifier (AttemptedAxiom variable)
     helper termLike _ =
         case Recursive.project termLike of
             (valid :< ApplySymbolF p) -> applicationSimplifier (valid :< p)
-=======
-        :: forall variable simplifier
-        .  (SimplifierVariable variable, MonadSimplify simplifier)
-        => TermLikeSimplifier
-        -> BuiltinAndAxiomSimplifierMap
-        -> TermLike variable
-        -> Predicate variable
-        -> simplifier (AttemptedAxiom variable)
-    helper simplifier axiomIdToSimplifier termLike _ =
-        case Recursive.project termLike of
-            (valid :< ApplySymbolF p) ->
-                applicationSimplifier
-                    simplifier
-                    axiomIdToSimplifier
-                    (valid :< p)
->>>>>>> c0c011c3
             _ -> error
                 ("Expected an application pattern, but got: " ++ show termLike)