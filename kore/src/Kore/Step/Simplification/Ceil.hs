{-# LANGUAGE Strict #-}

{- |
Copyright   : (c) Runtime Verification, 2018
License     : NCSA
-}
module Kore.Step.Simplification.Ceil (
    simplify,
    makeEvaluate,
    makeEvaluateTerm,
    simplifyEvaluated,
    Ceil (..),
) where

import Control.Error (
    MaybeT,
    maybeT,
 )
import Control.Monad.Reader (
    MonadReader,
 )
import qualified Control.Monad.Reader as Reader
import qualified Data.Functor.Foldable as Recursive
import qualified Kore.Attribute.Symbol as Attribute.Symbol (
    isTotal,
 )
import Kore.Attribute.Synthetic (
    synthesize,
 )
import qualified Kore.Builtin.AssocComm.CeilSimplifier as AssocComm
import qualified Kore.Internal.Condition as Condition
import Kore.Internal.Conditional (
    Conditional (..),
 )
import Kore.Internal.InternalList
import Kore.Internal.InternalMap
import Kore.Internal.InternalSet
import qualified Kore.Internal.MultiAnd as MultiAnd
import qualified Kore.Internal.MultiOr as MultiOr
import Kore.Internal.OrCondition (
    OrCondition,
 )
import qualified Kore.Internal.OrCondition as OrCondition
import Kore.Internal.OrPattern (
    OrPattern,
 )
import qualified Kore.Internal.OrPattern as OrPattern
import Kore.Internal.Pattern (
    Pattern,
 )
import qualified Kore.Internal.Pattern as Pattern
import Kore.Internal.Predicate (
    makeCeilPredicate,
 )
import qualified Kore.Internal.Predicate as Predicate
import Kore.Internal.SideCondition (
    SideCondition,
 )
import qualified Kore.Internal.SideCondition as SideCondition
import qualified Kore.Internal.SideCondition.SideCondition as SideCondition (
    Representation,
 )
import Kore.Internal.TermLike
import Kore.Rewriting.RewritingVariable (
    RewritingVariableName,
 )
import qualified Kore.Sort as Sort
import qualified Kore.Step.Function.Evaluator as Axiom (
    evaluatePattern,
 )
import qualified Kore.Step.Simplification.AndPredicates as And
import Kore.Step.Simplification.CeilSimplifier
import Kore.Step.Simplification.InjSimplifier
import Kore.Step.Simplification.Simplify as Simplifier
import Kore.TopBottom
import Kore.Unparser (
    unparseToString,
 )
import Prelude.Kore

{- | Simplify a 'Ceil' of 'OrPattern'.

A ceil(or) is equal to or(ceil). We also take into account that
* ceil(top) = top
* ceil(bottom) = bottom
* ceil leaves predicates and substitutions unchanged
* ceil transforms terms into predicates
-}
simplify ::
    MonadSimplify simplifier =>
    SideCondition RewritingVariableName ->
    Ceil Sort (OrPattern RewritingVariableName) ->
    simplifier (OrPattern RewritingVariableName)
simplify
    sideCondition
    Ceil{ceilChild = child} =
        simplifyEvaluated sideCondition child

{- | 'simplifyEvaluated' evaluates a ceil given its child, see 'simplify'
for details.
-}

{- TODO (virgil): Preserve pattern sorts under simplification.

One way to preserve the required sort annotations is to make 'simplifyEvaluated'
take an argument of type

> CofreeF (Ceil Sort) (Attribute.Pattern variable) (OrPattern variable)

instead of an 'OrPattern' argument. The type of 'makeEvaluate' may
be changed analogously. The 'Attribute.Pattern' annotation will eventually cache
information besides the pattern sort, which will make it even more useful to
carry around.

-}
simplifyEvaluated ::
    MonadSimplify simplifier =>
    SideCondition RewritingVariableName ->
    OrPattern RewritingVariableName ->
    simplifier (OrPattern RewritingVariableName)
simplifyEvaluated sideCondition child =
    OrPattern.flatten
        <$> OrPattern.traverse (makeEvaluate sideCondition) child

{- | Evaluates a ceil given its child as an Pattern, see 'simplify'
for details.
-}
makeEvaluate ::
    MonadSimplify simplifier =>
    SideCondition RewritingVariableName ->
    Pattern RewritingVariableName ->
    simplifier (OrPattern RewritingVariableName)
makeEvaluate sideCondition child
    | Pattern.isTop child = return OrPattern.top
    | Pattern.isBottom child = return OrPattern.bottom
    | otherwise = makeEvaluateNonBoolCeil sideCondition child

makeEvaluateNonBoolCeil ::
    MonadSimplify simplifier =>
    SideCondition RewritingVariableName ->
    Pattern RewritingVariableName ->
    simplifier (OrPattern RewritingVariableName)
makeEvaluateNonBoolCeil sideCondition patt@Conditional{term}
    | isTop term =
        return $
            OrPattern.fromPattern
                patt{term = mkTop_} -- erase the term's sort.
    | otherwise = do
        termCeil <- makeEvaluateTerm sideCondition term
        result <-
            And.simplifyEvaluatedMultiPredicate
                sideCondition
                ( MultiAnd.make
                    [ MultiOr.make [Condition.eraseConditionalTerm patt]
                    , termCeil
                    ]
                )
        return (OrPattern.map Pattern.fromCondition_ result)

-- TODO: Ceil(function) should be an and of all the function's conditions, both
-- implicit and explicit.

-- | Evaluates the ceil of a TermLike, see 'simplify' for details.
makeEvaluateTerm ::
    forall simplifier.
    MonadSimplify simplifier =>
    SideCondition RewritingVariableName ->
    TermLike RewritingVariableName ->
    simplifier (OrCondition RewritingVariableName)
makeEvaluateTerm sideCondition ceilChild =
    runCeilSimplifierWith
        ceilSimplifier
        sideCondition
        Ceil
            { ceilResultSort = Sort.predicateSort
            , ceilOperandSort = termLikeSort ceilChild
            , ceilChild
            }
        & maybeT (makeSimplifiedCeil sideCondition Nothing ceilChild) return
  where
    ceilSimplifier =
        mconcat
            [ newPredicateCeilSimplifier
            , newDefinedCeilSimplifier sideCondition
            , -- We must apply user-defined \ceil rule before built-in rules
              -- because they may be more specific. In particular, Map and Set
              -- \ceil conditions are reduced to Bool expressions using in_keys.
              newAxiomCeilSimplifier
            , newApplicationCeilSimplifier
            , newBuiltinCeilSimplifier
            , newInjCeilSimplifier
            ]

newPredicateCeilSimplifier ::
    Monad simplifier =>
    CeilSimplifier
        simplifier
        (TermLike RewritingVariableName)
        (OrCondition RewritingVariableName)
newPredicateCeilSimplifier = CeilSimplifier $ \input ->
    case Predicate.makePredicate (ceilChild input) of
        Left _ -> empty
        Right predicate -> return (OrCondition.fromPredicate predicate)

newDefinedCeilSimplifier ::
    Monad simplifier =>
    SideCondition RewritingVariableName ->
    CeilSimplifier
        simplifier
        (TermLike RewritingVariableName)
        (OrCondition RewritingVariableName)
newDefinedCeilSimplifier sideCondition = CeilSimplifier $ \input ->
    if SideCondition.isDefined sideCondition (ceilChild input)
        then return OrCondition.top
        else empty

newApplicationCeilSimplifier ::
    MonadReader (SideCondition RewritingVariableName) simplifier =>
    MonadSimplify simplifier =>
    InternalVariable RewritingVariableName =>
    CeilSimplifier
        simplifier
        (TermLike RewritingVariableName)
        (OrCondition RewritingVariableName)
newApplicationCeilSimplifier = CeilSimplifier $ \input ->
    case ceilChild input of
        App_ patternHead children
            | let headAttributes = symbolAttributes patternHead
              , Attribute.Symbol.isTotal headAttributes -> do
                sideCondition <- Reader.ask
                let mkChildCeil =
                        makeEvaluateTermCeil
                            sideCondition
                simplifiedChildren <- mapM mkChildCeil children
                let ceils = simplifiedChildren
                And.simplifyEvaluatedMultiPredicate
                    sideCondition
                    (MultiAnd.make ceils)
        _ -> empty

newInjCeilSimplifier ::
    MonadReader (SideCondition RewritingVariableName) simplifier =>
    MonadSimplify simplifier =>
    CeilSimplifier
        simplifier
        (TermLike RewritingVariableName)
        (OrCondition RewritingVariableName)
newInjCeilSimplifier = CeilSimplifier $ \input ->
    case ceilChild input of
        Inj_ inj -> do
            InjSimplifier{evaluateCeilInj} <- askInjSimplifier
            sideCondition <- Reader.ask
            input{ceilChild = inj}
                & evaluateCeilInj
                & ceilChild
                & makeEvaluateTermCeil sideCondition
        _ -> empty

newBuiltinCeilSimplifier ::
    MonadReader (SideCondition RewritingVariableName) simplifier =>
    MonadSimplify simplifier =>
    CeilSimplifier
        simplifier
        (TermLike RewritingVariableName)
        (OrCondition RewritingVariableName)
newBuiltinCeilSimplifier = CeilSimplifier $ \input ->
    case ceilChild input of
        InternalList_ internal -> do
            sideCondition <- Reader.ask
            makeEvaluateInternalList sideCondition internal
        InternalMap_ internalMap -> do
            sideCondition <- Reader.ask
            makeEvaluateInternalMap sideCondition internalMap
        InternalSet_ internalSet -> do
            sideCondition <- Reader.ask
            makeEvaluateInternalSet sideCondition internalSet
        _ -> empty

newAxiomCeilSimplifier ::
    MonadReader (SideCondition RewritingVariableName) simplifier =>
    MonadSimplify simplifier =>
    CeilSimplifier
        simplifier
        (TermLike RewritingVariableName)
        (OrCondition RewritingVariableName)
newAxiomCeilSimplifier = CeilSimplifier $ \input -> do
    sideCondition <- Reader.ask
    evaluation <-
        Axiom.evaluatePattern
            sideCondition
            Condition.top
            (synthesize $ CeilF input)
            (const empty)
    return (OrPattern.map toCondition evaluation)
  where
    toCondition Conditional{term = Top_ _, predicate, substitution} =
        Conditional{term = (), predicate, substitution}
    toCondition patt =
        error
            ( "Ceil simplification is expected to result ai a predicate, but"
                ++ " got ("
                ++ show patt
                ++ ")."
                ++ " The most likely cases are: evaluating predicate symbols, "
                ++ " and predicate symbols are currently unrecognized as such, "
                ++ "and programming errors."
            )

makeEvaluateInternalMap ::
    forall simplifier.
    MonadSimplify simplifier =>
    SideCondition RewritingVariableName ->
    InternalMap Key (TermLike RewritingVariableName) ->
    MaybeT simplifier (OrCondition RewritingVariableName)
makeEvaluateInternalMap sideCondition internalMap =
    runCeilSimplifierWith
        AssocComm.newMapCeilSimplifier
        sideCondition
        Ceil
            { ceilResultSort = Sort.predicateSort
            , ceilOperandSort = builtinAcSort
            , ceilChild = internalMap
            }
  where
    InternalAc{builtinAcSort} = internalMap

-- | Evaluates the ceil of a domain value.
makeEvaluateInternalSet ::
    forall simplifier.
    MonadSimplify simplifier =>
    SideCondition RewritingVariableName ->
    InternalSet Key (TermLike RewritingVariableName) ->
    MaybeT simplifier (OrCondition RewritingVariableName)
makeEvaluateInternalSet sideCondition internalSet =
    runCeilSimplifierWith
        AssocComm.newSetCeilSimplifier
        sideCondition
        Ceil
            { ceilResultSort = Sort.predicateSort
            , ceilOperandSort = builtinAcSort
            , ceilChild = internalSet
            }
  where
    InternalAc{builtinAcSort} = internalSet

makeEvaluateInternalList ::
    forall simplifier.
    MonadSimplify simplifier =>
    SideCondition RewritingVariableName ->
    InternalList (TermLike RewritingVariableName) ->
    simplifier (OrCondition RewritingVariableName)
makeEvaluateInternalList sideCondition internal = do
    children <- mapM (makeEvaluateTerm sideCondition) (toList internal)
    let ceils :: [OrCondition RewritingVariableName]
        ceils = children
    And.simplifyEvaluatedMultiPredicate sideCondition (MultiAnd.make ceils)

{- | This handles the case when we can't simplify a term's ceil.

It returns the ceil of that term.

When the term's ceil implies the ceils of its subterms, this also @and@s
the subterms' simplified ceils to the result. This is needed because the
SMT solver can't infer a subterm's ceil from a term's ceil, so we
have to provide that information.

As an example, if we call @makeSimplifiedCeil@ for @f(g(x))@, and we don't
know how to simplify @ceil(g(x))@, the return value will be
@and(ceil(f(g(x))), ceil(g(x)))@.
-}
makeSimplifiedCeil ::
    MonadSimplify simplifier =>
    SideCondition RewritingVariableName ->
    Maybe SideCondition.Representation ->
    TermLike RewritingVariableName ->
    simplifier (OrCondition RewritingVariableName)
makeSimplifiedCeil
    sideCondition
    maybeCurrentCondition
<<<<<<< HEAD
    termLike@(Recursive.project -> _ :< termLikeF) =
        do
            childCeils <-
                if needsChildCeils
                    then mapM (makeEvaluateTerm sideCondition) (toList termLikeF)
                    else return []
            And.simplifyEvaluatedMultiPredicate
                sideCondition
                (MultiAnd.make (unsimplified : childCeils))
      where
        needsChildCeils = case termLikeF of
            ApplyAliasF _ -> False
            EvaluatedF _ -> False
            EndiannessF _ -> True
            SignednessF _ -> True
            AndF _ -> True
            ApplySymbolF _ -> True
            InjF _ -> True
            CeilF _ -> unexpectedError
            EqualsF _ -> unexpectedError
            ExistsF _ -> False
            IffF _ -> False
            ImpliesF _ -> False
            InF _ -> False
            NotF _ -> False
            BottomF _ -> unexpectedError
            DomainValueF _ -> True
            FloorF _ -> False
            ForallF _ -> False
            InhabitantF _ -> False
            MuF _ -> False
            NuF _ -> False
            NextF _ -> True
            OrF _ -> False
            RewritesF _ -> False
            TopF _ -> unexpectedError
            StringLiteralF _ -> unexpectedError
            InternalBoolF _ -> unexpectedError
            InternalBytesF _ -> unexpectedError
            InternalIntF _ -> unexpectedError
            InternalListF _ -> True
            InternalMapF _ -> True
            InternalSetF _ -> True
            InternalStringF _ -> unexpectedError
            VariableF _ -> False
=======
    termLike@(Recursive.project -> _ :< termLikeF)
  = do
    childCeils <- if needsChildCeils
        then mapM (makeEvaluateTerm sideCondition) (toList termLikeF)
        else return []
    And.simplifyEvaluatedMultiPredicate
        sideCondition
        (MultiAnd.make (unsimplified : childCeils))
  where
    needsChildCeils = case termLikeF of
        ApplyAliasF _ -> False
        EndiannessF _ -> True
        SignednessF _ -> True
        AndF _ -> True
        ApplySymbolF _ -> True
        InjF _ -> True
        CeilF _ -> unexpectedError
        EqualsF _ -> unexpectedError
        ExistsF _ -> False
        IffF _ -> False
        ImpliesF _ -> False
        InF _ -> False
        NotF _ -> False
        BottomF _ -> unexpectedError
        DomainValueF _ -> True
        FloorF _ -> False
        ForallF _ -> False
        InhabitantF _ -> False
        MuF _ -> False
        NuF _ -> False
        NextF _ -> True
        OrF _ -> False
        RewritesF _ -> False
        TopF _ -> unexpectedError
        StringLiteralF _ -> unexpectedError
        InternalBoolF _ -> unexpectedError
        InternalBytesF _ -> unexpectedError
        InternalIntF _ -> unexpectedError
        InternalListF _ -> True
        InternalMapF _ -> True
        InternalSetF _ -> True
        InternalStringF _ -> unexpectedError
        VariableF _ -> False
>>>>>>> abf14770

        unsimplified =
            OrCondition.fromPredicate
                . Predicate.markSimplifiedMaybeConditional maybeCurrentCondition
                . makeCeilPredicate
                $ termLike

        ~unexpectedError =
            error ("Unexpected term type: " ++ unparseToString termLike)<|MERGE_RESOLUTION|>--- conflicted
+++ resolved
@@ -377,7 +377,6 @@
 makeSimplifiedCeil
     sideCondition
     maybeCurrentCondition
-<<<<<<< HEAD
     termLike@(Recursive.project -> _ :< termLikeF) =
         do
             childCeils <-
@@ -390,7 +389,6 @@
       where
         needsChildCeils = case termLikeF of
             ApplyAliasF _ -> False
-            EvaluatedF _ -> False
             EndiannessF _ -> True
             SignednessF _ -> True
             AndF _ -> True
@@ -423,51 +421,6 @@
             InternalSetF _ -> True
             InternalStringF _ -> unexpectedError
             VariableF _ -> False
-=======
-    termLike@(Recursive.project -> _ :< termLikeF)
-  = do
-    childCeils <- if needsChildCeils
-        then mapM (makeEvaluateTerm sideCondition) (toList termLikeF)
-        else return []
-    And.simplifyEvaluatedMultiPredicate
-        sideCondition
-        (MultiAnd.make (unsimplified : childCeils))
-  where
-    needsChildCeils = case termLikeF of
-        ApplyAliasF _ -> False
-        EndiannessF _ -> True
-        SignednessF _ -> True
-        AndF _ -> True
-        ApplySymbolF _ -> True
-        InjF _ -> True
-        CeilF _ -> unexpectedError
-        EqualsF _ -> unexpectedError
-        ExistsF _ -> False
-        IffF _ -> False
-        ImpliesF _ -> False
-        InF _ -> False
-        NotF _ -> False
-        BottomF _ -> unexpectedError
-        DomainValueF _ -> True
-        FloorF _ -> False
-        ForallF _ -> False
-        InhabitantF _ -> False
-        MuF _ -> False
-        NuF _ -> False
-        NextF _ -> True
-        OrF _ -> False
-        RewritesF _ -> False
-        TopF _ -> unexpectedError
-        StringLiteralF _ -> unexpectedError
-        InternalBoolF _ -> unexpectedError
-        InternalBytesF _ -> unexpectedError
-        InternalIntF _ -> unexpectedError
-        InternalListF _ -> True
-        InternalMapF _ -> True
-        InternalSetF _ -> True
-        InternalStringF _ -> unexpectedError
-        VariableF _ -> False
->>>>>>> abf14770
 
         unsimplified =
             OrCondition.fromPredicate
