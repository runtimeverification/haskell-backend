--- conflicted
+++ resolved
@@ -12,8 +12,6 @@
     Ceil (..),
 ) where
 
-import Prelude.Kore
-
 import Control.Error (
     MaybeT,
     maybeT,
@@ -23,7 +21,6 @@
  )
 import qualified Control.Monad.Reader as Reader
 import qualified Data.Functor.Foldable as Recursive
-
 import qualified Kore.Attribute.Symbol as Attribute.Symbol (
     isTotal,
  )
@@ -56,22 +53,13 @@
     makeCeilPredicate,
  )
 import qualified Kore.Internal.Predicate as Predicate
-<<<<<<< HEAD
 import Kore.Internal.SideCondition (
     SideCondition,
  )
+import qualified Kore.Internal.SideCondition as SideCondition
 import qualified Kore.Internal.SideCondition.SideCondition as SideCondition (
     Representation,
  )
-=======
-import Kore.Internal.SideCondition
-    ( SideCondition
-    )
-import qualified Kore.Internal.SideCondition as SideCondition
-import qualified Kore.Internal.SideCondition.SideCondition as SideCondition
-    ( Representation
-    )
->>>>>>> c35bfa56
 import Kore.Internal.TermLike
 import Kore.Rewriting.RewritingVariable (
     RewritingVariableName,
@@ -88,6 +76,7 @@
 import Kore.Unparser (
     unparseToString,
  )
+import Prelude.Kore
 
 {- | Simplify a 'Ceil' of 'OrPattern'.
 
@@ -191,9 +180,8 @@
   where
     ceilSimplifier =
         mconcat
-<<<<<<< HEAD
             [ newPredicateCeilSimplifier
-            , newDefinedCeilSimplifier
+            , newDefinedCeilSimplifier sideCondition
             , -- We must apply user-defined \ceil rule before built-in rules
               -- because they may be more specific. In particular, Map and Set
               -- \ceil conditions are reduced to Bool expressions using in_keys.
@@ -202,18 +190,6 @@
             , newBuiltinCeilSimplifier
             , newInjCeilSimplifier
             ]
-=======
-        [ newPredicateCeilSimplifier
-        , newDefinedCeilSimplifier sideCondition
-        -- We must apply user-defined \ceil rule before built-in rules
-        -- because they may be more specific. In particular, Map and Set
-        -- \ceil conditions are reduced to Bool expressions using in_keys.
-        , newAxiomCeilSimplifier
-        , newApplicationCeilSimplifier
-        , newBuiltinCeilSimplifier
-        , newInjCeilSimplifier
-        ]
->>>>>>> c35bfa56
 
 newPredicateCeilSimplifier ::
     Monad simplifier =>
@@ -226,16 +202,10 @@
         Left _ -> empty
         Right predicate -> return (OrCondition.fromPredicate predicate)
 
-<<<<<<< HEAD
 newDefinedCeilSimplifier ::
     Monad simplifier =>
-    CeilSimplifier
-=======
-newDefinedCeilSimplifier
-    :: Monad simplifier
-    => SideCondition RewritingVariableName
-    -> CeilSimplifier
->>>>>>> c35bfa56
+    SideCondition RewritingVariableName ->
+    CeilSimplifier
         simplifier
         (TermLike RewritingVariableName)
         (OrCondition RewritingVariableName)
@@ -407,7 +377,6 @@
 makeSimplifiedCeil
     sideCondition
     maybeCurrentCondition
-<<<<<<< HEAD
     termLike@(Recursive.project -> _ :< termLikeF) =
         do
             childCeils <-
@@ -421,7 +390,6 @@
         needsChildCeils = case termLikeF of
             ApplyAliasF _ -> False
             EvaluatedF _ -> False
-            DefinedF _ -> False
             EndiannessF _ -> True
             SignednessF _ -> True
             AndF _ -> True
@@ -454,52 +422,6 @@
             InternalSetF _ -> True
             InternalStringF _ -> unexpectedError
             VariableF _ -> False
-=======
-    termLike@(Recursive.project -> _ :< termLikeF)
-  = do
-    childCeils <- if needsChildCeils
-        then mapM (makeEvaluateTerm sideCondition) (toList termLikeF)
-        else return []
-    And.simplifyEvaluatedMultiPredicate
-        sideCondition
-        (MultiAnd.make (unsimplified : childCeils))
-  where
-    needsChildCeils = case termLikeF of
-        ApplyAliasF _ -> False
-        EvaluatedF  _ -> False
-        EndiannessF _ -> True
-        SignednessF _ -> True
-        AndF _ -> True
-        ApplySymbolF _ -> True
-        InjF _ -> True
-        CeilF _ -> unexpectedError
-        EqualsF _ -> unexpectedError
-        ExistsF _ -> False
-        IffF _ -> False
-        ImpliesF _ -> False
-        InF _ -> False
-        NotF _ -> False
-        BottomF _ -> unexpectedError
-        DomainValueF _ -> True
-        FloorF _ -> False
-        ForallF _ -> False
-        InhabitantF _ -> False
-        MuF _ -> False
-        NuF _ -> False
-        NextF _ -> True
-        OrF _ -> False
-        RewritesF _ -> False
-        TopF _ -> unexpectedError
-        StringLiteralF _ -> unexpectedError
-        InternalBoolF _ -> unexpectedError
-        InternalBytesF _ -> unexpectedError
-        InternalIntF _ -> unexpectedError
-        InternalListF _ -> True
-        InternalMapF _ -> True
-        InternalSetF _ -> True
-        InternalStringF _ -> unexpectedError
-        VariableF _ -> False
->>>>>>> c35bfa56
 
         unsimplified =
             OrCondition.fromPredicate
