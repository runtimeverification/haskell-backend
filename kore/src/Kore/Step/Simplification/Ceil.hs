{-|
Copyright   : (c) Runtime Verification, 2018
License     : NCSA
-}

{-# LANGUAGE Strict #-}

module Kore.Step.Simplification.Ceil
    ( simplify
    , makeEvaluate
    , makeEvaluateTerm
    , simplifyEvaluated
    , Ceil (..)
    ) where

import Prelude.Kore

import Control.Error
    ( MaybeT
    , maybeT
    )
import Control.Monad.Reader
    ( MonadReader
    )
import qualified Control.Monad.Reader as Reader
import qualified Data.Functor.Foldable as Recursive

import qualified Kore.Attribute.Symbol as Attribute.Symbol
    ( isTotal
    )
import Kore.Attribute.Synthetic
    ( synthesize
    )
import qualified Kore.Builtin.AssocComm.CeilSimplifier as AssocComm
import qualified Kore.Internal.Condition as Condition
import Kore.Internal.Conditional
    ( Conditional (..)
    )
import Kore.Internal.InternalList
import Kore.Internal.InternalMap
import Kore.Internal.InternalSet
import qualified Kore.Internal.MultiAnd as MultiAnd
import qualified Kore.Internal.MultiOr as MultiOr
import Kore.Internal.OrCondition
    ( OrCondition
    )
import qualified Kore.Internal.OrCondition as OrCondition
import Kore.Internal.OrPattern
    ( OrPattern
    )
import qualified Kore.Internal.OrPattern as OrPattern
import Kore.Internal.Pattern
    ( Pattern
    )
import qualified Kore.Internal.Pattern as Pattern
import Kore.Internal.Predicate
    ( makeCeilPredicate
    )
import qualified Kore.Internal.Predicate as Predicate
import Kore.Internal.SideCondition
    ( SideCondition
    )
import qualified Kore.Internal.SideCondition as SideCondition
import qualified Kore.Internal.SideCondition.SideCondition as SideCondition
    ( Representation
    )
import Kore.Internal.TermLike
import Kore.Rewriting.RewritingVariable
    ( RewritingVariableName
    )
import qualified Kore.Sort as Sort
import qualified Kore.Step.Function.Evaluator as Axiom
    ( evaluatePattern
    )
import qualified Kore.Step.Simplification.AndPredicates as And
import Kore.Step.Simplification.CeilSimplifier
import Kore.Step.Simplification.InjSimplifier
import Kore.Step.Simplification.Simplify as Simplifier
import Kore.TopBottom
import Kore.Unparser
    ( unparseToString
    )

{-| Simplify a 'Ceil' of 'OrPattern'.

A ceil(or) is equal to or(ceil). We also take into account that
* ceil(top) = top
* ceil(bottom) = bottom
* ceil leaves predicates and substitutions unchanged
* ceil transforms terms into predicates
-}
simplify
    :: MonadSimplify simplifier
    => SideCondition RewritingVariableName
    -> Ceil Sort (OrPattern RewritingVariableName)
    -> simplifier (OrPattern RewritingVariableName)
simplify
    sideCondition
    Ceil { ceilChild = child }
  =
    simplifyEvaluated sideCondition child

{-| 'simplifyEvaluated' evaluates a ceil given its child, see 'simplify'
for details.
-}
{- TODO (virgil): Preserve pattern sorts under simplification.

One way to preserve the required sort annotations is to make 'simplifyEvaluated'
take an argument of type

> CofreeF (Ceil Sort) (Attribute.Pattern variable) (OrPattern variable)

instead of an 'OrPattern' argument. The type of 'makeEvaluate' may
be changed analogously. The 'Attribute.Pattern' annotation will eventually cache
information besides the pattern sort, which will make it even more useful to
carry around.

-}
simplifyEvaluated
    :: MonadSimplify simplifier
    => SideCondition RewritingVariableName
    -> OrPattern RewritingVariableName
    -> simplifier (OrPattern RewritingVariableName)
simplifyEvaluated sideCondition child =
    OrPattern.flatten
    <$> OrPattern.traverse (makeEvaluate sideCondition) child

{-| Evaluates a ceil given its child as an Pattern, see 'simplify'
for details.
-}
makeEvaluate
    :: MonadSimplify simplifier
    => SideCondition RewritingVariableName
    -> Pattern RewritingVariableName
    -> simplifier (OrPattern RewritingVariableName)
makeEvaluate sideCondition child
  | Pattern.isTop    child = return OrPattern.top
  | Pattern.isBottom child = return OrPattern.bottom
  | otherwise              = makeEvaluateNonBoolCeil sideCondition child

makeEvaluateNonBoolCeil
    :: MonadSimplify simplifier
    => SideCondition RewritingVariableName
    -> Pattern RewritingVariableName
    -> simplifier (OrPattern RewritingVariableName)
makeEvaluateNonBoolCeil sideCondition patt@Conditional {term}
  | isTop term =
    return $ OrPattern.fromPattern
        patt {term = mkTop_} -- erase the term's sort.
  | otherwise = do
    termCeil <- makeEvaluateTerm sideCondition term
    result <-
        And.simplifyEvaluatedMultiPredicate
            sideCondition
            (MultiAnd.make
                [ MultiOr.make [Condition.eraseConditionalTerm patt]
                , termCeil
                ]
            )
    return (OrPattern.map Pattern.fromCondition_ result)

-- TODO: Ceil(function) should be an and of all the function's conditions, both
-- implicit and explicit.
{-| Evaluates the ceil of a TermLike, see 'simplify' for details.
-}
makeEvaluateTerm
    :: forall simplifier
    .  MonadSimplify simplifier
    => SideCondition RewritingVariableName
    -> TermLike RewritingVariableName
    -> simplifier (OrCondition RewritingVariableName)
makeEvaluateTerm sideCondition ceilChild =
    runCeilSimplifierWith
        ceilSimplifier
        sideCondition
        Ceil
            { ceilResultSort = Sort.predicateSort
            , ceilOperandSort = termLikeSort ceilChild
            , ceilChild
            }
    & maybeT (makeSimplifiedCeil sideCondition Nothing ceilChild) return
  where
    ceilSimplifier =
        mconcat
        [ newPredicateCeilSimplifier
        , newDefinedCeilSimplifier sideCondition
        -- We must apply user-defined \ceil rule before built-in rules
        -- because they may be more specific. In particular, Map and Set
        -- \ceil conditions are reduced to Bool expressions using in_keys.
        , newAxiomCeilSimplifier
        , newApplicationCeilSimplifier
        , newBuiltinCeilSimplifier
        , newInjCeilSimplifier
        ]

newPredicateCeilSimplifier
    :: Monad simplifier
    => CeilSimplifier
        simplifier
        (TermLike RewritingVariableName)
        (OrCondition RewritingVariableName)
newPredicateCeilSimplifier = CeilSimplifier $ \input ->
    case Predicate.makePredicate (ceilChild input) of
        Left _ -> empty
        Right predicate -> return (OrCondition.fromPredicate predicate)

newDefinedCeilSimplifier
    :: Monad simplifier
<<<<<<< HEAD
    => InternalVariable variable
    => SideCondition variable
    -> CeilSimplifier simplifier (TermLike variable) (OrCondition variable)
newDefinedCeilSimplifier sideCondition = CeilSimplifier $ \input ->
    if SideCondition.isDefined sideCondition (ceilChild input)
        then trace "is defined" $ return OrCondition.top
        else trace "is not defined" empty
=======
    => CeilSimplifier
        simplifier
        (TermLike RewritingVariableName)
        (OrCondition RewritingVariableName)
newDefinedCeilSimplifier = CeilSimplifier $ \input ->
    if isDefinedPattern (ceilChild input)
        then return OrCondition.top
        else empty
>>>>>>> f41cba23

newApplicationCeilSimplifier
    :: MonadReader (SideCondition RewritingVariableName) simplifier
    => MonadSimplify simplifier
    => InternalVariable RewritingVariableName
    => CeilSimplifier
        simplifier
        (TermLike RewritingVariableName)
        (OrCondition RewritingVariableName)
newApplicationCeilSimplifier = CeilSimplifier $ \input ->
    case ceilChild input of
        App_ patternHead children
          | let headAttributes = symbolAttributes patternHead
          , Attribute.Symbol.isTotal headAttributes -> do
            sideCondition <- Reader.ask
            let mkChildCeil =
                    makeEvaluateTermCeil
                        sideCondition
            simplifiedChildren <- mapM mkChildCeil children
            let ceils = simplifiedChildren
            And.simplifyEvaluatedMultiPredicate
                sideCondition
                (MultiAnd.make ceils)
        _ -> empty

newInjCeilSimplifier
    :: MonadReader (SideCondition RewritingVariableName) simplifier
    => MonadSimplify simplifier
    => CeilSimplifier
        simplifier
        (TermLike RewritingVariableName)
        (OrCondition RewritingVariableName)
newInjCeilSimplifier = CeilSimplifier $ \input ->
    case ceilChild input of
        Inj_ inj -> do
            InjSimplifier { evaluateCeilInj } <- askInjSimplifier
            sideCondition <- Reader.ask
            input { ceilChild = inj }
                & evaluateCeilInj
                & ceilChild
                & makeEvaluateTermCeil sideCondition
        _ -> empty

newBuiltinCeilSimplifier
    :: MonadReader (SideCondition RewritingVariableName) simplifier
    => MonadSimplify simplifier
    => CeilSimplifier
        simplifier
        (TermLike RewritingVariableName)
        (OrCondition RewritingVariableName)
newBuiltinCeilSimplifier = CeilSimplifier $ \input ->
    case ceilChild input of
        InternalList_ internal -> do
            sideCondition <- Reader.ask
            makeEvaluateInternalList sideCondition internal
        InternalMap_ internalMap -> do
            sideCondition <- Reader.ask
            makeEvaluateInternalMap sideCondition internalMap
        InternalSet_ internalSet -> do
            sideCondition <- Reader.ask
            makeEvaluateInternalSet sideCondition internalSet
        _ -> empty

newAxiomCeilSimplifier
    :: MonadReader (SideCondition RewritingVariableName) simplifier
    => MonadSimplify simplifier
    => CeilSimplifier
        simplifier
        (TermLike RewritingVariableName)
        (OrCondition RewritingVariableName)
newAxiomCeilSimplifier = CeilSimplifier $ \input -> do
    sideCondition <- Reader.ask
    evaluation <- Axiom.evaluatePattern
        sideCondition
        Condition.top
        (synthesize $ CeilF input)
        (const empty)
    return (OrPattern.map toCondition evaluation)
  where
    toCondition Conditional {term = Top_ _, predicate, substitution} =
        Conditional {term = (), predicate, substitution}
    toCondition patt =
        error
            (  "Ceil simplification is expected to result ai a predicate, but"
            ++ " got (" ++ show patt ++ ")."
            ++ " The most likely cases are: evaluating predicate symbols, "
            ++ " and predicate symbols are currently unrecognized as such, "
            ++ "and programming errors."
            )

makeEvaluateInternalMap
    :: forall simplifier
    .  MonadSimplify simplifier
    => SideCondition RewritingVariableName
    -> InternalMap Key (TermLike RewritingVariableName)
    -> MaybeT simplifier (OrCondition RewritingVariableName)
makeEvaluateInternalMap sideCondition internalMap =
    runCeilSimplifierWith
        AssocComm.newMapCeilSimplifier
        sideCondition
        Ceil
            { ceilResultSort = Sort.predicateSort
            , ceilOperandSort = builtinAcSort
            , ceilChild = internalMap
            }
  where
    InternalAc { builtinAcSort } = internalMap

{-| Evaluates the ceil of a domain value.
-}
makeEvaluateInternalSet
    :: forall simplifier
    .  MonadSimplify simplifier
    => SideCondition RewritingVariableName
    -> InternalSet Key (TermLike RewritingVariableName)
    -> MaybeT simplifier (OrCondition RewritingVariableName)
makeEvaluateInternalSet sideCondition internalSet =
    runCeilSimplifierWith
        AssocComm.newSetCeilSimplifier
        sideCondition
        Ceil
            { ceilResultSort = Sort.predicateSort
            , ceilOperandSort = builtinAcSort
            , ceilChild = internalSet
            }
  where
    InternalAc { builtinAcSort } = internalSet

makeEvaluateInternalList
    :: forall simplifier
    .  MonadSimplify simplifier
    => SideCondition RewritingVariableName
    -> InternalList (TermLike RewritingVariableName)
    -> simplifier (OrCondition RewritingVariableName)
makeEvaluateInternalList sideCondition internal = do
    children <- mapM (makeEvaluateTerm sideCondition) (toList internal)
    let
        ceils :: [OrCondition RewritingVariableName]
        ceils = children
    And.simplifyEvaluatedMultiPredicate sideCondition (MultiAnd.make ceils)

{-| This handles the case when we can't simplify a term's ceil.

It returns the ceil of that term.

When the term's ceil implies the ceils of its subterms, this also @and@s
the subterms' simplified ceils to the result. This is needed because the
SMT solver can't infer a subterm's ceil from a term's ceil, so we
have to provide that information.

As an example, if we call @makeSimplifiedCeil@ for @f(g(x))@, and we don't
know how to simplify @ceil(g(x))@, the return value will be
@and(ceil(f(g(x))), ceil(g(x)))@.

-}
makeSimplifiedCeil
    :: MonadSimplify simplifier
    => SideCondition RewritingVariableName
    -> Maybe SideCondition.Representation
    -> TermLike RewritingVariableName
    -> simplifier (OrCondition RewritingVariableName)
makeSimplifiedCeil
    sideCondition
    maybeCurrentCondition
    termLike@(Recursive.project -> _ :< termLikeF)
  = do
    childCeils <- if needsChildCeils
        then mapM (makeEvaluateTerm sideCondition) (toList termLikeF)
        else return []
    And.simplifyEvaluatedMultiPredicate
        sideCondition
        (MultiAnd.make (unsimplified : childCeils))
  where
    needsChildCeils = case termLikeF of
        ApplyAliasF _ -> False
        EvaluatedF  _ -> False
        EndiannessF _ -> True
        SignednessF _ -> True
        AndF _ -> True
        ApplySymbolF _ -> True
        InjF _ -> True
        CeilF _ -> unexpectedError
        EqualsF _ -> unexpectedError
        ExistsF _ -> False
        IffF _ -> False
        ImpliesF _ -> False
        InF _ -> False
        NotF _ -> False
        BottomF _ -> unexpectedError
        DomainValueF _ -> True
        FloorF _ -> False
        ForallF _ -> False
        InhabitantF _ -> False
        MuF _ -> False
        NuF _ -> False
        NextF _ -> True
        OrF _ -> False
        RewritesF _ -> False
        TopF _ -> unexpectedError
        StringLiteralF _ -> unexpectedError
        InternalBoolF _ -> unexpectedError
        InternalBytesF _ -> unexpectedError
        InternalIntF _ -> unexpectedError
        InternalListF _ -> True
        InternalMapF _ -> True
        InternalSetF _ -> True
        InternalStringF _ -> unexpectedError
        VariableF _ -> False

    unsimplified =
        OrCondition.fromPredicate
        . Predicate.markSimplifiedMaybeConditional maybeCurrentCondition
        . makeCeilPredicate
        $ termLike

    ~unexpectedError =
        error ("Unexpected term type: " ++ unparseToString termLike)<|MERGE_RESOLUTION|>--- conflicted
+++ resolved
@@ -206,24 +206,15 @@
 
 newDefinedCeilSimplifier
     :: Monad simplifier
-<<<<<<< HEAD
-    => InternalVariable variable
-    => SideCondition variable
-    -> CeilSimplifier simplifier (TermLike variable) (OrCondition variable)
+    => SideCondition RewritingVariableName
+    -> CeilSimplifier
+        simplifier
+        (TermLike RewritingVariableName)
+        (OrCondition RewritingVariableName)
 newDefinedCeilSimplifier sideCondition = CeilSimplifier $ \input ->
     if SideCondition.isDefined sideCondition (ceilChild input)
         then trace "is defined" $ return OrCondition.top
         else trace "is not defined" empty
-=======
-    => CeilSimplifier
-        simplifier
-        (TermLike RewritingVariableName)
-        (OrCondition RewritingVariableName)
-newDefinedCeilSimplifier = CeilSimplifier $ \input ->
-    if isDefinedPattern (ceilChild input)
-        then return OrCondition.top
-        else empty
->>>>>>> f41cba23
 
 newApplicationCeilSimplifier
     :: MonadReader (SideCondition RewritingVariableName) simplifier
