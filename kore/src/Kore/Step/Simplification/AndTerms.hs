--- conflicted
+++ resolved
@@ -617,18 +617,8 @@
     -> MaybeT unifier (Pattern variable)
 variableFunctionAndEquals
     SimplificationType.And
-<<<<<<< HEAD
-    _tools
-    _substitutionSimplifier
-    _simplifier
-    _axiomIdToSimplifier
-    _substitutionMerger
     first@(ElemVar_ v1)
     second@(ElemVar_ v2)
-=======
-    first@(Var_ v1)
-    second@(Var_ v2)
->>>>>>> ff4bb847
   =
     return Conditional
         { term = if v2 > v1 then second else first
@@ -640,16 +630,7 @@
         }
 variableFunctionAndEquals
     simplificationType
-<<<<<<< HEAD
-    _tools
-    _substitutionSimplifier
-    _simplifier
-    _axiomIdToSimplifier
-    _
     first@(ElemVar_ v)
-=======
-    first@(Var_ v)
->>>>>>> ff4bb847
     second
   | isFunctionPattern second = Monad.Trans.lift $ do -- MonadUnify
     predicate <-
