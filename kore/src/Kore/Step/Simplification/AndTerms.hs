--- conflicted
+++ resolved
@@ -140,16 +140,9 @@
     => NotSimplifier unifier
     -> TermSimplifier RewritingVariableName unifier
     -- ^ Used to simplify subterm "and".
-<<<<<<< HEAD
-    -> TermLike RewritingVariableName
-    -> TermLike RewritingVariableName
-    -> MaybeT unifier (Pattern RewritingVariableName)
-maybeTermEquals notSimplifier =
-    maybeTransformTerm (equalsFunctions notSimplifier)
-=======
-    -> TermLike variable
-    -> TermLike variable
-    -> MaybeT unifier (Pattern variable)
+    -> TermLike RewritingVariableName
+    -> TermLike RewritingVariableName
+    -> MaybeT unifier (Pattern RewritingVariableName)
 maybeTermEquals notSimplifier childTransformers first second = asum
     [ Builtin.Int.unifyInt first second
     , Builtin.Bool.unifyBool first second
@@ -203,7 +196,6 @@
     , domainValueAndConstructorErrors first second
     , unifyDefined childTransformers first second
     ]
->>>>>>> 34143537
 
 maybeTermAnd
     :: MonadUnify unifier
@@ -211,98 +203,9 @@
     => NotSimplifier unifier
     -> TermSimplifier RewritingVariableName unifier
     -- ^ Used to simplify subterm "and".
-<<<<<<< HEAD
-    -> TermLike RewritingVariableName
-    -> TermLike RewritingVariableName
-    -> MaybeT unifier (Pattern RewritingVariableName)
-maybeTermAnd notSimplifier =
-    maybeTransformTerm (andFunctions notSimplifier)
-
-andFunctions
-    :: forall unifier
-    .  MonadUnify unifier
-    => HasCallStack
-    => NotSimplifier unifier
-    -> [TermTransformationOld RewritingVariableName unifier]
-andFunctions notSimplifier =
-    forAnd . snd
-    <$> filter appliesToAnd (andEqualsFunctions notSimplifier)
-  where
-    appliesToAnd :: (SimplificationTarget, a) -> Bool
-    appliesToAnd (AndT, _) = True
-    appliesToAnd (EqualsT, _) = False
-    appliesToAnd (BothT, _) = True
-
-    forAnd
-        :: TermTransformation RewritingVariableName unifier
-        -> TermTransformationOld RewritingVariableName unifier
-    forAnd f = f SideCondition.topTODO SimplificationType.And
-
-equalsFunctions
-    :: forall unifier
-    .  MonadUnify unifier
-    => HasCallStack
-    => NotSimplifier unifier
-    -> [TermTransformationOld RewritingVariableName unifier]
-equalsFunctions notSimplifier =
-    forEquals . snd
-    <$> filter appliesToEquals (andEqualsFunctions notSimplifier)
-  where
-    appliesToEquals :: (SimplificationTarget, a) -> Bool
-    appliesToEquals (AndT, _) = False
-    appliesToEquals (EqualsT, _) = True
-    appliesToEquals (BothT, _) = True
-
-    forEquals
-        :: TermTransformation RewritingVariableName unifier
-        -> TermTransformationOld RewritingVariableName unifier
-    forEquals f = f SideCondition.topTODO SimplificationType.Equals
-
-andEqualsFunctions
-    :: forall unifier
-    .  MonadUnify unifier
-    => HasCallStack
-    => NotSimplifier unifier
-    -> [(SimplificationTarget, TermTransformation RewritingVariableName unifier)]
-andEqualsFunctions notSimplifier =
-    [ (AndT,    \_ _ s -> expandAlias (maybeTermAnd notSimplifier s))
-    , (AndT,    \_ _ _ -> boolAnd)
-    , (BothT,   \_ _ _ -> Builtin.Int.unifyInt)
-    , (BothT,   \_ _ _ -> Builtin.Bool.unifyBool)
-    , (BothT,   \_ _ _ -> Builtin.String.unifyString)
-    , (BothT,   \_ _ _ -> unifyDomainValue)
-    , (BothT,   \_ _ _ -> unifyStringLiteral)
-    , (BothT,   \_ _ _ -> equalAndEquals)
-    , (BothT,   \_ _ _ -> bytesDifferent)
-    , (EqualsT, \p _ _ -> bottomTermEquals p)
-    , (EqualsT, \p _ _ -> termBottomEquals p)
-    , (BothT,   \p t _ -> variableFunctionAndEquals p t)
-    , (BothT,   \p t _ -> functionVariableAndEquals p t)
-    , (BothT,   \_ _ s -> equalInjectiveHeadsAndEquals s)
-    , (BothT,   \_ _ s -> sortInjectionAndEquals s)
-    , (BothT,   \_ _ _ -> constructorSortInjectionAndEquals)
-    , (BothT,   \_ _ _ -> constructorAndEqualsAssumesDifferentHeads)
-    , (BothT,   \_ _ s -> overloadedConstructorSortInjectionAndEquals s)
-    , (BothT,   \_ _ s -> Builtin.Bool.unifyBoolAnd s)
-    , (BothT,   \_ _ s -> Builtin.Bool.unifyBoolOr s)
-    , (BothT,   \_ _ s -> Builtin.Bool.unifyBoolNot s)
-    , (EqualsT, \_ _ s -> Builtin.Int.unifyIntEq s notSimplifier)
-    , (EqualsT, \_ _ s -> Builtin.String.unifyStringEq s notSimplifier)
-    , (BothT,   \_ _ s -> Builtin.KEqual.unifyKequalsEq s notSimplifier)
-    , (AndT,    \_ _ s -> Builtin.KEqual.unifyIfThenElse s)
-    , (BothT,   \_ _ _ -> Builtin.Endianness.unifyEquals)
-    , (BothT,   \_ _ _ -> Builtin.Signedness.unifyEquals)
-    , (BothT,   \_ _ s -> unifyDefinedModifier (Builtin.Map.unifyEquals s))
-    , (EqualsT, \_ _ s -> Builtin.Map.unifyNotInKeys s notSimplifier)
-    , (BothT,   \_ _ s -> unifyDefinedModifier (Builtin.Set.unifyEquals s))
-    , (BothT,   \_ t s -> Builtin.List.unifyEquals t s)
-    , (BothT,   \_ _ _ -> domainValueAndConstructorErrors)
-    , (BothT,   \_ _ s -> unifyDefined s)
-    , (AndT,    \_ _ _ t1 t2 -> Error.hoistMaybe $ functionAnd t1 t2)
-=======
-    -> TermLike variable
-    -> TermLike variable
-    -> MaybeT unifier (Pattern variable)
+    -> TermLike RewritingVariableName
+    -> TermLike RewritingVariableName
+    -> MaybeT unifier (Pattern RewritingVariableName)
 maybeTermAnd notSimplifier childTransformers first second = asum
     [ expandAlias
         (maybeTermAnd notSimplifier childTransformers)
@@ -353,7 +256,6 @@
     , domainValueAndConstructorErrors first second
     , unifyDefined childTransformers first second
     , Error.hoistMaybe (functionAnd first second)
->>>>>>> 34143537
     ]
 
 {- | Construct the conjunction or unification of two terms.
@@ -375,28 +277,6 @@
     -> TermLike variable
     -> MaybeT unifier (Pattern variable)
 
-<<<<<<< HEAD
-maybeTransformTerm
-    :: MonadUnify unifier
-    => [TermTransformationOld RewritingVariableName unifier]
-    -> TermSimplifier RewritingVariableName unifier
-    -- ^ Used to simplify subterm pairs.
-    -> TermLike RewritingVariableName
-    -> TermLike RewritingVariableName
-    -> MaybeT unifier (Pattern RewritingVariableName)
-maybeTransformTerm topTransformers childTransformers first second =
-    asum
-        (map
-            (\f -> f
-                childTransformers
-                first
-                second
-            )
-            topTransformers
-        )
-
-=======
->>>>>>> 34143537
 -- | Simplify the conjunction of terms where one is a predicate.
 boolAnd
     :: MonadUnify unifier
@@ -426,25 +306,14 @@
 equalAndEquals
     :: InternalVariable RewritingVariableName
     => Monad unifier
-<<<<<<< HEAD
-    => TermLike RewritingVariableName
-    -> TermLike RewritingVariableName
-    -> MaybeT unifier (Pattern RewritingVariableName)
-equalAndEquals first second
-  | unDefined first == unDefined second =
-    -- TODO (thomas.tuegel): Preserve defined and simplified flags.
-    return (Pattern.fromTermLike first)
-equalAndEquals _ _ = empty
-=======
-    => TermLike variable
-    -> TermLike variable
-    -> MaybeT unifier (Pattern variable)
+    => TermLike RewritingVariableName
+    -> TermLike RewritingVariableName
+    -> MaybeT unifier (Pattern RewritingVariableName)
 equalAndEquals first second =
     if unDefined first == unDefined second then
         -- TODO (thomas.tuegel): Preserve defined and simplified flags.
         return (Pattern.fromTermLike first)
     else empty
->>>>>>> 34143537
 
 -- | Unify two patterns where the first is @\\bottom@.
 bottomTermEquals
@@ -520,33 +389,12 @@
 See also: 'isFunctionPattern'
 
  -}
-<<<<<<< HEAD
-variableFunctionAndEquals
-    :: MonadUnify unifier
-    => SideCondition RewritingVariableName
-    -> SimplificationType
-    -> TermLike RewritingVariableName
-    -> TermLike RewritingVariableName
-    -> MaybeT unifier (Pattern RewritingVariableName)
-variableFunctionAndEquals
-    _
-    SimplificationType.And
-    (ElemVar_ v1)
-    second@(ElemVar_ _)
-  =
-      return $ Pattern.assign (inject v1) second
-variableFunctionAndEquals
-    sideCondition
-    simplificationType
-=======
 variableFunctionEquals
-    :: InternalVariable variable
-    => MonadUnify unifier
-    => TermLike variable
-    -> TermLike variable
-    -> MaybeT unifier (Pattern variable)
+    :: MonadUnify unifier
+    => TermLike RewritingVariableName
+    -> TermLike RewritingVariableName
+    -> MaybeT unifier (Pattern RewritingVariableName)
 variableFunctionEquals
->>>>>>> 34143537
     first@(ElemVar_ v)
     second
   | isFunctionPattern second = lift $ do -- MonadUnify
@@ -566,26 +414,7 @@
             <> Condition.fromSingleSubstitution
                 (Substitution.assign (inject v) second)
     return (Pattern.withCondition second result)
-<<<<<<< HEAD
-variableFunctionAndEquals _ _ _ _ = empty
-
-{- | Unify a function pattern with a variable.
-
-See also: 'variableFunctionAndEquals'
-
- -}
-functionVariableAndEquals
-    :: MonadUnify unifier
-    => SideCondition RewritingVariableName
-    -> SimplificationType
-    -> TermLike RewritingVariableName
-    -> TermLike RewritingVariableName
-    -> MaybeT unifier (Pattern RewritingVariableName)
-functionVariableAndEquals sideCondition simplificationType first second =
-    variableFunctionAndEquals sideCondition simplificationType second first
-=======
 variableFunctionEquals _ _ = empty
->>>>>>> 34143537
 
 {- | Simplify the conjunction of two sort injections.
 
