{-|
Module      : Kore.Step.Simplification.AndTerms
Description : Unification and "and" simplification for terms.
Copyright   : (c) Runtime Verification, 2018
License     : UIUC/NCSA
Maintainer  : virgil.serbanuta@runtimeverification.com
Stability   : experimental
Portability : portable
-}
module Kore.Step.Simplification.AndTerms
    ( termUnification
    , maybeTermAnd
    , maybeTermEquals
    , TermSimplifier
    , TermTransformationOld
    , cannotUnifyDistinctDomainValues
    , functionAnd
    , equalsFunctions
    , andFunctions
    ) where

import Prelude.Kore hiding
    ( concat
    )

import Control.Error
    ( MaybeT (..)
    , mapMaybeT
    )
import qualified Control.Error as Error
import qualified Data.Foldable as Foldable
import qualified Data.Functor.Foldable as Recursive
import Data.String
    ( fromString
    )
import qualified Data.Text as Text

import qualified Kore.Builtin.Bool as Builtin.Bool
import qualified Kore.Builtin.Endianness as Builtin.Endianness
import qualified Kore.Builtin.KEqual as Builtin.KEqual
import qualified Kore.Builtin.List as Builtin.List
import qualified Kore.Builtin.Map as Builtin.Map
import qualified Kore.Builtin.Set as Builtin.Set
import qualified Kore.Builtin.Signedness as Builtin.Signedness
import qualified Kore.Domain.Builtin as Domain
import Kore.Internal.Condition as Condition
import qualified Kore.Internal.MultiOr as MultiOr
import qualified Kore.Internal.OrCondition as OrCondition
import qualified Kore.Internal.OrPattern as OrPattern
import Kore.Internal.Pattern
    ( Conditional (..)
    , Pattern
    )
import qualified Kore.Internal.Pattern as Pattern
import Kore.Internal.Predicate
    ( pattern PredicateTrue
    , makeEqualsPredicate_
    , makeNotPredicate
    )
import qualified Kore.Internal.Predicate as Predicate
import Kore.Internal.SideCondition
    ( SideCondition
    )
import qualified Kore.Internal.SideCondition as SideCondition
    ( topTODO
    )
import qualified Kore.Internal.Substitution as Substitution
import qualified Kore.Internal.Symbol as Symbol
import Kore.Internal.TermLike
import Kore.Step.Simplification.CeilSimplifier
    ( CeilSimplifier (..)
    )
import qualified Kore.Step.Simplification.Exists as Exists
import Kore.Step.Simplification.ExpandAlias
    ( expandAlias
    )
import Kore.Step.Simplification.InjSimplifier
import Kore.Step.Simplification.NoConfusion
import Kore.Step.Simplification.NotSimplifier
import Kore.Step.Simplification.Overloading as Overloading
import Kore.Step.Simplification.SimplificationType
    ( SimplificationType
    )
import qualified Kore.Step.Simplification.SimplificationType as SimplificationType
    ( SimplificationType (..)
    )
import Kore.Step.Simplification.Simplify as Simplifier
import Kore.Syntax.PatternF
    ( Const (..)
    )
import Kore.TopBottom
import Kore.Unification.Unify as Unify
import Kore.Unparser
import qualified Log
import Pair
import qualified Pretty

import {-# SOURCE #-} qualified Kore.Step.Simplification.Ceil as Ceil
    ( makeEvaluateTerm
    )

data SimplificationTarget = AndT | EqualsT | BothT

{- | Unify two terms without discarding the terms.

We want to keep the terms because substitution relies on the result not being
@\\bottom@.

When a case is not implemented, @termUnification@ will create a @\\ceil@ of
the conjunction of the two terms.

The comment for 'Kore.Step.Simplification.And.simplify' describes all
the special cases handled by this.

-}
termUnification
    :: forall variable unifier
    .  InternalVariable variable
    => MonadUnify unifier
    => HasCallStack
    => NotSimplifier unifier
    -> TermLike variable
    -> TermLike variable
    -> unifier (Pattern variable)
termUnification notSimplifier =
    termUnificationWorker
  where
    termUnificationWorker
        :: TermLike variable
        -> TermLike variable
        -> unifier (Pattern variable)
    termUnificationWorker pat1 pat2 = do
        let
            maybeTermUnification :: MaybeT unifier (Pattern variable)
            maybeTermUnification =
                maybeTermAnd notSimplifier termUnificationWorker pat1 pat2
<<<<<<< HEAD
        Error.maybeT (unificationPattern pat1 pat2) pure maybeTermUnification

    unificationPattern term1 term2 =
=======
        Error.maybeT
            (incompleteUnificationPattern pat1 pat2)
            pure
            maybeTermUnification

    incompleteUnificationPattern term1 term2 =
>>>>>>> e734b1c1
        return
        . Pattern.fromTermLike
        $ mkAnd term1 term2

maybeTermEquals
    :: InternalVariable variable
    => MonadUnify unifier
    => HasCallStack
    => NotSimplifier unifier
    -> TermSimplifier variable unifier
    -- ^ Used to simplify subterm "and".
    -> TermLike variable
    -> TermLike variable
    -> MaybeT unifier (Pattern variable)
maybeTermEquals notSimplifier =
    maybeTransformTerm (equalsFunctions notSimplifier)

maybeTermAnd
    :: InternalVariable variable
    => MonadUnify unifier
    => HasCallStack
    => NotSimplifier unifier
    -> TermSimplifier variable unifier
    -- ^ Used to simplify subterm "and".
    -> TermLike variable
    -> TermLike variable
    -> MaybeT unifier (Pattern variable)
maybeTermAnd notSimplifier =
    maybeTransformTerm (andFunctions notSimplifier)

andFunctions
    :: forall variable unifier
    .  InternalVariable variable
    => MonadUnify unifier
    => HasCallStack
    => NotSimplifier unifier
    -> [TermTransformationOld variable unifier]
andFunctions notSimplifier =
    forAnd . snd
    <$> filter appliesToAnd (andEqualsFunctions notSimplifier)
  where
    appliesToAnd :: (SimplificationTarget, a) -> Bool
    appliesToAnd (AndT, _) = True
    appliesToAnd (EqualsT, _) = False
    appliesToAnd (BothT, _) = True

    forAnd
        :: TermTransformation variable unifier
        -> TermTransformationOld variable unifier
    forAnd f = f SideCondition.topTODO SimplificationType.And

equalsFunctions
    :: forall variable unifier
    .  InternalVariable variable
    => MonadUnify unifier
    => HasCallStack
    => NotSimplifier unifier
    -> [TermTransformationOld variable unifier]
equalsFunctions notSimplifier =
    forEquals . snd
    <$> filter appliesToEquals (andEqualsFunctions notSimplifier)
  where
    appliesToEquals :: (SimplificationTarget, a) -> Bool
    appliesToEquals (AndT, _) = False
    appliesToEquals (EqualsT, _) = True
    appliesToEquals (BothT, _) = True

    forEquals
        :: TermTransformation variable unifier
        -> TermTransformationOld variable unifier
    forEquals f = f SideCondition.topTODO SimplificationType.Equals

andEqualsFunctions
    :: forall variable unifier
    .  InternalVariable variable
    => MonadUnify unifier
    => HasCallStack
    => NotSimplifier unifier
    -> [(SimplificationTarget, TermTransformation variable unifier)]
andEqualsFunctions notSimplifier = fmap mapEqualsFunctions
    [ (AndT,    \_ _ s -> expandAlias (maybeTermAnd notSimplifier s), "expandAlias")
    , (AndT,    \_ _ _ -> boolAnd, "boolAnd")
    , (BothT,   \_ _ _ -> equalAndEquals, "equalAndEquals")
    , (BothT,   \_ _ _ -> bytesDifferent, "bytesDifferent")
    , (EqualsT, \p _ _ -> bottomTermEquals p, "bottomTermEquals")
    , (EqualsT, \p _ _ -> termBottomEquals p, "termBottomEquals")
    , (BothT,   \p t _ -> variableFunctionAndEquals p t, "variableFunctionAndEquals")
    , (BothT,   \p t _ -> functionVariableAndEquals p t, "functionVariableAndEquals")
    , (BothT,   \_ _ s -> equalInjectiveHeadsAndEquals s, "equalInjectiveHeadsAndEquals")
    , (BothT,   \_ _ s -> sortInjectionAndEquals s, "sortInjectionAndEquals")
    , (BothT,   \_ _ _ -> constructorSortInjectionAndEquals, "constructorSortInjectionAndEquals")
    , (BothT,   \_ _ _ -> constructorAndEqualsAssumesDifferentHeads, "constructorAndEqualsAssumesDifferentHeads")
    , (BothT,   \_ _ s -> overloadedConstructorSortInjectionAndEquals s, "overloadedConstructorSortInjectionAndEquals")
    , (BothT,   \_ _ _ -> Builtin.Bool.unifyBoolValues, "Builtin.Bool.unifyBoolValues")
    , (BothT,   \_ _ s -> Builtin.Bool.unifyBoolAnd s, "Builtin.Bool.unifyBoolAnd")
    , (BothT,   \_ _ s -> Builtin.Bool.unifyBoolOr s, "Builtin.Bool.unifyBoolOr")
    , (BothT,   \_ _ s -> Builtin.Bool.unifyBoolNot s, "Builtin.Bool.unifyBoolNot")
    , (EqualsT, \_ _ s -> Builtin.KEqual.termKEquals s notSimplifier, "Builtin.KEqual.termKEquals")
    , (AndT,    \_ _ s -> Builtin.KEqual.unifyIfThenElse s, "Builtin.KEqual.unifyIfThenElse")
    , (BothT,   \_ _ _ -> Builtin.Endianness.unifyEquals, "Builtin.Endianness.unifyEquals")
    , (BothT,   \_ _ _ -> Builtin.Signedness.unifyEquals, "Builtin.Signedness.unifyEquals")
    , (BothT,   \_ _ s -> Builtin.Map.unifyEquals s, "Builtin.Map.unifyEquals")
    , (EqualsT, \_ _ s -> Builtin.Map.unifyNotInKeys s notSimplifier ceilSimplifier, "Builtin.Map.unifyNotInKeys")
    , (BothT,   \_ _ s -> Builtin.Set.unifyEquals s, "Builtin.Set.unifyEquals")
    , (BothT,   \_ t s -> Builtin.List.unifyEquals t s, "Builtin.List.unifyEquals")
    , (BothT,   \_ _ _ -> domainValueAndConstructorErrors, "domainValueAndConstructorErrors")
    , (BothT,   \_ _ _ -> domainValueAndEqualsAssumesDifferent, "domainValueAndEqualsAssumesDifferent")
    , (BothT,   \_ _ _ -> stringLiteralAndEqualsAssumesDifferent, "stringLiteralAndEqualsAssumesDifferent")
    , (AndT,    \_ _ _ t1 t2 -> Error.hoistMaybe $ functionAnd t1 t2, "functionAnd")
    ]
  where

    ceilSimplifier =
        CeilSimplifier $ \Ceil { ceilChild } ->
            Ceil.makeEvaluateTerm SideCondition.topTODO ceilChild

    mapEqualsFunctions (target, termTransform, name) =
        (target, logTT name termTransform)

    logTT
        :: String
        -> TermTransformation variable unifier
        -> TermTransformation variable unifier
    logTT fnName termTransformation predicate sType ts t1 t2 =
        mapMaybeT (\getResult -> do
            mresult <- getResult
            case mresult of
                Nothing -> do
                    Log.logDebug . Text.pack . show
                        $ Pretty.hsep
                            [ "Evaluator"
                            , Pretty.pretty fnName
                            , "does not apply."
                            ]
                    return mresult
                Just result -> do
                    Log.logDebug . Text.pack . show
                        $ Pretty.vsep
                            [ Pretty.hsep
                                [ "Evaluator"
                                , Pretty.pretty fnName
                                ]
                            , Pretty.indent 4 $ Pretty.vsep
                                [ "First:"
                                , Pretty.indent 4 $ unparse t1
                                , "Second:"
                                , Pretty.indent 4 $ unparse t2
                                , "Result:"
                                , Pretty.indent 4 $ unparse result
                                ]
                            ]
                    return mresult
            )
            $ termTransformation predicate sType ts t1 t2

{- | Construct the conjunction or unification of two terms.

Each @TermTransformationOld@ should represent one unification case and each
unification case should be handled by only one @TermTransformationOld@. If the
pattern heads do not match the case under consideration, call 'empty' to allow
another case to handle the patterns. If the pattern heads do match the
unification case, then use 'lift' to wrap the implementation
of that case.

All the @TermTransformationOld@s and similar functions defined in this module
call 'empty' unless given patterns matching their unification case.

 -}
type TermTransformation variable unifier =
       SideCondition variable
    -> SimplificationType
    -> TermSimplifier variable unifier
    -> TermLike variable
    -> TermLike variable
    -> MaybeT unifier (Pattern variable)

type TermTransformationOld variable unifier =
       TermSimplifier variable unifier
    -> TermLike variable
    -> TermLike variable
    -> MaybeT unifier (Pattern variable)

maybeTransformTerm
    :: MonadUnify unifier
    => [TermTransformationOld variable unifier]
    -> TermSimplifier variable unifier
    -- ^ Used to simplify subterm pairs.
    -> TermLike variable
    -> TermLike variable
    -> MaybeT unifier (Pattern variable)
maybeTransformTerm topTransformers childTransformers first second =
    Foldable.asum
        (map
            (\f -> f
                childTransformers
                first
                second
            )
            topTransformers
        )

-- | Simplify the conjunction of terms where one is a predicate.
boolAnd
    :: MonadUnify unifier
    => InternalVariable variable
    => TermLike variable
    -> TermLike variable
    -> MaybeT unifier (Pattern variable)
boolAnd first second
  | isBottom first  = do
      explainBoolAndBottom first second
      return (Pattern.fromTermLike first)
  | isTop first     = return (Pattern.fromTermLike second)
  | isBottom second = do
      explainBoolAndBottom first second
      return (Pattern.fromTermLike second)
  | isTop second    = return (Pattern.fromTermLike first)
  | otherwise       = empty

explainBoolAndBottom
    :: MonadUnify unifier
    => InternalVariable variable
    => TermLike variable
    -> TermLike variable
    -> MaybeT unifier ()
explainBoolAndBottom term1 term2 =
    lift $ explainBottom "Cannot unify bottom." term1 term2

-- | Unify two identical ('==') patterns.
equalAndEquals
    :: InternalVariable variable
    => Monad unifier
    => TermLike variable
    -> TermLike variable
    -> MaybeT unifier (Pattern variable)
equalAndEquals first second
  | first == second =
    return (Pattern.fromTermLike first)
equalAndEquals _ _ = empty

-- | Unify two patterns where the first is @\\bottom@.
bottomTermEquals
    :: InternalVariable variable
    => MonadUnify unifier
    => SideCondition variable
    -> TermLike variable
    -> TermLike variable
    -> MaybeT unifier (Pattern variable)
bottomTermEquals
    sideCondition
    first@(Bottom_ _)
    second
  = lift $ do -- MonadUnify
    secondCeil <- Ceil.makeEvaluateTerm sideCondition second

    case MultiOr.extractPatterns secondCeil of
        [] -> return Pattern.top
        [ Conditional { predicate = PredicateTrue, substitution } ]
          | substitution == mempty -> do
            explainBottom
                "Cannot unify bottom with non-bottom pattern."
                first
                second
            empty
        _ ->
            return  Conditional
                { term = mkTop_
                , predicate =
                    makeNotPredicate
                    $ OrCondition.toPredicate
                    $ Condition.toPredicate <$> secondCeil
                , substitution = mempty
                }
bottomTermEquals _ _ _ = empty

{- | Unify two patterns where the second is @\\bottom@.

See also: 'bottomTermEquals'

 -}
termBottomEquals
    :: InternalVariable variable
    => MonadUnify unifier
    => SideCondition variable
    -> TermLike variable
    -> TermLike variable
    -> MaybeT unifier (Pattern variable)
termBottomEquals sideCondition first second =
    bottomTermEquals sideCondition second first

{- | Unify a variable with a function pattern.

See also: 'isFunctionPattern'

 -}
variableFunctionAndEquals
    :: InternalVariable variable
    => MonadUnify unifier
    => SideCondition variable
    -> SimplificationType
    -> TermLike variable
    -> TermLike variable
    -> MaybeT unifier (Pattern variable)
variableFunctionAndEquals
    _
    SimplificationType.And
    (ElemVar_ v1)
    second@(ElemVar_ _)
  =
      return $ Pattern.assign (inject v1) second
variableFunctionAndEquals
    sideCondition
    simplificationType
    first@(ElemVar_ v)
    second
  | isFunctionPattern second = lift $ do -- MonadUnify
    predicate <-
        case simplificationType of -- Simplifier
            SimplificationType.And ->
                -- Ceil predicate not needed since 'second' being bottom
                -- will make the entire term bottom. However, one must
                -- be careful to not just drop the term.
                return Condition.top
            SimplificationType.Equals -> do
                resultOr <- Ceil.makeEvaluateTerm sideCondition second
                case MultiOr.extractPatterns resultOr of
                    [] -> do
                        explainBottom
                           "Unification of variable and bottom \
                           \when attempting to simplify equals."
                           first
                           second
                        empty
                    resultConditions -> Unify.scatter resultConditions
    let result =
            predicate
            <> Condition.fromSingleSubstitution
                (Substitution.assign (inject v) second)
    return (Pattern.withCondition second result)
variableFunctionAndEquals _ _ _ _ = empty

{- | Unify a function pattern with a variable.

See also: 'variableFunctionAndEquals'

 -}
functionVariableAndEquals
    :: (InternalVariable variable, MonadUnify unifier)
    => SideCondition variable
    -> SimplificationType
    -> TermLike variable
    -> TermLike variable
    -> MaybeT unifier (Pattern variable)
functionVariableAndEquals sideCondition simplificationType first second =
    variableFunctionAndEquals sideCondition simplificationType second first

{- | Simplify the conjunction of two sort injections.

Assumes that the two heads were already tested for equality and were found
to be different.

This simplifies cases where there is a subsort relation between the injected
sorts of the conjoined patterns, such as,

@
    \inj{src1, dst}(a) ∧ \inj{src2, dst}(b)
    ===
    \inj{src2, dst}(\inj{src1, src2}(a) ∧ b)
@

when @src1@ is a subsort of @src2@.

 -}
sortInjectionAndEquals
    ::  forall variable unifier
    .   ( InternalVariable variable
        , MonadUnify unifier
        )
    => TermSimplifier variable unifier
    -> TermLike variable
    -> TermLike variable
    -> MaybeT unifier (Pattern variable)
sortInjectionAndEquals termMerger first@(Inj_ inj1) second@(Inj_ inj2) = do
    InjSimplifier { unifyInj } <- Simplifier.askInjSimplifier
    unifyInj inj1 inj2 & either distinct merge
  where
    emptyIntersection = explainAndReturnBottom "Empty sort intersection"
    distinct Distinct = lift $ emptyIntersection first second
    distinct Unknown = empty
    merge inj@Inj { injChild = Pair child1 child2 } = lift $ do
        childPattern <- termMerger child1 child2
        InjSimplifier { evaluateInj } <- askInjSimplifier
        let (childTerm, childCondition) = Pattern.splitTerm childPattern
            inj' = evaluateInj inj { injChild = childTerm }
        return $ Pattern.withCondition inj' childCondition
sortInjectionAndEquals _ _ _ = empty

{- | Unify a constructor application pattern with a sort injection pattern.

Sort injections clash with constructors, so @constructorSortInjectionAndEquals@
returns @\\bottom@.

 -}
constructorSortInjectionAndEquals
    :: InternalVariable variable
    => MonadUnify unifier
    => TermLike variable
    -> TermLike variable
    -> MaybeT unifier a
constructorSortInjectionAndEquals first@(Inj_ _) second@(App_ symbol2 _)
  | Symbol.isConstructor symbol2 =
    lift $ noConfusionInjectionConstructor first second
constructorSortInjectionAndEquals first@(App_ symbol1 _) second@(Inj_ _)
  | Symbol.isConstructor symbol1 =
    lift $ noConfusionInjectionConstructor first second
constructorSortInjectionAndEquals _ _ = empty

noConfusionInjectionConstructor
    :: InternalVariable variable
    => MonadUnify unifier
    => TermLike variable
    -> TermLike variable
    -> unifier a
noConfusionInjectionConstructor =
    explainAndReturnBottom "No confusion: sort injections and constructors"

{- |
 If the two constructors form an overload pair, apply the overloading axioms
 on the terms to make the constructors equal, then retry unification on them.

See <https://github.com/kframework/kore/blob/master/docs/2019-08-27-Unification-modulo-overloaded-constructors.md>

 -}
overloadedConstructorSortInjectionAndEquals
    :: (InternalVariable variable, MonadUnify unifier)
    => TermSimplifier variable unifier
    -> TermLike variable
    -> TermLike variable
    -> MaybeT unifier (Pattern variable)
overloadedConstructorSortInjectionAndEquals termMerger firstTerm secondTerm
  = do
    eunifier <- lift . Error.runExceptT
        $ unifyOverloading (Pair firstTerm secondTerm)
    case eunifier of
        Right (Simple (Pair firstTerm' secondTerm')) -> lift $
            termMerger firstTerm' secondTerm'
        Right
            (WithNarrowing Narrowing
                { narrowingSubst
                , narrowingVars
                , overloadPair = Pair firstTerm' secondTerm'
                }
            ) -> do
                boundPattern <- lift $ do
                    merged <- termMerger firstTerm' secondTerm'
                    Exists.makeEvaluate SideCondition.topTODO narrowingVars
                        $ merged `Pattern.andCondition` narrowingSubst
                case OrPattern.toPatterns boundPattern of
                    [result] -> return result
                    [] -> lift $
                        explainAndReturnBottom
                            (  "exists simplification for overloaded"
                            <> " constructors returned no pattern"
                            )
                            firstTerm
                            secondTerm
                    _ -> empty
        Left (Clash message) -> lift $
            explainAndReturnBottom (fromString message) firstTerm secondTerm
        Left Overloading.NotApplicable -> empty

{- | Unifcation or equality for a domain value pattern vs a constructor
application.

This unification case throws an error because domain values may not occur in a
sort with constructors.

-}
domainValueAndConstructorErrors
    :: InternalVariable variable
    => Monad unifier
    => HasCallStack
    => TermLike variable
    -> TermLike variable
    -> MaybeT unifier a
domainValueAndConstructorErrors
    term1@(DV_ _ _)
    term2@(App_ secondHead _)
    | Symbol.isConstructor secondHead =
      error (unlines [ "Cannot handle DomainValue and Constructor:"
                     , unparseToString term1
                     , unparseToString term2
                     ]
            )
domainValueAndConstructorErrors
    term1@(Builtin_ _)
    term2@(App_ secondHead _)
    | Symbol.isConstructor secondHead =
      error (unlines [ "Cannot handle builtin and Constructor:"
                     , unparseToString term1
                     , unparseToString term2
                     ]
            )
domainValueAndConstructorErrors
    term1@(App_ firstHead _)
    term2@(DV_ _ _)
    | Symbol.isConstructor firstHead =
      error (unlines [ "Cannot handle Constructor and DomainValue:"
                     , unparseToString term1
                     , unparseToString term2
                     ]
            )
domainValueAndConstructorErrors
    term1@(App_ firstHead _)
    term2@(Builtin_ _)
    | Symbol.isConstructor firstHead =
      error (unlines [ "Cannot handle Constructor and builtin:"
                     , unparseToString term1
                     , unparseToString term2
                     ]
            )
domainValueAndConstructorErrors _ _ = empty

{- | Unify two domain values.

The two patterns are assumed to be inequal; therefore this case always return
@\\bottom@.

See also: 'equalAndEquals'

-}
-- TODO (thomas.tuegel): This unification case assumes that \dv is injective,
-- but it is not.
domainValueAndEqualsAssumesDifferent
    :: HasCallStack
    => InternalVariable variable
    => MonadUnify unifier
    => TermLike variable
    -> TermLike variable
    -> MaybeT unifier a
domainValueAndEqualsAssumesDifferent
    first@(DV_ _ _)
    second@(DV_ _ _)
  = lift $ cannotUnifyDomainValues first second
domainValueAndEqualsAssumesDifferent
    first@(Builtin_ (Domain.BuiltinInt _))
    second@(Builtin_ (Domain.BuiltinInt _))
  = lift $ cannotUnifyDomainValues first second
domainValueAndEqualsAssumesDifferent
    first@(Builtin_ (Domain.BuiltinString _))
    second@(Builtin_ (Domain.BuiltinString _))
  = lift $ cannotUnifyDomainValues first second
domainValueAndEqualsAssumesDifferent _ _ = empty

cannotUnifyDistinctDomainValues :: Pretty.Doc ()
cannotUnifyDistinctDomainValues = "Cannot unify distinct domain values."

cannotUnifyDomainValues
    :: HasCallStack
    => InternalVariable variable
    => MonadUnify unifier
    => TermLike variable
    -> TermLike variable
    -> unifier a
cannotUnifyDomainValues first second =
    assert (first /= second) $ do
        explainBottom
            cannotUnifyDistinctDomainValues
            first
            second
        empty

{-| Unify two literal strings.

The two patterns are assumed to be inequal; therefore this case always returns
@\\bottom@.

See also: 'equalAndEquals'

 -}
stringLiteralAndEqualsAssumesDifferent
    :: HasCallStack
    => InternalVariable variable
    => MonadUnify unifier
    => TermLike variable
    -> TermLike variable
    -> MaybeT unifier a
stringLiteralAndEqualsAssumesDifferent
    first@(StringLiteral_ _)
    second@(StringLiteral_ _)
  = lift $ cannotUnifyDomainValues first second
stringLiteralAndEqualsAssumesDifferent _ _ = empty

{- | Unify any two function patterns.

The function patterns are unified by creating an @\\equals@ predicate.

-}
functionAnd
    :: InternalVariable variable
    => TermLike variable
    -> TermLike variable
    -> Maybe (Pattern variable)
functionAnd first second
  | isFunctionPattern first, isFunctionPattern second =
    return Conditional
        { term = first  -- different for Equals
        -- Ceil predicate not needed since first being
        -- bottom will make the entire term bottom. However,
        -- one must be careful to not just drop the term.
        , predicate =
            Predicate.markSimplified
            $ makeEqualsPredicate_ first second
        , substitution = mempty
        }
  | otherwise = empty

bytesDifferent
    :: InternalVariable variable
    => MonadUnify unifier
    => TermLike variable
    -> TermLike variable
    -> MaybeT unifier (Pattern variable)
bytesDifferent
    (Recursive.project -> _ :< InternalBytesF (Const bytesFirst))
    (Recursive.project -> _ :< InternalBytesF (Const bytesSecond))
  | bytesFirst /= bytesSecond
    = return Pattern.bottom
bytesDifferent _ _ = empty<|MERGE_RESOLUTION|>--- conflicted
+++ resolved
@@ -134,18 +134,12 @@
             maybeTermUnification :: MaybeT unifier (Pattern variable)
             maybeTermUnification =
                 maybeTermAnd notSimplifier termUnificationWorker pat1 pat2
-<<<<<<< HEAD
-        Error.maybeT (unificationPattern pat1 pat2) pure maybeTermUnification
-
-    unificationPattern term1 term2 =
-=======
         Error.maybeT
             (incompleteUnificationPattern pat1 pat2)
             pure
             maybeTermUnification
 
     incompleteUnificationPattern term1 term2 =
->>>>>>> e734b1c1
         return
         . Pattern.fromTermLike
         $ mkAnd term1 term2
