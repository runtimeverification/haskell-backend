--- conflicted
+++ resolved
@@ -708,11 +708,7 @@
     -> Maybe (Pattern variable)
 functionAnd first second
   | isFunctionPattern first, isFunctionPattern second =
-<<<<<<< HEAD
-    makeEqualsPredicate first second
-=======
-    makeEqualsPredicate_ first' second'
->>>>>>> c2820073
+    makeEqualsPredicate first' second'
     & Predicate.markSimplified
     -- Ceil predicate not needed since first being
     -- bottom will make the entire term bottom. However,
