--- conflicted
+++ resolved
@@ -15,8 +15,6 @@
     compareForEquals,
 ) where
 
-import Prelude.Kore
-
 import Control.Error (
     MaybeT (..),
  )
@@ -25,7 +23,6 @@
 import Data.String (
     fromString,
  )
-
 import qualified Kore.Builtin.Bool as Builtin.Bool
 import qualified Kore.Builtin.Endianness as Builtin.Endianness
 import qualified Kore.Builtin.Int as Builtin.Int
@@ -84,6 +81,7 @@
 import Kore.Unification.Unify as Unify
 import Kore.Unparser
 import Pair
+import Prelude.Kore
 import qualified Pretty
 
 {- | Unify two terms without discarding the terms.
@@ -131,7 +129,6 @@
             & Pattern.fromTermLike
             & return
 
-<<<<<<< HEAD
 maybeTermEquals ::
     MonadUnify unifier =>
     HasCallStack =>
@@ -178,22 +175,15 @@
             second
         , Builtin.Endianness.unifyEquals first second
         , Builtin.Signedness.unifyEquals first second
-        , unifyDefinedModifier
-            (Builtin.Map.unifyEquals childTransformers)
-            first
-            second
+        , Builtin.Map.unifyEquals childTransformers first second
         , Builtin.Map.unifyNotInKeys childTransformers notSimplifier first second
-        , unifyDefinedModifier
-            (Builtin.Set.unifyEquals childTransformers)
-            first
-            second
+        , Builtin.Set.unifyEquals childTransformers first second
         , Builtin.List.unifyEquals
             SimplificationType.Equals
             childTransformers
             first
             second
         , domainValueAndConstructorErrors first second
-        , unifyDefined childTransformers first second
         ]
 
 maybeTermAnd ::
@@ -240,134 +230,16 @@
         , Builtin.KEqual.unifyIfThenElse childTransformers first second
         , Builtin.Endianness.unifyEquals first second
         , Builtin.Signedness.unifyEquals first second
-        , unifyDefinedModifier
-            (Builtin.Map.unifyEquals childTransformers)
-            first
-            second
-        , unifyDefinedModifier
-            (Builtin.Set.unifyEquals childTransformers)
-            first
-            second
+        , Builtin.Map.unifyEquals childTransformers first second
+        , Builtin.Set.unifyEquals childTransformers first second
         , Builtin.List.unifyEquals
             SimplificationType.And
             childTransformers
             first
             second
         , domainValueAndConstructorErrors first second
-        , unifyDefined childTransformers first second
         , Error.hoistMaybe (functionAnd first second)
         ]
-=======
-maybeTermEquals
-    :: MonadUnify unifier
-    => HasCallStack
-    => NotSimplifier unifier
-    -> TermSimplifier RewritingVariableName unifier
-    -- ^ Used to simplify subterm "and".
-    -> TermLike RewritingVariableName
-    -> TermLike RewritingVariableName
-    -> MaybeT unifier (Pattern RewritingVariableName)
-maybeTermEquals notSimplifier childTransformers first second = asum
-    [ Builtin.Int.unifyInt first second
-    , Builtin.Bool.unifyBool first second
-    , Builtin.String.unifyString first second
-    , unifyDomainValue first second
-    , unifyStringLiteral first second
-    , equalAndEquals first second
-    , bytesDifferent first second
-    , bottomTermEquals SideCondition.topTODO first second
-    , termBottomEquals SideCondition.topTODO first second
-    , variableFunctionEquals first second
-    , variableFunctionEquals second first
-    , equalInjectiveHeadsAndEquals childTransformers first second
-    , sortInjectionAndEquals childTransformers first second
-    , constructorSortInjectionAndEquals first second
-    , constructorAndEqualsAssumesDifferentHeads first second
-    , overloadedConstructorSortInjectionAndEquals
-        childTransformers
-        first
-        second
-    , Builtin.Bool.unifyBoolAnd childTransformers first second
-    , Builtin.Bool.unifyBoolOr childTransformers first second
-    , Builtin.Bool.unifyBoolNot childTransformers first second
-    , Builtin.Int.unifyIntEq childTransformers notSimplifier first second
-    , Builtin.String.unifyStringEq
-        childTransformers
-        notSimplifier
-        first
-        second
-    , Builtin.KEqual.unifyKequalsEq
-        childTransformers
-        notSimplifier
-        first
-        second
-    , Builtin.Endianness.unifyEquals first second
-    , Builtin.Signedness.unifyEquals first second
-    , Builtin.Map.unifyEquals childTransformers first second
-    , Builtin.Map.unifyNotInKeys childTransformers notSimplifier first second
-    , Builtin.Set.unifyEquals childTransformers first second
-    , Builtin.List.unifyEquals
-        SimplificationType.Equals
-        childTransformers
-        first
-        second
-    , domainValueAndConstructorErrors first second
-    ]
-
-maybeTermAnd
-    :: MonadUnify unifier
-    => HasCallStack
-    => NotSimplifier unifier
-    -> TermSimplifier RewritingVariableName unifier
-    -- ^ Used to simplify subterm "and".
-    -> TermLike RewritingVariableName
-    -> TermLike RewritingVariableName
-    -> MaybeT unifier (Pattern RewritingVariableName)
-maybeTermAnd notSimplifier childTransformers first second = asum
-    [ expandAlias
-        (maybeTermAnd notSimplifier childTransformers)
-        first
-        second
-    , boolAnd first second
-    , Builtin.Int.unifyInt first second
-    , Builtin.Bool.unifyBool first second
-    , Builtin.String.unifyString first second
-    , unifyDomainValue first second
-    , unifyStringLiteral first second
-    , equalAndEquals first second
-    , bytesDifferent first second
-    , variableFunctionAnd first second
-    , variableFunctionAnd second first
-    , equalInjectiveHeadsAndEquals childTransformers first second
-    , sortInjectionAndEquals childTransformers first second
-    , constructorSortInjectionAndEquals first second
-    , constructorAndEqualsAssumesDifferentHeads first second
-    , overloadedConstructorSortInjectionAndEquals
-        childTransformers
-        first
-        second
-    , Builtin.Bool.unifyBoolAnd childTransformers first second
-    , Builtin.Bool.unifyBoolOr childTransformers first second
-    , Builtin.Bool.unifyBoolNot childTransformers first second
-    , Builtin.KEqual.unifyKequalsEq
-        childTransformers
-        notSimplifier
-        first
-        second
-    , Builtin.KEqual.unifyIfThenElse childTransformers first second
-    , Builtin.Endianness.unifyEquals first second
-    , Builtin.Signedness.unifyEquals first second
-    , Builtin.Map.unifyEquals childTransformers first second
-    , Builtin.Set.unifyEquals childTransformers first second
-    , Builtin.List.unifyEquals
-        SimplificationType.And
-        childTransformers
-        first
-        second
-    , domainValueAndConstructorErrors first second
-    , Error.hoistMaybe (functionAnd first second)
-    ]
->>>>>>> c35bfa56
 
 {- | Construct the conjunction or unification of two terms.
 
@@ -420,17 +292,10 @@
     TermLike RewritingVariableName ->
     MaybeT unifier (Pattern RewritingVariableName)
 equalAndEquals first second =
-<<<<<<< HEAD
-    if unDefined first == unDefined second
-        then -- TODO (thomas.tuegel): Preserve defined and simplified flags.
+    if first == second
+        then -- TODO (thomas.tuegel): Preserve simplified flags.
             return (Pattern.fromTermLike first)
         else empty
-=======
-    if first == second then
-        -- TODO (thomas.tuegel): Preserve simplified flags.
-        return (Pattern.fromTermLike first)
-    else empty
->>>>>>> c35bfa56
 
 -- | Unify two patterns where the first is @\\bottom@.
 bottomTermEquals ::
@@ -792,64 +657,6 @@
 bytesDifferent
     (Recursive.project -> _ :< InternalBytesF (Const bytesFirst))
     (Recursive.project -> _ :< InternalBytesF (Const bytesSecond))
-<<<<<<< HEAD
         | bytesFirst /= bytesSecond =
             return Pattern.bottom
-bytesDifferent _ _ = empty
-
--- | Unwrap a 'Defined' term if it is not handled elsewhere.
-unifyDefined ::
-    MonadUnify unifier =>
-    TermSimplifier RewritingVariableName unifier ->
-    TermLike RewritingVariableName ->
-    TermLike RewritingVariableName ->
-    MaybeT unifier (Pattern RewritingVariableName)
-unifyDefined unifyChildren term1 term2
-    | Defined_ child1 <- term1 = lift $ unifyChildren child1 term2
-    | Defined_ child2 <- term2 = lift $ unifyChildren term1 child2
-    | otherwise = empty
-
-unifyDefinedModifier ::
-    InternalVariable RewritingVariableName =>
-    Monad monad =>
-    ( TermLike RewritingVariableName ->
-      TermLike RewritingVariableName ->
-      monad (Pattern RewritingVariableName)
-    ) ->
-    TermLike RewritingVariableName ->
-    TermLike RewritingVariableName ->
-    monad (Pattern RewritingVariableName)
-unifyDefinedModifier unify (Defined_ def1) (Defined_ def2) = do
-    unified <- unify def1 def2
-    let Conditional{term} = unified
-        term'
-            | term == def1 || term == def2 =
-                mkDefined term
-            | otherwise = term
-        unified' = term' <$ unified
-    pure unified'
-unifyDefinedModifier unify (Defined_ def1) term2 = do
-    unified <- unify def1 term2
-    let Conditional{term} = unified
-        term'
-            | unDefined term == unDefined def1 =
-                mkDefined term
-            | otherwise = term
-        unified' = term' <$ unified
-    pure unified'
-unifyDefinedModifier unify term1 (Defined_ def2) = do
-    unified <- unify term1 def2
-    let Conditional{term} = unified
-        term'
-            | unDefined term == unDefined def2 =
-                mkDefined term
-            | otherwise = term
-        unified' = term' <$ unified
-    pure unified'
-unifyDefinedModifier unify term1 term2 =
-    unify term1 term2
-=======
-  | bytesFirst /= bytesSecond
-    = return Pattern.bottom
-bytesDifferent _ _ = empty
->>>>>>> c35bfa56
+bytesDifferent _ _ = empty