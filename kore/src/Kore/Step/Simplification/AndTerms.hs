--- conflicted
+++ resolved
@@ -350,13 +350,8 @@
     first@(Bottom_ _)
     second
   = lift $ do -- MonadUnify
-<<<<<<< HEAD
     secondCeil <- makeEvaluateTermCeil sideCondition second
-    case Foldable.toList secondCeil of
-=======
-    secondCeil <- makeEvaluateTermCeil sideCondition (termLikeSort first) second
     case toList secondCeil of
->>>>>>> 8a1c1dfc
         [] -> return Pattern.top
         [ Conditional { predicate = PredicateTrue, substitution } ]
           | substitution == mempty -> do
@@ -425,14 +420,8 @@
                 -- be careful to not just drop the term.
                 return Condition.top
             SimplificationType.Equals -> do
-<<<<<<< HEAD
                 resultOr <- makeEvaluateTermCeil sideCondition second
-                case Foldable.toList resultOr of
-=======
-                let sort = termLikeSort first
-                resultOr <- makeEvaluateTermCeil sideCondition sort second
                 case toList resultOr of
->>>>>>> 8a1c1dfc
                     [] -> do
                         explainBottom
                            "Unification of variable and bottom \
