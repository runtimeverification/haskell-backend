--- conflicted
+++ resolved
@@ -140,18 +140,11 @@
     MaybeT unifier (Pattern RewritingVariableName)
 maybeTermEquals notSimplifier childTransformers first second = do
     injSimplifier <- Simplifier.askInjSimplifier
-<<<<<<< HEAD
     overloadSimplifier <- Simplifier.askOverloadSimplifier
     tools <- Simplifier.askMetadataTools
     worker injSimplifier overloadSimplifier tools
   where
     worker injSimplifier overloadSimplifier tools
-=======
-    OverloadSimplifier{isOverloaded} <- Simplifier.askOverloadSimplifier
-    worker injSimplifier isOverloaded
-  where
-    worker injSimplifier isOverloaded
->>>>>>> 74d28e09
         | Just unifyData <- Builtin.Int.matchInt first second =
             lift $ Builtin.Int.unifyInt first second unifyData
         | Just unifyData <- Builtin.Bool.matchBools first second =
@@ -180,20 +173,10 @@
             lift $ unifySortInjection childTransformers first second unifyData
         | Just () <- matchConstructorSortInjectionAndEquals first second =
             lift $ constructorSortInjectionAndEquals first second
-<<<<<<< HEAD
         | Just () <- matchDifferentConstructors overloadSimplifier first second =
             lift $ constructorAndEqualsAssumesDifferentHeads first second
         | Just unifyData <- unifyOverloading overloadSimplifier (Pair first second) =
             lift $ overloadedConstructorSortInjectionAndEquals childTransformers first second unifyData
-=======
-        | Just () <- matchDifferentConstructors isOverloaded first second =
-            lift $ constructorAndEqualsAssumesDifferentHeads first second
-        | otherwise =
-            overloadedConstructorSortInjectionAndEquals childTransformers first second
-                <|> rest
-
-    rest
->>>>>>> 74d28e09
         | Just boolAndData <- Builtin.Bool.matchUnifyBoolAnd first second =
             lift $ Builtin.Bool.unifyBoolAnd childTransformers first boolAndData
         | Just boolAndData <- Builtin.Bool.matchUnifyBoolAnd second first =
@@ -210,7 +193,6 @@
             lift $ Builtin.Int.unifyIntEq childTransformers notSimplifier unifyData
         | Just unifyData <- Builtin.Int.matchUnifyIntEq second first =
             lift $ Builtin.Int.unifyIntEq childTransformers notSimplifier unifyData
-<<<<<<< HEAD
         | Just unifyData <- Builtin.String.matchUnifyStringEq first second =
             lift $ Builtin.String.unifyStringEq childTransformers notSimplifier unifyData
         | Just unifyData <- Builtin.String.matchUnifyStringEq second first =
@@ -256,33 +238,6 @@
         | Just unifyData <- matchDomainValueAndConstructorErrors first second =
             lift $ domainValueAndConstructorErrors first second unifyData
         | otherwise = empty
-=======
-        | otherwise =
-            asum
-                [ Builtin.String.unifyStringEq
-                    childTransformers
-                    notSimplifier
-                    first
-                    second
-                , do
-                    unifyData <- Error.hoistMaybe $ Builtin.KEqual.matchUnifyKequalsEq first second
-                    lift $ Builtin.KEqual.unifyKequalsEq childTransformers notSimplifier unifyData
-                , do
-                    unifyData <- Error.hoistMaybe $ Builtin.KEqual.matchUnifyKequalsEq second first
-                    lift $ Builtin.KEqual.unifyKequalsEq childTransformers notSimplifier unifyData
-                , Builtin.Endianness.unifyEquals first second
-                , Builtin.Signedness.unifyEquals first second
-                , Builtin.Map.unifyEquals childTransformers first second
-                , Builtin.Map.unifyNotInKeys childTransformers notSimplifier first second
-                , Builtin.Set.unifyEquals childTransformers first second
-                , Builtin.List.unifyEquals
-                    SimplificationType.Equals
-                    childTransformers
-                    first
-                    second
-                , domainValueAndConstructorErrors first second
-                ]
->>>>>>> 74d28e09
 
 maybeTermAnd ::
     MonadUnify unifier =>
@@ -295,18 +250,11 @@
     MaybeT unifier (Pattern RewritingVariableName)
 maybeTermAnd notSimplifier childTransformers first second = do
     injSimplifier <- Simplifier.askInjSimplifier
-<<<<<<< HEAD
     overloadSimplifier <- Simplifier.askOverloadSimplifier
     tools <- Simplifier.askMetadataTools
     worker injSimplifier overloadSimplifier tools
   where
     worker injSimplifier overloadSimplifier tools
-=======
-    OverloadSimplifier{isOverloaded} <- Simplifier.askOverloadSimplifier
-    worker injSimplifier isOverloaded
-  where
-    worker injSimplifier isOverloaded
->>>>>>> 74d28e09
         | Just unifyData <- matchExpandAlias first second =
             let UnifyExpandAlias{term1, term2} = unifyData
              in maybeTermAnd
@@ -342,20 +290,10 @@
             lift $ unifySortInjection childTransformers first second unifyData
         | Just () <- matchConstructorSortInjectionAndEquals first second =
             lift $ constructorSortInjectionAndEquals first second
-<<<<<<< HEAD
         | Just () <- matchDifferentConstructors overloadSimplifier first second =
             lift $ constructorAndEqualsAssumesDifferentHeads first second
         | Just unifyData <- unifyOverloading overloadSimplifier (Pair first second) =
             lift $ overloadedConstructorSortInjectionAndEquals childTransformers first second unifyData
-=======
-        | Just () <- matchDifferentConstructors isOverloaded first second =
-            lift $ constructorAndEqualsAssumesDifferentHeads first second
-        | otherwise =
-            overloadedConstructorSortInjectionAndEquals childTransformers first second
-                <|> rest
-
-    rest
->>>>>>> 74d28e09
         | Just boolAndData <- Builtin.Bool.matchUnifyBoolAnd first second =
             lift $ Builtin.Bool.unifyBoolAnd childTransformers first boolAndData
         | Just boolAndData <- Builtin.Bool.matchUnifyBoolAnd second first =
@@ -372,7 +310,6 @@
             lift $ Builtin.KEqual.unifyKequalsEq childTransformers notSimplifier unifyData
         | Just unifyData <- Builtin.KEqual.matchUnifyKequalsEq second first =
             lift $ Builtin.KEqual.unifyKequalsEq childTransformers notSimplifier unifyData
-<<<<<<< HEAD
         | Just ifThenElse <- Builtin.KEqual.matchIfThenElse first =
             lift $ Builtin.KEqual.unifyIfThenElse childTransformers ifThenElse second
         | Just ifThenElse <- Builtin.KEqual.matchIfThenElse second =
@@ -412,23 +349,6 @@
         | Just () <- matchFunctionAnd first second =
             return $ functionAnd first second
         | otherwise = empty
-=======
-        | otherwise =
-            asum
-                [ Builtin.KEqual.unifyIfThenElse childTransformers first second
-                , Builtin.Endianness.unifyEquals first second
-                , Builtin.Signedness.unifyEquals first second
-                , Builtin.Map.unifyEquals childTransformers first second
-                , Builtin.Set.unifyEquals childTransformers first second
-                , Builtin.List.unifyEquals
-                    SimplificationType.And
-                    childTransformers
-                    first
-                    second
-                , domainValueAndConstructorErrors first second
-                , Error.hoistMaybe (functionAnd first second)
-                ]
->>>>>>> 74d28e09
 
 {- | Construct the conjunction or unification of two terms.
 
@@ -498,7 +418,6 @@
     unifier ()
 explainBoolAndBottom term1 term2 =
     explainBottom "Cannot unify bottom." term1 term2
-<<<<<<< HEAD
 
 {- | Matches
 
@@ -508,17 +427,6 @@
 
 and
 
-=======
-
-{- | Matches
-
-@
-\\equals{_, _}(t, t)
-@
-
-and
-
->>>>>>> 74d28e09
 @
 \\and{_}(t, t)
 @
@@ -1046,7 +954,6 @@
     | otherwise = explainAndReturnBottom "distinct string literals" term1 term2
   where
     UnifyStringLiteral{txt1, txt2} = unifyData
-<<<<<<< HEAD
 
 {- | Matches
 
@@ -1064,8 +971,6 @@
         Just ()
     | otherwise = Nothing
 {-# INLINE matchFunctionAnd #-}
-=======
->>>>>>> 74d28e09
 
 {- | Unify any two function patterns.
 
