{-|
Module      : Kore.Step.Simplification.AndTerms
Description : Unification and "and" simplification for terms.
Copyright   : (c) Runtime Verification, 2018
License     : UIUC/NCSA
Maintainer  : virgil.serbanuta@runtimeverification.com
Stability   : experimental
Portability : portable
-}
module Kore.Step.Simplification.AndTerms
    ( simplifySortInjections
    , termAnd
    , termEquals
    , termUnification
    , SortInjectionMatch (..)
    , SortInjectionSimplification (..)
    , TermSimplifier
    , TermTransformationOld
    , cannotUnifyDistinctDomainValues
    ) where

import Control.Applicative
    ( Alternative (..)
    )
import Control.Error
    ( MaybeT (..)
    , fromMaybe
    , mapMaybeT
    )
import qualified Control.Error as Error
import Control.Exception
    ( assert
    )
import qualified Control.Monad.Trans as Monad.Trans
import qualified Data.Foldable as Foldable
import qualified Data.Functor.Foldable as Recursive
import qualified Data.Set as Set
import qualified Data.Text as Text
import qualified Data.Text.Prettyprint.Doc as Pretty
import qualified GHC.Stack as GHC
import Prelude hiding
    ( concat
    )

import Branch
    ( BranchT
    )
import qualified Branch as BranchT
import qualified Kore.Attribute.Symbol as Attribute
import qualified Kore.Builtin.List as Builtin.List
import qualified Kore.Builtin.Map as Builtin.Map
import qualified Kore.Builtin.Set as Builtin.Set
import qualified Kore.Domain.Builtin as Domain
import Kore.IndexedModule.MetadataTools
    ( SmtMetadataTools
    )
import qualified Kore.IndexedModule.MetadataTools as MetadataTools
import qualified Kore.Internal.MultiOr as MultiOr
import Kore.Internal.OrPredicate
    ( OrPredicate
    )
import qualified Kore.Internal.OrPredicate as OrPredicate
import Kore.Internal.Pattern
    ( Conditional (..)
    , Pattern
    )
import qualified Kore.Internal.Pattern as Pattern
import Kore.Internal.Predicate as Predicate
import qualified Kore.Internal.Symbol as Symbol
import Kore.Internal.TermLike
import qualified Kore.Logger as Logger
<<<<<<< HEAD
import           Kore.Predicate.Predicate
                 ( pattern PredicateTrue, makeEqualsPredicate,
                 makeNotPredicate, makeTruePredicate )
import           Kore.Step.PatternAttributes
                 ( isConstructorLikeTop )
import           Kore.Step.Simplification.ExpandAlias
                 ( expandAlias )
import           Kore.Step.Simplification.NoConfusion
import           Kore.Step.Simplification.Overloading
import           Kore.Step.Simplification.SimplificationType
                 ( SimplificationType )
=======
import Kore.Predicate.Predicate
    ( pattern PredicateTrue
    , makeEqualsPredicate
    , makeNotPredicate
    , makeTruePredicate
    )
import Kore.Step.PatternAttributes
    ( isConstructorLikeTop
    )
import Kore.Step.Simplification.NoConfusion
import Kore.Step.Simplification.Overloading
import Kore.Step.Simplification.SimplificationType
    ( SimplificationType
    )
>>>>>>> 2a68d4a0
import qualified Kore.Step.Simplification.SimplificationType as SimplificationType
    ( SimplificationType (..)
    )
import Kore.Step.Simplification.Simplify as Simplifier
import Kore.Step.Substitution
    ( PredicateMerger
    , createLiftedPredicatesAndSubstitutionsMerger
    , createPredicatesAndSubstitutionsMergerExcept
    )
import Kore.TopBottom
import Kore.Unification.Error
    ( unsupportedPatterns
    )
import qualified Kore.Unification.Substitution as Substitution
import Kore.Unification.Unify as Unify
import Kore.Unparser
import Kore.Variables.Fresh
import Kore.Variables.UnifiedVariable
    ( UnifiedVariable (..)
    )

import {-# SOURCE #-} qualified Kore.Step.Simplification.Ceil as Ceil
    ( makeEvaluateTerm
    )

data SimplificationTarget = AndT | EqualsT | BothT

{- | Simplify an equality relation of two patterns.

@termEquals@ assumes the result will be part of a predicate with a special
condition for testing @⊥ = ⊥@ equality.

The comment for 'Kore.Step.Simplification.And.simplify' describes all
the special cases handled by this.

See also: 'termAnd'

 -}
termEquals
    :: (SimplifierVariable variable, MonadSimplify simplifier)
    => GHC.HasCallStack
    => TermLike variable
    -> TermLike variable
    -> MaybeT simplifier (OrPredicate variable)
termEquals first second = MaybeT $ do
    maybeResults <- BranchT.gather $ runMaybeT $ termEqualsAnd first second
    case sequence maybeResults of
        Nothing -> return Nothing
        Just results -> return $ Just $
            MultiOr.make (map Predicate.eraseConditionalTerm results)

termEqualsAnd
    :: forall variable simplifier
    .  (SimplifierVariable variable, MonadSimplify simplifier)
    => GHC.HasCallStack
    => TermLike variable
    -> TermLike variable
    -> MaybeT (BranchT simplifier) (Pattern variable)
termEqualsAnd
    p1
    p2
  = MaybeT
    $   either missingCase BranchT.scatter
        =<< (runUnifierT . runMaybeT) (maybeTermEqualsWorker p1 p2)
  where
    missingCase = const (return Nothing)

    maybeTermEqualsWorker
        :: forall unifier
        .   ( MonadUnify unifier
            , Logger.WithLog Logger.LogMessage unifier
            )
        => TermLike variable
        -> TermLike variable
        -> MaybeT unifier (Pattern variable)
    maybeTermEqualsWorker =
        maybeTermEquals
            createPredicatesAndSubstitutionsMergerExcept
            termEqualsAndWorker

    termEqualsAndWorker
        :: forall unifier
        .   ( MonadUnify unifier
            , Logger.WithLog Logger.LogMessage unifier
            )
        => TermLike variable
        -> TermLike variable
        -> unifier (Pattern variable)
    termEqualsAndWorker first second =
        either ignoreErrors scatterResults
        =<< (runUnifierT . runMaybeT) (maybeTermEqualsWorker first second)
      where
        ignoreErrors _ = return equalsPredicate
        scatterResults =
            maybe
                (return equalsPredicate) -- default if no results
                (BranchT.alternate . BranchT.scatter)
            . sequence
        equalsPredicate =
            Conditional
                { term = mkTop_
                , predicate = makeEqualsPredicate first second
                , substitution = mempty
                }

maybeTermEquals
    ::  ( SimplifierVariable variable
        , MonadUnify unifier
        , Logger.WithLog Logger.LogMessage unifier
        )
    => GHC.HasCallStack
    => PredicateMerger variable unifier
    -> TermSimplifier variable unifier
    -- ^ Used to simplify subterm "and".
    -> TermLike variable
    -> TermLike variable
    -> MaybeT unifier (Pattern variable)
maybeTermEquals = maybeTransformTerm equalsFunctions

{- | Unify two terms without discarding the terms.

We want to keep the terms because substitution relies on the result not being
@\\bottom@.

Unlike 'termAnd', @termUnification@ does not make an @\\and@ term when a
particular case is not implemented; otherwise, the two are the same.

The comment for 'Kore.Step.Simplification.And.simplify' describes all
the special cases handled by this.

-}
-- NOTE (hs-boot): Please update the AndTerms.hs-boot file when changing the
-- signature.
termUnification
    ::  forall variable unifier
    .   ( SimplifierVariable variable
        , MonadUnify unifier
        , Logger.WithLog Logger.LogMessage unifier
        )
    => GHC.HasCallStack
    => TermLike variable
    -> TermLike variable
    -> unifier (Pattern variable)
termUnification =
    termUnificationWorker
  where
    termUnificationWorker
        :: TermLike variable
        -> TermLike variable
        -> unifier (Pattern variable)
    termUnificationWorker pat1 pat2 = do
        let
            maybeTermUnification :: MaybeT unifier (Pattern variable)
            maybeTermUnification =
                maybeTermAnd
                    createPredicatesAndSubstitutionsMergerExcept
                    termUnificationWorker
                    pat1
                    pat2
            unsupportedPatternsError =
                throwUnificationError
                    (unsupportedPatterns
                        "Unknown unification case."
                        pat1
                        pat2
                    )
        Error.maybeT unsupportedPatternsError pure maybeTermUnification

{- | Simplify the conjunction (@\\and@) of two terms.

The comment for 'Kore.Step.Simplification.And.simplify' describes all the
special cases
handled by this.

See also: 'termUnification'

-}
-- NOTE (hs-boot): Please update AndTerms.hs-boot file when changing the
-- signature.
termAnd
    :: forall variable simplifier
    .  (SimplifierVariable variable, MonadSimplify simplifier)
    => GHC.HasCallStack
    => TermLike variable
    -> TermLike variable
    -> BranchT simplifier (Pattern variable)
termAnd p1 p2 =
    either (const andTerm) BranchT.scatter
    =<< (Monad.Trans.lift . runUnifierT) (termAndWorker p1 p2)
  where
    andTerm = return $ Pattern.fromTermLike (mkAnd p1 p2)
    termAndWorker
        ::  ( MonadUnify unifier
            , Logger.WithLog Logger.LogMessage unifier
            )
        => TermLike variable
        -> TermLike variable
        -> unifier (Pattern variable)
    termAndWorker first second = do
        let maybeTermAnd' =
                maybeTermAnd
                    createLiftedPredicatesAndSubstitutionsMerger
                    termAndWorker
                    first
                    second
        patt <- runMaybeT maybeTermAnd'
        return $ fromMaybe andPattern patt
      where
        andPattern = Pattern.fromTermLike (mkAnd first second)

maybeTermAnd
    ::  ( SimplifierVariable variable
        , MonadUnify unifier
        , Logger.WithLog Logger.LogMessage unifier
        )
    => GHC.HasCallStack
    => PredicateMerger variable unifier
    -> TermSimplifier variable unifier
    -- ^ Used to simplify subterm "and".
    -> TermLike variable
    -> TermLike variable
    -> MaybeT unifier (Pattern variable)
maybeTermAnd = maybeTransformTerm andFunctions

andFunctions
    ::  forall variable unifier
    .   ( SimplifierVariable variable
        , MonadUnify unifier
        , Logger.WithLog Logger.LogMessage unifier
        , GHC.HasCallStack
        )
    => [TermTransformationOld variable unifier]
andFunctions =
    map (forAnd . snd) (filter appliesToAnd andEqualsFunctions)
  where
    appliesToAnd :: (SimplificationTarget, a) -> Bool
    appliesToAnd (AndT, _) = True
    appliesToAnd (EqualsT, _) = False
    appliesToAnd (BothT, _) = True

    forAnd
        :: TermTransformation variable unifier
        -> TermTransformationOld variable unifier
    forAnd f = f Predicate.topTODO SimplificationType.And

equalsFunctions
    ::  forall variable unifier
    .   ( SimplifierVariable variable
        , MonadUnify unifier
        , Logger.WithLog Logger.LogMessage unifier
        , GHC.HasCallStack
        )
    => [TermTransformationOld variable unifier]
equalsFunctions =
    map (forEquals . snd) (filter appliesToEquals andEqualsFunctions)
  where
    appliesToEquals :: (SimplificationTarget, a) -> Bool
    appliesToEquals (AndT, _) = False
    appliesToEquals (EqualsT, _) = True
    appliesToEquals (BothT, _) = True

    forEquals
        :: TermTransformation variable unifier
        -> TermTransformationOld variable unifier
    forEquals f = f Predicate.topTODO SimplificationType.Equals

andEqualsFunctions
    ::  forall variable unifier
    .   ( SimplifierVariable variable
        , MonadUnify unifier
        , Logger.WithLog Logger.LogMessage unifier
        , GHC.HasCallStack
        )
    => [(SimplificationTarget, TermTransformation variable unifier)]
andEqualsFunctions = fmap mapEqualsFunctions
    [ (AndT,    \_ _ m s -> expandAlias (maybeTermAnd m s), "expandAlias")
    , (AndT,    \_ _ _ _ -> boolAnd, "boolAnd")
    , (BothT,   \_ _ _ _ -> equalAndEquals, "equalAndEquals")
    , (EqualsT, \p _ _ _ -> bottomTermEquals p, "bottomTermEquals")
    , (EqualsT, \p _ _ _ -> termBottomEquals p, "termBottomEquals")
    , (BothT,   \p t _ _ -> variableFunctionAndEquals p t, "variableFunctionAndEquals")
    , (BothT,   \p t _ _ -> functionVariableAndEquals p t, "functionVariableAndEquals")
    , (BothT,   \_ _ _ s -> equalInjectiveHeadsAndEquals s, "equalInjectiveHeadsAndEquals")
    , (BothT,   \_ _ _ s -> sortInjectionAndEqualsAssumesDifferentHeads s, "sortInjectionAndEqualsAssumesDifferentHeads")
    , (BothT,   \_ _ _ _ -> constructorSortInjectionAndEquals, "constructorSortInjectionAndEquals")
    , (BothT,   \_ _ _ _ -> constructorAndEqualsAssumesDifferentHeads, "constructorAndEqualsAssumesDifferentHeads")
    , (BothT,   \_ _ _ s -> overloadedConstructorSortInjectionAndEquals s, "overloadedConstructorSortInjectionAndEquals")
    , (BothT,   \_ _ _ s -> Builtin.Map.unifyEquals s, "Builtin.Map.unifyEquals")
    , (BothT,   \_ _ _ s -> Builtin.Set.unifyEquals s, "Builtin.Set.unifyEquals")
    , (BothT,   \_ t _ s -> Builtin.List.unifyEquals t s, "Builtin.List.unifyEquals")
    , (BothT,   \_ _ _ _ -> domainValueAndConstructorErrors, "domainValueAndConstructorErrors")
    , (BothT,   \_ _ _ _ -> domainValueAndEqualsAssumesDifferent, "domainValueAndEqualsAssumesDifferent")
    , (BothT,   \_ _ _ _ -> stringLiteralAndEqualsAssumesDifferent, "stringLiteralAndEqualsAssumesDifferent")
    , (BothT,   \_ _ _ _ -> charLiteralAndEqualsAssumesDifferent, "charLiteralAndEqualsAssumesDifferent")
    , (AndT,    \_ _ _ _ t1 t2 -> Error.hoistMaybe $ functionAnd t1 t2, "functionAnd")
    ]
  where
    mapEqualsFunctions (target, termTransform, name) =
        (target, logTT name termTransform)

    logTT
        :: String
        -> TermTransformation variable unifier
        -> TermTransformation variable unifier
    logTT fnName termTransformation predicate sType pm ts t1 t2 =
        mapMaybeT (\getResult -> do
            mresult <- getResult
            case mresult of
                Nothing -> do
                    Logger.withLogScope (Logger.Scope "AndTerms")
                        . Logger.logDebug . Text.pack . show
                        $ Pretty.hsep
                            [ "Evaluator"
                            , Pretty.pretty fnName
                            , "does not apply."
                            ]
                    return mresult
                Just result -> do
                    Logger.withLogScope (Logger.Scope "AndTerms")
                        . Logger.logDebug . Text.pack . show
                        $ Pretty.vsep
                            [ Pretty.hsep
                                [ "Evaluator"
                                , Pretty.pretty fnName
                                ]
                            , Pretty.indent 4 $ Pretty.vsep
                                [ "First:"
                                , Pretty.indent 4 $ unparse t1
                                , "Second:"
                                , Pretty.indent 4 $ unparse t2
                                , "Result:"
                                , Pretty.indent 4 $ unparse result
                                ]
                            ]
                    return mresult
            )
            $ termTransformation predicate sType pm ts t1 t2

{- | Construct the conjunction or unification of two terms.

Each @TermTransformationOld@ should represent one unification case and each
unification case should be handled by only one @TermTransformationOld@. If the
pattern heads do not match the case under consideration, call 'empty' to allow
another case to handle the patterns. If the pattern heads do match the
unification case, then use 'Control.Monad.Trans.lift' to wrap the implementation
of that case.

All the @TermTransformationOld@s and similar functions defined in this module
call 'empty' unless given patterns matching their unification case.

 -}
type TermTransformation variable unifier =
       Predicate variable
    -> SimplificationType
    -> PredicateMerger variable unifier
    -> TermSimplifier variable unifier
    -> TermLike variable
    -> TermLike variable
    -> MaybeT unifier (Pattern variable)

type TermTransformationOld variable unifier =
       PredicateMerger variable unifier
    -> TermSimplifier variable unifier
    -> TermLike variable
    -> TermLike variable
    -> MaybeT unifier (Pattern variable)

maybeTransformTerm
    ::  ( FreshVariable variable
        , Ord variable
        , Ord variable
        , Ord variable
        , Show variable
        , SortedVariable variable
        , MonadUnify unifier
        )
    => GHC.HasCallStack
    => [TermTransformationOld variable unifier]
    -> PredicateMerger variable unifier
    -> TermSimplifier variable unifier
    -- ^ Used to simplify subterm pairs.
    -> TermLike variable
    -> TermLike variable
    -> MaybeT unifier (Pattern variable)
maybeTransformTerm
    topTransformers
    predicateMerger
    childTransformers
    first
    second
  = do
    Foldable.asum
        (map
            (\f -> f
                predicateMerger
                childTransformers
                first
                second
            )
            topTransformers
        )

-- | Simplify the conjunction of terms where one is a predicate.
boolAnd
    :: MonadUnify unifier
    => SimplifierVariable variable
    => TermLike variable
    -> TermLike variable
    -> MaybeT unifier (Pattern variable)
boolAnd first second
  | isBottom first  = do
      explainBoolAndBottom first second
      return (Pattern.fromTermLike first)
  | isTop first     = return (Pattern.fromTermLike second)
  | isBottom second = do
      explainBoolAndBottom first second
      return (Pattern.fromTermLike second)
  | isTop second    = return (Pattern.fromTermLike first)
  | otherwise       = empty

explainBoolAndBottom
    :: MonadUnify unifier
    => SimplifierVariable variable
    => TermLike variable
    -> TermLike variable
    -> MaybeT unifier ()
explainBoolAndBottom term1 term2 =
    Monad.Trans.lift $ explainBottom "Cannot unify bottom." term1 term2

-- | Unify two identical ('==') patterns.
equalAndEquals
    :: SimplifierVariable variable
    => Monad unifier
    => TermLike variable
    -> TermLike variable
    -> MaybeT unifier (Pattern variable)
equalAndEquals first second
  | first == second =
    return (Pattern.fromTermLike first)
equalAndEquals _ _ = empty

-- | Unify two patterns where the first is @\\bottom@.
bottomTermEquals
    ::  ( SimplifierVariable variable
        , MonadUnify unifier
        , Logger.WithLog Logger.LogMessage unifier
        )
    => Predicate variable
    -> TermLike variable
    -> TermLike variable
    -> MaybeT unifier (Pattern variable)
bottomTermEquals
    predicate
    first@(Bottom_ _)
    second
  = Monad.Trans.lift $ do -- MonadUnify
    secondCeil <- Ceil.makeEvaluateTerm predicate second

    case MultiOr.extractPatterns secondCeil of
        [] -> return Pattern.top
        [ Conditional { predicate = PredicateTrue, substitution } ]
          | substitution == mempty -> do
            explainBottom
                "Cannot unify bottom with non-bottom pattern."
                first
                second
            empty
        _ ->
            return  Conditional
                { term = mkTop_
                , predicate =
                    makeNotPredicate
                    $ OrPredicate.toPredicate
                    $ Predicate.toPredicate <$> secondCeil
                , substitution = mempty
                }
bottomTermEquals _ _ _ = empty

{- | Unify two patterns where the second is @\\bottom@.

See also: 'bottomTermEquals'

 -}
termBottomEquals
    ::  ( SimplifierVariable variable
        , MonadUnify unifier
        , Logger.WithLog Logger.LogMessage unifier
        )
    => Predicate variable
    -> TermLike variable
    -> TermLike variable
    -> MaybeT unifier (Pattern variable)
termBottomEquals predicate first second = bottomTermEquals predicate second first

{- | Unify a variable with a function pattern.

See also: 'isFunctionPattern'

 -}
variableFunctionAndEquals
    ::  ( SimplifierVariable variable
        , MonadUnify unifier
        , Logger.WithLog Logger.LogMessage unifier
        )
    => GHC.HasCallStack
    => Predicate variable
    -> SimplificationType
    -> TermLike variable
    -> TermLike variable
    -> MaybeT unifier (Pattern variable)
variableFunctionAndEquals
    _
    SimplificationType.And
    first@(ElemVar_ v1)
    second@(ElemVar_ v2)
  =
    return Conditional
        { term = if v2 > v1 then second else first
        , predicate = makeTruePredicate
        , substitution =
            Substitution.wrap
                [ if v2 > v1 then (ElemVar v1, second) else (ElemVar v2, first)
                ]
        }
variableFunctionAndEquals
    configurationPredicate
    simplificationType
    first@(ElemVar_ v)
    second
  | isFunctionPattern second = Monad.Trans.lift $ do -- MonadUnify
    predicate <-
        case simplificationType of -- Simplifier
            SimplificationType.And ->
                -- Ceil predicate not needed since 'second' being bottom
                -- will make the entire term bottom. However, one must
                -- be careful to not just drop the term.
                return Predicate.top
            SimplificationType.Equals -> do
                resultOr <- Ceil.makeEvaluateTerm configurationPredicate second
                case MultiOr.extractPatterns resultOr of
                    [] -> do
                        explainBottom
                           "Unification of variable and bottom \
                           \when attempting to simplify equals."
                           first
                           second
                        empty
                    resultPredicates -> Unify.scatter resultPredicates
    let result =
            predicate <> Predicate.fromSingleSubstitution (ElemVar v, second)
    return (Pattern.withCondition second result)
variableFunctionAndEquals _ _ _ _ = empty

{- | Unify a function pattern with a variable.

See also: 'variableFunctionAndEquals'

 -}
functionVariableAndEquals
    :: (SimplifierVariable variable, MonadUnify unifier)
    => GHC.HasCallStack
    => Predicate variable
    -> SimplificationType
    -> TermLike variable
    -> TermLike variable
    -> MaybeT unifier (Pattern variable)
functionVariableAndEquals predicate simplificationType first second =
    variableFunctionAndEquals predicate simplificationType second first

{- | Simplify the conjunction of two sort injections.

Assumes that the two heads were already tested for equality and were found
to be different.

This simplifies cases where there is a subsort relation between the injected
sorts of the conjoined patterns, such as,

@
    \inj{src1, dst}(a) ∧ \inj{src2, dst}(b)
    ===
    \inj{src2, dst}(\inj{src1, src2}(a) ∧ b)
@

when @src1@ is a subsort of @src2@.

 -}
sortInjectionAndEqualsAssumesDifferentHeads
    ::  forall variable unifier
    .   ( Ord variable
        , SortedVariable variable
        , Unparse variable
        , MonadUnify unifier
        )
    => GHC.HasCallStack
    => TermSimplifier variable unifier
    -> TermLike variable
    -> TermLike variable
    -> MaybeT unifier (Pattern variable)
sortInjectionAndEqualsAssumesDifferentHeads termMerger first second = do
    tools <- Simplifier.askMetadataTools
    case simplifySortInjections tools first second of
        Nothing ->
            Monad.Trans.lift
                $ throwUnificationError
                $ unsupportedPatterns
                    "Unimplemented sort injection unification"
                    first
                    second
        Just NotInjection -> empty
        Just NotMatching -> Monad.Trans.lift $ do
            explainBottom
                "Unification of sort injections failed due to mismatch. \
                \This can happen either because one of them is a constructor \
                \or because their sort intersection is empty."
                first
                second
            empty
        Just (Matching sortInjectionMatch) -> Monad.Trans.lift $ do
            merged <- termMerger firstChild secondChild
            if Pattern.isBottom merged
                then do
                    explainBottom
                        "Unification of sort injections failed when \
                        \merging application children: \
                        \the result is bottom."
                        first
                        second
                    empty
                else do
                    return $ applyInjection injectionHead <$> merged
          where
            SortInjectionMatch { firstChild, secondChild } = sortInjectionMatch
            SortInjectionMatch { injectionHead } = sortInjectionMatch
  where
    applyInjection injectionHead term = mkApplySymbol injectionHead [term]

data SortInjectionMatch variable =
    SortInjectionMatch
        { injectionHead :: !Symbol
        , sort :: !Sort
        , firstChild :: !(TermLike variable)
        , secondChild :: !(TermLike variable)
        }

data SortInjectionSimplification variable
  = NotInjection
  | NotMatching
  | Matching !(SortInjectionMatch variable)

simplifySortInjections
    :: forall variable
    .  (Ord variable, SortedVariable variable, Unparse variable)
    => GHC.HasCallStack
    => SmtMetadataTools Attribute.Symbol
    -> TermLike variable
    -> TermLike variable
    -> Maybe (SortInjectionSimplification variable)
simplifySortInjections
    tools
    (App_
        firstHead@Symbol
            { symbolConstructor = firstConstructor
            , symbolParams = [firstOrigin, firstDestination]
            }
        [firstChild])
    (App_
        secondHead@Symbol
            { symbolConstructor = secondConstructor
            , symbolParams = [secondOrigin, secondDestination]
            }
        [secondChild]
    )
  | isFirstSortInjection && isSecondSortInjection =
    assert (firstHead /= secondHead)
    $ assert (firstDestination == secondDestination)
    $ assert (firstConstructor == secondConstructor)
    $ case () of
        _
          | firstOrigin `isSubsortOf` secondOrigin -> Just mergeFirstIntoSecond

          | secondOrigin `isSubsortOf` firstOrigin -> Just mergeSecondIntoFirst

          | isFirstConstructorLike || isSecondConstructorLike
            -> Just NotMatching

          | Set.null sortIntersection -> Just NotMatching

          | otherwise -> Nothing
  where
    subsorts = MetadataTools.subsorts tools

    isFirstSortInjection = Symbol.isSortInjection firstHead
    isSecondSortInjection = Symbol.isSortInjection firstHead

    isSubsortOf = MetadataTools.isSubsortOf tools

    isConstructorLike = isConstructorLikeTop tools . Recursive.project
    isFirstConstructorLike = isConstructorLike firstChild
    isSecondConstructorLike = isConstructorLike secondChild

    {- |
        Merge the terms inside a sort injection,

        \inj{src1, dst}(a) ∧ \inj{src2, dst}(b)
        ===
        \inj{src2, dst}(\inj{src1, src2}(a) ∧ b)

        when src1 is a subsort of src2.
     -}
    mergeFirstIntoSecond ::  SortInjectionSimplification variable
    mergeFirstIntoSecond =
        Matching SortInjectionMatch
            { injectionHead = secondHead
            , sort = firstDestination
            , firstChild = sortInjection firstOrigin secondOrigin firstChild
            , secondChild = secondChild
            }

    {- |
        Merge the terms inside a sort injection,

        \inj{src1, dst}(a) ∧ \inj{src2, dst}(b)
        ===
        \inj{src1, dst}(a ∧ \inj{src2, src1}(b))

        when src2 is a subsort of src1.
     -}
    mergeSecondIntoFirst :: SortInjectionSimplification variable
    mergeSecondIntoFirst =
        Matching SortInjectionMatch
            { injectionHead = firstHead
            , sort = firstDestination
            , firstChild = firstChild
            , secondChild = sortInjection secondOrigin firstOrigin secondChild
            }

    sortInjection
        :: Sort
        -> Sort
        -> TermLike variable
        -> TermLike variable
    sortInjection originSort destinationSort term =
        mkApplySymbol
            (Symbol.coerceSortInjection firstHead originSort destinationSort)
            [term]
    firstSubsorts = subsorts firstOrigin
    secondSubsorts = subsorts secondOrigin
    sortIntersection = Set.intersection firstSubsorts secondSubsorts
simplifySortInjections _ _ _ = Just NotInjection

{- | Unify a constructor application pattern with a sort injection pattern.

Sort injections clash with constructors, so @constructorSortInjectionAndEquals@
returns @\\bottom@.

 -}
constructorSortInjectionAndEquals
    ::  ( Eq variable
        , SortedVariable variable
        , Unparse variable
        , MonadUnify unifier
        )
    => GHC.HasCallStack
    => TermLike variable
    -> TermLike variable
    -> MaybeT unifier a
constructorSortInjectionAndEquals
    first@(App_ firstHead _)
    second@(App_ secondHead _)
  | isConstructorSortInjection =
    assert (firstHead /= secondHead) $ Monad.Trans.lift $ do
        explainBottom
            "Cannot unify constructors with sort injections."
            first
            second
        empty
  where
    -- Are we asked to unify a constructor with a sort injection?
    isConstructorSortInjection =
        (||)
            (Symbol.isConstructor   firstHead && Symbol.isSortInjection secondHead)
            (Symbol.isSortInjection firstHead && Symbol.isConstructor   secondHead)
constructorSortInjectionAndEquals _ _ = empty

{- | Unifcation or equality for a domain value pattern vs a constructor
application.

This unification case throws an error because domain values may not occur in a
sort with constructors.

-}
domainValueAndConstructorErrors
    :: (Eq variable, Unparse variable, SortedVariable variable)
    => Monad unifier
    => GHC.HasCallStack
    => TermLike variable
    -> TermLike variable
    -> MaybeT unifier a
domainValueAndConstructorErrors
    term1@(DV_ _ _)
    term2@(App_ secondHead _)
    | Symbol.isConstructor secondHead =
      error (unlines [ "Cannot handle DomainValue and Constructor:"
                     , unparseToString term1
                     , unparseToString term2
                     ]
            )
domainValueAndConstructorErrors
    term1@(Builtin_ _)
    term2@(App_ secondHead _)
    | Symbol.isConstructor secondHead =
      error (unlines [ "Cannot handle builtin and Constructor:"
                     , unparseToString term1
                     , unparseToString term2
                     ]
            )
domainValueAndConstructorErrors
    term1@(App_ firstHead _)
    term2@(DV_ _ _)
    | Symbol.isConstructor firstHead =
      error (unlines [ "Cannot handle Constructor and DomainValue:"
                     , unparseToString term1
                     , unparseToString term2
                     ]
            )
domainValueAndConstructorErrors
    term1@(App_ firstHead _)
    term2@(Builtin_ _)
    | Symbol.isConstructor firstHead =
      error (unlines [ "Cannot handle Constructor and builtin:"
                     , unparseToString term1
                     , unparseToString term2
                     ]
            )
domainValueAndConstructorErrors _ _ = empty

{- | Unify two domain values.

The two patterns are assumed to be inequal; therefore this case always return
@\\bottom@.

See also: 'equalAndEquals'

-}
-- TODO (thomas.tuegel): This unification case assumes that \dv is injective,
-- but it is not.
domainValueAndEqualsAssumesDifferent
    :: Eq variable
    => SortedVariable variable
    => Unparse variable
    => MonadUnify unifier
    => GHC.HasCallStack
    => TermLike variable
    -> TermLike variable
    -> MaybeT unifier a
domainValueAndEqualsAssumesDifferent
    first@(DV_ _ _)
    second@(DV_ _ _)
  = Monad.Trans.lift $ cannotUnifyDomainValues first second
domainValueAndEqualsAssumesDifferent
    first@(Builtin_ (Domain.BuiltinBool _))
    second@(Builtin_ (Domain.BuiltinBool _))
  = Monad.Trans.lift $ cannotUnifyDomainValues first second
domainValueAndEqualsAssumesDifferent
    first@(Builtin_ (Domain.BuiltinInt _))
    second@(Builtin_ (Domain.BuiltinInt _))
  = Monad.Trans.lift $ cannotUnifyDomainValues first second
domainValueAndEqualsAssumesDifferent
    first@(Builtin_ (Domain.BuiltinString _))
    second@(Builtin_ (Domain.BuiltinString _))
  = Monad.Trans.lift $ cannotUnifyDomainValues first second
domainValueAndEqualsAssumesDifferent _ _ = empty

cannotUnifyDistinctDomainValues :: Pretty.Doc ()
cannotUnifyDistinctDomainValues = "Cannot unify distinct domain values."

cannotUnifyDomainValues
    :: Eq variable
    => SortedVariable variable
    => Unparse variable
    => MonadUnify unifier
    => GHC.HasCallStack
    => TermLike variable
    -> TermLike variable
    -> unifier a
cannotUnifyDomainValues first second =
    assert (first /= second) $ do
        explainBottom
            cannotUnifyDistinctDomainValues
            first
            second
        empty

{-| Unify two literal strings.

The two patterns are assumed to be inequal; therefore this case always returns
@\\bottom@.

See also: 'equalAndEquals'

 -}
stringLiteralAndEqualsAssumesDifferent
    :: Eq variable
    => SortedVariable variable
    => Unparse variable
    => MonadUnify unifier
    => GHC.HasCallStack
    => TermLike variable
    -> TermLike variable
    -> MaybeT unifier a
stringLiteralAndEqualsAssumesDifferent
    first@(StringLiteral_ _)
    second@(StringLiteral_ _)
  = Monad.Trans.lift $ cannotUnifyDomainValues first second
stringLiteralAndEqualsAssumesDifferent _ _ = empty

{-| Unify two literal characters.

The two patterns are assumed to be inequal; therefore this case always returns
@\\bottom@.

See also: 'equalAndEquals'

 -}
charLiteralAndEqualsAssumesDifferent
    :: Eq variable
    => SortedVariable variable
    => Unparse variable
    => MonadUnify unifier
    => GHC.HasCallStack
    => TermLike variable
    -> TermLike variable
    -> MaybeT unifier a
charLiteralAndEqualsAssumesDifferent
    first@(CharLiteral_ _)
    second@(CharLiteral_ _)
  = Monad.Trans.lift $ cannotUnifyDomainValues first second
charLiteralAndEqualsAssumesDifferent _ _ = empty

{- | Unify any two function patterns.

The function patterns are unified by creating an @\\equals@ predicate.

-}
functionAnd
    :: SimplifierVariable variable
    => GHC.HasCallStack
    => TermLike variable
    -> TermLike variable
    -> Maybe (Pattern variable)
functionAnd
    first
    second
  | isFunctionPattern first, isFunctionPattern second =
    return Conditional
        { term = first  -- different for Equals
        -- Ceil predicate not needed since first being
        -- bottom will make the entire term bottom. However,
        -- one must be careful to not just drop the term.
        , predicate = makeEqualsPredicate first second
        , substitution = mempty
        }
  | otherwise = empty<|MERGE_RESOLUTION|>--- conflicted
+++ resolved
@@ -69,19 +69,6 @@
 import qualified Kore.Internal.Symbol as Symbol
 import Kore.Internal.TermLike
 import qualified Kore.Logger as Logger
-<<<<<<< HEAD
-import           Kore.Predicate.Predicate
-                 ( pattern PredicateTrue, makeEqualsPredicate,
-                 makeNotPredicate, makeTruePredicate )
-import           Kore.Step.PatternAttributes
-                 ( isConstructorLikeTop )
-import           Kore.Step.Simplification.ExpandAlias
-                 ( expandAlias )
-import           Kore.Step.Simplification.NoConfusion
-import           Kore.Step.Simplification.Overloading
-import           Kore.Step.Simplification.SimplificationType
-                 ( SimplificationType )
-=======
 import Kore.Predicate.Predicate
     ( pattern PredicateTrue
     , makeEqualsPredicate
@@ -91,12 +78,14 @@
 import Kore.Step.PatternAttributes
     ( isConstructorLikeTop
     )
+import Kore.Step.Simplification.ExpandAlias
+    ( expandAlias
+    )
 import Kore.Step.Simplification.NoConfusion
 import Kore.Step.Simplification.Overloading
 import Kore.Step.Simplification.SimplificationType
     ( SimplificationType
     )
->>>>>>> 2a68d4a0
 import qualified Kore.Step.Simplification.SimplificationType as SimplificationType
     ( SimplificationType (..)
     )
