{- |
Copyright   : (c) Runtime Verification, 2018
License     : NCSA
-}
module Kore.Step.Simplification.AndTerms (
    termUnification,
    maybeTermAnd,
    maybeTermEquals,
    TermSimplifier,
    TermTransformationOld,
    cannotUnifyDistinctDomainValues,
    functionAnd,
    compareForEquals,
) where

import Control.Error (
    MaybeT (..),
 )
import qualified Control.Error as Error
import Data.String (
    fromString,
 )
import Data.Text (
    Text,
 )
import qualified Kore.Builtin.Bool as Builtin.Bool
import qualified Kore.Builtin.Endianness as Builtin.Endianness
import qualified Kore.Builtin.Int as Builtin.Int
import Kore.Builtin.InternalBytes (
    matchBytes,
    unifyBytes,
 )
import qualified Kore.Builtin.KEqual as Builtin.KEqual
import qualified Kore.Builtin.List as Builtin.List
import qualified Kore.Builtin.Map as Builtin.Map
import qualified Kore.Builtin.Set as Builtin.Set
import qualified Kore.Builtin.Signedness as Builtin.Signedness
import qualified Kore.Builtin.String as Builtin.String
import Kore.Internal.Condition as Condition
import qualified Kore.Internal.OrCondition as OrCondition
import qualified Kore.Internal.OrPattern as OrPattern
import Kore.Internal.Pattern (
    Pattern,
 )
import qualified Kore.Internal.Pattern as Pattern
import Kore.Internal.Predicate (
    makeEqualsPredicate,
    makeNotPredicate,
    pattern PredicateTrue,
 )
import qualified Kore.Internal.Predicate as Predicate
import Kore.Internal.SideCondition (
    SideCondition,
 )
import qualified Kore.Internal.SideCondition as SideCondition (
    topTODO,
 )
import qualified Kore.Internal.Substitution as Substitution
import qualified Kore.Internal.Symbol as Symbol
import Kore.Internal.TermLike
import Kore.Log.DebugUnification (
    debugUnificationSolved,
    debugUnificationUnsolved,
    whileDebugUnification,
 )
import Kore.Rewriting.RewritingVariable (
    RewritingVariableName,
 )
import qualified Kore.Step.Simplification.Exists as Exists
import Kore.Step.Simplification.ExpandAlias
import Kore.Step.Simplification.InjSimplifier
import Kore.Step.Simplification.NoConfusion
import Kore.Step.Simplification.NotSimplifier
import Kore.Step.Simplification.OverloadSimplifier as OverloadSimplifier
import Kore.Step.Simplification.Overloading as Overloading
import qualified Kore.Step.Simplification.SimplificationType as SimplificationType (
    SimplificationType (..),
 )
import Kore.Step.Simplification.Simplify as Simplifier
import Kore.Unification.Unify as Unify
import Kore.Unparser
import Pair
import Prelude.Kore
import qualified Pretty

{- | Unify two terms without discarding the terms.

We want to keep the terms because substitution relies on the result not being
@\\bottom@.

When a case is not implemented, @termUnification@ will create a @\\ceil@ of
the conjunction of the two terms.

The comment for 'Kore.Step.Simplification.And.simplify' describes all
the special cases handled by this.
-}
termUnification ::
    forall unifier.
    MonadUnify unifier =>
    HasCallStack =>
    NotSimplifier unifier ->
    TermLike RewritingVariableName ->
    TermLike RewritingVariableName ->
    unifier (Pattern RewritingVariableName)
termUnification notSimplifier = \term1 term2 ->
    whileDebugUnification term1 term2 $ do
        result <- termUnificationWorker term1 term2
        debugUnificationSolved result
        pure result
  where
    termUnificationWorker ::
        TermLike RewritingVariableName ->
        TermLike RewritingVariableName ->
        unifier (Pattern RewritingVariableName)
    termUnificationWorker pat1 pat2 = do
        let maybeTermUnification ::
                MaybeT unifier (Pattern RewritingVariableName)
            maybeTermUnification =
                maybeTermAnd notSimplifier termUnificationWorker pat1 pat2
        Error.maybeT
            (incompleteUnificationPattern pat1 pat2)
            pure
            maybeTermUnification

    incompleteUnificationPattern term1 term2 = do
        debugUnificationUnsolved term1 term2
        mkAnd term1 term2
            & Pattern.fromTermLike
            & return

maybeTermEquals ::
    MonadUnify unifier =>
    HasCallStack =>
    NotSimplifier unifier ->
    -- | Used to simplify subterm "and".
    TermSimplifier RewritingVariableName unifier ->
    TermLike RewritingVariableName ->
    TermLike RewritingVariableName ->
    MaybeT unifier (Pattern RewritingVariableName)
maybeTermEquals notSimplifier childTransformers first second = do
    injSimplifier <- Simplifier.askInjSimplifier
    OverloadSimplifier{isOverloaded} <- Simplifier.askOverloadSimplifier
    worker injSimplifier isOverloaded
  where
    worker injSimplifier isOverloaded
        | Just unifyData <- Builtin.Int.matchInt first second =
            lift $ Builtin.Int.unifyInt first second unifyData
        | Just unifyData <- Builtin.Bool.matchBools first second =
            lift $ Builtin.Bool.unifyBool first second unifyData
        | Just unifyData <- Builtin.String.matchString first second =
            lift $ Builtin.String.unifyString first second unifyData
        | Just unifyData <- matchDomainValue first second =
            lift $ unifyDomainValue first second unifyData
        | Just unifyData <- matchStringLiteral first second =
            lift $ unifyStringLiteral first second unifyData
        | Just () <- matchEqualsAndEquals first second =
            lift $ equalAndEquals first
        | Just unifyData <- matchBytes first second =
            lift $ unifyBytes unifyData
        | Just () <- matchBottomTermEquals first =
            lift $ bottomTermEquals SideCondition.topTODO first second
        | Just () <- matchBottomTermEquals second =
            lift $ bottomTermEquals SideCondition.topTODO second first
        | Just var <- matchVariableFunctionEquals first second =
            lift $ variableFunctionEquals first second var
        | Just var <- matchVariableFunctionEquals second first =
            lift $ variableFunctionEquals second first var
        | Just unifyData <- matchEqualInjectiveHeadsAndEquals first second =
            lift $ equalInjectiveHeadsAndEquals childTransformers unifyData
        | Just unifyData <- matchInj injSimplifier first second =
            lift $ unifySortInjection childTransformers first second unifyData
        | Just () <- matchConstructorSortInjectionAndEquals first second =
            lift $ constructorSortInjectionAndEquals first second
        | Just () <- matchDifferentConstructors isOverloaded first second =
            lift $ constructorAndEqualsAssumesDifferentHeads first second
        | otherwise =
            overloadedConstructorSortInjectionAndEquals childTransformers first second
                <|> rest

    rest
        | Just boolAndData <- Builtin.Bool.matchUnifyBoolAnd first second =
            lift $ Builtin.Bool.unifyBoolAnd childTransformers first boolAndData
        | Just boolAndData <- Builtin.Bool.matchUnifyBoolAnd second first =
            lift $ Builtin.Bool.unifyBoolAnd childTransformers second boolAndData
        | Just boolOrData <- Builtin.Bool.matchUnifyBoolOr first second =
            lift $ Builtin.Bool.unifyBoolOr childTransformers second boolOrData
        | Just boolOrData <- Builtin.Bool.matchUnifyBoolOr second first =
            lift $ Builtin.Bool.unifyBoolOr childTransformers first boolOrData
        | Just boolNotData <- Builtin.Bool.matchUnifyBoolNot first second =
            lift $ Builtin.Bool.unifyBoolNot childTransformers second boolNotData
        | Just boolNotData <- Builtin.Bool.matchUnifyBoolNot second first =
            lift $ Builtin.Bool.unifyBoolNot childTransformers first boolNotData
        | Just unifyData <- Builtin.Int.matchUnifyIntEq first second =
            lift $ Builtin.Int.unifyIntEq childTransformers notSimplifier unifyData
        | Just unifyData <- Builtin.Int.matchUnifyIntEq second first =
            lift $ Builtin.Int.unifyIntEq childTransformers notSimplifier unifyData
        | otherwise =
            asum
                [ Builtin.String.unifyStringEq
                    childTransformers
                    notSimplifier
                    first
                    second
                , do
                    unifyData <- Error.hoistMaybe $ Builtin.KEqual.matchUnifyKequalsEq first second
                    lift $ Builtin.KEqual.unifyKequalsEq childTransformers notSimplifier unifyData
                , do
                    unifyData <- Error.hoistMaybe $ Builtin.KEqual.matchUnifyKequalsEq second first
                    lift $ Builtin.KEqual.unifyKequalsEq childTransformers notSimplifier unifyData
                , Builtin.Endianness.unifyEquals first second
                , Builtin.Signedness.unifyEquals first second
                , Builtin.Map.unifyEquals childTransformers first second
                , Builtin.Map.unifyNotInKeys childTransformers notSimplifier first second
                , Builtin.Set.unifyEquals childTransformers first second
                , Builtin.List.unifyEquals
                    SimplificationType.Equals
                    childTransformers
                    first
                    second
                , domainValueAndConstructorErrors first second
                ]

maybeTermAnd ::
    MonadUnify unifier =>
    HasCallStack =>
    NotSimplifier unifier ->
    -- | Used to simplify subterm "and".
    TermSimplifier RewritingVariableName unifier ->
    TermLike RewritingVariableName ->
    TermLike RewritingVariableName ->
    MaybeT unifier (Pattern RewritingVariableName)
<<<<<<< HEAD
maybeTermAnd notSimplifier childTransformers first second =
    asum
        [ expandAlias
            (maybeTermAnd notSimplifier childTransformers)
            first
            second
        , boolAnd first second
        , Builtin.Int.unifyInt first second
        , Builtin.Bool.unifyBool first second
        , Builtin.String.unifyString first second
        , unifyDomainValue first second
        , unifyStringLiteral first second
        , equalAndEquals first second
        , bytesDifferent first second
        , variableFunctionAnd first second
        , variableFunctionAnd second first
        , equalInjectiveHeadsAndEquals childTransformers first second
        , sortInjectionAndEquals childTransformers first second
        , constructorSortInjectionAndEquals first second
        , constructorAndEqualsAssumesDifferentHeads first second
        , overloadedConstructorSortInjectionAndEquals
            childTransformers
            first
            second
        , Builtin.Bool.unifyBoolAnd childTransformers first second
        , Builtin.Bool.unifyBoolOr childTransformers first second
        , Builtin.Bool.unifyBoolNot childTransformers first second
        , Builtin.Int.unifyIntEq childTransformers notSimplifier first second
        , Builtin.String.unifyStringEq
            childTransformers
            notSimplifier
            first
            second
        , Builtin.KEqual.unifyKequalsEq
            childTransformers
            notSimplifier
            first
            second
        , Builtin.KEqual.unifyIfThenElse childTransformers first second
        , Builtin.Endianness.unifyEquals first second
        , Builtin.Signedness.unifyEquals first second
        , Builtin.Map.unifyEquals childTransformers first second
        , Builtin.Set.unifyEquals childTransformers first second
        , Builtin.List.unifyEquals
            SimplificationType.And
            childTransformers
            first
            second
        , domainValueAndConstructorErrors first second
        , Error.hoistMaybe (functionAnd first second)
        ]
=======
maybeTermAnd notSimplifier childTransformers first second = do
    injSimplifier <- Simplifier.askInjSimplifier
    OverloadSimplifier{isOverloaded} <- Simplifier.askOverloadSimplifier
    worker injSimplifier isOverloaded
  where
    worker injSimplifier isOverloaded
        | Just unifyData <- matchExpandAlias first second =
            let UnifyExpandAlias{term1, term2} = unifyData
             in maybeTermAnd
                    notSimplifier
                    childTransformers
                    term1
                    term2
        | Just unifyData <- matchBoolAnd first =
            lift $ boolAnd first second unifyData
        | Just unifyData <- matchBoolAnd second =
            lift $ boolAnd second first unifyData
        | Just unifyData <- Builtin.Int.matchInt first second =
            lift $ Builtin.Int.unifyInt first second unifyData
        | Just unifyData <- Builtin.Bool.matchBools first second =
            lift $ Builtin.Bool.unifyBool first second unifyData
        | Just unifyData <- Builtin.String.matchString first second =
            lift $ Builtin.String.unifyString first second unifyData
        | Just unifyData <- matchDomainValue first second =
            lift $ unifyDomainValue first second unifyData
        | Just unifyData <- matchStringLiteral first second =
            lift $ unifyStringLiteral first second unifyData
        | Just () <- matchEqualsAndEquals first second =
            lift $ equalAndEquals first
        | Just unifyData <- matchBytes first second =
            lift $ unifyBytes unifyData
        | Just matched <- matchVariables first second =
            lift $ unifyVariables matched
        | Just matched <- matchVariableFunction second first =
            lift $ unifyVariableFunction matched
        | Just unifyData <- matchEqualInjectiveHeadsAndEquals first second =
            lift $ equalInjectiveHeadsAndEquals childTransformers unifyData
        | Just unifyData <- matchInj injSimplifier first second =
            lift $ unifySortInjection childTransformers first second unifyData
        | Just () <- matchConstructorSortInjectionAndEquals first second =
            lift $ constructorSortInjectionAndEquals first second
        | Just () <- matchDifferentConstructors isOverloaded first second =
            lift $ constructorAndEqualsAssumesDifferentHeads first second
        | otherwise =
            overloadedConstructorSortInjectionAndEquals childTransformers first second
                <|> rest

    rest
        | Just boolAndData <- Builtin.Bool.matchUnifyBoolAnd first second =
            lift $ Builtin.Bool.unifyBoolAnd childTransformers first boolAndData
        | Just boolAndData <- Builtin.Bool.matchUnifyBoolAnd second first =
            lift $ Builtin.Bool.unifyBoolAnd childTransformers second boolAndData
        | Just boolOrData <- Builtin.Bool.matchUnifyBoolOr first second =
            lift $ Builtin.Bool.unifyBoolOr childTransformers second boolOrData
        | Just boolOrData <- Builtin.Bool.matchUnifyBoolOr second first =
            lift $ Builtin.Bool.unifyBoolOr childTransformers first boolOrData
        | Just boolNotData <- Builtin.Bool.matchUnifyBoolNot first second =
            lift $ Builtin.Bool.unifyBoolNot childTransformers second boolNotData
        | Just boolNotData <- Builtin.Bool.matchUnifyBoolNot second first =
            lift $ Builtin.Bool.unifyBoolNot childTransformers first boolNotData
        | Just unifyData <- Builtin.KEqual.matchUnifyKequalsEq first second =
            lift $ Builtin.KEqual.unifyKequalsEq childTransformers notSimplifier unifyData
        | Just unifyData <- Builtin.KEqual.matchUnifyKequalsEq second first =
            lift $ Builtin.KEqual.unifyKequalsEq childTransformers notSimplifier unifyData
        | otherwise =
            asum
                [ Builtin.KEqual.unifyIfThenElse childTransformers first second
                , Builtin.Endianness.unifyEquals first second
                , Builtin.Signedness.unifyEquals first second
                , Builtin.Map.unifyEquals childTransformers first second
                , Builtin.Set.unifyEquals childTransformers first second
                , Builtin.List.unifyEquals
                    SimplificationType.And
                    childTransformers
                    first
                    second
                , domainValueAndConstructorErrors first second
                , Error.hoistMaybe (functionAnd first second)
                ]
>>>>>>> 67d4d236

{- | Construct the conjunction or unification of two terms.

Each @TermTransformationOld@ should represent one unification case and each
unification case should be handled by only one @TermTransformationOld@. If the
pattern heads do not match the case under consideration, call 'empty' to allow
another case to handle the patterns. If the pattern heads do match the
unification case, then use 'lift' to wrap the implementation
of that case.

All the @TermTransformationOld@s and similar functions defined in this module
call 'empty' unless given patterns matching their unification case.
-}
type TermTransformationOld variable unifier =
    TermSimplifier variable unifier ->
    TermLike variable ->
    TermLike variable ->
    MaybeT unifier (Pattern variable)

data UnifyBoolAnd
    = UnifyBoolAndBottom
    | UnifyBoolAndTop

{- | Matches

@
\\and{_}(\\bottom, _)
@

and

@
\\and{_}(\\top, _)
@
-}
matchBoolAnd ::
    TermLike RewritingVariableName ->
    Maybe UnifyBoolAnd
matchBoolAnd term
    | Pattern.isBottom term =
        Just UnifyBoolAndBottom
    | Pattern.isTop term =
        Just UnifyBoolAndTop
    | otherwise =
        Nothing
{-# INLINE matchBoolAnd #-}

-- | Simplify the conjunction of terms where one is a predicate.
boolAnd ::
    MonadUnify unifier =>
    TermLike RewritingVariableName ->
    TermLike RewritingVariableName ->
    UnifyBoolAnd ->
    unifier (Pattern RewritingVariableName)
boolAnd first second unifyData =
    case unifyData of
        UnifyBoolAndBottom -> do
            explainBoolAndBottom first second
            return $ Pattern.fromTermLike first
        UnifyBoolAndTop ->
            return $ Pattern.fromTermLike second

explainBoolAndBottom ::
    MonadUnify unifier =>
    TermLike RewritingVariableName ->
    TermLike RewritingVariableName ->
    unifier ()
explainBoolAndBottom term1 term2 =
    explainBottom "Cannot unify bottom." term1 term2

{- | Matches

@
\\equals{_, _}(t, t)
@

and

@
\\and{_}(t, t)
@
-}
matchEqualsAndEquals ::
    TermLike RewritingVariableName ->
    TermLike RewritingVariableName ->
    Maybe ()
matchEqualsAndEquals first second
    | first == second =
        Just ()
    | otherwise = Nothing
{-# INLINE matchEqualsAndEquals #-}

-- | Returns the term as a pattern.
equalAndEquals ::
    Monad unifier =>
    TermLike RewritingVariableName ->
    unifier (Pattern RewritingVariableName)
equalAndEquals first =
    -- TODO (thomas.tuegel): Preserve simplified flags.
    return (Pattern.fromTermLike first)

{- | Matches

@
\\equals{_, _}(\\bottom, _)
@
-}
matchBottomTermEquals ::
    TermLike RewritingVariableName ->
    Maybe ()
matchBottomTermEquals first
    | Bottom_ _ <- first =
        Just ()
    | otherwise = Nothing
{-# INLINE matchBottomTermEquals #-}

-- | Unify two patterns where the first is @\\bottom@.
bottomTermEquals ::
    MonadUnify unifier =>
    SideCondition RewritingVariableName ->
    TermLike RewritingVariableName ->
    TermLike RewritingVariableName ->
    unifier (Pattern RewritingVariableName)
bottomTermEquals
    sideCondition
    first
    second =
        do
            -- MonadUnify
            secondCeil <- makeEvaluateTermCeil sideCondition second
            case toList secondCeil of
                [] -> return Pattern.top
                [Conditional{predicate = PredicateTrue, substitution}]
                    | substitution == mempty -> do
                        explainBottom
                            "Cannot unify bottom with non-bottom pattern."
                            first
                            second
                        empty
                _ ->
                    return
                        Conditional
                            { term = mkTop_
                            , predicate =
                                makeNotPredicate $
                                    OrCondition.toPredicate $
                                        OrPattern.map Condition.toPredicate secondCeil
                            , substitution = mempty
                            }

data UnifyVariables = UnifyVariables
    {variable1, variable2 :: !(ElementVariable RewritingVariableName)}

-- | Match the unification of two element variables.
matchVariables ::
    TermLike RewritingVariableName ->
    TermLike RewritingVariableName ->
    Maybe UnifyVariables
matchVariables first second = do
    ElemVar_ variable1 <- pure first
    ElemVar_ variable2 <- pure second
    pure UnifyVariables{variable1, variable2}
{-# INLINE matchVariables #-}

unifyVariables ::
    MonadUnify unifier =>
    UnifyVariables ->
    unifier (Pattern RewritingVariableName)
unifyVariables UnifyVariables{variable1, variable2} =
    pure $ Pattern.assign (inject variable1) (mkElemVar variable2)

data UnifyVariableFunction = UnifyVariableFunction
    { variable :: !(ElementVariable RewritingVariableName)
    , term :: !(TermLike RewritingVariableName)
    }

-- | Match the unification of an element variable with a function-like term.
matchVariableFunction ::
    TermLike RewritingVariableName ->
    TermLike RewritingVariableName ->
    Maybe UnifyVariableFunction
matchVariableFunction = \first second ->
    worker first second <|> worker second first
  where
    worker first term = do
        ElemVar_ variable <- pure first
        guard (isFunctionPattern term)
        pure UnifyVariableFunction{variable, term}
{-# INLINE matchVariableFunction #-}

unifyVariableFunction ::
    MonadUnify unifier =>
    UnifyVariableFunction ->
    unifier (Pattern RewritingVariableName)
unifyVariableFunction UnifyVariableFunction{variable, term} =
    Condition.assign (inject variable) term
        & Pattern.withCondition term
        & pure

{- | Matches

@
\\equals{_, _}(x, f(_))
@
-}
matchVariableFunctionEquals ::
    TermLike RewritingVariableName ->
    TermLike RewritingVariableName ->
    Maybe (ElementVariable RewritingVariableName)
matchVariableFunctionEquals first second
    | ElemVar_ var <- first
      , isFunctionPattern second =
        Just var
    | otherwise = Nothing
{-# INLINE matchVariableFunctionEquals #-}

{- | Unify a variable with a function pattern.

See also: 'isFunctionPattern'
-}
variableFunctionEquals ::
    MonadUnify unifier =>
    TermLike RewritingVariableName ->
    TermLike RewritingVariableName ->
    ElementVariable RewritingVariableName ->
    unifier (Pattern RewritingVariableName)
variableFunctionEquals
    first
    second
    var =
        do
            -- MonadUnify
            predicate <- do
                resultOr <- makeEvaluateTermCeil SideCondition.topTODO second
                case toList resultOr of
                    [] -> do
                        explainBottom
                            "Unification of variable and bottom \
                            \when attempting to simplify equals."
                            first
                            second
                        empty
                    resultConditions -> Unify.scatter resultConditions
            let result =
                    predicate
                        <> Condition.fromSingleSubstitution
                            (Substitution.assign (inject var) second)
            return (Pattern.withCondition second result)

{- | Matches

@
\\equals{_, _}(inj{sub, super}(children), inj{sub', super'}(children'))
@

and

@
\\and{_}(inj{sub, super}(children), inj{sub', super'}(children'))
@

when either

* @super /= super'@
* @sub == sub'@
* @sub@ is a subsort of @sub'@ or vice-versa.
* @children@ or @children'@ satisfies @hasConstructorLikeTop@.
* the subsorts of @sub, sub'@ are disjoint.
-}
matchInj ::
    InjSimplifier ->
    TermLike RewritingVariableName ->
    TermLike RewritingVariableName ->
    Maybe (UnifyInj (InjPair RewritingVariableName))
matchInj injSimplifier first second
    | Inj_ inj1 <- first
      , Inj_ inj2 <- second =
        matchInjs injSimplifier inj1 inj2
    | otherwise = Nothing
{-# INLINE matchInj #-}

{- | Simplify the conjunction of two sort injections.

Assumes that the two heads were already tested for equality and were found
to be different.

This simplifies cases where there is a subsort relation between the injected
sorts of the conjoined patterns, such as,

@
    \inj{src1, dst}(a) ∧ \inj{src2, dst}(b)
    ===
    \inj{src2, dst}(\inj{src1, src2}(a) ∧ b)
@

when @src1@ is a subsort of @src2@.
-}
unifySortInjection ::
    forall unifier.
    MonadUnify unifier =>
    TermSimplifier RewritingVariableName unifier ->
    TermLike RewritingVariableName ->
    TermLike RewritingVariableName ->
    UnifyInj (InjPair RewritingVariableName) ->
    unifier (Pattern RewritingVariableName)
unifySortInjection termMerger term1 term2 unifyInj = do
    InjSimplifier{unifyInjs} <- Simplifier.askInjSimplifier
    unifyInjs unifyInj & maybe distinct merge
  where
    distinct = explainAndReturnBottom "Distinct sort injections" term1 term2
    merge inj@Inj{injChild = Pair child1 child2} = do
        childPattern <- termMerger child1 child2
        InjSimplifier{evaluateInj} <- askInjSimplifier
        let (childTerm, childCondition) = Pattern.splitTerm childPattern
            inj' = evaluateInj inj{injChild = childTerm}
        return $ Pattern.withCondition inj' childCondition

{- | Matches

@
\\equals{_, _}(inj{_,_}(_), f(_))
@

@
\\equals{_, _}(f(_), inj{_,_}(_))
@

and

@
\\and{_}(inj{_,_}(_), f(_))
@

@
\\and{_}(f(_), inj{_,_}(_))
@

when @f@ has the @constructor@ attribute.
-}
matchConstructorSortInjectionAndEquals ::
    TermLike RewritingVariableName ->
    TermLike RewritingVariableName ->
    Maybe ()
matchConstructorSortInjectionAndEquals first second
    | Inj_ _ <- first
      , App_ symbol _ <- second
      , Symbol.isConstructor symbol =
        Just ()
    | Inj_ _ <- second
      , App_ symbol _ <- first
      , Symbol.isConstructor symbol =
        Just ()
    | otherwise = Nothing
{-# INLINE matchConstructorSortInjectionAndEquals #-}

{- | Unify a constructor application pattern with a sort injection pattern.

Sort injections clash with constructors, so @constructorSortInjectionAndEquals@
returns @\\bottom@.
-}
constructorSortInjectionAndEquals ::
    MonadUnify unifier =>
    TermLike RewritingVariableName ->
    TermLike RewritingVariableName ->
    unifier a
constructorSortInjectionAndEquals first second =
    noConfusionInjectionConstructor first second

noConfusionInjectionConstructor ::
    MonadUnify unifier =>
    TermLike RewritingVariableName ->
    TermLike RewritingVariableName ->
    unifier a
noConfusionInjectionConstructor =
    explainAndReturnBottom "No confusion: sort injections and constructors"

{- |
 If the two constructors form an overload pair, apply the overloading axioms
 on the terms to make the constructors equal, then retry unification on them.

See <https://github.com/kframework/kore/blob/master/docs/2019-08-27-Unification-modulo-overloaded-constructors.md>
-}
overloadedConstructorSortInjectionAndEquals ::
    MonadUnify unifier =>
    TermSimplifier RewritingVariableName unifier ->
    TermLike RewritingVariableName ->
    TermLike RewritingVariableName ->
    MaybeT unifier (Pattern RewritingVariableName)
overloadedConstructorSortInjectionAndEquals termMerger firstTerm secondTerm =
    do
        eunifier <-
            lift . Error.runExceptT $
                unifyOverloading (Pair firstTerm secondTerm)
        case eunifier of
            Right (Simple (Pair firstTerm' secondTerm')) ->
                lift $
                    termMerger firstTerm' secondTerm'
            Right
                ( WithNarrowing
                        Narrowing
                            { narrowingSubst
                            , narrowingVars
                            , overloadPair = Pair firstTerm' secondTerm'
                            }
                    ) -> do
                    boundPattern <- lift $ do
                        merged <- termMerger firstTerm' secondTerm'
                        Exists.makeEvaluate SideCondition.topTODO narrowingVars $
                            merged `Pattern.andCondition` narrowingSubst
                    case OrPattern.toPatterns boundPattern of
                        [result] -> return result
                        [] ->
                            lift $
                                explainAndReturnBottom
                                    ( "exists simplification for overloaded"
                                        <> " constructors returned no pattern"
                                    )
                                    firstTerm
                                    secondTerm
                        _ -> empty
            Left (Clash message) ->
                lift $
                    explainAndReturnBottom (fromString message) firstTerm secondTerm
            Left Overloading.NotApplicable -> empty

{- | Unifcation or equality for a domain value pattern vs a constructor
application.

This unification case throws an error because domain values may not occur in a
sort with constructors.
-}
domainValueAndConstructorErrors ::
    Monad unifier =>
    HasCallStack =>
    TermLike RewritingVariableName ->
    TermLike RewritingVariableName ->
    MaybeT unifier a
domainValueAndConstructorErrors
    term1@(DV_ _ _)
    term2@(App_ secondHead _)
        | Symbol.isConstructor secondHead =
            error
                ( unlines
                    [ "Cannot handle DomainValue and Constructor:"
                    , unparseToString term1
                    , unparseToString term2
                    ]
                )
domainValueAndConstructorErrors
    term1@(App_ firstHead _)
    term2@(DV_ _ _)
        | Symbol.isConstructor firstHead =
            error
                ( unlines
                    [ "Cannot handle Constructor and DomainValue:"
                    , unparseToString term1
                    , unparseToString term2
                    ]
                )
domainValueAndConstructorErrors _ _ = empty

data UnifyDomainValue = UnifyDomainValue
    { val1, val2 :: !(TermLike RewritingVariableName)
    }

{- | Matches

@
\\equals{_, _}(\\dv{s}(_), \\dv{s}(_))
@

and

@
\\and{_}(\\dv{s}(_), \\dv{s}(_))
@
-}
matchDomainValue ::
    TermLike RewritingVariableName ->
    TermLike RewritingVariableName ->
    Maybe UnifyDomainValue
matchDomainValue first second
    | DV_ sort1 val1 <- first
      , DV_ sort2 val2 <- second
      , sort1 == sort2 =
        Just UnifyDomainValue{val1, val2}
    | otherwise = Nothing
{-# INLINE matchDomainValue #-}

{- | Unify two domain values.

The two patterns are assumed to be inequal; therefore this case always return
@\\bottom@.

See also: 'equalAndEquals'
-}

-- TODO (thomas.tuegel): This unification case assumes that \dv is injective,
-- but it is not.
unifyDomainValue ::
    forall unifier.
    MonadUnify unifier =>
    TermLike RewritingVariableName ->
    TermLike RewritingVariableName ->
    UnifyDomainValue ->
    unifier (Pattern RewritingVariableName)
unifyDomainValue term1 term2 unifyData
    | val1 == val2 =
        return $ Pattern.fromTermLike term1
    | otherwise = cannotUnifyDomainValues term1 term2
  where
    UnifyDomainValue{val1, val2} = unifyData

cannotUnifyDistinctDomainValues :: Pretty.Doc ()
cannotUnifyDistinctDomainValues = "distinct domain values"

cannotUnifyDomainValues ::
    MonadUnify unifier =>
    TermLike RewritingVariableName ->
    TermLike RewritingVariableName ->
    unifier a
cannotUnifyDomainValues = explainAndReturnBottom cannotUnifyDistinctDomainValues

-- | @UnifyStringLiteral@ represents unification of two string literals.
data UnifyStringLiteral = UnifyStringLiteral
    { txt1, txt2 :: !Text
    }

-- | Matches the unification problem @"txt1"@ with @"txt2"@.
matchStringLiteral ::
    TermLike RewritingVariableName ->
    TermLike RewritingVariableName ->
    Maybe UnifyStringLiteral
matchStringLiteral first second
    | StringLiteral_ txt1 <- first
      , StringLiteral_ txt2 <- second =
        Just UnifyStringLiteral{txt1, txt2}
    | otherwise = Nothing
{-# INLINE matchStringLiteral #-}

-- | Finish solving the 'UnifyStringLiteral' problem.
unifyStringLiteral ::
    forall unifier.
    MonadUnify unifier =>
    TermLike RewritingVariableName ->
    TermLike RewritingVariableName ->
    UnifyStringLiteral ->
    unifier (Pattern RewritingVariableName)
unifyStringLiteral term1 term2 unifyData
    | txt1 == txt2 = return $ Pattern.fromTermLike term1
    | otherwise = explainAndReturnBottom "distinct string literals" term1 term2
  where
    UnifyStringLiteral{txt1, txt2} = unifyData

{- | Unify any two function patterns.

The function patterns are unified by creating an @\\equals@ predicate. If either
argument is constructor-like, that argument will be the resulting 'term';
otherwise, the lesser argument is the resulting 'term'. The term always appears
on the left-hand side of the @\\equals@ predicate, and the other argument
appears on the right-hand side.
-}
functionAnd ::
    TermLike RewritingVariableName ->
    TermLike RewritingVariableName ->
    Maybe (Pattern RewritingVariableName)
functionAnd first second
    | isFunctionPattern first
      , isFunctionPattern second =
        makeEqualsPredicate first' second'
            & Predicate.markSimplified
            -- Ceil predicate not needed since first being
            -- bottom will make the entire term bottom. However,
            -- one must be careful to not just drop the term.
            & Condition.fromPredicate
            & Pattern.withCondition first' -- different for Equals
            & pure
    | otherwise = empty
  where
    (first', second') = minMaxBy compareForEquals first second

{- | Normal ordering for terms in @\equals(_, _)@.

The normal ordering is arbitrary, but important to avoid duplication.
-}
compareForEquals ::
    TermLike RewritingVariableName ->
    TermLike RewritingVariableName ->
    Ordering
compareForEquals first second
    | isConstructorLike first = LT
    | isConstructorLike second = GT
    | otherwise = compare first second<|MERGE_RESOLUTION|>--- conflicted
+++ resolved
@@ -229,59 +229,6 @@
     TermLike RewritingVariableName ->
     TermLike RewritingVariableName ->
     MaybeT unifier (Pattern RewritingVariableName)
-<<<<<<< HEAD
-maybeTermAnd notSimplifier childTransformers first second =
-    asum
-        [ expandAlias
-            (maybeTermAnd notSimplifier childTransformers)
-            first
-            second
-        , boolAnd first second
-        , Builtin.Int.unifyInt first second
-        , Builtin.Bool.unifyBool first second
-        , Builtin.String.unifyString first second
-        , unifyDomainValue first second
-        , unifyStringLiteral first second
-        , equalAndEquals first second
-        , bytesDifferent first second
-        , variableFunctionAnd first second
-        , variableFunctionAnd second first
-        , equalInjectiveHeadsAndEquals childTransformers first second
-        , sortInjectionAndEquals childTransformers first second
-        , constructorSortInjectionAndEquals first second
-        , constructorAndEqualsAssumesDifferentHeads first second
-        , overloadedConstructorSortInjectionAndEquals
-            childTransformers
-            first
-            second
-        , Builtin.Bool.unifyBoolAnd childTransformers first second
-        , Builtin.Bool.unifyBoolOr childTransformers first second
-        , Builtin.Bool.unifyBoolNot childTransformers first second
-        , Builtin.Int.unifyIntEq childTransformers notSimplifier first second
-        , Builtin.String.unifyStringEq
-            childTransformers
-            notSimplifier
-            first
-            second
-        , Builtin.KEqual.unifyKequalsEq
-            childTransformers
-            notSimplifier
-            first
-            second
-        , Builtin.KEqual.unifyIfThenElse childTransformers first second
-        , Builtin.Endianness.unifyEquals first second
-        , Builtin.Signedness.unifyEquals first second
-        , Builtin.Map.unifyEquals childTransformers first second
-        , Builtin.Set.unifyEquals childTransformers first second
-        , Builtin.List.unifyEquals
-            SimplificationType.And
-            childTransformers
-            first
-            second
-        , domainValueAndConstructorErrors first second
-        , Error.hoistMaybe (functionAnd first second)
-        ]
-=======
 maybeTermAnd notSimplifier childTransformers first second = do
     injSimplifier <- Simplifier.askInjSimplifier
     OverloadSimplifier{isOverloaded} <- Simplifier.askOverloadSimplifier
@@ -346,6 +293,10 @@
             lift $ Builtin.KEqual.unifyKequalsEq childTransformers notSimplifier unifyData
         | Just unifyData <- Builtin.KEqual.matchUnifyKequalsEq second first =
             lift $ Builtin.KEqual.unifyKequalsEq childTransformers notSimplifier unifyData
+        | Just unifyData <- Builtin.Int.matchUnifyIntEq first second =
+            lift $ Builtin.Int.unifyIntEq childTransformers notSimplifier unifyData
+        | Just unifyData <- Builtin.Int.matchUnifyIntEq second first =
+            lift $ Builtin.Int.unifyIntEq childTransformers notSimplifier unifyData
         | otherwise =
             asum
                 [ Builtin.KEqual.unifyIfThenElse childTransformers first second
@@ -358,10 +309,14 @@
                     childTransformers
                     first
                     second
+                , Builtin.String.unifyStringEq 
+                    childTransformers 
+                    notSimplifier
+                    first 
+                    second
                 , domainValueAndConstructorErrors first second
                 , Error.hoistMaybe (functionAnd first second)
                 ]
->>>>>>> 67d4d236
 
 {- | Construct the conjunction or unification of two terms.
 
