{-|
Copyright   : (c) Runtime Verification, 2018
License     : NCSA
-}

{-# LANGUAGE Strict #-}

module Kore.Step.Simplification.AndTerms
    ( termUnification
    , maybeTermAnd
    , maybeTermEquals
    , TermSimplifier
    , TermTransformationOld
    , cannotUnifyDistinctDomainValues
    , functionAnd
    , compareForEquals
    ) where

import Prelude.Kore

import Control.Error
    ( MaybeT (..)
    )
import qualified Control.Error as Error
import qualified Data.Functor.Foldable as Recursive
import Data.String
    ( fromString
    )

import qualified Kore.Builtin.Bool as Builtin.Bool
import qualified Kore.Builtin.Endianness as Builtin.Endianness
import qualified Kore.Builtin.Int as Builtin.Int
import qualified Kore.Builtin.KEqual as Builtin.KEqual
import qualified Kore.Builtin.List as Builtin.List
import qualified Kore.Builtin.Map as Builtin.Map
import qualified Kore.Builtin.Set as Builtin.Set
import qualified Kore.Builtin.Signedness as Builtin.Signedness
import qualified Kore.Builtin.String as Builtin.String
import Kore.Internal.Condition as Condition
import qualified Kore.Internal.OrCondition as OrCondition
import qualified Kore.Internal.OrPattern as OrPattern
import Kore.Internal.Pattern
    ( Pattern
    )
import qualified Kore.Internal.Pattern as Pattern
import Kore.Internal.Predicate
    ( pattern PredicateTrue
    , makeEqualsPredicate
    , makeNotPredicate
    )
import qualified Kore.Internal.Predicate as Predicate
import Kore.Internal.SideCondition
    ( SideCondition
    )
import qualified Kore.Internal.SideCondition as SideCondition
    ( topTODO
    )
import qualified Kore.Internal.Substitution as Substitution
import qualified Kore.Internal.Symbol as Symbol
import Kore.Internal.TermLike
import Kore.Log.DebugUnification
    ( debugUnificationSolved
    , debugUnificationUnsolved
    , whileDebugUnification
    )
import Kore.Rewriting.RewritingVariable
    ( RewritingVariableName
    )
import qualified Kore.Step.Simplification.Exists as Exists
import Kore.Step.Simplification.ExpandAlias
    ( expandAlias
    )
import Kore.Step.Simplification.InjSimplifier
import Kore.Step.Simplification.NoConfusion
import Kore.Step.Simplification.NotSimplifier
import Kore.Step.Simplification.Overloading as Overloading
import qualified Kore.Step.Simplification.SimplificationType as SimplificationType
    ( SimplificationType (..)
    )
import Kore.Step.Simplification.Simplify as Simplifier
import Kore.Syntax.PatternF
    ( Const (..)
    )
import Kore.TopBottom
import Kore.Unification.Unify as Unify
import Kore.Unparser
import Pair
import qualified Pretty

{- | Unify two terms without discarding the terms.

We want to keep the terms because substitution relies on the result not being
@\\bottom@.

When a case is not implemented, @termUnification@ will create a @\\ceil@ of
the conjunction of the two terms.

The comment for 'Kore.Step.Simplification.And.simplify' describes all
the special cases handled by this.

-}
termUnification
    :: forall unifier
    .  MonadUnify unifier
    => HasCallStack
    => NotSimplifier unifier
    -> TermLike RewritingVariableName
    -> TermLike RewritingVariableName
    -> unifier (Pattern RewritingVariableName)
termUnification notSimplifier = \term1 term2 ->
    whileDebugUnification term1 term2 $ do
        result <- termUnificationWorker term1 term2
        debugUnificationSolved result
        pure result
  where
    termUnificationWorker
        :: TermLike RewritingVariableName
        -> TermLike RewritingVariableName
        -> unifier (Pattern RewritingVariableName)
    termUnificationWorker pat1 pat2 = do
        let
            maybeTermUnification
                :: MaybeT unifier (Pattern RewritingVariableName)
            maybeTermUnification =
                maybeTermAnd notSimplifier termUnificationWorker pat1 pat2
        Error.maybeT
            (incompleteUnificationPattern pat1 pat2)
            pure
            maybeTermUnification

    incompleteUnificationPattern term1 term2 = do
        debugUnificationUnsolved term1 term2
        mkAnd term1 term2
            & Pattern.fromTermLike
            & return

maybeTermEquals
    :: MonadUnify unifier
    => HasCallStack
    => NotSimplifier unifier
    -> TermSimplifier RewritingVariableName unifier
    -- ^ Used to simplify subterm "and".
    -> TermLike RewritingVariableName
    -> TermLike RewritingVariableName
    -> MaybeT unifier (Pattern RewritingVariableName)
maybeTermEquals notSimplifier childTransformers first second = asum
    [ Builtin.Int.unifyInt first second
    , Builtin.Bool.unifyBool first second
    , Builtin.String.unifyString first second
    , unifyDomainValue first second
    , unifyStringLiteral first second
    , equalAndEquals first second
    , bytesDifferent first second
    , bottomTermEquals SideCondition.topTODO first second
    , termBottomEquals SideCondition.topTODO first second
    , variableFunctionEquals first second
    , variableFunctionEquals second first
    , equalInjectiveHeadsAndEquals childTransformers first second
    , sortInjectionAndEquals childTransformers first second
    , constructorSortInjectionAndEquals first second
    , constructorAndEqualsAssumesDifferentHeads first second
    , overloadedConstructorSortInjectionAndEquals
        childTransformers
        first
        second
    , Builtin.Bool.unifyBoolAnd childTransformers first second
    , Builtin.Bool.unifyBoolOr childTransformers first second
    , Builtin.Bool.unifyBoolNot childTransformers first second
    , Builtin.Int.unifyIntEq childTransformers notSimplifier first second
    , Builtin.String.unifyStringEq
        childTransformers
        notSimplifier
        first
        second
    , Builtin.KEqual.unifyKequalsEq
        childTransformers
        notSimplifier
        first
        second
    , Builtin.Endianness.unifyEquals first second
    , Builtin.Signedness.unifyEquals first second
    , unifyDefinedModifier
        (Builtin.Map.unifyEquals childTransformers)
        first
        second
    , Builtin.Map.unifyNotInKeys childTransformers notSimplifier first second
    , unifyDefinedModifier
        (Builtin.Set.unifyEquals childTransformers)
        first
        second
    , Builtin.List.unifyEquals
        SimplificationType.Equals
        childTransformers
        first
        second
    , domainValueAndConstructorErrors first second
    , unifyDefined childTransformers first second
    ]

maybeTermAnd
    :: MonadUnify unifier
    => HasCallStack
    => NotSimplifier unifier
    -> TermSimplifier RewritingVariableName unifier
    -- ^ Used to simplify subterm "and".
<<<<<<< HEAD
    -> TermLike variable
    -> TermLike variable
    -> MaybeT unifier (Pattern variable)
maybeTermAnd notSimplifier =
    maybeTransformTerm (andFunctions notSimplifier)

andFunctions
    :: forall variable unifier
    .  InternalVariable variable
    => MonadUnify unifier
    => HasCallStack
    => NotSimplifier unifier
    -> [TermTransformationOld variable unifier]
andFunctions notSimplifier =
    forAnd . snd
    <$> filter appliesToAnd (andEqualsFunctions notSimplifier)
  where
    appliesToAnd :: (SimplificationTarget, a) -> Bool
    appliesToAnd (AndT, _) = True
    appliesToAnd (EqualsT, _) = False
    appliesToAnd (BothT, _) = True

    forAnd
        :: TermTransformation variable unifier
        -> TermTransformationOld variable unifier
    forAnd f = f SideCondition.topTODO SimplificationType.And

equalsFunctions
    :: forall variable unifier
    .  InternalVariable variable
    => MonadUnify unifier
    => HasCallStack
    => NotSimplifier unifier
    -> [TermTransformationOld variable unifier]
equalsFunctions notSimplifier =
    forEquals . snd
    <$> filter appliesToEquals (andEqualsFunctions notSimplifier)
  where
    appliesToEquals :: (SimplificationTarget, a) -> Bool
    appliesToEquals (AndT, _) = False
    appliesToEquals (EqualsT, _) = True
    appliesToEquals (BothT, _) = True

    forEquals
        :: TermTransformation variable unifier
        -> TermTransformationOld variable unifier
    forEquals f = f SideCondition.topTODO SimplificationType.Equals

andEqualsFunctions
    :: forall variable unifier
    .  InternalVariable variable
    => MonadUnify unifier
    => HasCallStack
    => NotSimplifier unifier
    -> [(SimplificationTarget, TermTransformation variable unifier)]
andEqualsFunctions notSimplifier =
    [ (AndT,    \_ _ s -> expandAlias (maybeTermAnd notSimplifier s))
    , (AndT,    \_ _ _ -> boolAnd)
    , (BothT,   \_ _ _ -> Builtin.Int.unifyInt)
    , (BothT,   \_ _ _ -> Builtin.Bool.unifyBool)
    , (BothT,   \_ _ _ -> Builtin.String.unifyString)
    , (BothT,   \_ _ _ -> unifyDomainValue)
    , (BothT,   \_ _ _ -> unifyStringLiteral)
    , (BothT,   \_ _ _ -> equalAndEquals)
    , (BothT,   \_ _ _ -> bytesDifferent)
    , (EqualsT, \p _ _ -> bottomTermEquals p)
    , (EqualsT, \p _ _ -> termBottomEquals p)
    , (BothT,   \p t _ -> variableFunctionAndEquals p t)
    , (BothT,   \p t _ -> functionVariableAndEquals p t)
    , (BothT,   \_ _ s -> equalInjectiveHeadsAndEquals s)
    , (BothT,   \_ _ s -> sortInjectionAndEquals s)
    , (BothT,   \_ _ _ -> constructorSortInjectionAndEquals)
    , (BothT,   \_ _ _ -> constructorAndEqualsAssumesDifferentHeads)
    , (BothT,   \_ _ s -> overloadedConstructorSortInjectionAndEquals s)
    , (BothT,   \_ _ s -> Builtin.Bool.unifyBoolAnd s)
    , (BothT,   \_ _ s -> Builtin.Bool.unifyBoolOr s)
    , (BothT,   \_ _ s -> Builtin.Bool.unifyBoolNot s)
    , (EqualsT, \_ _ s -> Builtin.Int.unifyIntEq s notSimplifier)
    , (EqualsT, \_ _ s -> Builtin.String.unifyStringEq s notSimplifier)
    , (BothT,   \_ _ s -> Builtin.KEqual.unifyKequalsEq s notSimplifier)
    , (AndT,    \_ _ s -> Builtin.KEqual.unifyIfThenElse s)
    , (BothT,   \_ _ _ -> Builtin.Endianness.unifyEquals)
    , (BothT,   \_ _ _ -> Builtin.Signedness.unifyEquals)
    , (BothT,   \_ _ s -> Builtin.Map.unifyEquals s)
    , (EqualsT, \_ _ s -> Builtin.Map.unifyNotInKeys s notSimplifier)
    , (BothT,   \_ _ s -> Builtin.Set.unifyEquals s)
    , (BothT,   \_ t s -> Builtin.List.unifyEquals t s)
    , (BothT,   \_ _ _ -> domainValueAndConstructorErrors)
    , (AndT,    \_ _ _ t1 t2 -> Error.hoistMaybe $ functionAnd t1 t2)
=======
    -> TermLike RewritingVariableName
    -> TermLike RewritingVariableName
    -> MaybeT unifier (Pattern RewritingVariableName)
maybeTermAnd notSimplifier childTransformers first second = asum
    [ expandAlias
        (maybeTermAnd notSimplifier childTransformers)
        first
        second
    , boolAnd first second
    , Builtin.Int.unifyInt first second
    , Builtin.Bool.unifyBool first second
    , Builtin.String.unifyString first second
    , unifyDomainValue first second
    , unifyStringLiteral first second
    , equalAndEquals first second
    , bytesDifferent first second
    , variableFunctionAnd first second
    , variableFunctionAnd second first
    , equalInjectiveHeadsAndEquals childTransformers first second
    , sortInjectionAndEquals childTransformers first second
    , constructorSortInjectionAndEquals first second
    , constructorAndEqualsAssumesDifferentHeads first second
    , overloadedConstructorSortInjectionAndEquals
        childTransformers
        first
        second
    , Builtin.Bool.unifyBoolAnd childTransformers first second
    , Builtin.Bool.unifyBoolOr childTransformers first second
    , Builtin.Bool.unifyBoolNot childTransformers first second
    , Builtin.KEqual.unifyKequalsEq
        childTransformers
        notSimplifier
        first
        second
    , Builtin.KEqual.unifyIfThenElse childTransformers first second
    , Builtin.Endianness.unifyEquals first second
    , Builtin.Signedness.unifyEquals first second
    , unifyDefinedModifier
        (Builtin.Map.unifyEquals childTransformers)
        first
        second
    , unifyDefinedModifier
        (Builtin.Set.unifyEquals childTransformers)
        first
        second
    , Builtin.List.unifyEquals
        SimplificationType.And
        childTransformers
        first
        second
    , domainValueAndConstructorErrors first second
    , unifyDefined childTransformers first second
    , Error.hoistMaybe (functionAnd first second)
>>>>>>> f41cba23
    ]

{- | Construct the conjunction or unification of two terms.

Each @TermTransformationOld@ should represent one unification case and each
unification case should be handled by only one @TermTransformationOld@. If the
pattern heads do not match the case under consideration, call 'empty' to allow
another case to handle the patterns. If the pattern heads do match the
unification case, then use 'lift' to wrap the implementation
of that case.

All the @TermTransformationOld@s and similar functions defined in this module
call 'empty' unless given patterns matching their unification case.
-}

type TermTransformationOld variable unifier =
       TermSimplifier variable unifier
    -> TermLike variable
    -> TermLike variable
    -> MaybeT unifier (Pattern variable)

-- | Simplify the conjunction of terms where one is a predicate.
boolAnd
    :: MonadUnify unifier
    => TermLike RewritingVariableName
    -> TermLike RewritingVariableName
    -> MaybeT unifier (Pattern RewritingVariableName)
boolAnd first second
  | isBottom first  = do
      explainBoolAndBottom first second
      return (Pattern.fromTermLike first)
  | isTop first     = return (Pattern.fromTermLike second)
  | isBottom second = do
      explainBoolAndBottom first second
      return (Pattern.fromTermLike second)
  | isTop second    = return (Pattern.fromTermLike first)
  | otherwise       = empty

explainBoolAndBottom
    :: MonadUnify unifier
    => TermLike RewritingVariableName
    -> TermLike RewritingVariableName
    -> MaybeT unifier ()
explainBoolAndBottom term1 term2 =
    lift $ explainBottom "Cannot unify bottom." term1 term2

-- | Unify two identical ('==') patterns.
equalAndEquals
    :: InternalVariable RewritingVariableName
    => Monad unifier
<<<<<<< HEAD
    => TermLike variable
    -> TermLike variable
    -> MaybeT unifier (Pattern variable)
equalAndEquals first second
  | first == second =
    -- TODO (thomas.tuegel): Preserve defined and simplified flags.
    return (Pattern.fromTermLike first)
equalAndEquals _ _ = empty
=======
    => TermLike RewritingVariableName
    -> TermLike RewritingVariableName
    -> MaybeT unifier (Pattern RewritingVariableName)
equalAndEquals first second =
    if unDefined first == unDefined second then
        -- TODO (thomas.tuegel): Preserve defined and simplified flags.
        return (Pattern.fromTermLike first)
    else empty
>>>>>>> f41cba23

-- | Unify two patterns where the first is @\\bottom@.
bottomTermEquals
    :: MonadUnify unifier
    => SideCondition RewritingVariableName
    -> TermLike RewritingVariableName
    -> TermLike RewritingVariableName
    -> MaybeT unifier (Pattern RewritingVariableName)
bottomTermEquals
    sideCondition
    first@(Bottom_ _)
    second
  = lift $ do -- MonadUnify
    secondCeil <- makeEvaluateTermCeil sideCondition second
    case toList secondCeil of
        [] -> return Pattern.top
        [ Conditional { predicate = PredicateTrue, substitution } ]
          | substitution == mempty -> do
            explainBottom
                "Cannot unify bottom with non-bottom pattern."
                first
                second
            empty
        _ ->
            return  Conditional
                { term = mkTop_
                , predicate =
                    makeNotPredicate
                    $ OrCondition.toPredicate
                    $ OrPattern.map Condition.toPredicate secondCeil
                , substitution = mempty
                }
bottomTermEquals _ _ _ = empty

{- | Unify two patterns where the second is @\\bottom@.

See also: 'bottomTermEquals'

 -}
termBottomEquals
    :: MonadUnify unifier
    => SideCondition RewritingVariableName
    -> TermLike RewritingVariableName
    -> TermLike RewritingVariableName
    -> MaybeT unifier (Pattern RewritingVariableName)
termBottomEquals sideCondition first second =
    bottomTermEquals sideCondition second first

variableFunctionAnd
    :: InternalVariable variable
    => MonadUnify unifier
    => TermLike variable
    -> TermLike variable
    -> MaybeT unifier (Pattern variable)
variableFunctionAnd
    (ElemVar_ v1)
    second@(ElemVar_ _)
  = return $ Pattern.assign (inject v1) second
variableFunctionAnd
    (ElemVar_ v)
    second
  | isFunctionPattern second =
    -- Ceil predicate not needed since 'second' being bottom
    -- will make the entire term bottom. However, one must
    -- be careful to not just drop the term.
    lift $ return (Pattern.withCondition second result)
  where result = Condition.fromSingleSubstitution
            (Substitution.assign (inject v) second)
variableFunctionAnd _ _ = empty

{- | Unify a variable with a function pattern.

See also: 'isFunctionPattern'

 -}
variableFunctionEquals
    :: MonadUnify unifier
    => TermLike RewritingVariableName
    -> TermLike RewritingVariableName
    -> MaybeT unifier (Pattern RewritingVariableName)
variableFunctionEquals
    first@(ElemVar_ v)
    second
  | isFunctionPattern second = lift $ do -- MonadUnify
    predicate <- do
        resultOr <- makeEvaluateTermCeil SideCondition.topTODO second
        case toList resultOr of
            [] -> do
                explainBottom
                    "Unification of variable and bottom \
                    \when attempting to simplify equals."
                    first
                    second
                empty
            resultConditions -> Unify.scatter resultConditions
    let result =
            predicate
            <> Condition.fromSingleSubstitution
                (Substitution.assign (inject v) second)
    return (Pattern.withCondition second result)
variableFunctionEquals _ _ = empty

{- | Simplify the conjunction of two sort injections.

Assumes that the two heads were already tested for equality and were found
to be different.

This simplifies cases where there is a subsort relation between the injected
sorts of the conjoined patterns, such as,

@
    \inj{src1, dst}(a) ∧ \inj{src2, dst}(b)
    ===
    \inj{src2, dst}(\inj{src1, src2}(a) ∧ b)
@

when @src1@ is a subsort of @src2@.

 -}
sortInjectionAndEquals
    :: forall unifier
    .  MonadUnify unifier
    => TermSimplifier RewritingVariableName unifier
    -> TermLike RewritingVariableName
    -> TermLike RewritingVariableName
    -> MaybeT unifier (Pattern RewritingVariableName)
sortInjectionAndEquals termMerger first@(Inj_ inj1) second@(Inj_ inj2) = do
    InjSimplifier { unifyInj } <- Simplifier.askInjSimplifier
    unifyInj inj1 inj2 & either distinct merge
  where
    emptyIntersection = explainAndReturnBottom "Empty sort intersection"
    distinct Distinct = lift $ emptyIntersection first second
    distinct Unknown = empty
    merge inj@Inj { injChild = Pair child1 child2 } = lift $ do
        childPattern <- termMerger child1 child2
        InjSimplifier { evaluateInj } <- askInjSimplifier
        let (childTerm, childCondition) = Pattern.splitTerm childPattern
            inj' = evaluateInj inj { injChild = childTerm }
        return $ Pattern.withCondition inj' childCondition
sortInjectionAndEquals _ _ _ = empty

{- | Unify a constructor application pattern with a sort injection pattern.

Sort injections clash with constructors, so @constructorSortInjectionAndEquals@
returns @\\bottom@.

 -}
constructorSortInjectionAndEquals
    :: MonadUnify unifier
    => TermLike RewritingVariableName
    -> TermLike RewritingVariableName
    -> MaybeT unifier a
constructorSortInjectionAndEquals first@(Inj_ _) second@(App_ symbol2 _)
  | Symbol.isConstructor symbol2 =
    lift $ noConfusionInjectionConstructor first second
constructorSortInjectionAndEquals first@(App_ symbol1 _) second@(Inj_ _)
  | Symbol.isConstructor symbol1 =
    lift $ noConfusionInjectionConstructor first second
constructorSortInjectionAndEquals _ _ = empty

noConfusionInjectionConstructor
    :: MonadUnify unifier
    => TermLike RewritingVariableName
    -> TermLike RewritingVariableName
    -> unifier a
noConfusionInjectionConstructor =
    explainAndReturnBottom "No confusion: sort injections and constructors"

{- |
 If the two constructors form an overload pair, apply the overloading axioms
 on the terms to make the constructors equal, then retry unification on them.

See <https://github.com/kframework/kore/blob/master/docs/2019-08-27-Unification-modulo-overloaded-constructors.md>

 -}
overloadedConstructorSortInjectionAndEquals
    :: MonadUnify unifier
    => TermSimplifier RewritingVariableName unifier
    -> TermLike RewritingVariableName
    -> TermLike RewritingVariableName
    -> MaybeT unifier (Pattern RewritingVariableName)
overloadedConstructorSortInjectionAndEquals termMerger firstTerm secondTerm
  = do
    eunifier <- lift . Error.runExceptT
        $ unifyOverloading (Pair firstTerm secondTerm)
    case eunifier of
        Right (Simple (Pair firstTerm' secondTerm')) -> lift $
            termMerger firstTerm' secondTerm'
        Right
            (WithNarrowing Narrowing
                { narrowingSubst
                , narrowingVars
                , overloadPair = Pair firstTerm' secondTerm'
                }
            ) -> do
                boundPattern <- lift $ do
                    merged <- termMerger firstTerm' secondTerm'
                    Exists.makeEvaluate SideCondition.topTODO narrowingVars
                        $ merged `Pattern.andCondition` narrowingSubst
                case OrPattern.toPatterns boundPattern of
                    [result] -> return result
                    [] -> lift $
                        explainAndReturnBottom
                            (  "exists simplification for overloaded"
                            <> " constructors returned no pattern"
                            )
                            firstTerm
                            secondTerm
                    _ -> empty
        Left (Clash message) -> lift $
            explainAndReturnBottom (fromString message) firstTerm secondTerm
        Left Overloading.NotApplicable -> empty

{- | Unifcation or equality for a domain value pattern vs a constructor
application.

This unification case throws an error because domain values may not occur in a
sort with constructors.

-}
domainValueAndConstructorErrors
    :: Monad unifier
    => HasCallStack
    => TermLike RewritingVariableName
    -> TermLike RewritingVariableName
    -> MaybeT unifier a
domainValueAndConstructorErrors
    term1@(DV_ _ _)
    term2@(App_ secondHead _)
    | Symbol.isConstructor secondHead =
      error (unlines [ "Cannot handle DomainValue and Constructor:"
                     , unparseToString term1
                     , unparseToString term2
                     ]
            )
domainValueAndConstructorErrors
    term1@(App_ firstHead _)
    term2@(DV_ _ _)
    | Symbol.isConstructor firstHead =
      error (unlines [ "Cannot handle Constructor and DomainValue:"
                     , unparseToString term1
                     , unparseToString term2
                     ]
            )
domainValueAndConstructorErrors _ _ = empty

{- | Unify two domain values.

The two patterns are assumed to be inequal; therefore this case always return
@\\bottom@.

See also: 'equalAndEquals'

-}
-- TODO (thomas.tuegel): This unification case assumes that \dv is injective,
-- but it is not.
unifyDomainValue
    :: forall unifier
    .  HasCallStack
    => MonadUnify unifier
    => TermLike RewritingVariableName
    -> TermLike RewritingVariableName
    -> MaybeT unifier (Pattern RewritingVariableName)
unifyDomainValue term1@(DV_ sort1 value1) term2@(DV_ sort2 value2) =
    assert (sort1 == sort2) $ lift worker
  where
    worker :: unifier (Pattern RewritingVariableName)
    worker
      | value1 == value2 =
        return $ Pattern.fromTermLike term1
      | otherwise = cannotUnifyDomainValues term1 term2
unifyDomainValue _ _ = empty

cannotUnifyDistinctDomainValues :: Pretty.Doc ()
cannotUnifyDistinctDomainValues = "distinct domain values"

cannotUnifyDomainValues
    :: MonadUnify unifier
    => TermLike RewritingVariableName
    -> TermLike RewritingVariableName
    -> unifier a
cannotUnifyDomainValues = explainAndReturnBottom cannotUnifyDistinctDomainValues

{-| Unify two literal strings.

The two patterns are assumed to be inequal; therefore this case always returns
@\\bottom@.

See also: 'equalAndEquals'

 -}
unifyStringLiteral
    :: forall unifier
    .  MonadUnify unifier
    => TermLike RewritingVariableName
    -> TermLike RewritingVariableName
    -> MaybeT unifier (Pattern RewritingVariableName)
unifyStringLiteral term1@(StringLiteral_ _) term2@(StringLiteral_ _) = lift worker
  where
    worker :: unifier (Pattern RewritingVariableName)
    worker
      | term1 == term2 =
        return $ Pattern.fromTermLike term1
      | otherwise = explainAndReturnBottom "distinct string literals" term1 term2
unifyStringLiteral _ _ = empty

{- | Unify any two function patterns.

The function patterns are unified by creating an @\\equals@ predicate. If either
argument is constructor-like, that argument will be the resulting 'term';
otherwise, the lesser argument is the resulting 'term'. The term always appears
on the left-hand side of the @\\equals@ predicate, and the other argument
appears on the right-hand side.

-}
functionAnd
    :: TermLike RewritingVariableName
    -> TermLike RewritingVariableName
    -> Maybe (Pattern RewritingVariableName)
functionAnd first second
  | isFunctionPattern first, isFunctionPattern second =
    makeEqualsPredicate first' second'
    & Predicate.markSimplified
    -- Ceil predicate not needed since first being
    -- bottom will make the entire term bottom. However,
    -- one must be careful to not just drop the term.
    & Condition.fromPredicate
    & Pattern.withCondition first'  -- different for Equals
    & pure
  | otherwise = empty
  where
    (first', second') = minMaxBy compareForEquals first second


{- | Normal ordering for terms in @\equals(_, _)@.

The normal ordering is arbitrary, but important to avoid duplication.

-}
compareForEquals
    :: TermLike RewritingVariableName
    -> TermLike RewritingVariableName
    -> Ordering
compareForEquals first second
  | isConstructorLike first = LT
  | isConstructorLike second = GT
  | otherwise = compare first second

bytesDifferent
    :: MonadUnify unifier
    => TermLike RewritingVariableName
    -> TermLike RewritingVariableName
    -> MaybeT unifier (Pattern RewritingVariableName)
bytesDifferent
    (Recursive.project -> _ :< InternalBytesF (Const bytesFirst))
    (Recursive.project -> _ :< InternalBytesF (Const bytesSecond))
  | bytesFirst /= bytesSecond
    = return Pattern.bottom
<<<<<<< HEAD
bytesDifferent _ _ = empty
=======
bytesDifferent _ _ = empty

{- | Unwrap a 'Defined' term if it is not handled elsewhere.
 -}
unifyDefined
    :: MonadUnify unifier
    => TermSimplifier RewritingVariableName unifier
    -> TermLike RewritingVariableName
    -> TermLike RewritingVariableName
    -> MaybeT unifier (Pattern RewritingVariableName)
unifyDefined unifyChildren term1 term2
  | Defined_ child1 <- term1 = lift $ unifyChildren child1 term2
  | Defined_ child2 <- term2 = lift $ unifyChildren term1 child2
  | otherwise = empty

unifyDefinedModifier
    :: InternalVariable RewritingVariableName
    => Monad monad
    =>  (  TermLike RewritingVariableName
        -> TermLike RewritingVariableName
        -> monad (Pattern RewritingVariableName)
        )
    -> TermLike RewritingVariableName
    -> TermLike RewritingVariableName
    -> monad (Pattern RewritingVariableName)
unifyDefinedModifier unify (Defined_ def1) (Defined_ def2) = do
    unified <- unify def1 def2
    let Conditional { term } = unified
        term'
          | term == def1 || term == def2
          = mkDefined term
          | otherwise = term
        unified' = term' <$ unified
    pure unified'
unifyDefinedModifier unify (Defined_ def1) term2 = do
    unified <- unify def1 term2
    let Conditional { term } = unified
        term'
          | unDefined term == unDefined def1
          = mkDefined term
          | otherwise = term
        unified' = term' <$ unified
    pure unified'
unifyDefinedModifier unify term1 (Defined_ def2) = do
    unified <- unify term1 def2
    let Conditional { term } = unified
        term'
          | unDefined term == unDefined def2
          = mkDefined term
          | otherwise = term
        unified' = term' <$ unified
    pure unified'
unifyDefinedModifier unify term1 term2 =
    unify term1 term2
>>>>>>> f41cba23
<|MERGE_RESOLUTION|>--- conflicted
+++ resolved
@@ -33,7 +33,6 @@
 import qualified Kore.Builtin.KEqual as Builtin.KEqual
 import qualified Kore.Builtin.List as Builtin.List
 import qualified Kore.Builtin.Map as Builtin.Map
-import qualified Kore.Builtin.Set as Builtin.Set
 import qualified Kore.Builtin.Signedness as Builtin.Signedness
 import qualified Kore.Builtin.String as Builtin.String
 import Kore.Internal.Condition as Condition
@@ -179,22 +178,13 @@
         second
     , Builtin.Endianness.unifyEquals first second
     , Builtin.Signedness.unifyEquals first second
-    , unifyDefinedModifier
-        (Builtin.Map.unifyEquals childTransformers)
-        first
-        second
     , Builtin.Map.unifyNotInKeys childTransformers notSimplifier first second
-    , unifyDefinedModifier
-        (Builtin.Set.unifyEquals childTransformers)
-        first
-        second
     , Builtin.List.unifyEquals
         SimplificationType.Equals
         childTransformers
         first
         second
     , domainValueAndConstructorErrors first second
-    , unifyDefined childTransformers first second
     ]
 
 maybeTermAnd
@@ -203,97 +193,6 @@
     => NotSimplifier unifier
     -> TermSimplifier RewritingVariableName unifier
     -- ^ Used to simplify subterm "and".
-<<<<<<< HEAD
-    -> TermLike variable
-    -> TermLike variable
-    -> MaybeT unifier (Pattern variable)
-maybeTermAnd notSimplifier =
-    maybeTransformTerm (andFunctions notSimplifier)
-
-andFunctions
-    :: forall variable unifier
-    .  InternalVariable variable
-    => MonadUnify unifier
-    => HasCallStack
-    => NotSimplifier unifier
-    -> [TermTransformationOld variable unifier]
-andFunctions notSimplifier =
-    forAnd . snd
-    <$> filter appliesToAnd (andEqualsFunctions notSimplifier)
-  where
-    appliesToAnd :: (SimplificationTarget, a) -> Bool
-    appliesToAnd (AndT, _) = True
-    appliesToAnd (EqualsT, _) = False
-    appliesToAnd (BothT, _) = True
-
-    forAnd
-        :: TermTransformation variable unifier
-        -> TermTransformationOld variable unifier
-    forAnd f = f SideCondition.topTODO SimplificationType.And
-
-equalsFunctions
-    :: forall variable unifier
-    .  InternalVariable variable
-    => MonadUnify unifier
-    => HasCallStack
-    => NotSimplifier unifier
-    -> [TermTransformationOld variable unifier]
-equalsFunctions notSimplifier =
-    forEquals . snd
-    <$> filter appliesToEquals (andEqualsFunctions notSimplifier)
-  where
-    appliesToEquals :: (SimplificationTarget, a) -> Bool
-    appliesToEquals (AndT, _) = False
-    appliesToEquals (EqualsT, _) = True
-    appliesToEquals (BothT, _) = True
-
-    forEquals
-        :: TermTransformation variable unifier
-        -> TermTransformationOld variable unifier
-    forEquals f = f SideCondition.topTODO SimplificationType.Equals
-
-andEqualsFunctions
-    :: forall variable unifier
-    .  InternalVariable variable
-    => MonadUnify unifier
-    => HasCallStack
-    => NotSimplifier unifier
-    -> [(SimplificationTarget, TermTransformation variable unifier)]
-andEqualsFunctions notSimplifier =
-    [ (AndT,    \_ _ s -> expandAlias (maybeTermAnd notSimplifier s))
-    , (AndT,    \_ _ _ -> boolAnd)
-    , (BothT,   \_ _ _ -> Builtin.Int.unifyInt)
-    , (BothT,   \_ _ _ -> Builtin.Bool.unifyBool)
-    , (BothT,   \_ _ _ -> Builtin.String.unifyString)
-    , (BothT,   \_ _ _ -> unifyDomainValue)
-    , (BothT,   \_ _ _ -> unifyStringLiteral)
-    , (BothT,   \_ _ _ -> equalAndEquals)
-    , (BothT,   \_ _ _ -> bytesDifferent)
-    , (EqualsT, \p _ _ -> bottomTermEquals p)
-    , (EqualsT, \p _ _ -> termBottomEquals p)
-    , (BothT,   \p t _ -> variableFunctionAndEquals p t)
-    , (BothT,   \p t _ -> functionVariableAndEquals p t)
-    , (BothT,   \_ _ s -> equalInjectiveHeadsAndEquals s)
-    , (BothT,   \_ _ s -> sortInjectionAndEquals s)
-    , (BothT,   \_ _ _ -> constructorSortInjectionAndEquals)
-    , (BothT,   \_ _ _ -> constructorAndEqualsAssumesDifferentHeads)
-    , (BothT,   \_ _ s -> overloadedConstructorSortInjectionAndEquals s)
-    , (BothT,   \_ _ s -> Builtin.Bool.unifyBoolAnd s)
-    , (BothT,   \_ _ s -> Builtin.Bool.unifyBoolOr s)
-    , (BothT,   \_ _ s -> Builtin.Bool.unifyBoolNot s)
-    , (EqualsT, \_ _ s -> Builtin.Int.unifyIntEq s notSimplifier)
-    , (EqualsT, \_ _ s -> Builtin.String.unifyStringEq s notSimplifier)
-    , (BothT,   \_ _ s -> Builtin.KEqual.unifyKequalsEq s notSimplifier)
-    , (AndT,    \_ _ s -> Builtin.KEqual.unifyIfThenElse s)
-    , (BothT,   \_ _ _ -> Builtin.Endianness.unifyEquals)
-    , (BothT,   \_ _ _ -> Builtin.Signedness.unifyEquals)
-    , (BothT,   \_ _ s -> Builtin.Map.unifyEquals s)
-    , (EqualsT, \_ _ s -> Builtin.Map.unifyNotInKeys s notSimplifier)
-    , (BothT,   \_ _ s -> Builtin.Set.unifyEquals s)
-    , (BothT,   \_ t s -> Builtin.List.unifyEquals t s)
-    , (BothT,   \_ _ _ -> domainValueAndConstructorErrors)
-    , (AndT,    \_ _ _ t1 t2 -> Error.hoistMaybe $ functionAnd t1 t2)
-=======
     -> TermLike RewritingVariableName
     -> TermLike RewritingVariableName
     -> MaybeT unifier (Pattern RewritingVariableName)
@@ -331,23 +230,13 @@
     , Builtin.KEqual.unifyIfThenElse childTransformers first second
     , Builtin.Endianness.unifyEquals first second
     , Builtin.Signedness.unifyEquals first second
-    , unifyDefinedModifier
-        (Builtin.Map.unifyEquals childTransformers)
-        first
-        second
-    , unifyDefinedModifier
-        (Builtin.Set.unifyEquals childTransformers)
-        first
-        second
     , Builtin.List.unifyEquals
         SimplificationType.And
         childTransformers
         first
         second
     , domainValueAndConstructorErrors first second
-    , unifyDefined childTransformers first second
     , Error.hoistMaybe (functionAnd first second)
->>>>>>> f41cba23
     ]
 
 {- | Construct the conjunction or unification of two terms.
@@ -398,25 +287,14 @@
 equalAndEquals
     :: InternalVariable RewritingVariableName
     => Monad unifier
-<<<<<<< HEAD
-    => TermLike variable
-    -> TermLike variable
-    -> MaybeT unifier (Pattern variable)
-equalAndEquals first second
-  | first == second =
-    -- TODO (thomas.tuegel): Preserve defined and simplified flags.
-    return (Pattern.fromTermLike first)
-equalAndEquals _ _ = empty
-=======
     => TermLike RewritingVariableName
     -> TermLike RewritingVariableName
     -> MaybeT unifier (Pattern RewritingVariableName)
 equalAndEquals first second =
-    if unDefined first == unDefined second then
+    if first == second then
         -- TODO (thomas.tuegel): Preserve defined and simplified flags.
         return (Pattern.fromTermLike first)
     else empty
->>>>>>> f41cba23
 
 -- | Unify two patterns where the first is @\\bottom@.
 bottomTermEquals
@@ -775,61 +653,4 @@
     (Recursive.project -> _ :< InternalBytesF (Const bytesSecond))
   | bytesFirst /= bytesSecond
     = return Pattern.bottom
-<<<<<<< HEAD
-bytesDifferent _ _ = empty
-=======
-bytesDifferent _ _ = empty
-
-{- | Unwrap a 'Defined' term if it is not handled elsewhere.
- -}
-unifyDefined
-    :: MonadUnify unifier
-    => TermSimplifier RewritingVariableName unifier
-    -> TermLike RewritingVariableName
-    -> TermLike RewritingVariableName
-    -> MaybeT unifier (Pattern RewritingVariableName)
-unifyDefined unifyChildren term1 term2
-  | Defined_ child1 <- term1 = lift $ unifyChildren child1 term2
-  | Defined_ child2 <- term2 = lift $ unifyChildren term1 child2
-  | otherwise = empty
-
-unifyDefinedModifier
-    :: InternalVariable RewritingVariableName
-    => Monad monad
-    =>  (  TermLike RewritingVariableName
-        -> TermLike RewritingVariableName
-        -> monad (Pattern RewritingVariableName)
-        )
-    -> TermLike RewritingVariableName
-    -> TermLike RewritingVariableName
-    -> monad (Pattern RewritingVariableName)
-unifyDefinedModifier unify (Defined_ def1) (Defined_ def2) = do
-    unified <- unify def1 def2
-    let Conditional { term } = unified
-        term'
-          | term == def1 || term == def2
-          = mkDefined term
-          | otherwise = term
-        unified' = term' <$ unified
-    pure unified'
-unifyDefinedModifier unify (Defined_ def1) term2 = do
-    unified <- unify def1 term2
-    let Conditional { term } = unified
-        term'
-          | unDefined term == unDefined def1
-          = mkDefined term
-          | otherwise = term
-        unified' = term' <$ unified
-    pure unified'
-unifyDefinedModifier unify term1 (Defined_ def2) = do
-    unified <- unify term1 def2
-    let Conditional { term } = unified
-        term'
-          | unDefined term == unDefined def2
-          = mkDefined term
-          | otherwise = term
-        unified' = term' <$ unified
-    pure unified'
-unifyDefinedModifier unify term1 term2 =
-    unify term1 term2
->>>>>>> f41cba23
+bytesDifferent _ _ = empty