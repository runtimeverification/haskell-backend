{-|
Module      : Kore.Step.Simplification.AndTerms
Description : Unification and "and" simplification for terms.
Copyright   : (c) Runtime Verification, 2018
License     : UIUC/NCSA
Maintainer  : virgil.serbanuta@runtimeverification.com
Stability   : experimental
Portability : portable
-}
module Kore.Step.Simplification.AndTerms
    ( simplifySortInjections
    , termUnification
    , maybeTermAnd
    , maybeTermEquals
    , SortInjectionMatch (..)
    , SortInjectionSimplification (..)
    , TermSimplifier
    , TermTransformationOld
    , cannotUnifyDistinctDomainValues
    , functionAnd
    , equalsFunctions
    , andFunctions
    ) where

import Control.Applicative
    ( Alternative (..)
    )
import Control.Error
    ( MaybeT (..)
    , mapMaybeT
    )
import qualified Control.Error as Error
import Control.Exception
    ( assert
    )
import qualified Control.Monad.Trans as Monad.Trans
import qualified Data.Foldable as Foldable
import qualified Data.Set as Set
import qualified Data.Text as Text
import qualified Data.Text.Prettyprint.Doc as Pretty
import qualified GHC.Stack as GHC
import Prelude hiding
    ( concat
    )

import qualified Kore.Attribute.Symbol as Attribute
import qualified Kore.Builtin.List as Builtin.List
import qualified Kore.Builtin.Map as Builtin.Map
import qualified Kore.Builtin.Set as Builtin.Set
import qualified Kore.Domain.Builtin as Domain
import Kore.IndexedModule.MetadataTools
    ( SmtMetadataTools
    )
import qualified Kore.IndexedModule.MetadataTools as MetadataTools
import Kore.Internal.Condition as Condition
import qualified Kore.Internal.MultiOr as MultiOr
<<<<<<< HEAD
import qualified Kore.Internal.OrPredicate as OrPredicate
=======
import Kore.Internal.OrCondition
    ( OrCondition
    )
import qualified Kore.Internal.OrCondition as OrCondition
>>>>>>> a7ed2a10
import Kore.Internal.Pattern
    ( Conditional (..)
    , Pattern
    )
import qualified Kore.Internal.Pattern as Pattern
import qualified Kore.Internal.Symbol as Symbol
import Kore.Internal.TermLike
import qualified Kore.Logger as Logger
import Kore.Predicate.Predicate
    ( pattern PredicateTrue
    , makeEqualsPredicate
    , makeNotPredicate
    , makeTruePredicate
    )
import qualified Kore.Predicate.Predicate as Predicate
import Kore.Step.Simplification.ExpandAlias
    ( expandAlias
    )
import Kore.Step.Simplification.NoConfusion
import Kore.Step.Simplification.Overloading
import Kore.Step.Simplification.SimplificationType
    ( SimplificationType
    )
import qualified Kore.Step.Simplification.SimplificationType as SimplificationType
    ( SimplificationType (..)
    )
import Kore.Step.Simplification.Simplify as Simplifier
import Kore.TopBottom
import Kore.Unification.Error
    ( unsupportedPatterns
    )
import qualified Kore.Unification.Substitution as Substitution
import Kore.Unification.Unify as Unify
import Kore.Unparser
import Kore.Variables.Fresh
import Kore.Variables.UnifiedVariable
    ( UnifiedVariable (..)
    )

import {-# SOURCE #-} qualified Kore.Step.Simplification.Ceil as Ceil
    ( makeEvaluateTerm
    )

data SimplificationTarget = AndT | EqualsT | BothT

<<<<<<< HEAD
=======
{- | Simplify an equality relation of two patterns.

@termEquals@ assumes the result will be part of a predicate with a special
condition for testing @⊥ = ⊥@ equality.

The comment for 'Kore.Step.Simplification.And.simplify' describes all
the special cases handled by this.

See also: 'termAnd'

 -}
termEquals
    :: (SimplifierVariable variable, MonadSimplify simplifier)
    => GHC.HasCallStack
    => TermLike variable
    -> TermLike variable
    -> MaybeT simplifier (OrCondition variable)
termEquals first second = MaybeT $ do
    maybeResults <- BranchT.gather $ runMaybeT $ termEqualsAnd first second
    case sequence maybeResults of
        Nothing -> return Nothing
        Just results -> return $ Just $
            MultiOr.make (map Condition.eraseConditionalTerm results)

termEqualsAnd
    :: forall variable simplifier
    .  (SimplifierVariable variable, MonadSimplify simplifier)
    => GHC.HasCallStack
    => TermLike variable
    -> TermLike variable
    -> MaybeT (BranchT simplifier) (Pattern variable)
termEqualsAnd p1 p2 =
    MaybeT $ run $ maybeTermEqualsWorker p1 p2
  where
    run it = (runUnifierT . runMaybeT) it >>= either missingCase BranchT.scatter
    missingCase = const (return Nothing)

    maybeTermEqualsWorker
        :: forall unifier
        .   ( MonadUnify unifier
            , Logger.WithLog Logger.LogMessage unifier
            )
        => TermLike variable
        -> TermLike variable
        -> MaybeT unifier (Pattern variable)
    maybeTermEqualsWorker =
        maybeTermEquals
            createPredicatesAndSubstitutionsMergerExcept
            termEqualsAndWorker

    termEqualsAndWorker
        :: forall unifier
        .   ( MonadUnify unifier
            , Logger.WithLog Logger.LogMessage unifier
            )
        => TermLike variable
        -> TermLike variable
        -> unifier (Pattern variable)
    termEqualsAndWorker first second =
        either ignoreErrors scatterResults
        =<< (runUnifierT . runMaybeT) (maybeTermEqualsWorker first second)
      where
        ignoreErrors _ = return equalsCondition
        scatterResults =
            maybe
                (return equalsCondition) -- default if no results
                (BranchT.alternate . BranchT.scatter)
            . sequence
        equalsCondition =
            Conditional
                { term = mkTop_
                , predicate =
                    Predicate.markSimplified
                    $ makeEqualsPredicate first second
                , substitution = mempty
                }

maybeTermEquals
    ::  ( SimplifierVariable variable
        , MonadUnify unifier
        , Logger.WithLog Logger.LogMessage unifier
        )
    => GHC.HasCallStack
    => PredicateMerger variable unifier
    -> TermSimplifier variable unifier
    -- ^ Used to simplify subterm "and".
    -> TermLike variable
    -> TermLike variable
    -> MaybeT unifier (Pattern variable)
maybeTermEquals = maybeTransformTerm equalsFunctions

>>>>>>> a7ed2a10
{- | Unify two terms without discarding the terms.

We want to keep the terms because substitution relies on the result not being
@\\bottom@.

Unlike 'termAnd', @termUnification@ does not make an @\\and@ term when a
particular case is not implemented; otherwise, the two are the same.

The comment for 'Kore.Step.Simplification.And.simplify' describes all
the special cases handled by this.

-}
termUnification
    ::  forall variable unifier
    .   ( SimplifierVariable variable
        , MonadUnify unifier
        , Logger.WithLog Logger.LogMessage unifier
        )
    => GHC.HasCallStack
    => TermLike variable
    -> TermLike variable
    -> unifier (Pattern variable)
termUnification =
    termUnificationWorker
  where
    termUnificationWorker
        :: TermLike variable
        -> TermLike variable
        -> unifier (Pattern variable)
    termUnificationWorker pat1 pat2 = do
        let
            maybeTermUnification :: MaybeT unifier (Pattern variable)
            maybeTermUnification = maybeTermAnd termUnificationWorker pat1 pat2
            unsupportedPatternsError =
                throwUnificationError
                    (unsupportedPatterns
                        "Unknown unification case."
                        pat1
                        pat2
                    )
        Error.maybeT unsupportedPatternsError pure maybeTermUnification

maybeTermEquals
    ::  ( SimplifierVariable variable
        , MonadUnify unifier
        , Logger.WithLog Logger.LogMessage unifier
        )
    => GHC.HasCallStack
    => TermSimplifier variable unifier
    -- ^ Used to simplify subterm "and".
    -> TermLike variable
    -> TermLike variable
    -> MaybeT unifier (Pattern variable)
maybeTermEquals = maybeTransformTerm equalsFunctions

maybeTermAnd
    ::  ( SimplifierVariable variable
        , MonadUnify unifier
        , Logger.WithLog Logger.LogMessage unifier
        )
    => GHC.HasCallStack
    => TermSimplifier variable unifier
    -- ^ Used to simplify subterm "and".
    -> TermLike variable
    -> TermLike variable
    -> MaybeT unifier (Pattern variable)
maybeTermAnd = maybeTransformTerm andFunctions

andFunctions
    ::  forall variable unifier
    .   ( SimplifierVariable variable
        , MonadUnify unifier
        , Logger.WithLog Logger.LogMessage unifier
        , GHC.HasCallStack
        )
    => [TermTransformationOld variable unifier]
andFunctions =
    map (forAnd . snd) (filter appliesToAnd andEqualsFunctions)
  where
    appliesToAnd :: (SimplificationTarget, a) -> Bool
    appliesToAnd (AndT, _) = True
    appliesToAnd (EqualsT, _) = False
    appliesToAnd (BothT, _) = True

    forAnd
        :: TermTransformation variable unifier
        -> TermTransformationOld variable unifier
    forAnd f = f Condition.topTODO SimplificationType.And

equalsFunctions
    ::  forall variable unifier
    .   ( SimplifierVariable variable
        , MonadUnify unifier
        , Logger.WithLog Logger.LogMessage unifier
        , GHC.HasCallStack
        )
    => [TermTransformationOld variable unifier]
equalsFunctions =
    map (forEquals . snd) (filter appliesToEquals andEqualsFunctions)
  where
    appliesToEquals :: (SimplificationTarget, a) -> Bool
    appliesToEquals (AndT, _) = False
    appliesToEquals (EqualsT, _) = True
    appliesToEquals (BothT, _) = True

    forEquals
        :: TermTransformation variable unifier
        -> TermTransformationOld variable unifier
    forEquals f = f Condition.topTODO SimplificationType.Equals

andEqualsFunctions
    ::  forall variable unifier
    .   ( SimplifierVariable variable
        , MonadUnify unifier
        , Logger.WithLog Logger.LogMessage unifier
        , GHC.HasCallStack
        )
    => [(SimplificationTarget, TermTransformation variable unifier)]
andEqualsFunctions = fmap mapEqualsFunctions
    [ (AndT,    \_ _ s -> expandAlias (maybeTermAnd s), "expandAlias")
    , (AndT,    \_ _ _ -> boolAnd, "boolAnd")
    , (BothT,   \_ _ _ -> equalAndEquals, "equalAndEquals")
    , (EqualsT, \p _ _ -> bottomTermEquals p, "bottomTermEquals")
    , (EqualsT, \p _ _ -> termBottomEquals p, "termBottomEquals")
    , (BothT,   \p t _ -> variableFunctionAndEquals p t, "variableFunctionAndEquals")
    , (BothT,   \p t _ -> functionVariableAndEquals p t, "functionVariableAndEquals")
    , (BothT,   \_ _ s -> equalInjectiveHeadsAndEquals s, "equalInjectiveHeadsAndEquals")
    , (BothT,   \_ _ s -> sortInjectionAndEqualsAssumesDifferentHeads s, "sortInjectionAndEqualsAssumesDifferentHeads")
    , (BothT,   \_ _ _ -> constructorSortInjectionAndEquals, "constructorSortInjectionAndEquals")
    , (BothT,   \_ _ _ -> constructorAndEqualsAssumesDifferentHeads, "constructorAndEqualsAssumesDifferentHeads")
    , (BothT,   \_ _ s -> overloadedConstructorSortInjectionAndEquals s, "overloadedConstructorSortInjectionAndEquals")
    , (BothT,   \_ _ s -> Builtin.Map.unifyEquals s, "Builtin.Map.unifyEquals")
    , (BothT,   \_ _ s -> Builtin.Set.unifyEquals s, "Builtin.Set.unifyEquals")
    , (BothT,   \_ t s -> Builtin.List.unifyEquals t s, "Builtin.List.unifyEquals")
    , (BothT,   \_ _ _ -> domainValueAndConstructorErrors, "domainValueAndConstructorErrors")
    , (BothT,   \_ _ _ -> domainValueAndEqualsAssumesDifferent, "domainValueAndEqualsAssumesDifferent")
    , (BothT,   \_ _ _ -> stringLiteralAndEqualsAssumesDifferent, "stringLiteralAndEqualsAssumesDifferent")
    , (AndT,    \_ _ _ t1 t2 -> Error.hoistMaybe $ functionAnd t1 t2, "functionAnd")
    ]
  where
    mapEqualsFunctions (target, termTransform, name) =
        (target, logTT name termTransform)

    logTT
        :: String
        -> TermTransformation variable unifier
        -> TermTransformation variable unifier
    logTT fnName termTransformation predicate sType ts t1 t2 =
        mapMaybeT (\getResult -> do
            mresult <- getResult
            case mresult of
                Nothing -> do
                    Logger.withLogScope (Logger.Scope "AndTerms")
                        . Logger.logDebug . Text.pack . show
                        $ Pretty.hsep
                            [ "Evaluator"
                            , Pretty.pretty fnName
                            , "does not apply."
                            ]
                    return mresult
                Just result -> do
                    Logger.withLogScope (Logger.Scope "AndTerms")
                        . Logger.logDebug . Text.pack . show
                        $ Pretty.vsep
                            [ Pretty.hsep
                                [ "Evaluator"
                                , Pretty.pretty fnName
                                ]
                            , Pretty.indent 4 $ Pretty.vsep
                                [ "First:"
                                , Pretty.indent 4 $ unparse t1
                                , "Second:"
                                , Pretty.indent 4 $ unparse t2
                                , "Result:"
                                , Pretty.indent 4 $ unparse result
                                ]
                            ]
                    return mresult
            )
            $ termTransformation predicate sType ts t1 t2

{- | Construct the conjunction or unification of two terms.

Each @TermTransformationOld@ should represent one unification case and each
unification case should be handled by only one @TermTransformationOld@. If the
pattern heads do not match the case under consideration, call 'empty' to allow
another case to handle the patterns. If the pattern heads do match the
unification case, then use 'Control.Monad.Trans.lift' to wrap the implementation
of that case.

All the @TermTransformationOld@s and similar functions defined in this module
call 'empty' unless given patterns matching their unification case.

 -}
type TermTransformation variable unifier =
       Condition variable
    -> SimplificationType
    -> TermSimplifier variable unifier
    -> TermLike variable
    -> TermLike variable
    -> MaybeT unifier (Pattern variable)

type TermTransformationOld variable unifier =
       TermSimplifier variable unifier
    -> TermLike variable
    -> TermLike variable
    -> MaybeT unifier (Pattern variable)

maybeTransformTerm
    ::  ( FreshVariable variable
        , Ord variable
        , Ord variable
        , Ord variable
        , Show variable
        , SortedVariable variable
        , MonadUnify unifier
        )
    => GHC.HasCallStack
    => [TermTransformationOld variable unifier]
    -> TermSimplifier variable unifier
    -- ^ Used to simplify subterm pairs.
    -> TermLike variable
    -> TermLike variable
    -> MaybeT unifier (Pattern variable)
maybeTransformTerm topTransformers childTransformers first second = do
    Foldable.asum
        (map
            (\f -> f
                childTransformers
                first
                second
            )
            topTransformers
        )

-- | Simplify the conjunction of terms where one is a predicate.
boolAnd
    :: MonadUnify unifier
    => SimplifierVariable variable
    => TermLike variable
    -> TermLike variable
    -> MaybeT unifier (Pattern variable)
boolAnd first second
  | isBottom first  = do
      explainBoolAndBottom first second
      return (Pattern.fromTermLike first)
  | isTop first     = return (Pattern.fromTermLike second)
  | isBottom second = do
      explainBoolAndBottom first second
      return (Pattern.fromTermLike second)
  | isTop second    = return (Pattern.fromTermLike first)
  | otherwise       = empty

explainBoolAndBottom
    :: MonadUnify unifier
    => SimplifierVariable variable
    => TermLike variable
    -> TermLike variable
    -> MaybeT unifier ()
explainBoolAndBottom term1 term2 =
    Monad.Trans.lift $ explainBottom "Cannot unify bottom." term1 term2

-- | Unify two identical ('==') patterns.
equalAndEquals
    :: SimplifierVariable variable
    => Monad unifier
    => TermLike variable
    -> TermLike variable
    -> MaybeT unifier (Pattern variable)
equalAndEquals first second
  | first == second =
    return (Pattern.fromTermLike first)
equalAndEquals _ _ = empty

-- | Unify two patterns where the first is @\\bottom@.
bottomTermEquals
    ::  ( SimplifierVariable variable
        , MonadUnify unifier
        , Logger.WithLog Logger.LogMessage unifier
        )
    => Condition variable
    -> TermLike variable
    -> TermLike variable
    -> MaybeT unifier (Pattern variable)
bottomTermEquals
    predicate
    first@(Bottom_ _)
    second
  = Monad.Trans.lift $ do -- MonadUnify
    secondCeil <- Ceil.makeEvaluateTerm predicate second

    case MultiOr.extractPatterns secondCeil of
        [] -> return Pattern.top
        [ Conditional { predicate = PredicateTrue, substitution } ]
          | substitution == mempty -> do
            explainBottom
                "Cannot unify bottom with non-bottom pattern."
                first
                second
            empty
        _ ->
            return  Conditional
                { term = mkTop_
                , predicate =
                    makeNotPredicate
                    $ OrCondition.toPredicate
                    $ Condition.toPredicate <$> secondCeil
                , substitution = mempty
                }
bottomTermEquals _ _ _ = empty

{- | Unify two patterns where the second is @\\bottom@.

See also: 'bottomTermEquals'

 -}
termBottomEquals
    ::  ( SimplifierVariable variable
        , MonadUnify unifier
        , Logger.WithLog Logger.LogMessage unifier
        )
    => Condition variable
    -> TermLike variable
    -> TermLike variable
    -> MaybeT unifier (Pattern variable)
termBottomEquals predicate first second =
    bottomTermEquals predicate second first

{- | Unify a variable with a function pattern.

See also: 'isFunctionPattern'

 -}
variableFunctionAndEquals
    ::  ( SimplifierVariable variable
        , MonadUnify unifier
        , Logger.WithLog Logger.LogMessage unifier
        )
    => GHC.HasCallStack
    => Condition variable
    -> SimplificationType
    -> TermLike variable
    -> TermLike variable
    -> MaybeT unifier (Pattern variable)
variableFunctionAndEquals
    _
    SimplificationType.And
    first@(ElemVar_ v1)
    second@(ElemVar_ v2)
  =
    return Conditional
        { term = if v2 > v1 then second else first
        , predicate = makeTruePredicate
        , substitution =
            Substitution.wrap
                [ if v2 > v1 then (ElemVar v1, second) else (ElemVar v2, first)
                ]
        }
variableFunctionAndEquals
    configurationCondition
    simplificationType
    first@(ElemVar_ v)
    second
  | isFunctionPattern second = Monad.Trans.lift $ do -- MonadUnify
    predicate <-
        case simplificationType of -- Simplifier
            SimplificationType.And ->
                -- Ceil predicate not needed since 'second' being bottom
                -- will make the entire term bottom. However, one must
                -- be careful to not just drop the term.
                return Condition.top
            SimplificationType.Equals -> do
                resultOr <- Ceil.makeEvaluateTerm configurationCondition second
                case MultiOr.extractPatterns resultOr of
                    [] -> do
                        explainBottom
                           "Unification of variable and bottom \
                           \when attempting to simplify equals."
                           first
                           second
                        empty
                    resultConditions -> Unify.scatter resultConditions
    let result =
            predicate <> Condition.fromSingleSubstitution (ElemVar v, second)
    return (Pattern.withCondition second result)
variableFunctionAndEquals _ _ _ _ = empty

{- | Unify a function pattern with a variable.

See also: 'variableFunctionAndEquals'

 -}
functionVariableAndEquals
    :: (SimplifierVariable variable, MonadUnify unifier)
    => GHC.HasCallStack
    => Condition variable
    -> SimplificationType
    -> TermLike variable
    -> TermLike variable
    -> MaybeT unifier (Pattern variable)
functionVariableAndEquals predicate simplificationType first second =
    variableFunctionAndEquals predicate simplificationType second first

{- | Simplify the conjunction of two sort injections.

Assumes that the two heads were already tested for equality and were found
to be different.

This simplifies cases where there is a subsort relation between the injected
sorts of the conjoined patterns, such as,

@
    \inj{src1, dst}(a) ∧ \inj{src2, dst}(b)
    ===
    \inj{src2, dst}(\inj{src1, src2}(a) ∧ b)
@

when @src1@ is a subsort of @src2@.

 -}
sortInjectionAndEqualsAssumesDifferentHeads
    ::  forall variable unifier
    .   ( Ord variable
        , SortedVariable variable
        , Unparse variable
        , MonadUnify unifier
        )
    => GHC.HasCallStack
    => TermSimplifier variable unifier
    -> TermLike variable
    -> TermLike variable
    -> MaybeT unifier (Pattern variable)
sortInjectionAndEqualsAssumesDifferentHeads termMerger first second = do
    tools <- Simplifier.askMetadataTools
    case simplifySortInjections tools first second of
        Nothing ->
            Monad.Trans.lift
                $ throwUnificationError
                $ unsupportedPatterns
                    "Unimplemented sort injection unification"
                    first
                    second
        Just NotInjection -> empty
        Just NotMatching -> Monad.Trans.lift $ do
            explainBottom
                "Unification of sort injections failed due to mismatch. \
                \This can happen either because one of them is a constructor \
                \or because their sort intersection is empty."
                first
                second
            empty
        Just (Matching sortInjectionMatch) -> Monad.Trans.lift $ do
            merged <- termMerger firstChild secondChild
            if Pattern.isBottom merged
                then do
                    explainBottom
                        "Unification of sort injections failed when \
                        \merging application children: \
                        \the result is bottom."
                        first
                        second
                    empty
                else
                    return $ applyInjection injectionHead <$> merged
          where
            SortInjectionMatch { firstChild, secondChild } = sortInjectionMatch
            SortInjectionMatch { injectionHead } = sortInjectionMatch
  where
    applyInjection injectionHead term = mkApplySymbol injectionHead [term]

data SortInjectionMatch variable =
    SortInjectionMatch
        { injectionHead :: !Symbol
        , sort :: !Sort
        , firstChild :: !(TermLike variable)
        , secondChild :: !(TermLike variable)
        }

data SortInjectionSimplification variable
  = NotInjection
  | NotMatching
  | Matching !(SortInjectionMatch variable)

simplifySortInjections
    :: forall variable
    .  (Ord variable, SortedVariable variable, Unparse variable)
    => GHC.HasCallStack
    => SmtMetadataTools Attribute.Symbol
    -> TermLike variable
    -> TermLike variable
    -> Maybe (SortInjectionSimplification variable)
simplifySortInjections
    tools
    (App_
        firstHead@Symbol
            { symbolConstructor = firstConstructor
            , symbolParams = [firstOrigin, firstDestination]
            }
        [firstChild])
    (App_
        secondHead@Symbol
            { symbolConstructor = secondConstructor
            , symbolParams = [secondOrigin, secondDestination]
            }
        [secondChild]
    )
  | isFirstSortInjection && isSecondSortInjection =
    assert (firstHead /= secondHead)
    $ assert (firstDestination == secondDestination)
    $ assert (firstConstructor == secondConstructor)
    $ case () of
        _
          | firstOrigin `isSubsortOf` secondOrigin -> Just mergeFirstIntoSecond

          | secondOrigin `isSubsortOf` firstOrigin -> Just mergeSecondIntoFirst

          | isFirstConstructorLike || isSecondConstructorLike
            -> Just NotMatching

          | Set.null sortIntersection -> Just NotMatching

          | otherwise -> Nothing
  where
    subsorts = MetadataTools.subsorts tools

    isFirstSortInjection = Symbol.isSortInjection firstHead
    isSecondSortInjection = Symbol.isSortInjection firstHead

    isSubsortOf = MetadataTools.isSubsortOf tools

    isFirstConstructorLike = hasConstructorLikeTop firstChild
    isSecondConstructorLike = hasConstructorLikeTop secondChild

    {- |
        Merge the terms inside a sort injection,

        \inj{src1, dst}(a) ∧ \inj{src2, dst}(b)
        ===
        \inj{src2, dst}(\inj{src1, src2}(a) ∧ b)

        when src1 is a subsort of src2.
     -}
    mergeFirstIntoSecond ::  SortInjectionSimplification variable
    mergeFirstIntoSecond =
        Matching SortInjectionMatch
            { injectionHead = secondHead
            , sort = firstDestination
            , firstChild = sortInjection firstOrigin secondOrigin firstChild
            , secondChild = secondChild
            }

    {- |
        Merge the terms inside a sort injection,

        \inj{src1, dst}(a) ∧ \inj{src2, dst}(b)
        ===
        \inj{src1, dst}(a ∧ \inj{src2, src1}(b))

        when src2 is a subsort of src1.
     -}
    mergeSecondIntoFirst :: SortInjectionSimplification variable
    mergeSecondIntoFirst =
        Matching SortInjectionMatch
            { injectionHead = firstHead
            , sort = firstDestination
            , firstChild = firstChild
            , secondChild = sortInjection secondOrigin firstOrigin secondChild
            }

    sortInjection
        :: Sort
        -> Sort
        -> TermLike variable
        -> TermLike variable
    sortInjection originSort destinationSort term =
        mkApplySymbol
            (Symbol.coerceSortInjection firstHead originSort destinationSort)
            [term]
    firstSubsorts = subsorts firstOrigin
    secondSubsorts = subsorts secondOrigin
    sortIntersection = Set.intersection firstSubsorts secondSubsorts
simplifySortInjections _ _ _ = Just NotInjection

{- | Unify a constructor application pattern with a sort injection pattern.

Sort injections clash with constructors, so @constructorSortInjectionAndEquals@
returns @\\bottom@.

 -}
constructorSortInjectionAndEquals
    ::  ( Eq variable
        , SortedVariable variable
        , Unparse variable
        , MonadUnify unifier
        )
    => GHC.HasCallStack
    => TermLike variable
    -> TermLike variable
    -> MaybeT unifier a
constructorSortInjectionAndEquals
    first@(App_ firstHead _)
    second@(App_ secondHead _)
  | isConstructorSortInjection =
    assert (firstHead /= secondHead) $ Monad.Trans.lift $ do
        explainBottom
            "Cannot unify constructors with sort injections."
            first
            second
        empty
  where
    -- Are we asked to unify a constructor with a sort injection?
    isConstructorSortInjection =
        (||)
            (Symbol.isConstructor   firstHead && Symbol.isSortInjection secondHead)
            (Symbol.isSortInjection firstHead && Symbol.isConstructor   secondHead)
constructorSortInjectionAndEquals _ _ = empty

{- | Unifcation or equality for a domain value pattern vs a constructor
application.

This unification case throws an error because domain values may not occur in a
sort with constructors.

-}
domainValueAndConstructorErrors
    :: (Eq variable, Unparse variable, SortedVariable variable)
    => Monad unifier
    => GHC.HasCallStack
    => TermLike variable
    -> TermLike variable
    -> MaybeT unifier a
domainValueAndConstructorErrors
    term1@(DV_ _ _)
    term2@(App_ secondHead _)
    | Symbol.isConstructor secondHead =
      error (unlines [ "Cannot handle DomainValue and Constructor:"
                     , unparseToString term1
                     , unparseToString term2
                     ]
            )
domainValueAndConstructorErrors
    term1@(Builtin_ _)
    term2@(App_ secondHead _)
    | Symbol.isConstructor secondHead =
      error (unlines [ "Cannot handle builtin and Constructor:"
                     , unparseToString term1
                     , unparseToString term2
                     ]
            )
domainValueAndConstructorErrors
    term1@(App_ firstHead _)
    term2@(DV_ _ _)
    | Symbol.isConstructor firstHead =
      error (unlines [ "Cannot handle Constructor and DomainValue:"
                     , unparseToString term1
                     , unparseToString term2
                     ]
            )
domainValueAndConstructorErrors
    term1@(App_ firstHead _)
    term2@(Builtin_ _)
    | Symbol.isConstructor firstHead =
      error (unlines [ "Cannot handle Constructor and builtin:"
                     , unparseToString term1
                     , unparseToString term2
                     ]
            )
domainValueAndConstructorErrors _ _ = empty

{- | Unify two domain values.

The two patterns are assumed to be inequal; therefore this case always return
@\\bottom@.

See also: 'equalAndEquals'

-}
-- TODO (thomas.tuegel): This unification case assumes that \dv is injective,
-- but it is not.
domainValueAndEqualsAssumesDifferent
    :: Eq variable
    => SortedVariable variable
    => Unparse variable
    => MonadUnify unifier
    => GHC.HasCallStack
    => TermLike variable
    -> TermLike variable
    -> MaybeT unifier a
domainValueAndEqualsAssumesDifferent
    first@(DV_ _ _)
    second@(DV_ _ _)
  = Monad.Trans.lift $ cannotUnifyDomainValues first second
domainValueAndEqualsAssumesDifferent
    first@(Builtin_ (Domain.BuiltinBool _))
    second@(Builtin_ (Domain.BuiltinBool _))
  = Monad.Trans.lift $ cannotUnifyDomainValues first second
domainValueAndEqualsAssumesDifferent
    first@(Builtin_ (Domain.BuiltinInt _))
    second@(Builtin_ (Domain.BuiltinInt _))
  = Monad.Trans.lift $ cannotUnifyDomainValues first second
domainValueAndEqualsAssumesDifferent
    first@(Builtin_ (Domain.BuiltinString _))
    second@(Builtin_ (Domain.BuiltinString _))
  = Monad.Trans.lift $ cannotUnifyDomainValues first second
domainValueAndEqualsAssumesDifferent _ _ = empty

cannotUnifyDistinctDomainValues :: Pretty.Doc ()
cannotUnifyDistinctDomainValues = "Cannot unify distinct domain values."

cannotUnifyDomainValues
    :: Eq variable
    => SortedVariable variable
    => Unparse variable
    => MonadUnify unifier
    => GHC.HasCallStack
    => TermLike variable
    -> TermLike variable
    -> unifier a
cannotUnifyDomainValues first second =
    assert (first /= second) $ do
        explainBottom
            cannotUnifyDistinctDomainValues
            first
            second
        empty

{-| Unify two literal strings.

The two patterns are assumed to be inequal; therefore this case always returns
@\\bottom@.

See also: 'equalAndEquals'

 -}
stringLiteralAndEqualsAssumesDifferent
    :: Eq variable
    => SortedVariable variable
    => Unparse variable
    => MonadUnify unifier
    => GHC.HasCallStack
    => TermLike variable
    -> TermLike variable
    -> MaybeT unifier a
stringLiteralAndEqualsAssumesDifferent
    first@(StringLiteral_ _)
    second@(StringLiteral_ _)
  = Monad.Trans.lift $ cannotUnifyDomainValues first second
stringLiteralAndEqualsAssumesDifferent _ _ = empty

{- | Unify any two function patterns.

The function patterns are unified by creating an @\\equals@ predicate.

-}
functionAnd
    :: SimplifierVariable variable
    => GHC.HasCallStack
    => TermLike variable
    -> TermLike variable
    -> Maybe (Pattern variable)
functionAnd first second
  | isFunctionPattern first, isFunctionPattern second =
    return Conditional
        { term = first  -- different for Equals
        -- Ceil predicate not needed since first being
        -- bottom will make the entire term bottom. However,
        -- one must be careful to not just drop the term.
        , predicate =
            Predicate.markSimplified
            $ makeEqualsPredicate first second
        , substitution = mempty
        }
  | otherwise = empty<|MERGE_RESOLUTION|>--- conflicted
+++ resolved
@@ -54,14 +54,7 @@
 import qualified Kore.IndexedModule.MetadataTools as MetadataTools
 import Kore.Internal.Condition as Condition
 import qualified Kore.Internal.MultiOr as MultiOr
-<<<<<<< HEAD
-import qualified Kore.Internal.OrPredicate as OrPredicate
-=======
-import Kore.Internal.OrCondition
-    ( OrCondition
-    )
 import qualified Kore.Internal.OrCondition as OrCondition
->>>>>>> a7ed2a10
 import Kore.Internal.Pattern
     ( Conditional (..)
     , Pattern
@@ -107,100 +100,6 @@
 
 data SimplificationTarget = AndT | EqualsT | BothT
 
-<<<<<<< HEAD
-=======
-{- | Simplify an equality relation of two patterns.
-
-@termEquals@ assumes the result will be part of a predicate with a special
-condition for testing @⊥ = ⊥@ equality.
-
-The comment for 'Kore.Step.Simplification.And.simplify' describes all
-the special cases handled by this.
-
-See also: 'termAnd'
-
- -}
-termEquals
-    :: (SimplifierVariable variable, MonadSimplify simplifier)
-    => GHC.HasCallStack
-    => TermLike variable
-    -> TermLike variable
-    -> MaybeT simplifier (OrCondition variable)
-termEquals first second = MaybeT $ do
-    maybeResults <- BranchT.gather $ runMaybeT $ termEqualsAnd first second
-    case sequence maybeResults of
-        Nothing -> return Nothing
-        Just results -> return $ Just $
-            MultiOr.make (map Condition.eraseConditionalTerm results)
-
-termEqualsAnd
-    :: forall variable simplifier
-    .  (SimplifierVariable variable, MonadSimplify simplifier)
-    => GHC.HasCallStack
-    => TermLike variable
-    -> TermLike variable
-    -> MaybeT (BranchT simplifier) (Pattern variable)
-termEqualsAnd p1 p2 =
-    MaybeT $ run $ maybeTermEqualsWorker p1 p2
-  where
-    run it = (runUnifierT . runMaybeT) it >>= either missingCase BranchT.scatter
-    missingCase = const (return Nothing)
-
-    maybeTermEqualsWorker
-        :: forall unifier
-        .   ( MonadUnify unifier
-            , Logger.WithLog Logger.LogMessage unifier
-            )
-        => TermLike variable
-        -> TermLike variable
-        -> MaybeT unifier (Pattern variable)
-    maybeTermEqualsWorker =
-        maybeTermEquals
-            createPredicatesAndSubstitutionsMergerExcept
-            termEqualsAndWorker
-
-    termEqualsAndWorker
-        :: forall unifier
-        .   ( MonadUnify unifier
-            , Logger.WithLog Logger.LogMessage unifier
-            )
-        => TermLike variable
-        -> TermLike variable
-        -> unifier (Pattern variable)
-    termEqualsAndWorker first second =
-        either ignoreErrors scatterResults
-        =<< (runUnifierT . runMaybeT) (maybeTermEqualsWorker first second)
-      where
-        ignoreErrors _ = return equalsCondition
-        scatterResults =
-            maybe
-                (return equalsCondition) -- default if no results
-                (BranchT.alternate . BranchT.scatter)
-            . sequence
-        equalsCondition =
-            Conditional
-                { term = mkTop_
-                , predicate =
-                    Predicate.markSimplified
-                    $ makeEqualsPredicate first second
-                , substitution = mempty
-                }
-
-maybeTermEquals
-    ::  ( SimplifierVariable variable
-        , MonadUnify unifier
-        , Logger.WithLog Logger.LogMessage unifier
-        )
-    => GHC.HasCallStack
-    => PredicateMerger variable unifier
-    -> TermSimplifier variable unifier
-    -- ^ Used to simplify subterm "and".
-    -> TermLike variable
-    -> TermLike variable
-    -> MaybeT unifier (Pattern variable)
-maybeTermEquals = maybeTransformTerm equalsFunctions
-
->>>>>>> a7ed2a10
 {- | Unify two terms without discarding the terms.
 
 We want to keep the terms because substitution relies on the result not being
