--- conflicted
+++ resolved
@@ -12,14 +12,11 @@
     , makeEvaluate
     ) where
 
-<<<<<<< HEAD
 import qualified Data.Text.Prettyprint.Doc as Pretty
 import qualified Debug.Trace
 
-=======
 import           Control.Applicative
                  ( Alternative ((<|>)) )
->>>>>>> 8ffe41ff
 import           Data.Map.Strict
                  ( Map )
 import qualified Data.Map.Strict as Map
