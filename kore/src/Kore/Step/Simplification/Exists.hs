--- conflicted
+++ resolved
@@ -238,16 +238,10 @@
 
 -- TODO (andrei.burdusa): this function must go away
 matchesToVariableSubstitution
-<<<<<<< HEAD
-    :: (InternalVariable variable, MonadSimplify simplifier)
-    => SideCondition variable
-    -> ElementVariable variable
-    -> Pattern variable
-=======
     :: MonadSimplify simplifier
-    => ElementVariable RewritingVariableName
+    => SideCondition RewritingVariableName
+    -> ElementVariable RewritingVariableName
     -> Pattern RewritingVariableName
->>>>>>> f41cba23
     -> simplifier Bool
 matchesToVariableSubstitution
     sideCondition
