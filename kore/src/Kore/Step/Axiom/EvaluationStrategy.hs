--- conflicted
+++ resolved
@@ -151,21 +151,11 @@
     -> BuiltinAndAxiomSimplifier
 simplificationEvaluation equation =
     BuiltinAndAxiomSimplifier $ \term condition -> do
-<<<<<<< HEAD
         let equation' =
                 Equation.mapVariables
                     (pure $ fromVariableName . from @RewritingVariableName)
                     equation
-            term' = TermLike.mapVariables Target.mkUnifiedNonTarget term
-        result <- Equation.attemptEquation condition term' equation'
-=======
-        let equation' = Equation.mapVariables (pure fromVariableName) equation
-        result <-
-            Equation.attemptEquation
-                condition
-                term
-                equation'
->>>>>>> 18c37a08
+        result <- Equation.attemptEquation condition term equation'
         let apply = Equation.applyEquation condition equation'
         case result of
             Right applied -> do
