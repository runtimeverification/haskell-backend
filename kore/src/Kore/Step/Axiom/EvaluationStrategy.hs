{-|
Module      : Kore.Step.Axiom.EvaluationStrategy
Description : Various strategies for axiom/builtin-based simplification.
Copyright   : (c) Runtime Verification, 2019
License     : NCSA
Maintainer  : virgil.serbanuta@runtimeverification.com
Stability   : experimental
Portability : portable
-}
module Kore.Step.Axiom.EvaluationStrategy
    ( builtinEvaluation
    , definitionEvaluation
    , simplificationEvaluation
    , firstFullEvaluation
    , simplifierWithFallback
    -- * For testing
    , attemptEquationAndAccumulateErrors
    , attemptEquations
    ) where

import Prelude.Kore

import Control.Monad.Except
    ( ExceptT (..)
    , runExceptT
    )
import Data.EitherR
    ( ExceptRT (..)
    )
import qualified Data.Foldable as Foldable
import Data.Semigroup
    ( Min (..)
    , Option (..)
    )
import qualified Data.Text as Text

import qualified Kore.Attribute.Symbol as Attribute
import Kore.Equation
    ( AttemptEquationError
    , Equation
    )
import qualified Kore.Equation as Equation
<<<<<<< HEAD
=======
import qualified Kore.Internal.MultiOr as MultiOr
    ( extractPatterns
    )
import Kore.Internal.OrPattern
    ( OrPattern
    )
>>>>>>> c2820073
import qualified Kore.Internal.OrPattern as OrPattern
import Kore.Internal.SideCondition
    ( SideCondition
    )
import qualified Kore.Internal.SideCondition as SideCondition
import Kore.Internal.Symbol
import Kore.Internal.TermLike as TermLike
import Kore.Step.Simplification.Simplify
import qualified Kore.Step.Simplification.Simplify as AttemptedAxiom
    ( AttemptedAxiom (..)
    )
import Kore.Unparser
    ( unparse
    )
import Kore.Variables.Target
    ( Target
    )
import qualified Kore.Variables.Target as Target
import qualified Pretty

{-|Describes whether simplifiers are allowed to return multiple results or not.
-}
data AcceptsMultipleResults = WithMultipleResults | OnlyOneResult
    deriving (Eq, Ord, Show)

{-|Converts 'AcceptsMultipleResults' to Bool.
-}
acceptsMultipleResults :: AcceptsMultipleResults -> Bool
acceptsMultipleResults WithMultipleResults = True
acceptsMultipleResults OnlyOneResult = False

{-| Creates an evaluator for a function from the full set of rules
that define it.
-}
definitionEvaluation
    :: [Equation VariableName]
    -> BuiltinAndAxiomSimplifier
definitionEvaluation equations =
    BuiltinAndAxiomSimplifier $ \term condition -> do
        let equations' =
                Equation.mapVariables (pure fromVariableName)
                <$> equations
            term' = TermLike.mapVariables Target.mkUnifiedNonTarget term
        result <-
            attemptEquations
                (attemptEquationAndAccumulateErrors condition term')
                equations'
        case result of
            Right results ->
                (return . Applied) AttemptedAxiomResults
                    { results
                    , remainders = OrPattern.bottom
                    }
            Left minError ->
                case getMin <$> getOption minError of
                    Just (Equation.WhileCheckRequires _) ->
                        (return . NotApplicableUntilConditionChanges)
                            (SideCondition.toRepresentation condition)
                    _ -> return NotApplicable

attemptEquationAndAccumulateErrors
    :: (InternalVariable variable, MonadSimplify simplifier)
    => SideCondition variable
    -> TermLike (Target variable)
    -> Equation variable
    -> ExceptRT
        (OrPattern variable)
        simplifier
        (Option (Min (AttemptEquationError variable)))
attemptEquationAndAccumulateErrors condition term equation =
    attemptEquation
  where
    attemptEquation =
        ExceptRT . ExceptT
        $ Equation.attemptEquation condition term equation
        >>= either (return . Left . Option . Just . Min) (fmap Right . apply)
    apply = Equation.applyEquation condition equation

attemptEquations
    :: MonadSimplify simplifier
    => Monoid error
    => (Equation variable -> ExceptRT result simplifier error)
    -> [Equation variable]
    -> simplifier (Either error result)
attemptEquations accumulator equations =
    Foldable.foldlM
        (\err equation -> mappend err <$> accumulator equation)
        mempty
        equations
    & runExceptRT & runExceptT

-- | Create an evaluator from a single simplification rule.
simplificationEvaluation
    :: Equation VariableName
    -> BuiltinAndAxiomSimplifier
simplificationEvaluation equation =
    BuiltinAndAxiomSimplifier $ \term condition -> do
        let equation' = Equation.mapVariables (pure fromVariableName) equation
            term' = TermLike.mapVariables Target.mkUnifiedNonTarget term
        result <- Equation.attemptEquation condition term' equation'
        let apply = Equation.applyEquation condition equation'
        case result of
            Right applied -> do
                results <- apply applied
                (return . Applied) AttemptedAxiomResults
                    { results
                    , remainders = OrPattern.bottom
                    }
            Left err ->
                case err of
                    Equation.WhileCheckRequires _ ->
                        (return . NotApplicableUntilConditionChanges)
                            (SideCondition.toRepresentation condition)
                    _ -> return NotApplicable

{-| Creates an evaluator that choses the result of the first evaluator that
returns Applicable.

If that result contains more than one pattern, or it contains a reminder,
the evaluation fails with 'error' (may change in the future).
-}
firstFullEvaluation
    :: [BuiltinAndAxiomSimplifier]
    -> BuiltinAndAxiomSimplifier
firstFullEvaluation simplifiers =
    BuiltinAndAxiomSimplifier
        (applyFirstSimplifierThatWorks simplifiers OnlyOneResult)

{-| Creates an evaluator that choses the result of the first evaluator if it
returns Applicable, otherwise returns the result of the second.
-}
simplifierWithFallback
    :: BuiltinAndAxiomSimplifier
    -> BuiltinAndAxiomSimplifier
    -> BuiltinAndAxiomSimplifier
simplifierWithFallback first second =
    BuiltinAndAxiomSimplifier
        (applyFirstSimplifierThatWorks [first, second] WithMultipleResults)

{-| Wraps an evaluator for builtins. Will fail with error if there is no result
on concrete patterns.
-}
builtinEvaluation
    :: BuiltinAndAxiomSimplifier
    -> BuiltinAndAxiomSimplifier
builtinEvaluation evaluator =
    BuiltinAndAxiomSimplifier (evaluateBuiltin evaluator)

evaluateBuiltin
    :: forall variable simplifier
    .  ( InternalVariable variable
       , MonadSimplify simplifier
       )
    => BuiltinAndAxiomSimplifier
    -- ^ Map from axiom IDs to axiom evaluators
    -> TermLike variable
    -> SideCondition variable
    -> simplifier (AttemptedAxiom variable)
evaluateBuiltin
    (BuiltinAndAxiomSimplifier builtinEvaluator)
    patt
    sideCondition
  = do
    result <- builtinEvaluator patt sideCondition
    case result of
        AttemptedAxiom.NotApplicable
          | App_ appHead children <- patt
          , Just hook_ <- Text.unpack <$> Attribute.getHook (symbolHook appHead)
          , all isValue children ->
            (error . show . Pretty.vsep)
                [ "Expecting hook "
                    <> Pretty.squotes (Pretty.pretty hook_)
                    <> " to reduce concrete pattern:"
                , Pretty.indent 4 (unparse patt)
                ]
        _ -> return result
  where
    isValue pat =
        maybe False TermLike.isConstructorLike $ asConcrete pat

{-|Whether a term cannot be simplified regardless of the side condition,
or only with the current side condition.

Example usage for @applyFirstSimplifierThatWorksWorker@:

We start assuming that if we can't simplify the current term, we will never
be able to simplify it.

If we manage to apply one of the evaluators with an acceptable result
(e.g. without remainders), we just return the result and we ignore the
value of the @NonSimplifiability@ argument.

If the result is not acceptable, we continue trying other evaluators, but we
assume that, even if we are not able to simplify the term right now, that may
change when the current side condition changes (i.e. we send @Conditional@
as an argument to the next @applyFirstSimplifierThatWorksWorker@ call).

If we finished trying all the evaluators without an acceptable result,
we mark the term as simplified according to the 'NonSimplifiability' argument,
either as "always simplified", or as "simplified while the current side
condition is unchanged".
-}
data NonSimplifiability
    = Always
    | Conditional

applyFirstSimplifierThatWorks
    :: forall variable simplifier
    .  ( InternalVariable variable
       , MonadSimplify simplifier
       )
    => [BuiltinAndAxiomSimplifier]
    -> AcceptsMultipleResults
    -> TermLike variable
    -> SideCondition variable
    -> simplifier (AttemptedAxiom variable)
applyFirstSimplifierThatWorks evaluators multipleResults =
    applyFirstSimplifierThatWorksWorker evaluators multipleResults Always

applyFirstSimplifierThatWorksWorker
    :: forall variable simplifier
    .  ( InternalVariable variable
       , MonadSimplify simplifier
       )
    => [BuiltinAndAxiomSimplifier]
    -> AcceptsMultipleResults
    -> NonSimplifiability
    -> TermLike variable
    -> SideCondition variable
    -> simplifier (AttemptedAxiom variable)
applyFirstSimplifierThatWorksWorker [] _ Always _ _ =
    return AttemptedAxiom.NotApplicable
applyFirstSimplifierThatWorksWorker [] _ Conditional _ sideCondition =
    return
    $ AttemptedAxiom.NotApplicableUntilConditionChanges
    $ SideCondition.toRepresentation sideCondition
applyFirstSimplifierThatWorksWorker
    (BuiltinAndAxiomSimplifier evaluator : evaluators)
    multipleResults
    nonSimplifiability
    patt
    sideCondition
  = do
    applicationResult <- evaluator patt sideCondition

    case applicationResult of
        AttemptedAxiom.Applied AttemptedAxiomResults
            { results = orResults
            , remainders = orRemainders
            }
          | acceptsMultipleResults multipleResults -> return applicationResult
          -- below this point multiple results are not accepted
          | length (Foldable.toList orResults) > 1 ->
            -- We should only allow multiple simplification results
            -- when they are created by unification splitting the
            -- configuration.
            -- However, right now, we shouldn't be able to get more
            -- than one result, so we throw an error.
            error . show . Pretty.vsep $
                [ "Unexpected simplification result with more \
                    \than one configuration:"
                , Pretty.indent 2 "input:"
                , Pretty.indent 4 (unparse patt)
                , Pretty.indent 2 "results:"
                , (Pretty.indent 4 . Pretty.vsep)
                    (unparse <$> Foldable.toList orResults)
                , Pretty.indent 2 "remainders:"
                , (Pretty.indent 4 . Pretty.vsep)
                    (unparse <$> Foldable.toList orRemainders)
                ]
          | not (OrPattern.isFalse orRemainders) ->
            tryNextSimplifier Conditional
          | otherwise -> return applicationResult
        AttemptedAxiom.NotApplicable -> tryNextSimplifier nonSimplifiability
        AttemptedAxiom.NotApplicableUntilConditionChanges _ ->
            tryNextSimplifier Conditional
  where
    tryNextSimplifier nonSimplifiability' =
        applyFirstSimplifierThatWorksWorker
            evaluators
            multipleResults
            nonSimplifiability'
            patt
            sideCondition<|MERGE_RESOLUTION|>--- conflicted
+++ resolved
@@ -40,15 +40,9 @@
     , Equation
     )
 import qualified Kore.Equation as Equation
-<<<<<<< HEAD
-=======
-import qualified Kore.Internal.MultiOr as MultiOr
-    ( extractPatterns
-    )
 import Kore.Internal.OrPattern
     ( OrPattern
     )
->>>>>>> c2820073
 import qualified Kore.Internal.OrPattern as OrPattern
 import Kore.Internal.SideCondition
     ( SideCondition
