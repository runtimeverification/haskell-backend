--- conflicted
+++ resolved
@@ -278,101 +278,4 @@
                 simplifier
                 axiomIdToSimplifier
                 patt
-<<<<<<< HEAD
-                predicate
-
-evaluateWithDefinitionAxioms
-    :: forall variable simplifier
-    .   ( FreshVariable variable
-        , SortedVariable variable
-        , Show variable
-        , Unparse variable
-        , MonadSimplify simplifier
-        )
-    => [EqualityRule Variable]
-    -> PredicateSimplifier
-    -> TermLikeSimplifier
-    -> BuiltinAndAxiomSimplifierMap
-    -- ^ Map from axiom IDs to axiom evaluators
-    -> TermLike variable
-    -> Predicate variable
-    -> simplifier (AttemptedAxiom variable)
-evaluateWithDefinitionAxioms
-    definitionRules
-    _predicateSimplifier
-    _termSimplifier
-    _axiomSimplifiers
-    patt
-    predicate
-  | any ruleIsConcrete definitionRules
-  , not (TermLike.isConcrete patt)
-  = return AttemptedAxiom.NotApplicable
-  | otherwise
-  = AttemptedAxiom.maybeNotApplicable $ do
-    let
-        -- TODO (thomas.tuegel): Figure out how to get the initial conditions
-        -- and apply them here, to remove remainder branches sooner.
-        expanded :: Pattern variable
-        expanded = Pattern.fromTermLike patt
-
-    results <- applyRules expanded (map unwrapEqualityRule definitionRules)
-    Monad.guard (any Result.hasResults results)
-    mapM_ rejectNarrowing results
-
-    ceilChild <- ceilChildOfApplicationOrTop predicate patt
-    let
-        result =
-            Result.mergeResults results
-            & Result.mapConfigs
-                keepResultUnchanged
-                ( markRemainderEvaluated
-                . introduceDefinedness ceilChild
-                )
-        keepResultUnchanged = id
-        introduceDefinedness = flip andCondition
-        markRemainderEvaluated = fmap mkEvaluated
-
-    simplifiedResults <-
-        Monad.Trans.lift
-        $ OrPattern.simplifyPredicatesWithSmt (Step.gatherResults result)
-    simplifiedRemainders <-
-        Monad.Trans.lift
-        $ OrPattern.simplifyPredicatesWithSmt (Step.remainders result)
-
-    return $ AttemptedAxiom.Applied AttemptedAxiomResults
-        { results = simplifiedResults
-        , remainders = simplifiedRemainders
-        }
-
-  where
-    ruleIsConcrete =
-        Axiom.Concrete.isConcrete
-        . Attribute.Axiom.concrete
-        . RulePattern.attributes
-        . getEqualityRule
-
-    unwrapEqualityRule (EqualityRule rule) =
-        RulePattern.mapVariables fromVariable rule
-
-    rejectNarrowing (Result.results -> results) =
-        (Monad.guard . not) (Foldable.any Step.isNarrowingResult results)
-
-    applyRules initial rules =
-        Monad.Unify.maybeUnifierT
-        $ Step.applyRulesSequence unificationProcedure initial rules
-
-    ignoreUnificationErrors unification pattern1 pattern2 =
-        Monad.Unify.runUnifierT (unification pattern1 pattern2)
-        >>= either (couldNotMatch pattern1 pattern2) Monad.Unify.scatter
-
-    couldNotMatch pattern1 pattern2 _ =
-        Monad.Unify.explainAndReturnBottom
-            "Could not match patterns"
-            pattern1
-            pattern2
-
-    unificationProcedure =
-        UnificationProcedure (ignoreUnificationErrors matchIncremental)
-=======
-                predicate
->>>>>>> 3ed7447c
+                predicate