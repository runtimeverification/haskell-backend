--- conflicted
+++ resolved
@@ -73,44 +73,30 @@
     :: [EqualityRule Variable]
     -> BuiltinAndAxiomSimplifier
 definitionEvaluation rules =
-<<<<<<< HEAD
-    BuiltinAndAxiomSimplifier $ \term predicate ->
-        evaluateAxioms rules term (Predicate.toPredicate predicate)
-=======
-    BuiltinAndAxiomSimplifier
-        (\_ _ term predicate -> do
-            let ea = evaluateAxioms
-                        rules
-                        term
-                        (Predicate.toPredicate predicate)
-            res <- Step.assertFunctionLikeResults
-                    (Step.toConfigurationVariables (Pattern.fromTermLike term))
-                    ea
-            return $ resultsToAttemptedAxiom res
-        )
->>>>>>> c0c011c3
+    BuiltinAndAxiomSimplifier $ \term predicate -> do
+        let ea = evaluateAxioms
+                    rules
+                    term
+                    (Predicate.toPredicate predicate)
+        res <- Step.assertFunctionLikeResults
+                (Step.toConfigurationVariables (Pattern.fromTermLike term))
+                ea
+        return $ resultsToAttemptedAxiom res
 
 -- | Create an evaluator from a single simplification rule.
 simplificationEvaluation
     :: EqualityRule Variable
     -> BuiltinAndAxiomSimplifier
 simplificationEvaluation rule =
-<<<<<<< HEAD
-    BuiltinAndAxiomSimplifier $ \term predicate ->
-        evaluateAxioms [rule] term (Predicate.toPredicate predicate)
-=======
-    BuiltinAndAxiomSimplifier
-        (\_ _ term predicate -> do
-            let ea = evaluateAxioms
-                        [rule]
-                        term
-                        (Predicate.toPredicate predicate)
-            res <- Step.recoveryFunctionLikeResults
-                    (Step.toConfigurationVariables (Pattern.fromTermLike term))
-                    ea
-            return $ resultsToAttemptedAxiom res
-        )
->>>>>>> c0c011c3
+    BuiltinAndAxiomSimplifier $ \term predicate -> do
+        let ea = evaluateAxioms
+                    [rule]
+                    term
+                    (Predicate.toPredicate predicate)
+        res <- Step.recoveryFunctionLikeResults
+                (Step.toConfigurationVariables (Pattern.fromTermLike term))
+                ea
+        return $ resultsToAttemptedAxiom res
 
 {- | Creates an evaluator for a function from all the rules that define it.
 
@@ -130,27 +116,16 @@
     totalDefinitionEvaluationWorker
         :: forall variable simplifier
         .  (SimplifierVariable variable, MonadSimplify simplifier)
-<<<<<<< HEAD
         => TermLike variable
         -> Predicate variable
         -> simplifier (AttemptedAxiom variable)
     totalDefinitionEvaluationWorker term predicate = do
-        result <- evaluateAxioms rules term (Predicate.toPredicate predicate)
-        if AttemptedAxiom.hasRemainders result
-=======
-        => TermLikeSimplifier
-        -> BuiltinAndAxiomSimplifierMap
-        -> TermLike variable
-        -> Predicate variable
-        -> simplifier (AttemptedAxiom variable)
-    totalDefinitionEvaluationWorker _ _ term predicate = do
         result0 <- evaluateAxioms
                     rules
                     term
                     (Predicate.toPredicate predicate)
         let result = resultsToAttemptedAxiom result0
         if hasRemainders result
->>>>>>> c0c011c3
             then return AttemptedAxiom.NotApplicable
             else return result
 
@@ -192,35 +167,16 @@
     :: forall variable simplifier
     .  (SimplifierVariable variable, MonadSimplify simplifier)
     => BuiltinAndAxiomSimplifier
-<<<<<<< HEAD
-=======
-    -> TermLikeSimplifier
-    -> BuiltinAndAxiomSimplifierMap
->>>>>>> c0c011c3
     -- ^ Map from axiom IDs to axiom evaluators
     -> TermLike variable
     -> Predicate variable
     -> simplifier (AttemptedAxiom variable)
 evaluateBuiltin
     (BuiltinAndAxiomSimplifier builtinEvaluator)
-<<<<<<< HEAD
     patt
     predicate
   = do
     result <- builtinEvaluator patt predicate
-=======
-    simplifier
-    axiomIdToSimplifier
-    patt
-    predicate
-  = do
-    result <-
-        builtinEvaluator
-            simplifier
-            axiomIdToSimplifier
-            patt
-            predicate
->>>>>>> c0c011c3
     case result of
         AttemptedAxiom.NotApplicable
           | App_ appHead children <- patt
@@ -241,42 +197,18 @@
     .  (SimplifierVariable variable, MonadSimplify simplifier)
     => [BuiltinAndAxiomSimplifier]
     -> AcceptsMultipleResults
-<<<<<<< HEAD
     -> TermLike variable
     -> Predicate variable
     -> simplifier (AttemptedAxiom variable)
 applyFirstSimplifierThatWorks [] _ _ _ =
-=======
-    -> TermLikeSimplifier
-    -> BuiltinAndAxiomSimplifierMap
-    -- ^ Map from axiom IDs to axiom evaluators
-    -> TermLike variable
-    -> Predicate variable
-    -> simplifier (AttemptedAxiom variable)
-applyFirstSimplifierThatWorks [] _ _ _ _ _ =
->>>>>>> c0c011c3
     return AttemptedAxiom.NotApplicable
 applyFirstSimplifierThatWorks
     (BuiltinAndAxiomSimplifier evaluator : evaluators)
     multipleResults
-<<<<<<< HEAD
     patt
     predicate
   = do
     applicationResult <- evaluator patt predicate
-=======
-    simplifier
-    axiomIdToSimplifier
-    patt
-    predicate
-  = do
-    applicationResult <-
-        evaluator
-            simplifier
-            axiomIdToSimplifier
-            patt
-            predicate
->>>>>>> c0c011c3
 
     case applicationResult of
         AttemptedAxiom.Applied AttemptedAxiomResults
@@ -329,10 +261,5 @@
         applyFirstSimplifierThatWorks
             evaluators
             multipleResults
-<<<<<<< HEAD
-=======
-            simplifier
-            axiomIdToSimplifier
->>>>>>> c0c011c3
             patt
             predicate