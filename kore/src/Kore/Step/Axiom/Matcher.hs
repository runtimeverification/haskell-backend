{-|
Module      : Kore.Step.Axiom.Matcher
Description : Matches free-form patterns which can be used when applying
              Equals rules.
Copyright   : (c) Runtime Verification, 2018
License     : NCSA
Maintainer  : virgil.serbanuta@runtimeverification.com
Stability   : experimental
Portability : portable
-}
module Kore.Step.Axiom.Matcher
    ( MatchingVariable
    , matchIncremental
    ) where

import           Control.Applicative
                 ( Alternative (..) )
import qualified Control.Error as Error
import           Control.Lens
                 ( (%=), (.=), (<>=) )
import qualified Control.Lens as Lens
import qualified Control.Monad as Monad
import           Control.Monad.State.Strict
                 ( MonadState, StateT )
import qualified Control.Monad.State.Strict as Monad.State
import qualified Control.Monad.Trans as Monad.Trans
import           Control.Monad.Trans.Maybe
                 ( MaybeT (..) )
import qualified Data.Foldable as Foldable
import           Data.Function
import           Data.Generics.Product
import           Data.Map
                 ( Map )
import qualified Data.Map.Strict as Map
import           Data.Maybe
import           Data.Sequence
                 ( pattern (:<|), pattern (:|>), Seq )
import qualified Data.Sequence as Seq
import           Data.Set
                 ( Set )
import qualified Data.Set as Set
import qualified GHC.Generics as GHC

import           Kore.Attribute.Pattern.FreeVariables
                 ( FreeVariables (..) )
import qualified Kore.Builtin as Builtin
import qualified Kore.Builtin.List as List
import qualified Kore.Domain.Builtin as Builtin
import           Kore.Internal.MultiAnd
                 ( MultiAnd )
import qualified Kore.Internal.MultiAnd as MultiAnd
import           Kore.Internal.Predicate
                 ( Predicate )
import qualified Kore.Internal.Predicate as Predicate
import           Kore.Internal.TermLike hiding
                 ( substitute )
import qualified Kore.Internal.TermLike as TermLike
import           Kore.Predicate.Predicate
                 ( makeCeilPredicate )
import qualified Kore.Predicate.Predicate as Syntax
                 ( Predicate )
import qualified Kore.Predicate.Predicate as Syntax.Predicate
import           Kore.Step.Simplification.AndTerms
                 ( SortInjectionMatch (SortInjectionMatch),
                 simplifySortInjections )
import qualified Kore.Step.Simplification.AndTerms as SortInjectionMatch
                 ( SortInjectionMatch (..) )
import qualified Kore.Step.Simplification.AndTerms as SortInjectionSimplification
                 ( SortInjectionSimplification (..) )
import qualified Kore.Step.Simplification.Data as Simplifier
import           Kore.Unification.Error
                 ( unsupportedPatterns )
import qualified Kore.Unification.Substitution as Substitution
import           Kore.Unification.Unify
                 ( MonadUnify )
import qualified Kore.Unification.Unify as Monad.Unify
import           Kore.Unparser
import           Kore.Variables.Binding
import           Kore.Variables.Fresh
                 ( FreshVariable )
<<<<<<< HEAD
import qualified Kore.Variables.Fresh as Variables
=======
import           Kore.Variables.UnifiedVariable
                 ( UnifiedVariable (..) )
>>>>>>> 92ecb26c

-- * Matching

{- | Dispatch a single matching constraint.

@matchOne@ is the heart of the matching algorithm. Each matcher is applied to
the constraint in sequence, until one accepts the pair. The matchers may
introduce substitutions and new constraints. If none of the matchers accepts the
pair, it is deferred until we have more information.

 -}
matchOne
    :: (MatchingVariable variable, MonadUnify unifier)
    => Pair (TermLike variable)
    -> MatcherT variable unifier ()
matchOne pair =
    (   matchVariable    pair
    <|> matchEqualHeads  pair
    <|> matchExists      pair
    <|> matchForall      pair
    <|> matchApplication pair
    <|> matchBuiltinList pair
    <|> matchBuiltinMap  pair
    <|> matchBuiltinSet  pair
    )
    & Error.maybeT (defer pair) return

{- | Drive @matchOne@ until it cannot continue.

Matching ends when all constraints have been dispatched. If there are remaining
deferred constraints, then matching fails.

 -}
matchIncremental
    :: forall variable unifier
    .  (MatchingVariable variable, MonadUnify unifier)
    => TermLike variable
    -> TermLike variable
    -> unifier (Predicate variable)
matchIncremental termLike1 termLike2 =
    Monad.State.evalStateT matcher initial
  where
    matcher = pop >>= maybe done (\pair -> matchOne pair >> matcher)

    initial =
        MatcherState
            { queued = Seq.singleton (Pair termLike1 termLike2)
            , deferred = empty
            , predicate = empty
            , substitution = mempty
            , bound = mempty
            , targets = free1
            , avoiding = free1 <> free2
            }
    free1 = (getFreeVariables . TermLike.freeVariables) termLike1
    free2 = (getFreeVariables . TermLike.freeVariables) termLike2

    -- | Check that matching is finished and construct the result.
    done :: MatcherT variable unifier (Predicate variable)
    done = do
        final@MatcherState { queued, deferred } <- Monad.State.get
        let isDone = null queued && null deferred
        Monad.unless isDone throwUnknown
        let MatcherState { predicate, substitution } = final
            predicate' =
                Predicate.fromPredicate
                $ MultiAnd.toPredicate predicate
            substitution' =
                Predicate.fromSubstitution
                $ Substitution.fromMap substitution
            solution = predicate' <> substitution'
        return solution

    throwUnknown =
        Monad.Trans.lift
        $ Monad.Unify.throwUnificationError
        $ unsupportedPatterns "Unknown match case" termLike1 termLike2

matchEqualHeads
    :: (MatchingVariable variable, MonadUnify unifier)
    => Pair (TermLike variable)
    -> MaybeT (MatcherT variable unifier) ()
-- Terminal patterns
matchEqualHeads (Pair (StringLiteral_ string1) (StringLiteral_ string2)) =
    Monad.guard (string1 == string2)
matchEqualHeads (Pair (CharLiteral_ char1) (CharLiteral_ char2)) =
    Monad.guard (char1 == char2)
matchEqualHeads (Pair (BuiltinInt_ int1) (BuiltinInt_ int2)) =
    Monad.guard (int1 == int2)
matchEqualHeads (Pair (BuiltinBool_ bool1) (BuiltinBool_ bool2)) =
    Monad.guard (bool1 == bool2)
matchEqualHeads (Pair (BuiltinString_ string1) (BuiltinString_ string2)) =
    Monad.guard (string1 == string2)
matchEqualHeads (Pair (Bottom_ _) (Bottom_ _)) =
    return ()
matchEqualHeads (Pair (Top_ _) (Top_ _)) =
    return ()
-- Non-terminal patterns
matchEqualHeads (Pair (Ceil_ _ _ term1) (Ceil_ _ _ term2)) =
    push (Pair term1 term2)
matchEqualHeads (Pair (DV_ _ dv1) (DV_ _ dv2)) =
    push (Pair dv1 dv2)
matchEqualHeads _ = empty

matchExists
    :: (MatchingVariable variable, MonadUnify unifier)
    => Pair (TermLike variable)
    -> MaybeT (MatcherT variable unifier) ()
matchExists (Pair (Exists_ _ variable1 term1) (Exists_ _ variable2 term2)) =
    matchBinder (Binder variable1 term1) (Binder variable2 term2)
matchExists _ = empty

matchForall
    :: (MatchingVariable variable, MonadUnify unifier)
    => Pair (TermLike variable)
    -> MaybeT (MatcherT variable unifier) ()
matchForall (Pair (Forall_ _ variable1 term1) (Forall_ _ variable2 term2)) =
    matchBinder (Binder variable1 term1) (Binder variable2 term2)
matchForall _ = empty

matchBinder
    :: (MatchingVariable variable, MonadUnify unifier)
    => Binder variable (TermLike variable)
    -> Binder variable (TermLike variable)
    -> MaybeT (MatcherT variable unifier) ()
matchBinder (Binder variable1 term1) (Binder variable2 term2) = do
    Monad.guard (sort1 == sort2)
    refreshed1 <- refreshVariable variable1
    let term1' = fromMaybe term1 $ do
            subst1 <- Map.singleton variable1 . mkVar <$> refreshed1
            return $ substituteTermLike subst1 term1
    let variable1' = fromMaybe variable1 refreshed1
        subst2 = Map.singleton variable2 (mkVar variable1')
        term2' = substituteTermLike subst2 term2
    bindVariable variable1'
    push (Pair term1' term2')
  where
    sort1 = sortedVariableSort variable1
    sort2 = sortedVariableSort variable2

matchVariable
    :: (MatchingVariable variable, MonadUnify unifier)
    => Pair (TermLike variable)
    -> MaybeT (MatcherT variable unifier) ()
<<<<<<< HEAD
matchVariable (Pair (Var_ variable1) term2)
  | Var_ variable2 <- term2, variable1 == variable2 = return ()
  | otherwise = do
    targetCheck variable1
=======
matchVariable (Pair (Var_ variable1) (Var_ variable2))
  | variable1 == variable2 = return ()
matchVariable (Pair (ElemVar_ variable1) term2) = do
    guardTargetVariable (ElemVar variable1)
>>>>>>> 92ecb26c
    Monad.guard (isFunctionPattern term2)
    substitute variable1 term2
matchVariable (Pair (SetVar_ variable1) term2) = do
    guardTargetVariable (SetVar variable1)
    setSubstitute variable1 term2
matchVariable _ = empty

matchApplication
    :: (MatchingVariable variable, MonadUnify unifier)
    => Pair (TermLike variable)
    -> MaybeT (MatcherT variable unifier) ()
matchApplication
    (Pair term1@(App_ symbol1 children1) term2@(App_ symbol2 children2))

  -- Match identical symbols.
  | symbol1 == symbol2 =
    Foldable.traverse_ push (zipWith Pair children1 children2)

  -- Match conformable sort injections.
  | otherwise = do
    tools <- Simplifier.askMetadataTools
    case simplifySortInjections tools term1 term2 of
        Just (SortInjectionSimplification.Matching injMatch) -> do
            let SortInjectionMatch { firstChild, secondChild } = injMatch
            push (Pair firstChild secondChild)
        _ -> empty
matchApplication _ = empty

matchBuiltinList
    :: (MatchingVariable variable, MonadUnify unifier)
    => Pair (TermLike variable)
    -> MaybeT (MatcherT variable unifier) ()
matchBuiltinList (Pair (BuiltinList_ list1) (BuiltinList_ list2)) = do
    (aligned, tail2) <- leftAlignLists list1 list2 & Error.hoistMaybe
    Monad.guard (null tail2)
    Foldable.traverse_ push aligned
matchBuiltinList (Pair (App_ symbol1 children1) (BuiltinList_ list2))
  | List.isSymbolConcat symbol1 = matchBuiltinListConcat children1 list2
matchBuiltinList _ = empty

matchBuiltinListConcat
    :: (MatchingVariable variable, MonadUnify unifier)
    => [TermLike variable]
    -> Builtin.InternalList (TermLike variable)
    -> MaybeT (MatcherT variable unifier) ()

matchBuiltinListConcat [BuiltinList_ list1, frame1] list2 = do
    (aligned, tail2) <- leftAlignLists list1 list2 & Error.hoistMaybe
    Foldable.traverse_ push aligned
    push (Pair frame1 (mkBuiltinList tail2))

matchBuiltinListConcat [frame1, BuiltinList_ list1] list2 = do
    (head2, aligned) <- rightAlignLists list1 list2 & Error.hoistMaybe
    push (Pair frame1 (mkBuiltinList head2))
    Foldable.traverse_ push aligned

matchBuiltinListConcat _ _ = empty

matchBuiltinSet
    :: (MatchingVariable variable, MonadUnify unifier)
    => Pair (TermLike variable)
    -> MaybeT (MatcherT variable unifier) ()
matchBuiltinSet (Pair (BuiltinSet_ set1) (BuiltinSet_ set2)) = do
    matchNormalizedAc pushSetValue wrapTermLike normalized1 normalized2
  where
    normalized1 = Builtin.unwrapAc $ Builtin.builtinAcChild set1
    normalized2 = Builtin.unwrapAc $ Builtin.builtinAcChild set2
    pushSetValue _ = return ()
    wrapTermLike unwrapped =
        set2
        & Lens.set (field @"builtinAcChild") (Builtin.wrapAc unwrapped)
        & mkBuiltinSet
matchBuiltinSet _ = empty

matchBuiltinMap
    :: (MatchingVariable variable, MonadUnify unifier)
    => Pair (TermLike variable)
    -> MaybeT (MatcherT variable unifier) ()
matchBuiltinMap (Pair (BuiltinMap_ map1) (BuiltinMap_ map2)) =
    matchNormalizedAc pushMapValue wrapTermLike normalized1 normalized2
  where
    normalized1 = Builtin.unwrapAc $ Builtin.builtinAcChild map1
    normalized2 = Builtin.unwrapAc $ Builtin.builtinAcChild map2
    pushMapValue = push . fmap Builtin.getMapValue
    wrapTermLike unwrapped =
        map2
        & Lens.set (field @"builtinAcChild") (Builtin.wrapAc unwrapped)
        & mkBuiltinMap
matchBuiltinMap _ = empty

-- * Implementation

type MatchingVariable variable =
    ( FreshVariable variable
    , SortedVariable variable
    , Show variable
    , Unparse variable
    )

{- | A matching constraint is a @Pair@ of patterns.

The first pattern will be made to match the second.

 -}
data Pair a = Pair !a !a
    deriving (Foldable, Functor)

{- | The internal state of the matching algorithm.
 -}
data MatcherState variable =
    MatcherState
        { queued :: !(Seq (Pair (TermLike variable)))
        -- ^ Solvable matching constraints.
        , deferred :: !(Seq (Pair (TermLike variable)))
<<<<<<< HEAD
        -- ^ Unsolvable matching constraints; may become solvable with more
        -- information.
        , substitution :: !(Map variable (TermLike variable))
        -- ^ Matching solution: Substitutions for target variables.
        , predicate :: !(MultiAnd (Syntax.Predicate variable))
        -- ^ Matching solution: Additional constraints.
        , bound :: !(Set variable)
        -- ^ Bound variable that must not escape in the solution.
        , targets :: !(Set variable)
        -- ^ Target variables that may be substituted.
        , avoiding :: !(Set variable)
        -- ^ Variables that must not be shadowed.
=======
        , predicate :: !(MultiAnd (Syntax.Predicate variable))
        , substitution :: !(Map (UnifiedVariable variable) (TermLike variable))
        , targetVariables :: !(FreeVariables variable)
>>>>>>> 92ecb26c
        }
    deriving (GHC.Generic)

type MatcherT variable unifier = StateT (MatcherState variable) unifier

{- | Pop the next constraint from the matching queue.
 -}
pop
    :: MonadState (MatcherState variable) matcher
    => matcher (Maybe (Pair (TermLike variable)))
pop =
    Lens.use (field @"queued") >>= \case
        next :<| queued' -> do
            field @"queued" .= queued'
            return (Just next)
        _ ->
            return Nothing

{- | Push a new constraint onto the matching queue.
 -}
push
    :: MonadState (MatcherState variable) matcher
    => Pair (TermLike variable)
    -> matcher ()
push pair = field @"queued" %= (pair :<|)

{- | Defer a constraint until more information is available.

The constraint will be retried after the next substitution which affects it.

 -}
defer
    :: MonadState (MatcherState variable) matcher
    => Pair (TermLike variable)
    -> matcher ()
defer pair = field @"deferred" %= (:|> pair)

{- | Record an element substitution in the matching solution.

The substitution is applied to the remaining constraints and to the partial
matching solution (so that it is always normalized). @substitute@ ensures that:

1. The variable does not occur on the right-hand side.
2. No bound variable would escape through the right-hand side.
3. The right-hand side is defined (through a constraint, if necessary).

 -}
substitute
    :: (MatchingVariable variable, MonadUnify unifier)
    => ElementVariable variable
    -> TermLike variable
    -> MaybeT (MatcherT variable unifier) ()
substitute eVariable termLike = do
    -- Ensure that the variable does not occur free in the TermLike.
    occursCheck variable termLike
    -- Ensure that no bound variable would escape.
    escapeCheck termLike
    -- Ensure that the TermLike is defined.
    definedTerm termLike
    -- Record the substitution.
    field @"substitution" <>= Map.singleton variable termLike

    -- Isolate the deferred pairs which depend on the variable.
    -- After substitution, the dependent pairs go to the front of the queue.
    MatcherState { deferred } <- Monad.State.get
    let (indep, dep) = Seq.partition isIndependent deferred
    field @"deferred" .= indep

    -- Push the dependent deferred pairs to the front of the queue.
    Foldable.traverse_ push dep
    -- Apply the substitution to the queued pairs.
    field @"queued" . Lens.mapped %= substitute2

    -- Apply the substitution to the accumulated matching solution.
    field @"substitution" . Lens.mapped %= substitute1
    field @"predicate" . Lens.mapped %= Syntax.Predicate.substitute subst

    return ()
  where
    variable = ElemVar eVariable
    isIndependent = not . any (hasFreeVariable variable)
    subst = Map.singleton variable termLike
    substitute2 = fmap substitute1
    substitute1 = Builtin.renormalize . TermLike.substitute subst

{- | Record a set substitution in the matching solution.

The substitution is applied to the remaining constraints and to the partial
matching solution (so that it is always normalized). @substitute@ ensures that
the variable does not occur on the right-hand side of the substitution.

 -}
setSubstitute
    :: (MatchingVariable variable, MonadUnify unifier)
    => SetVariable variable
    -> TermLike variable
    -> MaybeT (MatcherT variable unifier) ()
setSubstitute sVariable termLike = do
    -- Ensure that the variable does not occur free in the TermLike.
    occursCheck variable termLike
    -- Record the substitution.
    field @"substitution" <>= Map.singleton variable termLike

    -- Isolate the deferred pairs which depend on the variable.
    -- After substitution, the dependent pairs go to the front of the queue.
    MatcherState { deferred } <- Monad.State.get
    let (indep, dep) = Seq.partition isIndependent deferred
    field @"deferred" .= indep

    -- Push the dependent deferred pairs to the front of the queue.
    Foldable.traverse_ push dep
    -- Apply the substitution to the queued pairs.
    field @"queued" . Lens.mapped %= substitute2

    -- Apply the substitution to the accumulated matching solution.
    field @"substitution" . Lens.mapped %= substitute1
    field @"predicate" . Lens.mapped %= Syntax.Predicate.substitute subst

    return ()
  where
    variable = SetVar sVariable
    isIndependent = not . any (hasFreeVariable variable)
    subst = Map.singleton variable termLike
    substitute2 = fmap substitute1
    substitute1 = substituteTermLike subst

substituteTermLike
    :: (FreshVariable variable, SortedVariable variable)
    => (Show variable, Unparse variable)
    => Map variable (TermLike variable)
    -> TermLike variable
    -> TermLike variable
substituteTermLike subst = Builtin.renormalize . TermLike.substitute subst

occursCheck
    :: (MatchingVariable variable, MonadUnify unifier)
    => UnifiedVariable variable
    -> TermLike variable
    -> MaybeT (MatcherT variable unifier) ()
occursCheck variable termLike =
    (Monad.guard . not) (hasFreeVariable variable termLike)

definedTerm
    :: (MatchingVariable variable, MonadState (MatcherState variable) matcher)
    => TermLike variable
    -> matcher ()
definedTerm termLike
  | isDefinedPattern termLike = return ()
  | otherwise = field @"predicate" <>= definedTermLike
  where
    definedTermLike = MultiAnd.make [makeCeilPredicate termLike]

{- | Ensure that the given variable is a target variable.

Matching should only produce substitutions for variables in one argument; these
are the "target" variables. After one or more substitutions, the first argument
can also contain non-target variables and this guard is used to ensure that we
do not attempt to match on them.

 -}
targetCheck
    :: (MatchingVariable variable, Monad unifier)
    => UnifiedVariable variable
    -> MaybeT (MatcherT variable unifier) ()
targetCheck variable = do
    MatcherState { targets } <- Monad.State.get
    Monad.guard (Set.member variable targets)

{- | Ensure that no bound variables occur free in the pattern.

We must not produce a matching solution which would allow a bound variable to
escape.

 -}
escapeCheck
    :: (MatchingVariable variable, Monad unifier)
    => TermLike variable
    -> MaybeT (MatcherT variable unifier) ()
escapeCheck termLike = do
    let free = getFreeVariables (TermLike.freeVariables termLike)
    MatcherState { bound } <- Monad.State.get
    Monad.guard (Set.disjoint bound free)

{- | Record the bound variable.

The bound variable will not escape, nor will it be shadowed.

 -}
bindVariable
    :: Ord variable
    => MonadState (MatcherState variable) matcher
    => variable
    -> matcher ()
bindVariable variable = do
    field @"bound" %= Set.insert variable
    field @"avoiding" %= Set.insert variable

{- | Generate a fresh name for the variable, if it shadows another name.
 -}
refreshVariable
    :: FreshVariable variable
    => MonadState (MatcherState variable) matcher
    => variable
    -> matcher (Maybe variable)
refreshVariable variable =
    flip Variables.refreshVariable variable <$> Lens.use (field @"avoiding")

leftAlignLists
    ::  Builtin.InternalList (TermLike variable)
    ->  Builtin.InternalList (TermLike variable)
    ->  Maybe
            ( Builtin.InternalList (Pair (TermLike variable))
            , Builtin.InternalList (TermLike variable)
            )
leftAlignLists internal1 internal2
  | length list2 < length list1 = empty
  | otherwise =
    return
        ( internal1 { Builtin.builtinListChild = list12 }
        , internal1 { Builtin.builtinListChild = tail2 }
        )
  where
    list1 = Builtin.builtinListChild internal1
    list2 = Builtin.builtinListChild internal2
    list12 = Seq.zipWith Pair list1 head2
    (head2, tail2) = Seq.splitAt (length list1) list2

rightAlignLists
    ::  Builtin.InternalList (TermLike variable)
    ->  Builtin.InternalList (TermLike variable)
    ->  Maybe
            ( Builtin.InternalList (TermLike variable)
            , Builtin.InternalList (Pair (TermLike variable))
            )
rightAlignLists internal1 internal2
  | length list2 < length list1 = empty
  | otherwise =
    return
        ( internal1 { Builtin.builtinListChild = head2 }
        , internal1 { Builtin.builtinListChild = list12 }
        )
  where
    list1 = Builtin.builtinListChild internal1
    list2 = Builtin.builtinListChild internal2
    list12 = Seq.zipWith Pair list1 tail2
    (head2, tail2) = Seq.splitAt (length list2 - length list1) list2

matchNormalizedAc
    :: (MatchingVariable variable, MonadUnify unifier)
    => (Pair (Builtin.Value normalized (TermLike variable)) -> MatcherT variable unifier ())
    ->  (Builtin.NormalizedAc normalized (TermLike Concrete) (TermLike variable)
        -> TermLike variable
        )
    -> Builtin.NormalizedAc normalized (TermLike Concrete) (TermLike variable)
    -> Builtin.NormalizedAc normalized (TermLike Concrete) (TermLike variable)
    -> MaybeT (MatcherT variable unifier) ()
matchNormalizedAc pushValue wrapTermLike normalized1 normalized2
  | [] <- abstract2, [] <- opaque2
  , [] <- abstract1
  = do
    Monad.guard (null excess1)
    case opaque1 of
        []       -> Monad.guard (null excess2)
        [frame1] -> push (Pair frame1 normalized2')
        _        -> empty
    Monad.Trans.lift $ Foldable.traverse_ pushValue concrete12
  where
    normalized2' =
        wrapTermLike normalized2 { Builtin.concreteElements = excess2 }
    abstract1 = Builtin.elementsWithVariables normalized1
    concrete1 = Builtin.concreteElements normalized1
    opaque1 = Builtin.opaque normalized1
    abstract2 = Builtin.elementsWithVariables normalized2
    concrete2 = Builtin.concreteElements normalized2
    opaque2 = Builtin.opaque normalized2
    excess1 = Map.difference concrete1 concrete2
    excess2 = Map.difference concrete2 concrete1
    concrete12 = Map.intersectionWith Pair concrete1 concrete2
matchNormalizedAc _ _ _ _ = empty<|MERGE_RESOLUTION|>--- conflicted
+++ resolved
@@ -78,12 +78,9 @@
 import           Kore.Variables.Binding
 import           Kore.Variables.Fresh
                  ( FreshVariable )
-<<<<<<< HEAD
 import qualified Kore.Variables.Fresh as Variables
-=======
 import           Kore.Variables.UnifiedVariable
                  ( UnifiedVariable (..) )
->>>>>>> 92ecb26c
 
 -- * Matching
 
@@ -206,43 +203,38 @@
 
 matchBinder
     :: (MatchingVariable variable, MonadUnify unifier)
-    => Binder variable (TermLike variable)
-    -> Binder variable (TermLike variable)
+    => Binder (ElementVariable variable) (TermLike variable)
+    -> Binder (ElementVariable variable) (TermLike variable)
     -> MaybeT (MatcherT variable unifier) ()
 matchBinder (Binder variable1 term1) (Binder variable2 term2) = do
     Monad.guard (sort1 == sort2)
-    refreshed1 <- refreshVariable variable1
+    refreshed1 <- refreshVariable unified1
     let term1' = fromMaybe term1 $ do
-            subst1 <- Map.singleton variable1 . mkVar <$> refreshed1
+            subst1 <- Map.singleton unified1 . mkVar <$> refreshed1
             return $ substituteTermLike subst1 term1
-    let variable1' = fromMaybe variable1 refreshed1
-        subst2 = Map.singleton variable2 (mkVar variable1')
+    let variable1' = fromMaybe unified1 refreshed1
+        subst2 = Map.singleton unified2 (mkVar variable1')
         term2' = substituteTermLike subst2 term2
     bindVariable variable1'
     push (Pair term1' term2')
   where
-    sort1 = sortedVariableSort variable1
-    sort2 = sortedVariableSort variable2
+    unified1 = ElemVar variable1
+    unified2 = ElemVar variable2
+    sort1 = sortedVariableSort $ getElementVariable variable1
+    sort2 = sortedVariableSort $ getElementVariable variable2
 
 matchVariable
     :: (MatchingVariable variable, MonadUnify unifier)
     => Pair (TermLike variable)
     -> MaybeT (MatcherT variable unifier) ()
-<<<<<<< HEAD
-matchVariable (Pair (Var_ variable1) term2)
-  | Var_ variable2 <- term2, variable1 == variable2 = return ()
-  | otherwise = do
-    targetCheck variable1
-=======
 matchVariable (Pair (Var_ variable1) (Var_ variable2))
   | variable1 == variable2 = return ()
 matchVariable (Pair (ElemVar_ variable1) term2) = do
-    guardTargetVariable (ElemVar variable1)
->>>>>>> 92ecb26c
+    targetCheck (ElemVar variable1)
     Monad.guard (isFunctionPattern term2)
     substitute variable1 term2
 matchVariable (Pair (SetVar_ variable1) term2) = do
-    guardTargetVariable (SetVar variable1)
+    targetCheck (SetVar variable1)
     setSubstitute variable1 term2
 matchVariable _ = empty
 
@@ -353,24 +345,18 @@
         { queued :: !(Seq (Pair (TermLike variable)))
         -- ^ Solvable matching constraints.
         , deferred :: !(Seq (Pair (TermLike variable)))
-<<<<<<< HEAD
         -- ^ Unsolvable matching constraints; may become solvable with more
         -- information.
-        , substitution :: !(Map variable (TermLike variable))
+        , substitution :: !(Map (UnifiedVariable variable) (TermLike variable))
         -- ^ Matching solution: Substitutions for target variables.
         , predicate :: !(MultiAnd (Syntax.Predicate variable))
         -- ^ Matching solution: Additional constraints.
-        , bound :: !(Set variable)
+        , bound :: !(Set (UnifiedVariable variable))
         -- ^ Bound variable that must not escape in the solution.
-        , targets :: !(Set variable)
+        , targets :: !(Set (UnifiedVariable variable))
         -- ^ Target variables that may be substituted.
-        , avoiding :: !(Set variable)
+        , avoiding :: !(Set (UnifiedVariable variable))
         -- ^ Variables that must not be shadowed.
-=======
-        , predicate :: !(MultiAnd (Syntax.Predicate variable))
-        , substitution :: !(Map (UnifiedVariable variable) (TermLike variable))
-        , targetVariables :: !(FreeVariables variable)
->>>>>>> 92ecb26c
         }
     deriving (GHC.Generic)
 
@@ -500,7 +486,7 @@
 substituteTermLike
     :: (FreshVariable variable, SortedVariable variable)
     => (Show variable, Unparse variable)
-    => Map variable (TermLike variable)
+    => Map (UnifiedVariable variable) (TermLike variable)
     -> TermLike variable
     -> TermLike variable
 substituteTermLike subst = Builtin.renormalize . TermLike.substitute subst
@@ -562,7 +548,7 @@
 bindVariable
     :: Ord variable
     => MonadState (MatcherState variable) matcher
-    => variable
+    => UnifiedVariable variable
     -> matcher ()
 bindVariable variable = do
     field @"bound" %= Set.insert variable
@@ -573,8 +559,8 @@
 refreshVariable
     :: FreshVariable variable
     => MonadState (MatcherState variable) matcher
-    => variable
-    -> matcher (Maybe variable)
+    => UnifiedVariable variable
+    -> matcher (Maybe (UnifiedVariable variable))
 refreshVariable variable =
     flip Variables.refreshVariable variable <$> Lens.use (field @"avoiding")
 
