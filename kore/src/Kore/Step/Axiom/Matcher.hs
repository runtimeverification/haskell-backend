--- conflicted
+++ resolved
@@ -71,7 +71,7 @@
 import qualified Kore.Unification.Unify as Monad.Unify
 import           Kore.Unparser
 import           Kore.Variables.Fresh
-                 ( FreshVariable, Renaming )
+                 ( FreshVariable )
 import           Kore.Variables.UnifiedVariable
                  ( UnifiedVariable (..) )
 
@@ -118,325 +118,6 @@
   where
     matcher = pop >>= maybe done (\pair -> matchOne pair >> matcher)
 
-<<<<<<< HEAD
-match
-    ::  ( FreshVariable variable
-        , Show variable
-        , Unparse variable
-        , SortedVariable variable
-        , MonadUnify unifier
-        )
-    => Renaming variable
-    -- ^ Quantified variables
-    -> TermLike variable
-    -> TermLike variable
-    -- TODO: Use Result here.
-    -> MaybeT unifier (Predicate variable)
-match quantifiedVariables first second =
-    (<|>)
-        (matchEqualHeadPatterns quantifiedVariables first second)
-        (matchVariableFunction quantifiedVariables first second)
-
-matchEqualHeadPatterns
-    ::  forall variable unifier
-    .   ( SortedVariable variable
-        , Unparse variable
-        , Show variable
-        , FreshVariable variable
-        , MonadUnify unifier
-        )
-    => Renaming variable
-    -- ^ Quantified variables
-    -> TermLike variable
-    -> TermLike variable
-    -> MaybeT unifier (Predicate variable)
-matchEqualHeadPatterns quantifiedVariables first second = do
-    tools <- Simplifier.askMetadataTools
-    case first of
-        (And_ _ firstFirst firstSecond) ->
-            case second of
-                (And_ _ secondFirst secondSecond) ->
-                    matchJoin
-                        quantifiedVariables
-                        [ (firstFirst, secondFirst)
-                        , (firstSecond, secondSecond)
-                        ]
-                _ -> nothing
-        (App_ firstHead firstChildren) ->
-            case second of
-                (App_ secondHead secondChildren) ->
-                    if firstHead == secondHead
-                    then
-                        matchJoin
-                            quantifiedVariables
-                            (zip firstChildren secondChildren)
-                    else case simplifySortInjections tools first second of
-                        Nothing -> nothing
-                        Just SortInjectionSimplification.NotInjection ->
-                            nothing
-                        Just SortInjectionSimplification.NotMatching ->
-                            nothing
-                        Just
-                            (SortInjectionSimplification.Matching
-                                SortInjectionMatch
-                                    { firstChild, secondChild }
-                            ) ->
-                                matchJoin
-                                    quantifiedVariables
-                                    [(firstChild, secondChild)]
-                (Builtin_ b2) ->
-                    matchAppBuiltins
-                        quantifiedVariables
-                        firstHead
-                        firstChildren
-                        b2
-                _ -> nothing
-        (Bottom_ _) -> topWhenEqualOrNothing first second
-        (Ceil_ _ _ firstChild) ->
-            case second of
-                (Ceil_ _ _ secondChild) ->
-                    match quantifiedVariables firstChild secondChild
-                _ -> nothing
-        (CharLiteral_ _) ->
-            topWhenEqualOrNothing first second
-        (Builtin_ b1) ->
-            (<|>)
-                (topWhenEqualOrNothing first second)
-                $ case second of
-                    (Builtin_ b2) -> matchBuiltins quantifiedVariables b1 b2
-                    _             -> nothing
-        (DV_ _ _) ->
-            topWhenEqualOrNothing first second
-        (Equals_ _ _ firstFirst firstSecond) ->
-            case second of
-                (Equals_ _ _ secondFirst secondSecond) ->
-                    matchJoin
-                        quantifiedVariables
-                        [ (firstFirst, secondFirst)
-                        , (firstSecond, secondSecond)
-                        ]
-                _ -> nothing
-        (Exists_ _ firstVariable firstChild) ->
-            case second of
-                (Exists_ _ secondVariable secondChild) ->
-                    checkVariableEscape
-                        [ElemVar firstVariable, ElemVar secondVariable]
-                    <$> match
-                        (Map.insert
-                            (ElemVar firstVariable)
-                            (ElemVar secondVariable)
-                            quantifiedVariables
-                        )
-                        firstChild
-                        secondChild
-                _ -> nothing
-        (Floor_ _ _ firstChild) ->
-            case second of
-                (Floor_ _ _ secondChild) ->
-                    match
-                        quantifiedVariables
-                        firstChild
-                        secondChild
-                _ -> nothing
-        (Forall_ _ firstVariable firstChild) ->
-            case second of
-                (Forall_ _ secondVariable secondChild) ->
-                    (<$>)
-                        (checkVariableEscape
-                            [ElemVar firstVariable, ElemVar secondVariable])
-                        (match
-                            (Map.insert
-                                (ElemVar firstVariable)
-                                (ElemVar secondVariable)
-                                quantifiedVariables
-                            )
-                            firstChild
-                            secondChild
-                        )
-                _ -> nothing
-        (Iff_ _ firstFirst firstSecond) ->
-            case second of
-                (Iff_ _ secondFirst secondSecond) ->
-                    matchJoin
-                        quantifiedVariables
-                        [ (firstFirst, secondFirst)
-                        , (firstSecond, secondSecond)
-                        ]
-                _ -> nothing
-        (Implies_ _ firstFirst firstSecond) ->
-            case second of
-                (Implies_ _ secondFirst secondSecond) ->
-                    matchJoin
-                        quantifiedVariables
-                        [ (firstFirst, secondFirst)
-                        , (firstSecond, secondSecond)
-                        ]
-                _ -> nothing
-        (In_ _ _ firstFirst firstSecond) ->
-            case second of
-                (In_ _ _ secondFirst secondSecond) ->
-                    matchJoin
-                        quantifiedVariables
-                        [ (firstFirst, secondFirst)
-                        , (firstSecond, secondSecond)
-                        ]
-                _ -> nothing
-        (Mu_ firstVariable firstChild) ->
-            case second of
-                (Mu_ secondVariable secondChild) ->
-                    checkVariableEscape
-                        [SetVar firstVariable, SetVar secondVariable]
-                    <$> match
-                        (Map.insert
-                            (SetVar firstVariable)
-                            (SetVar secondVariable)
-                            quantifiedVariables
-                        )
-                        firstChild
-                        secondChild
-                _ -> nothing
-        (Next_ _ firstChild) ->
-            case second of
-                (Next_ _ secondChild) ->
-                    match quantifiedVariables firstChild secondChild
-                _ -> nothing
-        (Not_ _ firstChild) ->
-            case second of
-                (Not_ _ secondChild) ->
-                    match quantifiedVariables firstChild secondChild
-                _ -> nothing
-        (Or_ _ firstFirst firstSecond) ->
-            case second of
-                (Or_ _ secondFirst secondSecond) ->
-                    matchJoin
-                        quantifiedVariables
-                        [ (firstFirst, secondFirst)
-                        , (firstSecond, secondSecond)
-                        ]
-                _ -> nothing
-        (Rewrites_ _ firstFirst firstSecond) ->
-            case second of
-                (Rewrites_ _ secondFirst secondSecond) ->
-                    matchJoin
-                        quantifiedVariables
-                        [ (firstFirst, secondFirst)
-                        , (firstSecond, secondSecond)
-                        ]
-                _ -> nothing
-        (StringLiteral_ _) -> topWhenEqualOrNothing first second
-        (Top_ _) -> topWhenEqualOrNothing first second
-        (Var_ firstVariable) ->
-            case second of
-                (Var_ secondVariable) ->
-                    case Map.lookup firstVariable quantifiedVariables of
-                        Nothing -> nothing
-                        Just variable ->
-                            if variable == secondVariable
-                            then justTop
-                            else nothing
-                _ -> nothing
-        _ -> nothing
-  where
-    topWhenEqualOrNothing first' second' =
-        if first' == second'
-            then justTop
-            else nothing
-    justTop :: MaybeT unifier (Predicate variable)
-    justTop = just Predicate.top
-
-matchJoin
-    ::  forall variable unifier
-    .   ( FreshVariable variable
-        , Show variable
-        , Unparse variable
-        , SortedVariable variable
-        , MonadUnify unifier
-        )
-    => Renaming variable
-    -- ^ Quantified variables
-    -> [(TermLike variable, TermLike variable)]
-    -> MaybeT unifier (Predicate variable)
-matchJoin quantifiedVariables patterns = do
-    matched <-
-        traverse  -- also does a cross-product of the unifier branches
-            (uncurry $ match quantifiedVariables)
-            patterns
-    lift $ mergePredicatesAndSubstitutionsExcept
-        (map Conditional.predicate matched)
-        (map Conditional.substitution matched)
-
-unifyJoin
-    ::  forall variable unifier
-    .   ( FreshVariable variable
-        , Show variable
-        , Unparse variable
-        , SortedVariable variable
-        , MonadUnify unifier
-        )
-    => [(TermLike variable, TermLike variable)]
-    -> unifier (Predicate variable)
-unifyJoin patterns = do
-    predicates <- traverse (uncurry unificationProcedure) patterns
-    return (Foldable.fold predicates)
-
--- Note that we can't match variables to stuff which can have more than one
--- value, because if we take the axiom
--- x = x and exists y . y=x
--- and we try to apply it to, say, 'a or b', where a and b are constructors
--- without arguments, then we would get
--- a or b
---   = (a or b) and (exists y . y = (a or b))
---   = (a or b) and bottom
---   = bottom
---
--- However, we can match variables to non-total stuff by using ceil to
--- force the match to bottom whenever we lose totality. This
--- assumes that, when applying the match to a pattern p, it will be split
--- into (p-replacing-lhs-by-rhs[subst] and predicate) or (p and not predicate)
-matchVariableFunction
-    ::  ( FreshVariable variable
-        , Ord variable
-        , Show variable
-        , SortedVariable variable
-        , Unparse variable
-        , MonadUnify unifier
-        )
-    => Renaming variable
-    -- ^ Quantified variables
-    -> TermLike variable
-    -> TermLike variable
-    -> MaybeT unifier (Predicate variable)
-matchVariableFunction quantifiedVariables (ElemVar_ var) second
-  | not (ElemVar var `Map.member` quantifiedVariables) = do
-    Monad.guard (isFunctionPattern second)
-    Monad.Trans.lift $ do
-        ceilOr <- Ceil.makeEvaluateTerm second
-        result <-
-            OrPattern.mergeWithPredicateAssumesEvaluated
-                createPredicatesAndSubstitutionsMergerExcept
-                (Conditional.fromSingleSubstitution (ElemVar var, second))
-                ceilOr
-        Monad.Unify.scatter result
-matchVariableFunction quantifiedVariables (SetVar_ var) second
-  | not (SetVar var `Map.member` quantifiedVariables) =
-        return (Conditional.fromSingleSubstitution (SetVar var, second))
-matchVariableFunction _ _ _ = nothing
-
-checkVariableEscape
-    ::  ( Show variable
-        , SortedVariable variable
-        , Ord variable
-        , Show variable
-        , Unparse variable
-        )
-    => [UnifiedVariable variable]
-    -> Predicate variable
-    -> Predicate variable
-checkVariableEscape vars predSubst
-  | any (`isFreeVariable` freeVars) vars = error
-        "quantified variables in substitution or predicate escaping context"
-  | otherwise = predSubst
-=======
     initial =
         MatcherState
             { queued = Seq.singleton (Pair termLike1 termLike2)
@@ -496,12 +177,15 @@
     :: (MatchingVariable variable, MonadUnify unifier)
     => Pair (TermLike variable)
     -> MaybeT (MatcherT variable unifier) ()
-matchVariable (Pair (Var_ variable1) term2)
-  | Var_ variable2 <- term2, variable1 == variable2 = return ()
-  | otherwise = do
-    guardTargetVariable variable1
+matchVariable (Pair (Var_ variable1) (Var_ variable2))
+  | variable1 == variable2 = return ()
+matchVariable (Pair (ElemVar_ variable1) term2) = do
+    guardTargetVariable (ElemVar variable1)
     Monad.guard (isFunctionPattern term2)
     substitute variable1 term2
+matchVariable (Pair (SetVar_ variable1) term2) = do
+    guardTargetVariable (SetVar variable1)
+    setSubstitute variable1 term2
 matchVariable _ = empty
 
 matchApplication
@@ -611,7 +295,7 @@
         { queued :: !(Seq (Pair (TermLike variable)))
         , deferred :: !(Seq (Pair (TermLike variable)))
         , predicate :: !(MultiAnd (Syntax.Predicate variable))
-        , substitution :: !(Map variable (TermLike variable))
+        , substitution :: !(Map (UnifiedVariable variable) (TermLike variable))
         , targetVariables :: !(FreeVariables variable)
         }
     deriving (GHC.Generic)
@@ -650,7 +334,7 @@
     -> matcher ()
 defer pair = field @"deferred" %= (:|> pair)
 
-{- | Record a substitution in the matching solution.
+{- | Record an element substitution in the matching solution.
 
 The substitution is applied to the remaining constraints and to the partial
 matching solution (so that it is always normalized). @substitute@ ensures that
@@ -660,10 +344,10 @@
  -}
 substitute
     :: (MatchingVariable variable, MonadUnify unifier)
-    => variable
+    => ElementVariable variable
     -> TermLike variable
     -> MaybeT (MatcherT variable unifier) ()
-substitute variable termLike = do
+substitute eVariable termLike = do
     -- Ensure that the variable does not occur free in the TermLike.
     occursCheck variable termLike
     -- Ensure that the TermLike is defined.
@@ -687,52 +371,57 @@
     field @"predicate" . Lens.mapped %= Syntax.Predicate.substitute subst
 
     return ()
->>>>>>> 4b43f76c
-  where
+  where
+    variable = ElemVar eVariable
     isIndependent = not . any (hasFreeVariable variable)
     subst = Map.singleton variable termLike
     substitute2 = fmap substitute1
     substitute1 = Builtin.renormalize . TermLike.substitute subst
 
-<<<<<<< HEAD
-matchAppBuiltins
-    :: forall variable unifier
-    .  FreshVariable variable
-    => Show variable
-    => Unparse variable
-    => SortedVariable variable
-    => MonadUnify unifier
-    => Renaming variable
-    -> Symbol
-    -> [TermLike variable]
-    -> Builtin.Builtin (TermLike Concrete) (TermLike variable)
-    -> MaybeT unifier (Predicate variable)
-matchAppBuiltins qv symbol args (Builtin.BuiltinList l2)
-  | symbol == Builtin.builtinListConcat l2 =
-    case args of
-        [ Builtin_ (Builtin.BuiltinList l1), x@(Var_ _) ] -> do
-            let (prefix2, suffix2) = splitByL2 (listLength l1) l2
-            prefix  <-
-                matchBuiltins
-                    qv
-                    (Builtin.BuiltinList l1)
-                    (Builtin.BuiltinList prefix2)
-            suffix <- match qv x (mkBuiltin $ Builtin.BuiltinList suffix2)
-            pure $ prefix <> suffix
-        [ x@(Var_ _), Builtin_ (Builtin.BuiltinList l1) ] -> do
-            let (prefix2, suffix2) = splitByL2 (listLength l2 - listLength l1) l2
-            prefix <- match qv x (mkBuiltin $ Builtin.BuiltinList prefix2)
-            suffix  <-
-                matchBuiltins
-                    qv
-                    (Builtin.BuiltinList l1)
-                    (Builtin.BuiltinList suffix2)
-            pure $ prefix <> suffix
-        _ -> nothing
-=======
+{- | Record a set substitution in the matching solution.
+
+The substitution is applied to the remaining constraints and to the partial
+matching solution (so that it is always normalized). @substitute@ ensures that
+the variable does not occur on the right-hand side of the substitution.
+
+ -}
+setSubstitute
+    :: (MatchingVariable variable, MonadUnify unifier)
+    => SetVariable variable
+    -> TermLike variable
+    -> MaybeT (MatcherT variable unifier) ()
+setSubstitute sVariable termLike = do
+    -- Ensure that the variable does not occur free in the TermLike.
+    occursCheck variable termLike
+    -- Record the substitution.
+    field @"substitution" <>= Map.singleton variable termLike
+
+    -- Isolate the deferred pairs which depend on the variable.
+    -- After substitution, the dependent pairs go to the front of the queue.
+    MatcherState { deferred } <- Monad.State.get
+    let (indep, dep) = Seq.partition isIndependent deferred
+    field @"deferred" .= indep
+
+    -- Push the dependent deferred pairs to the front of the queue.
+    Foldable.traverse_ push dep
+    -- Apply the substitution to the queued pairs.
+    field @"queued" . Lens.mapped %= substitute2
+
+    -- Apply the substitution to the accumulated matching solution.
+    field @"substitution" . Lens.mapped %= substitute1
+    field @"predicate" . Lens.mapped %= Syntax.Predicate.substitute subst
+
+    return ()
+  where
+    variable = SetVar sVariable
+    isIndependent = not . any (hasFreeVariable variable)
+    subst = Map.singleton variable termLike
+    substitute2 = fmap substitute1
+    substitute1 = Builtin.renormalize . TermLike.substitute subst
+
 occursCheck
     :: (MatchingVariable variable, MonadUnify unifier)
-    => variable
+    => UnifiedVariable variable
     -> TermLike variable
     -> MaybeT (MatcherT variable unifier) ()
 occursCheck variable termLike =
@@ -745,7 +434,6 @@
 definedTerm termLike
   | isDefinedPattern termLike = return ()
   | otherwise = field @"predicate" <>= definedTermLike
->>>>>>> 4b43f76c
   where
     definedTermLike = MultiAnd.make [makeCeilPredicate termLike]
 
@@ -759,7 +447,7 @@
  -}
 guardTargetVariable
     :: (MatchingVariable variable, Monad unifier)
-    => variable
+    => UnifiedVariable variable
     -> MaybeT (MatcherT variable unifier) ()
 guardTargetVariable variable = do
     MatcherState { targetVariables } <- Monad.State.get
@@ -772,42 +460,6 @@
             ( Builtin.InternalList (Pair (TermLike variable))
             , Builtin.InternalList (TermLike variable)
             )
-<<<<<<< HEAD
-    splitByL2 idx l =
-        Bifunctor.bimap
-            (updateInnerList l)
-            (updateInnerList l)
-            $ Seq.splitAt idx (Builtin.builtinListChild l)
-
-    updateInnerList l newValue = l { Builtin.builtinListChild = newValue }
-matchAppBuiltins _ _ _ _ = nothing
-
-matchBuiltins
-    :: FreshVariable variable
-    => Show variable
-    => Unparse variable
-    => SortedVariable variable
-    => MonadUnify unifier
-    => Renaming variable
-    -> Builtin.Builtin (TermLike Concrete) (TermLike variable)
-    -> Builtin.Builtin (TermLike Concrete) (TermLike variable)
-    -> MaybeT unifier (Predicate variable)
-matchBuiltins qv (Builtin.BuiltinList l1) (Builtin.BuiltinList l2)
-  | ((==) `on` Seq.length) seq1 seq2 =
-    fmap Foldable.fold
-        . traverse match'
-        $ Seq.zip seq1 seq2
-  where
-    seq1 = Builtin.builtinListChild l1
-    seq2 = Builtin.builtinListChild l2
-    match' = uncurry (match qv)
-matchBuiltins qv (Builtin.BuiltinSet s1) (Builtin.BuiltinSet s2) =
-    matchAc
-        qv
-        builtinAcSort
-        (Builtin.unwrapAc wrapped1)
-        (Builtin.unwrapAc wrapped2)
-=======
 leftAlignLists internal1 internal2
   | length list2 < length list1 = empty
   | otherwise =
@@ -815,7 +467,6 @@
         ( internal1 { Builtin.builtinListChild = list12 }
         , internal1 { Builtin.builtinListChild = tail2 }
         )
->>>>>>> 4b43f76c
   where
     list1 = Builtin.builtinListChild internal1
     list2 = Builtin.builtinListChild internal2
@@ -848,11 +499,6 @@
     ->  (Builtin.NormalizedAc normalized (TermLike Concrete) (TermLike variable)
         -> TermLike variable
         )
-<<<<<<< HEAD
-    => Renaming variable
-    -> Sort
-=======
->>>>>>> 4b43f76c
     -> Builtin.NormalizedAc normalized (TermLike Concrete) (TermLike variable)
     -> Builtin.NormalizedAc normalized (TermLike Concrete) (TermLike variable)
     -> MaybeT (MatcherT variable unifier) ()
