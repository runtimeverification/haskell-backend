{-|
Module      : Kore.Step.Axiom.Matcher
Description : Matches free-form patterns which can be used when applying
              Equals rules.
Copyright   : (c) Runtime Verification, 2018
License     : NCSA
Maintainer  : virgil.serbanuta@runtimeverification.com
Stability   : experimental
Portability : portable
-}
module Kore.Step.Axiom.Matcher
    ( MatchingVariable
    , matchIncremental
    ) where

import Control.Applicative
    ( Alternative (..)
    )
import qualified Control.Error as Error
import Control.Lens
    ( (%=)
    , (.=)
    , (<>=)
    )
import qualified Control.Lens as Lens
import qualified Control.Monad as Monad
import Control.Monad.State.Strict
    ( MonadState
    , StateT
    )
import qualified Control.Monad.State.Strict as Monad.State
import qualified Control.Monad.Trans as Monad.Trans
import Control.Monad.Trans.Maybe
    ( MaybeT (..)
    )
import qualified Data.Foldable as Foldable
import Data.Function
import Data.Generics.Product
import Data.Map
    ( Map
    )
import qualified Data.Map.Strict as Map
import Data.Maybe
import Data.Sequence
    ( pattern (:<|)
    , pattern (:|>)
    , Seq
    )
import qualified Data.Sequence as Seq
import Data.Set
    ( Set
    )
import qualified Data.Set as Set
import qualified GHC.Generics as GHC

import Kore.Attribute.Pattern.FreeVariables
    ( FreeVariables (..)
    )
import qualified Kore.Builtin as Builtin
import qualified Kore.Builtin.List as List
import qualified Kore.Domain.Builtin as Builtin
import Kore.Internal.Condition
    ( Condition
    )
import qualified Kore.Internal.Condition as Condition
import Kore.Internal.MultiAnd
    ( MultiAnd
    )
import qualified Kore.Internal.MultiAnd as MultiAnd
<<<<<<< HEAD
import Kore.Internal.Predicate
    ( makeCeilPredicate
    )
import Kore.Internal.Predicate
    ( Predicate
    )
import qualified Kore.Internal.Predicate as Predicate
=======
>>>>>>> a7ed2a10
import Kore.Internal.TermLike hiding
    ( substitute
    )
import qualified Kore.Internal.TermLike as TermLike
<<<<<<< HEAD
=======
import Kore.Predicate.Predicate
    ( makeCeilPredicate
    )
import Kore.Predicate.Predicate
    ( Predicate
    )
import qualified Kore.Predicate.Predicate as Predicate
>>>>>>> a7ed2a10
import Kore.Step.Simplification.AndTerms
    ( SortInjectionMatch (SortInjectionMatch)
    , simplifySortInjections
    )
import qualified Kore.Step.Simplification.AndTerms as SortInjectionMatch
    ( SortInjectionMatch (..)
    )
import qualified Kore.Step.Simplification.AndTerms as SortInjectionSimplification
    ( SortInjectionSimplification (..)
    )
import Kore.Step.Simplification.Simplify
    ( SimplifierVariable
    )
import qualified Kore.Step.Simplification.Simplify as Simplifier
import Kore.Unification.Error
    ( unsupportedPatterns
    )
import qualified Kore.Unification.Substitution as Substitution
import Kore.Unification.Unify
    ( MonadUnify
    )
import qualified Kore.Unification.Unify as Monad.Unify
import Kore.Unparser
import Kore.Variables.Binding
import Kore.Variables.Fresh
    ( FreshVariable
    )
import qualified Kore.Variables.Fresh as Variables
import Kore.Variables.UnifiedVariable
    ( UnifiedVariable (..)
    )

-- * Matching

{- | Dispatch a single matching constraint.

@matchOne@ is the heart of the matching algorithm. Each matcher is applied to
the constraint in sequence, until one accepts the pair. The matchers may
introduce substitutions and new constraints. If none of the matchers accepts the
pair, it is deferred until we have more information.

 -}
matchOne
    :: (MatchingVariable variable, MonadUnify unifier)
    => Pair (TermLike variable)
    -> MatcherT variable unifier ()
matchOne pair =
    (   matchVariable    pair
    <|> matchEqualHeads  pair
    <|> matchExists      pair
    <|> matchForall      pair
    <|> matchApplication pair
    <|> matchBuiltinList pair
    <|> matchBuiltinMap  pair
    <|> matchBuiltinSet  pair
    )
    & Error.maybeT (defer pair) return

{- | Drive @matchOne@ until it cannot continue.

Matching ends when all constraints have been dispatched. If there are remaining
deferred constraints, then matching fails.

 -}
matchIncremental
    :: forall variable unifier
    .  (MatchingVariable variable, MonadUnify unifier)
    => TermLike variable
    -> TermLike variable
    -> unifier (Condition variable)
matchIncremental termLike1 termLike2 =
    Monad.State.evalStateT matcher initial
  where
    matcher = pop >>= maybe done (\pair -> matchOne pair >> matcher)

    initial =
        MatcherState
            { queued = Seq.singleton (Pair termLike1 termLike2)
            , deferred = empty
            , predicate = empty
            , substitution = mempty
            , bound = mempty
            , targets = free1
            , avoiding = free1 <> free2
            }
    free1 = (getFreeVariables . TermLike.freeVariables) termLike1
    free2 = (getFreeVariables . TermLike.freeVariables) termLike2

    -- | Check that matching is finished and construct the result.
    done :: MatcherT variable unifier (Condition variable)
    done = do
        final@MatcherState { queued, deferred } <- Monad.State.get
        let isDone = null queued && null deferred
        Monad.unless isDone throwUnknown
        let MatcherState { predicate, substitution } = final
            predicate' =
                Condition.fromPredicate
                $ MultiAnd.toPredicate predicate
            substitution' =
                Condition.fromSubstitution
                $ Substitution.fromMap substitution
            solution = predicate' <> substitution'
        return solution

    throwUnknown =
        Monad.Trans.lift
        $ Monad.Unify.throwUnificationError
        $ unsupportedPatterns "Unknown match case" termLike1 termLike2

matchEqualHeads
    :: (MatchingVariable variable, MonadUnify unifier)
    => Pair (TermLike variable)
    -> MaybeT (MatcherT variable unifier) ()
-- Terminal patterns
matchEqualHeads (Pair (StringLiteral_ string1) (StringLiteral_ string2)) =
    Monad.guard (string1 == string2)
matchEqualHeads (Pair (BuiltinInt_ int1) (BuiltinInt_ int2)) =
    Monad.guard (int1 == int2)
matchEqualHeads (Pair (BuiltinBool_ bool1) (BuiltinBool_ bool2)) =
    Monad.guard (bool1 == bool2)
matchEqualHeads (Pair (BuiltinString_ string1) (BuiltinString_ string2)) =
    Monad.guard (string1 == string2)
matchEqualHeads (Pair (Bottom_ _) (Bottom_ _)) =
    return ()
matchEqualHeads (Pair (Top_ _) (Top_ _)) =
    return ()
-- Non-terminal patterns
matchEqualHeads (Pair (Ceil_ _ _ term1) (Ceil_ _ _ term2)) =
    push (Pair term1 term2)
matchEqualHeads (Pair (DV_ sort1 dv1) (DV_ sort2 dv2)) = do
    Monad.guard (sort1 == sort2)
    push (Pair dv1 dv2)
matchEqualHeads (Pair (Equals_ _ _ term11 term12) (Equals_ _ _ term21 term22)) =
    push (Pair term11 term21) >> push (Pair term12 term22)
matchEqualHeads _ = empty

matchExists
    :: (MatchingVariable variable, MonadUnify unifier)
    => Pair (TermLike variable)
    -> MaybeT (MatcherT variable unifier) ()
matchExists (Pair (Exists_ _ variable1 term1) (Exists_ _ variable2 term2)) =
    matchBinder (Binder variable1 term1) (Binder variable2 term2)
matchExists _ = empty

matchForall
    :: (MatchingVariable variable, MonadUnify unifier)
    => Pair (TermLike variable)
    -> MaybeT (MatcherT variable unifier) ()
matchForall (Pair (Forall_ _ variable1 term1) (Forall_ _ variable2 term2)) =
    matchBinder (Binder variable1 term1) (Binder variable2 term2)
matchForall _ = empty

matchBinder
    :: (MatchingVariable variable, MonadUnify unifier)
    => Binder (ElementVariable variable) (TermLike variable)
    -> Binder (ElementVariable variable) (TermLike variable)
    -> MaybeT (MatcherT variable unifier) ()
matchBinder (Binder variable1 term1) (Binder variable2 term2) = do
    Monad.guard (variableSort1 == variableSort2)
    -- Lift the bound variable to the top level.
    lifted1 <- liftVariable unified1
    let term1' = fromMaybe term1 $ do
            subst1 <- Map.singleton unified1 . mkVar <$> lifted1
            return $ substituteTermLike subst1 term1
    let variable1' = fromMaybe unified1 lifted1
        subst2 = Map.singleton unified2 (mkVar variable1')
        term2' = substituteTermLike subst2 term2
    -- Record the uniquely-named variable so it will not be shadowed later.
    bindVariable variable1'
    push (Pair term1' term2')
  where
    unified1 = ElemVar variable1
    unified2 = ElemVar variable2
    elementVariableSort = sortedVariableSort . getElementVariable
    variableSort1 = elementVariableSort variable1
    variableSort2 = elementVariableSort variable2

matchVariable
    :: (MatchingVariable variable, MonadUnify unifier)
    => Pair (TermLike variable)
    -> MaybeT (MatcherT variable unifier) ()
matchVariable (Pair (Var_ variable1) (Var_ variable2))
  | variable1 == variable2 = return ()
matchVariable (Pair (ElemVar_ variable1) term2) = do
    targetCheck (ElemVar variable1)
    Monad.guard (isFunctionPattern term2)
    substitute variable1 term2
matchVariable (Pair (SetVar_ variable1) term2) = do
    targetCheck (SetVar variable1)
    setSubstitute variable1 term2
matchVariable _ = empty

matchApplication
    :: (MatchingVariable variable, MonadUnify unifier)
    => Pair (TermLike variable)
    -> MaybeT (MatcherT variable unifier) ()
matchApplication
    (Pair term1@(App_ symbol1 children1) term2@(App_ symbol2 children2))

  -- Match identical symbols.
  | symbol1 == symbol2 =
    Foldable.traverse_ push (zipWith Pair children1 children2)

  -- Match conformable sort injections.
  | otherwise = do
    Monad.guard (sort1 == sort2)
    tools <- Simplifier.askMetadataTools
    case simplifySortInjections tools term1 term2 of
        Just (SortInjectionSimplification.Matching injMatch) -> do
            let SortInjectionMatch { firstChild, secondChild } = injMatch
            push (Pair firstChild secondChild)
        _ -> empty
  where
    sort1 = termLikeSort term1
    sort2 = termLikeSort term2
matchApplication _ = empty

matchBuiltinList
    :: (MatchingVariable variable, MonadUnify unifier)
    => Pair (TermLike variable)
    -> MaybeT (MatcherT variable unifier) ()
matchBuiltinList (Pair (BuiltinList_ list1) (BuiltinList_ list2)) = do
    (aligned, tail2) <- leftAlignLists list1 list2 & Error.hoistMaybe
    Monad.guard (null tail2)
    Foldable.traverse_ push aligned
matchBuiltinList (Pair (App_ symbol1 children1) (BuiltinList_ list2))
  | List.isSymbolConcat symbol1 = matchBuiltinListConcat children1 list2
matchBuiltinList _ = empty

matchBuiltinListConcat
    :: (MatchingVariable variable, MonadUnify unifier)
    => [TermLike variable]
    -> Builtin.InternalList (TermLike variable)
    -> MaybeT (MatcherT variable unifier) ()

matchBuiltinListConcat [BuiltinList_ list1, frame1] list2 = do
    (aligned, tail2) <- leftAlignLists list1 list2 & Error.hoistMaybe
    Foldable.traverse_ push aligned
    push (Pair frame1 (mkBuiltinList tail2))

matchBuiltinListConcat [frame1, BuiltinList_ list1] list2 = do
    (head2, aligned) <- rightAlignLists list1 list2 & Error.hoistMaybe
    push (Pair frame1 (mkBuiltinList head2))
    Foldable.traverse_ push aligned

matchBuiltinListConcat _ _ = empty

matchBuiltinSet
    :: (MatchingVariable variable, MonadUnify unifier)
    => Pair (TermLike variable)
    -> MaybeT (MatcherT variable unifier) ()
matchBuiltinSet (Pair (BuiltinSet_ set1) (BuiltinSet_ set2)) = do
    matchNormalizedAc pushSetValue wrapTermLike normalized1 normalized2
  where
    normalized1 = Builtin.unwrapAc $ Builtin.builtinAcChild set1
    normalized2 = Builtin.unwrapAc $ Builtin.builtinAcChild set2
    pushSetValue _ = return ()
    wrapTermLike unwrapped =
        set2
        & Lens.set (field @"builtinAcChild") (Builtin.wrapAc unwrapped)
        & mkBuiltinSet
matchBuiltinSet _ = empty

matchBuiltinMap
    :: (MatchingVariable variable, MonadUnify unifier)
    => Pair (TermLike variable)
    -> MaybeT (MatcherT variable unifier) ()
matchBuiltinMap (Pair (BuiltinMap_ map1) (BuiltinMap_ map2)) =
    matchNormalizedAc pushMapValue wrapTermLike normalized1 normalized2
  where
    normalized1 = Builtin.unwrapAc $ Builtin.builtinAcChild map1
    normalized2 = Builtin.unwrapAc $ Builtin.builtinAcChild map2
    pushMapValue = push . fmap Builtin.getMapValue
    wrapTermLike unwrapped =
        map2
        & Lens.set (field @"builtinAcChild") (Builtin.wrapAc unwrapped)
        & mkBuiltinMap
matchBuiltinMap _ = empty

-- * Implementation

type MatchingVariable variable = SimplifierVariable variable

{- | A matching constraint is a @Pair@ of patterns.

The first pattern will be made to match the second.

 -}
data Pair a = Pair !a !a
    deriving (Foldable, Functor)

{- | The internal state of the matching algorithm.
 -}
data MatcherState variable =
    MatcherState
        { queued :: !(Seq (Pair (TermLike variable)))
        -- ^ Solvable matching constraints.
        , deferred :: !(Seq (Pair (TermLike variable)))
        -- ^ Unsolvable matching constraints; may become solvable with more
        -- information.
        , substitution :: !(Map (UnifiedVariable variable) (TermLike variable))
        -- ^ Matching solution: Substitutions for target variables.
        , predicate :: !(MultiAnd (Predicate variable))
        -- ^ Matching solution: Additional constraints.
        , bound :: !(Set (UnifiedVariable variable))
        -- ^ Bound variable that must not escape in the solution.
        , targets :: !(Set (UnifiedVariable variable))
        -- ^ Target variables that may be substituted.
        , avoiding :: !(Set (UnifiedVariable variable))
        -- ^ Variables that must not be shadowed.
        }
    deriving (GHC.Generic)

type MatcherT variable unifier = StateT (MatcherState variable) unifier

{- | Pop the next constraint from the matching queue.
 -}
pop
    :: MonadState (MatcherState variable) matcher
    => matcher (Maybe (Pair (TermLike variable)))
pop =
    Lens.use (field @"queued") >>= \case
        next :<| queued' -> do
            field @"queued" .= queued'
            return (Just next)
        _ ->
            return Nothing

{- | Push a new constraint onto the matching queue.
 -}
push
    :: MonadState (MatcherState variable) matcher
    => Pair (TermLike variable)
    -> matcher ()
push pair = field @"queued" %= (pair :<|)

{- | Defer a constraint until more information is available.

The constraint will be retried after the next substitution which affects it.

 -}
defer
    :: MonadState (MatcherState variable) matcher
    => Pair (TermLike variable)
    -> matcher ()
defer pair = field @"deferred" %= (:|> pair)

{- | Record an element substitution in the matching solution.

The substitution is applied to the remaining constraints and to the partial
matching solution (so that it is always normalized). @substitute@ ensures that:

1. The variable does not occur on the right-hand side.
2. No bound variable would escape through the right-hand side.
3. The right-hand side is defined (through a constraint, if necessary).

 -}
substitute
    :: (MatchingVariable variable, MonadUnify unifier)
    => ElementVariable variable
    -> TermLike variable
    -> MaybeT (MatcherT variable unifier) ()
substitute eVariable termLike = do
    -- Ensure that the variable does not occur free in the TermLike.
    occursCheck variable termLike
    -- Ensure that no bound variable would escape.
    escapeCheck termLike
    -- Ensure that the TermLike is defined.
    definedTerm termLike
    -- Record the substitution.
    field @"substitution" <>= Map.singleton variable termLike

    -- Isolate the deferred pairs which depend on the variable.
    -- After substitution, the dependent pairs go to the front of the queue.
    MatcherState { deferred } <- Monad.State.get
    let (indep, dep) = Seq.partition isIndependent deferred
    field @"deferred" .= indep

    -- Push the dependent deferred pairs to the front of the queue.
    Foldable.traverse_ push dep
    -- Apply the substitution to the queued pairs.
    field @"queued" . Lens.mapped %= substitute2

    -- Apply the substitution to the accumulated matching solution.
    field @"substitution" . Lens.mapped %= substitute1
    field @"predicate" . Lens.mapped %= Predicate.substitute subst

    return ()
  where
    variable = ElemVar eVariable
    isIndependent = not . any (hasFreeVariable variable)
    subst = Map.singleton variable termLike
    substitute2 = fmap substitute1
    substitute1 = Builtin.renormalize . TermLike.substitute subst

{- | Record a set substitution in the matching solution.

The substitution is applied to the remaining constraints and to the partial
matching solution (so that it is always normalized). @substitute@ ensures that
the variable does not occur on the right-hand side of the substitution.

 -}
setSubstitute
    :: (MatchingVariable variable, MonadUnify unifier)
    => SetVariable variable
    -> TermLike variable
    -> MaybeT (MatcherT variable unifier) ()
setSubstitute sVariable termLike = do
    -- Ensure that the variable does not occur free in the TermLike.
    occursCheck variable termLike
    -- Record the substitution.
    field @"substitution" <>= Map.singleton variable termLike

    -- Isolate the deferred pairs which depend on the variable.
    -- After substitution, the dependent pairs go to the front of the queue.
    MatcherState { deferred } <- Monad.State.get
    let (indep, dep) = Seq.partition isIndependent deferred
    field @"deferred" .= indep

    -- Push the dependent deferred pairs to the front of the queue.
    Foldable.traverse_ push dep
    -- Apply the substitution to the queued pairs.
    field @"queued" . Lens.mapped %= substitute2

    -- Apply the substitution to the accumulated matching solution.
    field @"substitution" . Lens.mapped %= substitute1
    field @"predicate" . Lens.mapped %= Predicate.substitute subst

    return ()
  where
    variable = SetVar sVariable
    isIndependent = not . any (hasFreeVariable variable)
    subst = Map.singleton variable termLike
    substitute2 = fmap substitute1
    substitute1 = substituteTermLike subst

substituteTermLike
    :: MatchingVariable variable
    => (Show variable, Unparse variable)
    => Map (UnifiedVariable variable) (TermLike variable)
    -> TermLike variable
    -> TermLike variable
substituteTermLike subst = Builtin.renormalize . TermLike.substitute subst

occursCheck
    :: (MatchingVariable variable, MonadUnify unifier)
    => UnifiedVariable variable
    -> TermLike variable
    -> MaybeT (MatcherT variable unifier) ()
occursCheck variable termLike =
    (Monad.guard . not) (hasFreeVariable variable termLike)

definedTerm
    :: (MatchingVariable variable, MonadState (MatcherState variable) matcher)
    => TermLike variable
    -> matcher ()
definedTerm termLike
  | isDefinedPattern termLike = return ()
  | otherwise = field @"predicate" <>= definedTermLike
  where
    definedTermLike = MultiAnd.make [makeCeilPredicate termLike]

{- | Ensure that the given variable is a target variable.

Matching should only produce substitutions for variables in one argument; these
are the "target" variables. After one or more substitutions, the first argument
can also contain non-target variables and this guard is used to ensure that we
do not attempt to match on them.

 -}
targetCheck
    :: (MatchingVariable variable, Monad unifier)
    => UnifiedVariable variable
    -> MaybeT (MatcherT variable unifier) ()
targetCheck variable = do
    MatcherState { targets } <- Monad.State.get
    Monad.guard (Set.member variable targets)

{- | Ensure that no bound variables occur free in the pattern.

We must not produce a matching solution which would allow a bound variable to
escape.

 -}
escapeCheck
    :: (MatchingVariable variable, Monad unifier)
    => TermLike variable
    -> MaybeT (MatcherT variable unifier) ()
escapeCheck termLike = do
    let free = getFreeVariables (TermLike.freeVariables termLike)
    MatcherState { bound } <- Monad.State.get
    Monad.guard (Set.disjoint bound free)

{- | Record the bound variable.

The bound variable will not escape, nor will it be shadowed.

 -}
bindVariable
    :: Ord variable
    => MonadState (MatcherState variable) matcher
    => UnifiedVariable variable
    -> matcher ()
bindVariable variable = do
    field @"bound" %= Set.insert variable
    field @"avoiding" %= Set.insert variable

{- | Lift a (bound) variable to the top level by with a globally-unique name.

Returns 'Nothing' if the variable name is already globally-unique.

 -}
liftVariable
    :: FreshVariable variable
    => MonadState (MatcherState variable) matcher
    => UnifiedVariable variable
    -> matcher (Maybe (UnifiedVariable variable))
liftVariable variable =
    flip Variables.refreshVariable variable <$> Lens.use (field @"avoiding")

leftAlignLists
    ::  Builtin.InternalList (TermLike variable)
    ->  Builtin.InternalList (TermLike variable)
    ->  Maybe
            ( Builtin.InternalList (Pair (TermLike variable))
            , Builtin.InternalList (TermLike variable)
            )
leftAlignLists internal1 internal2
  | length list2 < length list1 = empty
  | otherwise =
    return
        ( internal1 { Builtin.builtinListChild = list12 }
        , internal1 { Builtin.builtinListChild = tail2 }
        )
  where
    list1 = Builtin.builtinListChild internal1
    list2 = Builtin.builtinListChild internal2
    list12 = Seq.zipWith Pair list1 head2
    (head2, tail2) = Seq.splitAt (length list1) list2

rightAlignLists
    ::  Builtin.InternalList (TermLike variable)
    ->  Builtin.InternalList (TermLike variable)
    ->  Maybe
            ( Builtin.InternalList (TermLike variable)
            , Builtin.InternalList (Pair (TermLike variable))
            )
rightAlignLists internal1 internal2
  | length list2 < length list1 = empty
  | otherwise =
    return
        ( internal1 { Builtin.builtinListChild = head2 }
        , internal1 { Builtin.builtinListChild = list12 }
        )
  where
    list1 = Builtin.builtinListChild internal1
    list2 = Builtin.builtinListChild internal2
    list12 = Seq.zipWith Pair list1 tail2
    (head2, tail2) = Seq.splitAt (length list2 - length list1) list2

matchNormalizedAc
    :: (MatchingVariable variable, MonadUnify unifier)
    => (Pair (Builtin.Value normalized (TermLike variable)) -> MatcherT variable unifier ())
    ->  (Builtin.NormalizedAc normalized (TermLike Concrete) (TermLike variable)
        -> TermLike variable
        )
    -> Builtin.NormalizedAc normalized (TermLike Concrete) (TermLike variable)
    -> Builtin.NormalizedAc normalized (TermLike Concrete) (TermLike variable)
    -> MaybeT (MatcherT variable unifier) ()
matchNormalizedAc pushValue wrapTermLike normalized1 normalized2
  | [] <- abstract2, [] <- opaque2
  , [] <- abstract1
  = do
    Monad.guard (null excess1)
    case opaque1 of
        []       -> Monad.guard (null excess2)
        [frame1] -> push (Pair frame1 normalized2')
        _        -> empty
    Monad.Trans.lift $ Foldable.traverse_ pushValue concrete12
  where
    normalized2' =
        wrapTermLike normalized2 { Builtin.concreteElements = excess2 }
    abstract1 = Builtin.elementsWithVariables normalized1
    concrete1 = Builtin.concreteElements normalized1
    opaque1 = Builtin.opaque normalized1
    abstract2 = Builtin.elementsWithVariables normalized2
    concrete2 = Builtin.concreteElements normalized2
    opaque2 = Builtin.opaque normalized2
    excess1 = Map.difference concrete1 concrete2
    excess2 = Map.difference concrete2 concrete1
    concrete12 = Map.intersectionWith Pair concrete1 concrete2
matchNormalizedAc _ _ _ _ = empty<|MERGE_RESOLUTION|>--- conflicted
+++ resolved
@@ -67,30 +67,15 @@
     ( MultiAnd
     )
 import qualified Kore.Internal.MultiAnd as MultiAnd
-<<<<<<< HEAD
-import Kore.Internal.Predicate
-    ( makeCeilPredicate
-    )
 import Kore.Internal.Predicate
     ( Predicate
+    , makeCeilPredicate
     )
 import qualified Kore.Internal.Predicate as Predicate
-=======
->>>>>>> a7ed2a10
 import Kore.Internal.TermLike hiding
     ( substitute
     )
 import qualified Kore.Internal.TermLike as TermLike
-<<<<<<< HEAD
-=======
-import Kore.Predicate.Predicate
-    ( makeCeilPredicate
-    )
-import Kore.Predicate.Predicate
-    ( Predicate
-    )
-import qualified Kore.Predicate.Predicate as Predicate
->>>>>>> a7ed2a10
 import Kore.Step.Simplification.AndTerms
     ( SortInjectionMatch (SortInjectionMatch)
     , simplifySortInjections
