{-|
Copyright   : (c) Runtime Verification, 2018
License     : NCSA
-}

{-# LANGUAGE Strict #-}

module Kore.Step.Axiom.Matcher
    ( MatchingVariable
    , MatchResult
    , matchIncremental
    ) where

import Prelude.Kore

import qualified Control.Error as Error
import Control.Lens
    ( (%=)
    , (.=)
    , (<>=)
    )
import qualified Control.Lens as Lens
import qualified Control.Monad as Monad
import Control.Monad.RWS.Strict
    ( MonadReader
    , MonadState
    , RWST (..)
    , ask
    , evalRWST
    )
import qualified Control.Monad.State.Strict as Monad.State
import Control.Monad.Trans.Maybe
    ( MaybeT (..)
    )
import qualified Data.Align as Align
    ( align
    )
import qualified Data.Bifunctor as Bifunctor
import qualified Data.Functor.Foldable as Recursive
import Data.Generics.Product
import Data.Map.Strict
    ( Map
    )
import qualified Data.Map.Strict as Map
import Data.Sequence
    ( pattern (:|>)
    , Seq
    )
import qualified Data.Sequence as Seq
import Data.Set
    ( Set
    )
import qualified Data.Set as Set
import Data.These
    ( These (..)
    )
import qualified GHC.Generics as GHC

import qualified Kore.Attribute.Pattern as Attribute.Pattern
import qualified Kore.Attribute.Pattern.FreeVariables as FreeVariables
import qualified Kore.Builtin.AssociativeCommutative as Ac
import qualified Kore.Builtin.List as List
import Kore.Internal.InternalList
import Kore.Internal.InternalMap hiding
    ( Element
    , NormalizedAc
    , Value
    )
import Kore.Internal.InternalSet hiding
    ( Element
    , NormalizedAc
    , Value
    )
import Kore.Internal.MultiAnd
    ( MultiAnd
    )
import qualified Kore.Internal.MultiAnd as MultiAnd
import qualified Kore.Internal.NormalizedAc as Builtin
    ( Element
    , NormalizedAc
    , Value
    )
import Kore.Internal.Predicate
    ( Predicate
    , makeCeilPredicate
    )
import qualified Kore.Internal.Predicate as Predicate
import Kore.Internal.SideCondition
import qualified Kore.Internal.SideCondition as SideCondition
import qualified Kore.Internal.Symbol as Symbol
import Kore.Internal.TermLike hiding
    ( substitute
    )
import qualified Kore.Internal.TermLike as TermLike
import Kore.Rewriting.RewritingVariable
    ( RewritingVariableName
    )
import Kore.Step.Simplification.InjSimplifier as InjSimplifier
import Kore.Step.Simplification.Overloading
    ( matchOverloading
    )
import Kore.Step.Simplification.Simplify
    ( MonadSimplify
    )
import qualified Kore.Step.Simplification.Simplify as Simplifier
import Kore.Variables.Binding
import qualified Kore.Variables.Fresh as Variables
import Pair

-- * Matching

newtype Constraint variable =
    Constraint
        { getConstraint :: Pair (TermLike variable)
        }
    deriving (Eq)

data TermLikeClass =
    Variables
    | ConcreteBuiltins
    | ConstructorAtTop
    | OtherTermLike
    | ListBuiltin
    | AssocCommBuiltin
    deriving (Eq)

termPriority :: TermLikeClass -> Int
termPriority Variables = 1
termPriority ConcreteBuiltins = 2
termPriority ConstructorAtTop = 3
termPriority OtherTermLike = 4
termPriority ListBuiltin = 5
termPriority AssocCommBuiltin = 6

instance Ord TermLikeClass where
    c1 <= c2 = termPriority c1 <= termPriority c2

findClass :: Constraint variable -> TermLikeClass
findClass (Constraint (Pair left _)) = findClassWorker left
  where
    -- TODO (thomas.tuegel): Don't use pattern synonyms here!
    findClassWorker (Var_ _)           = Variables
    findClassWorker (ElemVar_ _)       = Variables
    findClassWorker (SetVar_ _)        = Variables
    findClassWorker (StringLiteral_ _) = ConcreteBuiltins
    findClassWorker (InternalBytes_ _ _) = ConcreteBuiltins
    findClassWorker (InternalInt_ _)   = ConcreteBuiltins
    findClassWorker (InternalBool_ _)   = ConcreteBuiltins
    findClassWorker (InternalString_ _) = ConcreteBuiltins
    findClassWorker (App_ symbol _) =
        if Symbol.isConstructor symbol
            then ConstructorAtTop
            else OtherTermLike
    findClassWorker (InternalList_ _)   = ListBuiltin
    findClassWorker (InternalSet_ _)    = AssocCommBuiltin
    findClassWorker (InternalMap_ _)    = AssocCommBuiltin
    findClassWorker _                  = OtherTermLike

instance Ord variable => Ord (Constraint variable) where
    compare constraint1@(Constraint pair1) constraint2@(Constraint pair2) =
        compare (findClass constraint1) (findClass constraint2)
        <> compare pair1 pair2

type MatchResult variable =
    ( Predicate variable
    , Map.Map (SomeVariableName variable) (TermLike variable)
    )

{- | Dispatch a single matching constraint.

@matchOne@ is the heart of the matching algorithm. Each matcher is applied to
the constraint in sequence, until one accepts the pair. The matchers may
introduce substitutions and new constraints. If none of the matchers accepts the
pair, it is deferred until we have more information.

 -}
matchOne
    :: MonadSimplify simplifier
    => Pair (TermLike RewritingVariableName)
    -> MatcherT RewritingVariableName simplifier ()
matchOne pair =
    (   matchVariable    pair
    <|> matchEqualHeads  pair
    <|> matchAnd         pair
    <|> matchExists      pair
    <|> matchForall      pair
    <|> matchApplication pair
    <|> matchBuiltinList pair
    <|> matchBuiltinMap  pair
    <|> matchBuiltinSet  pair
    <|> matchInj         pair
    <|> matchOverload    pair
    )
    & Error.maybeT (defer pair) return

{- | Drive @matchOne@ until it cannot continue.

Matching ends when all constraints have been dispatched. If there are remaining
deferred constraints, then matching fails.

 -}
matchIncremental
    :: forall simplifier
    .  MonadSimplify simplifier
    => SideCondition RewritingVariableName
    -> TermLike RewritingVariableName
    -> TermLike RewritingVariableName
    -> simplifier (Maybe (MatchResult RewritingVariableName))
matchIncremental sideCondition termLike1 termLike2 =
    evalRWST matcher sideCondition initial
    & fmap fst
  where
    matcher
        :: MatcherT
            RewritingVariableName
            simplifier
            (Maybe (MatchResult RewritingVariableName))
    matcher = pop >>= maybe done (\pair -> matchOne pair >> matcher)

    initial =
        MatcherState
            { queued = Set.singleton (Constraint (Pair termLike1 termLike2))
            , deferred = empty
            , predicate = mempty
            , substitution = mempty
            , bound = mempty
            , targets = free1
            , avoiding = free1 <> free2
            }
    free1 = (FreeVariables.toNames . freeVariables) termLike1
    free2 = (FreeVariables.toNames . freeVariables) termLike2

    -- | Check that matching is finished and construct the result.
    done
        :: MatcherT
            RewritingVariableName
            simplifier
            (Maybe (MatchResult RewritingVariableName))
    done = do
        MatcherState { queued, deferred } <- Monad.State.get
        let isDone = null queued && null deferred
        if isDone
            then Just <$> assembleResult
            else return Nothing

    assembleResult
        :: MatcherT
            RewritingVariableName
            simplifier
            (MatchResult RewritingVariableName)
    assembleResult = do
        final <- Monad.State.get
        let MatcherState { predicate, substitution } = final
            predicate' = MultiAnd.toPredicate predicate
        return (predicate', substitution)

matchEqualHeads
    :: Ord variable
    => Monad simplifier
    => Pair (TermLike variable)
    -> MaybeT (MatcherT variable simplifier) ()
-- Terminal patterns
matchEqualHeads (Pair (StringLiteral_ string1) (StringLiteral_ string2)) =
    Monad.guard (string1 == string2)
matchEqualHeads (Pair (InternalInt_ int1) (InternalInt_ int2)) =
    Monad.guard (int1 == int2)
matchEqualHeads (Pair (InternalBool_ bool1) (InternalBool_ bool2)) =
    Monad.guard (bool1 == bool2)
matchEqualHeads (Pair (InternalString_ string1) (InternalString_ string2)) =
    Monad.guard (string1 == string2)
matchEqualHeads (Pair (Bottom_ _) (Bottom_ _)) =
    return ()
matchEqualHeads (Pair (Top_ _) (Top_ _)) =
    return ()
matchEqualHeads (Pair (Endianness_ symbol1) (Endianness_ symbol2)) =
    Monad.guard (symbol1 == symbol2)
matchEqualHeads (Pair (Signedness_ symbol1) (Signedness_ symbol2)) =
    Monad.guard (symbol1 == symbol2)
matchEqualHeads
    ( Pair
        (InternalBytes_ sort1 byteString1)
        (InternalBytes_ sort2 byteString2)
    )
  =
    Monad.guard (sort1 == sort2 && byteString1 == byteString2)
-- Non-terminal patterns
matchEqualHeads (Pair (Ceil_ _ _ term1) (Ceil_ _ _ term2)) =
    push (Pair term1 term2)
matchEqualHeads (Pair (DV_ sort1 dv1) (DV_ sort2 dv2)) = do
    Monad.guard (sort1 == sort2)
    push (Pair dv1 dv2)
matchEqualHeads (Pair (Equals_ _ _ term11 term12) (Equals_ _ _ term21 term22)) =
    push (Pair term11 term21) >> push (Pair term12 term22)
matchEqualHeads _ = empty

matchExists
    :: (MatchingVariable variable, Monad simplifier)
    => Pair (TermLike variable)
    -> MaybeT (MatcherT variable simplifier) ()
matchExists (Pair (Exists_ _ variable1 term1) (Exists_ _ variable2 term2)) =
    matchBinder (Binder variable1 term1) (Binder variable2 term2)
matchExists _ = empty

matchForall
    :: (MatchingVariable variable, Monad simplifier)
    => Pair (TermLike variable)
    -> MaybeT (MatcherT variable simplifier) ()
matchForall (Pair (Forall_ _ variable1 term1) (Forall_ _ variable2 term2)) =
    matchBinder (Binder variable1 term1) (Binder variable2 term2)
matchForall _ = empty

matchBinder
    :: (MatchingVariable variable, Monad simplifier)
    => Binder (ElementVariable variable) (TermLike variable)
    -> Binder (ElementVariable variable) (TermLike variable)
    -> MaybeT (MatcherT variable simplifier) ()
matchBinder (Binder variable1 term1) (Binder variable2 term2) = do
    Monad.guard (on (==) variableSort variable1 variable2)
    -- Lift the bound variable to the top level.
    lifted1 <- liftVariable someVariable1
    let term1' = fromMaybe term1 $ do
            subst1 <- Map.singleton someVariableName1 . mkVar <$> lifted1
            return $ substituteTermLike subst1 term1
    let variable1' = fromMaybe someVariable1 lifted1
        subst2 = Map.singleton someVariableName2 (mkVar variable1')
        term2' = substituteTermLike subst2 term2
    -- Record the uniquely-named variable so it will not be shadowed later.
    bindVariable variable1'
    push (Pair term1' term2')
  where
    someVariable1 = inject variable1
    someVariable2 = inject variable2
    someVariableName1 = variableName someVariable1
    someVariableName2 = variableName someVariable2

matchVariable
    :: MonadSimplify simplifier
    => Pair (TermLike RewritingVariableName)
    -> MaybeT (MatcherT RewritingVariableName simplifier) ()
matchVariable (Pair (Var_ variable1) (Var_ variable2))
  | variable1 == variable2 = return ()
matchVariable (Pair (ElemVar_ variable1) term2) = do
    targetCheck (inject variable1)
    Monad.guard (isFunctionPattern term2)
    substitute variable1 term2
matchVariable (Pair (SetVar_ variable1) term2) = do
    targetCheck (inject variable1)
    setSubstitute variable1 term2
matchVariable _ = empty

matchApplication
    :: Ord variable
    => Monad simplifier
    => Pair (TermLike variable)
    -> MaybeT (MatcherT variable simplifier) ()
matchApplication (Pair (App_ symbol1 children1) (App_ symbol2 children2)) = do
    Monad.guard (symbol1 == symbol2)
    traverse_ push (zipWith Pair children1 children2)
matchApplication _ = empty

matchBuiltinList
    :: (MatchingVariable variable, Monad simplifier)
    => Pair (TermLike variable)
    -> MaybeT (MatcherT variable simplifier) ()
matchBuiltinList (Pair (InternalList_ list1) (InternalList_ list2)) = do
    (aligned, tail2) <- leftAlignLists list1 list2 & Error.hoistMaybe
    Monad.guard (null tail2)
    traverse_ push aligned
matchBuiltinList (Pair (App_ symbol1 children1) (InternalList_ list2))
  | List.isSymbolConcat symbol1 = matchBuiltinListConcat children1 list2
matchBuiltinList _ = empty

matchBuiltinListConcat
    :: (MatchingVariable variable, Monad simplifier)
    => [TermLike variable]
    -> InternalList (TermLike variable)
    -> MaybeT (MatcherT variable simplifier) ()

matchBuiltinListConcat [InternalList_ list1, frame1] list2 = do
    (aligned, tail2) <- leftAlignLists list1 list2 & Error.hoistMaybe
    traverse_ push aligned
    push (Pair frame1 (mkInternalList tail2))

matchBuiltinListConcat [frame1, InternalList_ list1] list2 = do
    (head2, aligned) <- rightAlignLists list1 list2 & Error.hoistMaybe
    push (Pair frame1 (mkInternalList head2))
    traverse_ push aligned

matchBuiltinListConcat _ _ = empty

matchBuiltinSet
    :: (MatchingVariable variable, Monad simplifier)
    => Pair (TermLike variable)
    -> MaybeT (MatcherT variable simplifier) ()
matchBuiltinSet (Pair (InternalSet_ set1) (InternalSet_ set2)) =
    matchNormalizedAc pushSetElement pushSetValue wrapTermLike normalized1 normalized2
  where
    normalized1 = unwrapAc $ builtinAcChild set1
    normalized2 = unwrapAc $ builtinAcChild set2
    pushSetValue _ = return ()
    pushSetElement = push . fmap getSetElement
    wrapTermLike unwrapped =
        set2
        & Lens.set (field @"builtinAcChild") (wrapAc unwrapped)
        & mkInternalSet
matchBuiltinSet _ = empty

matchBuiltinMap
    :: (MatchingVariable variable, Monad simplifier)
    => Pair (TermLike variable)
    -> MaybeT (MatcherT variable simplifier) ()
matchBuiltinMap (Pair (InternalMap_ map1) (InternalMap_ map2)) =
    matchNormalizedAc pushMapElement pushMapValue wrapTermLike normalized1 normalized2
  where
    normalized1 = unwrapAc $ builtinAcChild map1
    normalized2 = unwrapAc $ builtinAcChild map2
    pushMapValue = push . fmap getMapValue
    pushMapElement (Pair element1 element2) = do
        let (key1, value1) = getMapElement element1
            (key2, value2) = getMapElement element2
        push (Pair key1 key2)
        push (Pair value1 value2)
    wrapTermLike unwrapped =
        map2
        & Lens.set (field @"builtinAcChild") (wrapAc unwrapped)
        & mkInternalMap
matchBuiltinMap _ = empty

matchInj
    :: (MatchingVariable variable, MonadSimplify simplifier)
    => Pair (TermLike variable)
    -> MaybeT (MatcherT variable simplifier) ()
matchInj (Pair (Inj_ inj1) (Inj_ inj2)) = do
    InjSimplifier { unifyInj } <- Simplifier.askInjSimplifier
    unifyInj inj1 inj2 & either (const empty) (push . injChild)
matchInj _ = empty

matchOverload
    :: MonadSimplify simplifier
    => Pair (TermLike RewritingVariableName)
    -> MaybeT (MatcherT RewritingVariableName simplifier) ()
matchOverload termPair = Error.hushT (matchOverloading termPair) >>= push

<<<<<<< HEAD
=======
matchDefined
    :: (MatchingVariable variable, MonadSimplify simplifier)
    => Pair (TermLike variable)
    -> MaybeT (MatcherT variable simplifier) ()
matchDefined (Pair term1 term2)
  | Defined_ def1 <- term1 = push (Pair def1 term2)
  | Defined_ def2 <- term2 = push (Pair term1 def2)
  | otherwise = empty

matchAnd
    :: (MatchingVariable variable, MonadSimplify simplifier)
    => Pair (TermLike variable)
    -> MaybeT (MatcherT variable simplifier) ()
matchAnd (Pair term1 term2)
    | And_ _ conj1 conj2 <- term1 =
        push (Pair conj1 term2) >> push (Pair conj2 term2)
    | otherwise = empty

>>>>>>> 7d3ee1bc
-- * Implementation

type MatchingVariable variable = InternalVariable variable

{- | The internal state of the matching algorithm.
 -}
data MatcherState variable =
    MatcherState
        { queued :: !(Set (Constraint variable))
        -- ^ Solvable matching constraints.
        , deferred :: !(Seq (Pair (TermLike variable)))
        -- ^ Unsolvable matching constraints; may become solvable with more
        -- information.
        , substitution :: !(Map (SomeVariableName variable) (TermLike variable))
        -- ^ Matching solution: Substitutions for target variables.
        , predicate :: !(MultiAnd (Predicate variable))
        -- ^ Matching solution: Additional constraints.
        , bound :: !(Set (SomeVariableName variable))
        -- ^ Bound variable that must not escape in the solution.
        , targets :: !(Set (SomeVariableName variable))
        -- ^ Target variables that may be substituted.
        , avoiding :: !(Set (SomeVariableName variable))
        -- ^ Variables that must not be shadowed.
        }
    deriving (GHC.Generic)

type MatcherT variable simplifier =
    RWST (SideCondition variable) () (MatcherState variable) simplifier

{- | Pop the next constraint from the matching queue.
 -}
pop
    :: MonadState (MatcherState variable) matcher
    => matcher (Maybe (Pair (TermLike variable)))
pop = do
    queued <- Lens.use (field @"queued")
    case Set.minView queued of
        Just (next, queued') -> do
            field @"queued" .= queued'
            return . Just . getConstraint $ next
        _ ->
            return Nothing

{- | Push a new constraint onto the matching queue.
 -}
push
    :: Ord variable
    => MonadState (MatcherState variable) matcher
    => Pair (TermLike variable)
    -> matcher ()
push pair = field @"queued" %= Set.insert (Constraint pair)

{- | Defer a constraint until more information is available.

The constraint will be retried after the next substitution which affects it.

 -}
defer
    :: MonadState (MatcherState variable) matcher
    => Pair (TermLike variable)
    -> matcher ()
defer pair = field @"deferred" %= (:|> pair)

{- | Record an element substitution in the matching solution.

The substitution is applied to the remaining constraints and to the partial
matching solution (so that it is always normalized). @substitute@ ensures that:

1. The variable does not occur on the right-hand side.
2. No bound variable would escape through the right-hand side.
3. The right-hand side is defined (through a constraint, if necessary).

 -}
substitute
    :: forall simplifier
    .  MonadSimplify simplifier
    => ElementVariable RewritingVariableName
    -> TermLike RewritingVariableName
    -> MaybeT (MatcherT RewritingVariableName simplifier) ()
substitute eVariable termLike = do
    -- Ensure that the variable does not occur free in the TermLike.
    occursCheck variable termLike
    -- Ensure that no bound variable would escape.
    escapeCheck termLike
    -- Ensure that the TermLike is defined.
    definedTerm termLike
    -- Record the substitution.
    field @"substitution" <>= subst

    -- Isolate the deferred pairs which depend on the variable.
    -- After substitution, the dependent pairs go to the front of the queue.
    MatcherState { deferred } <- Monad.State.get
    let (indep, dep) = Seq.partition isIndependent deferred
    field @"deferred" .= indep

    -- Push the dependent deferred pairs to the front of the queue.
    traverse_ push dep

    Monad.State.get
        -- Apply the substitution to the queued pairs.
        >>= (field @"queued" . transformQueue traverse) substitute2
        -- Apply the substitution to the accumulated matching solution.
        >>= (field @"substitution" . traverse) substitute1
        >>= Monad.State.put
    field @"predicate" %= MultiAnd.map (Predicate.substitute subst)

    return ()
  where
    variable = inject eVariable
    Variable { variableName } = variable
    isIndependent = not . any (hasFreeVariable variableName)
    subst = Map.singleton variableName termLike

    substitute2
        :: Constraint RewritingVariableName
        -> MaybeT
            (MatcherT RewritingVariableName simplifier)
            (Constraint RewritingVariableName)
    substitute2 (Constraint pair) =
        Constraint <$> traverse substitute1 pair

    substitute1
        :: TermLike RewritingVariableName
        -> MaybeT
            (MatcherT RewritingVariableName simplifier)
            (TermLike RewritingVariableName)
    substitute1 termLike' = do
        injSimplifier <- Simplifier.askInjSimplifier
        termLike'
            & TermLike.substitute subst
            -- Injected Map and Set keys must be properly normalized before
            -- calling renormalize.
            & InjSimplifier.normalize injSimplifier
            & renormalizeBuiltins
            & return

{- | Record a set substitution in the matching solution.

The substitution is applied to the remaining constraints and to the partial
matching solution (so that it is always normalized). @substitute@ ensures that
the variable does not occur on the right-hand side of the substitution.

 -}
setSubstitute
    :: forall variable simplifier
    .  (MatchingVariable variable, MonadSimplify simplifier)
    => SetVariable variable
    -> TermLike variable
    -> MaybeT (MatcherT variable simplifier) ()
setSubstitute sVariable termLike = do
    -- Ensure that the variable does not occur free in the TermLike.
    occursCheck variable termLike
    -- Record the substitution.
    field @"substitution" <>= subst

    -- Isolate the deferred pairs which depend on the variable.
    -- After substitution, the dependent pairs go to the front of the queue.
    MatcherState { deferred } <- Monad.State.get
    let (indep, dep) = Seq.partition isIndependent deferred
    field @"deferred" .= indep

    -- Push the dependent deferred pairs to the front of the queue.
    traverse_ push dep
    -- Apply the substitution to the queued pairs.
    field @"queued" . transformQueue Lens.mapped %= substitute2

    -- Apply the substitution to the accumulated matching solution.
    field @"substitution" . Lens.mapped %= substitute1
    field @"predicate" %= MultiAnd.map (Predicate.substitute subst)

    return ()
  where
    variable = inject sVariable
    Variable { variableName } = variable
    isIndependent = not . any (hasFreeVariable variableName)
    subst = Map.singleton variableName termLike
    substitute2 :: Constraint variable -> Constraint variable
    substitute2 (Constraint pair) = Constraint $ fmap substitute1 pair
    substitute1 = substituteTermLike subst

transformQueue
    :: Functor f
    => Ord a
    => ((a -> f a) -> [a] -> f [a])
    -> (a -> f a)
    -> Set a
    -> f (Set a)
transformQueue trans f x = Set.fromList <$> trans f (Set.toAscList x)

substituteTermLike
    :: MatchingVariable variable
    => Map (SomeVariableName variable) (TermLike variable)
    -> TermLike variable
    -> TermLike variable
substituteTermLike subst = renormalizeBuiltins . TermLike.substitute subst

occursCheck
    :: (MatchingVariable variable, Monad simplifier)
    => SomeVariable variable
    -> TermLike variable
    -> MaybeT (MatcherT variable simplifier) ()
occursCheck Variable { variableName } termLike =
    (Monad.guard . not) (hasFreeVariable variableName termLike)

definedTerm
    :: MatchingVariable variable
    => MonadState (MatcherState variable) matcher
    => MonadReader (SideCondition variable) matcher
    => TermLike variable
    -> matcher ()
definedTerm termLike =
    ask >>= definedTermWorker
  where
    definedTermWorker sideCondition
      | SideCondition.isDefined sideCondition termLike =
          return ()
      | otherwise = field @"predicate" <>= definedTermLike

    definedTermLike = MultiAnd.make [makeCeilPredicate termLike]

{- | Ensure that the given variable is a target variable.

Matching should only produce substitutions for variables in one argument; these
are the "target" variables. After one or more substitutions, the first argument
can also contain non-target variables and this guard is used to ensure that we
do not attempt to match on them.

 -}
targetCheck
    :: (MatchingVariable variable, Monad simplifier)
    => SomeVariable variable
    -> MaybeT (MatcherT variable simplifier) ()
targetCheck Variable { variableName } = do
    MatcherState { targets } <- Monad.State.get
    Monad.guard (Set.member variableName targets)

{- | Ensure that no bound variables occur free in the pattern.

We must not produce a matching solution which would allow a bound variable to
escape.

 -}
escapeCheck
    :: forall simplifier variable
    .  (MatchingVariable variable, Monad simplifier)
    => TermLike variable
    -> MaybeT (MatcherT variable simplifier) ()
escapeCheck termLike = do
    let free = FreeVariables.toNames (freeVariables termLike)
    MatcherState { bound } <- Monad.State.get
    Monad.guard (Set.disjoint bound free)

{- | Record the bound variable.

The bound variable will not escape, nor will it be shadowed.

 -}
bindVariable
    :: Ord variable
    => MonadState (MatcherState variable) matcher
    => SomeVariable variable
    -> matcher ()
bindVariable Variable { variableName } = do
    field @"bound" %= Set.insert variableName
    field @"avoiding" %= Set.insert variableName

{- | Lift a (bound) variable to the top level by with a globally-unique name.

Returns 'Nothing' if the variable name is already globally-unique.

 -}
liftVariable
    :: (FreshPartialOrd variable)
    => MonadState (MatcherState variable) matcher
    => SomeVariable variable
    -> matcher (Maybe (SomeVariable variable))
liftVariable variable =
    flip Variables.refreshVariable variable <$> Lens.use (field @"avoiding")

leftAlignLists
    ::  InternalList (TermLike variable)
    ->  InternalList (TermLike variable)
    ->  Maybe
            ( InternalList (Pair (TermLike variable))
            , InternalList (TermLike variable)
            )
leftAlignLists internal1 internal2
  | length list2 < length list1 = empty
  | otherwise =
    return
        ( internal1 { internalListChild = list12 }
        , internal1 { internalListChild = tail2 }
        )
  where
    list1 = internalListChild internal1
    list2 = internalListChild internal2
    list12 = Seq.zipWith Pair list1 head2
    (head2, tail2) = Seq.splitAt (length list1) list2

rightAlignLists
    ::  InternalList (TermLike variable)
    ->  InternalList (TermLike variable)
    ->  Maybe
            ( InternalList (TermLike variable)
            , InternalList (Pair (TermLike variable))
            )
rightAlignLists internal1 internal2
  | length list2 < length list1 = empty
  | otherwise =
    return
        ( internal1 { internalListChild = head2 }
        , internal1 { internalListChild = list12 }
        )
  where
    list1 = internalListChild internal1
    list2 = internalListChild internal2
    list12 = Seq.zipWith Pair list1 tail2
    (head2, tail2) = Seq.splitAt (length list2 - length list1) list2

type Push variable simplifier a = Pair a -> MatcherT variable simplifier ()

type Element normalized variable =
    Builtin.Element normalized (TermLike variable)

type Value normalized variable =
    Builtin.Value normalized (TermLike variable)

type NormalizedAc normalized variable =
    Builtin.NormalizedAc normalized Key (TermLike variable)

matchNormalizedAc
    :: forall normalized simplifier variable
    .   ( AcWrapper normalized
        , MatchingVariable variable
        , Monad simplifier
        )
    =>  Push variable simplifier (Element normalized variable)
    ->  Push variable simplifier (Value normalized variable)
    ->  (NormalizedAc normalized variable -> TermLike variable)
    ->  NormalizedAc normalized variable
    ->  NormalizedAc normalized variable
    ->  MaybeT (MatcherT variable simplifier) ()
matchNormalizedAc pushElement pushValue wrapTermLike normalized1 normalized2
    | [] <- excessAbstract1
    = do
      Monad.guard (null excessConcrete1)
      case opaque1 of
          [] -> do
              Monad.guard (null opaque2)
              Monad.guard (null excessConcrete2)
              Monad.guard (null excessAbstract2)
          [frame1]
            | null excessAbstract2
            , null excessConcrete2
            , [frame2] <- opaque2 ->
                push (Pair frame1 frame2)
            | otherwise ->
                let normalized2' =
                        wrapTermLike normalized2
                            { concreteElements = excessConcrete2
                            , elementsWithVariables = excessAbstract2
                            }
                 in push (Pair frame1 normalized2')
          _ -> empty
      lift $ traverse_ pushValue concrete12
      lift $ traverse_ pushValue abstractMerge
    | [element1] <- abstract1
    , [frame1] <- opaque1
    , null concrete1 = do
        let (key1, value1) = unwrapElement element1
        case lookupSymbolicKeyOfAc key1 normalized2 of
            Just value2 -> lift $ do
                pushValue (Pair value1 value2)
                let normalized2' =
                        wrapTermLike
                        $ removeSymbolicKeyOfAc key1 normalized2
                push (Pair frame1 normalized2')
            Nothing ->
                case (headMay . Map.toList $ concrete2, headMay abstract2) of
                    (Just concreteElement2, _) -> lift $ do
                        let liftedConcreteElement2 =
                                Bifunctor.first (from @Key) concreteElement2
                                & wrapElement
                        pushElement (Pair element1 liftedConcreteElement2)
                        let (key2, _) = concreteElement2
                            normalized2' =
                                wrapTermLike
                                $ removeConcreteKeyOfAc key2 normalized2
                        push (Pair frame1 normalized2')
                    (_, Just abstractElement2) -> lift $ do
                        pushElement (Pair element1 abstractElement2)
                        let (key2, _) = unwrapElement abstractElement2
                            normalized2' =
                                wrapTermLike
                                $ removeSymbolicKeyOfAc key2 normalized2
                        push (Pair frame1 normalized2')
                    _ -> empty
    | otherwise = empty
  where
    abstract1 = elementsWithVariables normalized1
    concrete1 = concreteElements normalized1
    opaque1 = opaque normalized1
    abstract2 = elementsWithVariables normalized2
    concrete2 = concreteElements normalized2
    opaque2 = opaque normalized2

    excessConcrete1 = Map.difference concrete1 concrete2
    excessConcrete2 = Map.difference concrete2 concrete1
    concrete12 = Map.intersectionWith Pair concrete1 concrete2

    IntersectionDifference
        { intersection = abstractMerge
        , excessFirst = excessAbstract1
        , excessSecond = excessAbstract2
        } = abstractIntersectionMerge abstract1 abstract2

    abstractIntersectionMerge
        :: [Element normalized variable]
        -> [Element normalized variable]
        -> IntersectionDifference
            (Element normalized variable)
            (Pair (Value normalized variable))
    abstractIntersectionMerge first second =
        keyBasedIntersectionDifference
            elementMerger
            (toMap first)
            (toMap second)
      where
        toMap
            :: [Element normalized variable]
            -> Map (TermLike variable) (Element normalized variable)
        toMap elements =
            let elementMap =
                    Map.fromList
                        (map
                            (\ value -> (elementKey value, value))
                            elements
                        )
            in if length elementMap == length elements
                then elementMap
                else error "Invalid map: duplicated keys."
        elementKey
            :: Element normalized variable
            -> TermLike variable
        elementKey = fst . unwrapElement
        elementMerger
            :: Element normalized variable
            -> Element normalized variable
            -> Pair (Value normalized variable)
        elementMerger = Pair `on` (snd . unwrapElement)

data IntersectionDifference a b
    = IntersectionDifference
        { intersection :: ![b]
        , excessFirst :: ![a]
        , excessSecond :: ![a]
        }

emptyIntersectionDifference :: IntersectionDifference a b
emptyIntersectionDifference = IntersectionDifference
    {intersection = [], excessFirst = [], excessSecond = []}

keyBasedIntersectionDifference
    :: forall a b k
    .  Ord k
    => (a -> a -> b)
    -> Map k a
    -> Map k a
    -> IntersectionDifference a b
keyBasedIntersectionDifference merger firsts seconds =
    foldl'
        helper
        emptyIntersectionDifference
        (Map.elems $ Align.align firsts seconds)
  where
    helper
        :: IntersectionDifference a b
        -> These a a
        -> IntersectionDifference a b
    helper
        result@IntersectionDifference {excessFirst}
        (This first)
      = result {excessFirst = first : excessFirst}
    helper
        result@IntersectionDifference {excessSecond}
        (That second)
      = result {excessSecond = second : excessSecond}
    helper
        result@IntersectionDifference{intersection}
        (These first second)
      = result {intersection = merger first second : intersection}

{- | Renormalize builtin types after substitution.
 -}
renormalizeBuiltins
    :: InternalVariable variable
    => TermLike variable -> TermLike variable
renormalizeBuiltins =
    Recursive.fold $ \base@(attrs :< termLikeF) ->
    let bottom' = mkBottom (Attribute.Pattern.patternSort attrs) in
    case termLikeF of
        InternalMapF internalMap ->
            Lens.traverseOf (field @"builtinAcChild") Ac.renormalize internalMap
            & maybe bottom' mkInternalMap
        InternalSetF internalSet ->
            Lens.traverseOf (field @"builtinAcChild") Ac.renormalize internalSet
            & maybe bottom' mkInternalSet
        _ -> Recursive.embed base<|MERGE_RESOLUTION|>--- conflicted
+++ resolved
@@ -441,17 +441,6 @@
     -> MaybeT (MatcherT RewritingVariableName simplifier) ()
 matchOverload termPair = Error.hushT (matchOverloading termPair) >>= push
 
-<<<<<<< HEAD
-=======
-matchDefined
-    :: (MatchingVariable variable, MonadSimplify simplifier)
-    => Pair (TermLike variable)
-    -> MaybeT (MatcherT variable simplifier) ()
-matchDefined (Pair term1 term2)
-  | Defined_ def1 <- term1 = push (Pair def1 term2)
-  | Defined_ def2 <- term2 = push (Pair term1 def2)
-  | otherwise = empty
-
 matchAnd
     :: (MatchingVariable variable, MonadSimplify simplifier)
     => Pair (TermLike variable)
@@ -461,7 +450,6 @@
         push (Pair conj1 term2) >> push (Pair conj2 term2)
     | otherwise = empty
 
->>>>>>> 7d3ee1bc
 -- * Implementation
 
 type MatchingVariable variable = InternalVariable variable
