--- conflicted
+++ resolved
@@ -39,13 +39,10 @@
     ( hush
     )
 import qualified Control.Lens as Lens
-<<<<<<< HEAD
-=======
 import Control.Monad.State.Strict
     ( evalState
     )
 import qualified Control.Monad.State.Strict as State
->>>>>>> 06be983b
 import qualified Data.Default as Default
 import Data.Generics.Product
 import Data.Generics.Wrapped
@@ -95,10 +92,6 @@
 import Kore.Rewriting.RewritingVariable
     ( RewritingVariableName
     , getRewritingTerm
-<<<<<<< HEAD
-    , mkRuleVariable
-=======
->>>>>>> 06be983b
     , resetConfigVariable
     )
 import Kore.Rewriting.UnifyingRule
@@ -423,14 +416,6 @@
 instance From OnePathRule Attribute.Trusted where
     from = Attribute.trusted . attributes . getOnePathRule
 
-instance From OnePathRule (TermLike VariableName) where
-    from = onePathRuleToTerm
-
-instance From OnePathRule (TermLike RewritingVariableName) where
-    from =
-        TermLike.mapVariables (pure mkRuleVariable)
-        . onePathRuleToTerm
-
 -- | All-Path-Claim claim pattern.
 newtype AllPathRule =
     AllPathRule { getAllPathRule :: ClaimPattern }
@@ -467,14 +452,6 @@
 
 instance From AllPathRule Attribute.Trusted where
     from = Attribute.trusted . attributes . getAllPathRule
-
-instance From AllPathRule (TermLike VariableName) where
-    from = allPathRuleToTerm
-
-instance From AllPathRule (TermLike RewritingVariableName) where
-    from =
-        TermLike.mapVariables (pure mkRuleVariable)
-        . allPathRuleToTerm
 
 -- | Converts an 'AllPathRule' into its term representation.
 -- This is intended to be used only in unparsing situations,
@@ -531,10 +508,6 @@
 instance From ReachabilityRule Attribute.Trusted where
     from (OnePath onePathRule) = from onePathRule
     from (AllPath allPathRule) = from allPathRule
-
-instance From ReachabilityRule (TermLike VariableName) where
-    from (OnePath rule) = from rule
-    from (AllPath rule) = from rule
 
 toSentence :: ReachabilityRule -> Verified.Sentence
 toSentence rule =
@@ -592,30 +565,6 @@
         ClaimPattern { left } = claim
 
     refreshRule stale claim@(ClaimPattern _ _ _ _) =
-<<<<<<< HEAD
-        let staleNames = FreeVariables.toNames stale
-            freeVariablesClaim = freeVariables claim & FreeVariables.toSet
-            renaming = refreshVariables staleNames freeVariablesClaim
-            freeVariablesClaim1 =
-                Set.map (renameVariable renaming) freeVariablesClaim
-                & foldMap FreeVariables.freeVariable
-            existentials' =
-                existentials
-                & fmap inject
-                & Set.fromList
-            staleNames1 = FreeVariables.toNames freeVariablesClaim1 <> staleNames
-            renamingExists = refreshVariables staleNames1 existentials'
-            subst = TermLike.mkVar <$> renaming
-            refreshedClaim =
-                claim
-                & renameExistentials renamingExists
-                & substitute subst
-         in (renaming, refreshedClaim)
-      where
-        renameVariable map' var =
-            Map.lookup (variableName var) map'
-            & fromMaybe var
-=======
         do
             let variables = freeVariables claim & FreeVariables.toSet
             renaming <- refreshVariables' variables
@@ -641,7 +590,6 @@
                     & FreeVariables.toNames
             State.put (staleNames <> staleNames' <> staleNames'')
             pure renaming
->>>>>>> 06be983b
         ClaimPattern { existentials } = claim
 
 instance UnifyingRule OnePathRule where
@@ -652,12 +600,7 @@
     precondition (OnePathRule claim) = precondition claim
 
     refreshRule stale (OnePathRule claim) =
-<<<<<<< HEAD
-        let (renaming, refreshedClaim) = refreshRule stale claim
-         in (renaming, OnePathRule refreshedClaim)
-=======
         OnePathRule <$> refreshRule stale claim
->>>>>>> 06be983b
 
 instance UnifyingRule AllPathRule where
     type UnifyingRuleVariable AllPathRule = RewritingVariableName
@@ -667,12 +610,7 @@
     precondition (AllPathRule claim) = precondition claim
 
     refreshRule stale (AllPathRule claim) =
-<<<<<<< HEAD
-        let (renaming, refreshedClaim) = refreshRule stale claim
-         in (renaming, AllPathRule refreshedClaim)
-=======
         AllPathRule <$> refreshRule stale claim
->>>>>>> 06be983b
 
 mkGoal :: ClaimPattern -> ClaimPattern
 mkGoal claimPattern'@(ClaimPattern _ _ _ _) =
