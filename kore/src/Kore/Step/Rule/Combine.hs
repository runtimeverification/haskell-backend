{-|
Copyright   : (c) Runtime Verification, 2019
License     : NCSA
-}

module Kore.Step.Rule.Combine
    ( mergeRules
    , mergeRulesConsecutiveBatches
    , mergeRulesPredicate
    , renameRulesVariables
    ) where

import Prelude.Kore

import Control.Monad.State.Strict
    ( State
    , evalState
    )
import qualified Control.Monad.State.Strict as State
import Data.Default
    ( Default (..)
    )
import qualified Data.Foldable as Foldable
<<<<<<< HEAD
=======
import Data.List.NonEmpty
    ( NonEmpty ((:|))
    )
import qualified Kore.Step.AntiLeft as AntiLeft
    ( antiLeftPredicate
    )
>>>>>>> a0876de3

import Kore.Attribute.Pattern.FreeVariables
    ( FreeVariables
    , freeVariables
    )
import qualified Kore.Internal.Condition as Condition
    ( fromPredicate
    )
import Kore.Internal.Conditional
    ( Conditional (Conditional)
    )
import qualified Kore.Internal.Conditional as Conditional.DoNotUse
import Kore.Internal.Predicate
    ( Predicate
    , makeAndPredicate
    , makeCeilPredicate_
    , makeMultipleAndPredicate
    , makeNotPredicate
    , makeTruePredicate_
    )
import qualified Kore.Internal.SideCondition as SideCondition
    ( topTODO
    )
import Kore.Internal.TermLike
    ( mkAnd
    )
import Kore.Internal.Variable
    ( InternalVariable
    )
import Kore.Step.RulePattern
    ( RHS (RHS)
    , RewriteRule (RewriteRule)
    , RulePattern (RulePattern)
    )
import qualified Kore.Step.RulePattern as RulePattern
    ( applySubstitution
    )
import qualified Kore.Step.RulePattern as Rule.DoNotUse
import Kore.Step.Simplification.Simplify
    ( MonadSimplify
    , simplifyCondition
    )
import qualified Kore.Step.SMT.Evaluator as SMT
    ( evaluate
    )
import Kore.Step.Step
    ( refreshRule
    )
import qualified Logic

{-
Given a list of rules

@
L1 -> R1
L2 -> R2
...
Ln -> Rn
@

returns a predicate P such that applying the above rules in succession
is the same as applying @(L1 and P) => Rn@.

See docs/2019-09-09-Combining-Rewrite-Axioms.md for details.
-}
mergeRulesPredicate
    :: InternalVariable variable
    => [RewriteRule variable]
    -> Predicate variable
mergeRulesPredicate rules =
    mergeDisjointVarRulesPredicate
    $ renameRulesVariables rules

mergeDisjointVarRulesPredicate
    :: InternalVariable variable
    => [RewriteRule variable]
    -> Predicate variable
mergeDisjointVarRulesPredicate rules =
    makeMultipleAndPredicate
    $ map mergeRulePairPredicate
    $ makeConsecutivePairs rules

makeConsecutivePairs :: [a] -> [(a, a)]
makeConsecutivePairs [] = []
makeConsecutivePairs [_] = []
makeConsecutivePairs (a1 : a2 : as) = (a1, a2) : makeConsecutivePairs (a2 : as)

mergeRulePairPredicate
    :: InternalVariable variable
    => (RewriteRule variable, RewriteRule variable)
    -> Predicate variable
mergeRulePairPredicate
    ( RewriteRule RulePattern { rhs = RHS {right = right1, ensures = ensures1}}
    , RewriteRule RulePattern
        {left = left2, requires = requires2, antiLeft = antiLeft2}
    )
  =
    makeMultipleAndPredicate
        [ makeCeilPredicate_ (mkAnd right1 left2)
        , ensures1
        , requires2
        , antiLeftPredicate
        ]
  where
    antiLeftPredicate = case antiLeft2 of
        Nothing -> makeTruePredicate_
        Just antiLeft ->
            makeNotPredicate $ AntiLeft.antiLeftPredicate antiLeft right1

renameRulesVariables
    :: forall variable
    .  InternalVariable variable
    => [RewriteRule variable]
    -> [RewriteRule variable]
renameRulesVariables rules =
    evalState (traverse renameRule rules) mempty
  where
    renameRule
        :: RewriteRule variable
        -> State (FreeVariables variable) (RewriteRule variable)
    renameRule rewriteRule = State.state $ \used ->
        let (_, rewriteRule') = refreshRule used rewriteRule in
        (rewriteRule', used <> freeVariables rewriteRule')

mergeRules
    :: (MonadSimplify simplifier, InternalVariable variable)
    => NonEmpty (RewriteRule variable)
    -> simplifier [RewriteRule variable]
mergeRules (a :| []) = return [a]
mergeRules (renameRulesVariables . Foldable.toList -> rules) =
    Logic.observeAllT $ do
        Conditional {term = (), predicate, substitution} <-
            simplifyCondition SideCondition.topTODO . Condition.fromPredicate
            $ makeAndPredicate firstRequires mergedPredicate
        evaluation <- SMT.evaluate predicate
        evaluatedPredicate <- case evaluation of
            Nothing -> return predicate
            Just True -> return makeTruePredicate_
            Just False -> empty

        let finalRule =
                RulePattern.applySubstitution
                    substitution
                    RulePattern
                        { left = firstLeft
                        , requires = evaluatedPredicate
                        , antiLeft = firstAntiLeft
                        , rhs = lastRHS
                        , attributes = def
                        }

        return (RewriteRule finalRule)
  where
    mergedPredicate = mergeDisjointVarRulesPredicate rules
    firstRule = head rules
    RewriteRule RulePattern
        {left = firstLeft, requires = firstRequires, antiLeft = firstAntiLeft}
      =
        firstRule
    RewriteRule RulePattern {rhs = lastRHS} =
        last rules

{-| Merge rules in consecutive batches.

As an example, when trying to merge rules 1..9 in batches of 4, it
first merges rules 1, 2, 3 and 4 into rule 4', then rules 4', 5, 6, 7
into rule 7', then returns the result of merging 7', 8 and 9.
-}
mergeRulesConsecutiveBatches
    :: (MonadSimplify simplifier, InternalVariable variable)
    => Int
    -- ^ Batch size
    -> NonEmpty (RewriteRule variable)
    -- Rules to merge
    -> simplifier [RewriteRule variable]
mergeRulesConsecutiveBatches
    batchSize
    (rule :| rules)
  | batchSize <= 1 = error ("Invalid group size: " ++ show batchSize)
  | null rules = return [rule]
  | otherwise = do
    let (rulesBatch, remainder) = splitAt (batchSize - 1) rules
    mergedRulesList <- mergeRules (rule :| rulesBatch)
    Logic.observeAllT $ do
        mergedRule <- Logic.scatter mergedRulesList
        allMerged <-
            mergeRulesConsecutiveBatches batchSize (mergedRule :| remainder)
        Logic.scatter allMerged<|MERGE_RESOLUTION|>--- conflicted
+++ resolved
@@ -21,15 +21,9 @@
     ( Default (..)
     )
 import qualified Data.Foldable as Foldable
-<<<<<<< HEAD
-=======
-import Data.List.NonEmpty
-    ( NonEmpty ((:|))
-    )
 import qualified Kore.Step.AntiLeft as AntiLeft
     ( antiLeftPredicate
     )
->>>>>>> a0876de3
 
 import Kore.Attribute.Pattern.FreeVariables
     ( FreeVariables
