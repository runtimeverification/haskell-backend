{-|
Copyright   : (c) Runtime Verification, 2019
License     : NCSA
-}

module Kore.Step.Rule.Expand
    ( ExpandSingleConstructors (..)
    ) where

import Prelude.Kore

import Control.Lens
    ( (%=)
    )
import Control.Monad.State.Strict
    ( State
    , evalState
    )
import qualified Control.Monad.State.Strict as State
import qualified Data.Bifunctor as Bifunctor
import Data.Generics.Product
    ( field
    )
import Data.Map.Strict
    ( Map
    )
import qualified Data.Map.Strict as Map
import Data.Set
    ( Set
    )
import qualified Data.Set as Set
import qualified GHC.Generics as GHC

import qualified Debug
import Kore.Attribute.Pattern.FreeVariables
    ( freeVariables
    )
import qualified Kore.Attribute.Pattern.FreeVariables as FreeVariables
import qualified Kore.Attribute.Sort.Constructors as Attribute.Constructors
    ( Constructor (Constructor)
    , ConstructorLike (ConstructorLikeConstructor)
    , Constructors (Constructors)
    )
import qualified Kore.Attribute.Sort.Constructors as Constructors.DoNotUse
import Kore.IndexedModule.MetadataTools
    ( SmtMetadataTools
    , findSortConstructors
    )
import qualified Kore.Internal.Condition as Condition
import qualified Kore.Internal.OrPattern as OrPattern
import qualified Kore.Internal.Pattern as Pattern
import Kore.Internal.Predicate
    ( makeAndPredicate
    )
import qualified Kore.Internal.Predicate as Predicate
import Kore.Internal.Substitution
    ( Substitution
    )
import qualified Kore.Internal.Substitution as Substitution
import Kore.Internal.TermLike
    ( InternalVariable
    , TermLike
    , mkApplySymbol
    , mkElemVar
    )
import qualified Kore.Internal.TermLike as TermLike
    ( substitute
    )
import Kore.Rewriting.RewritingVariable
    ( RewritingVariableName
    )
import Kore.Sort
    ( Sort (..)
    , SortActual (SortActual)
    )
import qualified Kore.Sort as Sort.DoNotUse
import qualified Kore.Step.AntiLeft as AntiLeft
    ( substitute
    )
import Kore.Step.ClaimPattern
    ( AllPathRule (..)
    , ClaimPattern (..)
    , OnePathRule (..)
    , ReachabilityRule (..)
    , freeVariablesLeft
<<<<<<< HEAD
    )
import Kore.Step.RulePattern
    ( RulePattern (RulePattern)
    )
=======
    )
import Kore.Step.RulePattern
    ( RulePattern (RulePattern)
    )
>>>>>>> 870b5b59
import qualified Kore.Step.RulePattern as OLD
import Kore.Syntax.Variable
import Kore.Variables.Fresh
    ( refreshVariable
    )
import qualified Pretty

-- | Instantiate variables on sorts with a single constructor
{- TODO(ttuegel): make this a strategy step, so that we expand any
    single-constructor variables at the start of each proof step.
    Going even further: make this a step in the variable simplifier?
-}
class ExpandSingleConstructors rule where
    expandSingleConstructors
        :: SmtMetadataTools attributes
        -> rule
        -> rule

instance ExpandSingleConstructors ClaimPattern where
    expandSingleConstructors
        metadataTools
        rule@(ClaimPattern _ _ _ _)
      = case rule of
<<<<<<< HEAD
        ClaimPattern
            { left
            , existentials
            , right
=======
        RulePattern
            { left, antiLeft, requires
            , rhs = OLD.RHS {existentials, right, ensures}
>>>>>>> 870b5b59
            } ->
            let leftElementVariables
                    :: [ElementVariable RewritingVariableName]
                leftElementVariables =
                    extractFreeElementVariables
                    . freeVariablesLeft
                    $ rule
                freeElementVariables
                    :: [ElementVariable RewritingVariableName]
                freeElementVariables =
                    extractFreeElementVariables
                    . freeVariables
                    $ rule
                allElementVariableNames
                    :: Set (ElementVariableName RewritingVariableName)
                allElementVariableNames =
                    variableName <$> freeElementVariables <> existentials
                    & Set.fromList
                expansion
                    ::  Map.Map
                            (SomeVariable RewritingVariableName)
                            (TermLike RewritingVariableName)
                expansion =
                    expandVariables
                        metadataTools
                        leftElementVariables
                        allElementVariableNames
                substitutionPredicate =
                    Substitution.toPredicate
                    . from @(Map _ _) @(Substitution _)
                    $ expansion
                subst = Map.mapKeys variableName expansion
            in rule
<<<<<<< HEAD
                { left =
                    Pattern.andCondition
                        (Pattern.substitute subst left)
                        (Condition.fromPredicate substitutionPredicate)
                , existentials
                , right = OrPattern.substitute subst right
=======
                { OLD.left = TermLike.substitute subst left
                , OLD.antiLeft =
                    AntiLeft.substitute subst <$> antiLeft
                , OLD.requires =
                    makeAndPredicate
                        (Predicate.substitute subst requires)
                        substitutionPredicate
                , OLD.rhs = OLD.RHS
                    { existentials
                    , right = TermLike.substitute subst right
                    , ensures = Predicate.substitute subst ensures
                    }
>>>>>>> 870b5b59
                }
      where
        extractFreeElementVariables =
            mapMaybe retractElementVariable
            . FreeVariables.toList

instance ExpandSingleConstructors OLD.OnePathRule where
    expandSingleConstructors tools =
        OLD.OnePathRule . expandSingleConstructors tools . OLD.getOnePathRule

instance ExpandSingleConstructors OLD.AllPathRule where
    expandSingleConstructors tools =
        OLD.AllPathRule . expandSingleConstructors tools . OLD.getAllPathRule

instance ExpandSingleConstructors OLD.ReachabilityRule where
    expandSingleConstructors tools (OLD.OnePath rule) =
        OLD.OnePath
        . OLD.OnePathRule
        . expandSingleConstructors tools
        . OLD.getOnePathRule
        $ rule
    expandSingleConstructors tools (OLD.AllPath rule) =
        OLD.AllPath
        . OLD.AllPathRule
        . expandSingleConstructors tools
        . OLD.getAllPathRule
        $ rule

instance ExpandSingleConstructors ClaimPattern where
    expandSingleConstructors
        metadataTools
        rule@(ClaimPattern _ _ _ _)
      = case rule of
        ClaimPattern
            { left
            , existentials
            , right
            } ->
            let leftElementVariables
                    :: [ElementVariable RewritingVariableName]
                leftElementVariables =
                    extractFreeElementVariables
                    . freeVariablesLeft
                    $ rule
                freeElementVariables
                    :: [ElementVariable RewritingVariableName]
                freeElementVariables =
                    extractFreeElementVariables
                    . freeVariables
                    $ rule
                allElementVariableNames
                    :: Set (ElementVariableName RewritingVariableName)
                allElementVariableNames =
                    variableName <$> freeElementVariables <> existentials
                    & Set.fromList
                expansion
                    ::  Map.Map
                            (SomeVariable RewritingVariableName)
                            (TermLike RewritingVariableName)
                expansion =
                    expandVariables
                        metadataTools
                        leftElementVariables
                        allElementVariableNames
                substitutionPredicate =
                    Substitution.toPredicate
                    . from @(Map _ _) @(Substitution _)
                    $ expansion
                subst = Map.mapKeys variableName expansion
            in rule
                { left =
                    Pattern.andCondition
                        (Pattern.substitute subst left)
                        (Condition.fromPredicate substitutionPredicate)
                , existentials
                , right = OrPattern.substitute subst right
                }
      where
        extractFreeElementVariables =
            mapMaybe retractElementVariable
            . FreeVariables.toList

instance ExpandSingleConstructors OnePathRule where
    expandSingleConstructors tools =
        OnePathRule . expandSingleConstructors tools . getOnePathRule

instance ExpandSingleConstructors AllPathRule where
    expandSingleConstructors tools =
        AllPathRule . expandSingleConstructors tools . getAllPathRule

instance ExpandSingleConstructors ReachabilityRule where
    expandSingleConstructors tools (OnePath rule) =
        OnePath
        . OnePathRule
        . expandSingleConstructors tools
        . getOnePathRule
        $ rule
    expandSingleConstructors tools (AllPath rule) =
        AllPath
        . AllPathRule
        . expandSingleConstructors tools
        . getAllPathRule
        $ rule

newtype Expansion variable =
    Expansion { stale :: Set (ElementVariableName variable) }
    deriving (GHC.Generic)

type Expander variable = State (Expansion variable)

expandVariables
    :: forall variable attributes
    .  InternalVariable variable
    => SmtMetadataTools attributes
    -> [ElementVariable variable]
    -> Set (ElementVariableName variable)
    -> Map (SomeVariable variable) (TermLike variable)
expandVariables metadataTools variables stale =
    wither expandAddVariable variables
    & flip evalState Expansion { stale }
    & (map . Bifunctor.first) inject
    & Map.fromList
  where
    expandAddVariable
        ::  ElementVariable variable
        ->  Expander variable
                (Maybe (ElementVariable variable, TermLike variable))
    expandAddVariable variable = do
        term <- expandVariable metadataTools variable
        if mkElemVar variable == term
            then return Nothing
            else return $ Just (variable, term)

expandVariable
    :: forall variable attributes
    .  InternalVariable variable
    => SmtMetadataTools attributes
    -> ElementVariable variable
    -> Expander variable (TermLike variable)
expandVariable metadataTools variable@Variable { variableSort } =
    expandSort metadataTools variable UseDirectly variableSort

expandSort
    :: forall variable attributes
    .  InternalVariable variable
    => SmtMetadataTools attributes
    -> ElementVariable variable
    -> VariableUsage
    -> Sort
    -> Expander variable (TermLike variable)
expandSort metadataTools defaultVariable variableUsage sort =
    case findSingleConstructor sort of
        Just constructor ->
            expandConstructor metadataTools defaultVariable constructor
        Nothing ->
            maybeNewVariable defaultVariable sort variableUsage
  where
    findSingleConstructor (SortVariableSort _) = Nothing
    findSingleConstructor (SortActualSort SortActual { sortActualName }) = do
        Attribute.Constructors.Constructors ctors <-
            findSortConstructors metadataTools sortActualName
        ctorLikes <- ctors
        case ctorLikes of
            Attribute.Constructors.ConstructorLikeConstructor ctor :| [] ->
                Just ctor
            _ -> Nothing

expandConstructor
    :: forall variable attributes
    .  InternalVariable variable
    => SmtMetadataTools attributes
    -> ElementVariable variable
    -> Attribute.Constructors.Constructor
    -> Expander variable (TermLike variable)
expandConstructor
    metadataTools
    defaultVariable
    Attribute.Constructors.Constructor { name = symbol, sorts }
  =
    mkApplySymbol symbol <$> traverse expandChildSort sorts
  where
    expandChildSort :: Sort -> Expander variable (TermLike variable)
    expandChildSort = expandSort metadataTools defaultVariable UseAsPrototype

{-| Context: we have a TermLike that contains a variables, and we
attempt to expand them into constructor applications whenever that's possible.

We expand a variable by attempting to expand its sort into an unique
constructor application, and, recursively, the argument sorts of that
constructor.

This data type tells us how to use the initial variable that we are expanding
when we can't expand a sort, so we have to return a variable of that sort
instead.
-}
data VariableUsage =
    UseDirectly
    -- ^ We don't need to generate a new variable, we are at the top and
    -- we didn't manage to expand anything, so we can just reuse the
    -- variable in the original term as the sort's expansion (useful if we
    -- want to have prettier terms).
  | UseAsPrototype
    -- ^ We have expanded the initial sort at least once, so we need a variable
    -- somewhere in the middle of the expansion. We can't reuse the original
    -- variable, so we need to generate a new one based on it.

maybeNewVariable
    :: forall variable
    .  InternalVariable variable
    => HasCallStack
    => ElementVariable variable
    -> Sort
    -> VariableUsage
    -> Expander variable (TermLike variable)
maybeNewVariable
    variable@Variable { variableSort }
    sort
    UseDirectly
  =
    if sort /= variableSort
        then error "Unmatching sort for direct use variable."
        else pure (mkElemVar variable)
maybeNewVariable variable sort UseAsPrototype = do
    Expansion { stale } <- State.get
    case refreshVariable stale variable' of
        Just newVariable -> do
            field @"stale" %= Set.insert (variableName newVariable)
            pure (mkElemVar newVariable)
        Nothing ->
            (error . show . Pretty.hang 4 . Pretty.vsep)
                [ "Failed to generate a new name for:"
                , Pretty.indent 4 $ Debug.debug variable'
                , "while avoiding:"
                , Pretty.indent 4 $ Debug.debug stale
                ]
  where
    variable' = resort variable
    resort var = var { variableSort = sort }<|MERGE_RESOLUTION|>--- conflicted
+++ resolved
@@ -83,18 +83,10 @@
     , OnePathRule (..)
     , ReachabilityRule (..)
     , freeVariablesLeft
-<<<<<<< HEAD
     )
 import Kore.Step.RulePattern
     ( RulePattern (RulePattern)
     )
-=======
-    )
-import Kore.Step.RulePattern
-    ( RulePattern (RulePattern)
-    )
->>>>>>> 870b5b59
-import qualified Kore.Step.RulePattern as OLD
 import Kore.Syntax.Variable
 import Kore.Variables.Fresh
     ( refreshVariable
@@ -111,103 +103,6 @@
         :: SmtMetadataTools attributes
         -> rule
         -> rule
-
-instance ExpandSingleConstructors ClaimPattern where
-    expandSingleConstructors
-        metadataTools
-        rule@(ClaimPattern _ _ _ _)
-      = case rule of
-<<<<<<< HEAD
-        ClaimPattern
-            { left
-            , existentials
-            , right
-=======
-        RulePattern
-            { left, antiLeft, requires
-            , rhs = OLD.RHS {existentials, right, ensures}
->>>>>>> 870b5b59
-            } ->
-            let leftElementVariables
-                    :: [ElementVariable RewritingVariableName]
-                leftElementVariables =
-                    extractFreeElementVariables
-                    . freeVariablesLeft
-                    $ rule
-                freeElementVariables
-                    :: [ElementVariable RewritingVariableName]
-                freeElementVariables =
-                    extractFreeElementVariables
-                    . freeVariables
-                    $ rule
-                allElementVariableNames
-                    :: Set (ElementVariableName RewritingVariableName)
-                allElementVariableNames =
-                    variableName <$> freeElementVariables <> existentials
-                    & Set.fromList
-                expansion
-                    ::  Map.Map
-                            (SomeVariable RewritingVariableName)
-                            (TermLike RewritingVariableName)
-                expansion =
-                    expandVariables
-                        metadataTools
-                        leftElementVariables
-                        allElementVariableNames
-                substitutionPredicate =
-                    Substitution.toPredicate
-                    . from @(Map _ _) @(Substitution _)
-                    $ expansion
-                subst = Map.mapKeys variableName expansion
-            in rule
-<<<<<<< HEAD
-                { left =
-                    Pattern.andCondition
-                        (Pattern.substitute subst left)
-                        (Condition.fromPredicate substitutionPredicate)
-                , existentials
-                , right = OrPattern.substitute subst right
-=======
-                { OLD.left = TermLike.substitute subst left
-                , OLD.antiLeft =
-                    AntiLeft.substitute subst <$> antiLeft
-                , OLD.requires =
-                    makeAndPredicate
-                        (Predicate.substitute subst requires)
-                        substitutionPredicate
-                , OLD.rhs = OLD.RHS
-                    { existentials
-                    , right = TermLike.substitute subst right
-                    , ensures = Predicate.substitute subst ensures
-                    }
->>>>>>> 870b5b59
-                }
-      where
-        extractFreeElementVariables =
-            mapMaybe retractElementVariable
-            . FreeVariables.toList
-
-instance ExpandSingleConstructors OLD.OnePathRule where
-    expandSingleConstructors tools =
-        OLD.OnePathRule . expandSingleConstructors tools . OLD.getOnePathRule
-
-instance ExpandSingleConstructors OLD.AllPathRule where
-    expandSingleConstructors tools =
-        OLD.AllPathRule . expandSingleConstructors tools . OLD.getAllPathRule
-
-instance ExpandSingleConstructors OLD.ReachabilityRule where
-    expandSingleConstructors tools (OLD.OnePath rule) =
-        OLD.OnePath
-        . OLD.OnePathRule
-        . expandSingleConstructors tools
-        . OLD.getOnePathRule
-        $ rule
-    expandSingleConstructors tools (OLD.AllPath rule) =
-        OLD.AllPath
-        . OLD.AllPathRule
-        . expandSingleConstructors tools
-        . OLD.getAllPathRule
-        $ rule
 
 instance ExpandSingleConstructors ClaimPattern where
     expandSingleConstructors
