{-|
Copyright   : (c) Runtime Verification, 2019
License     : NCSA
-}

module Kore.Step.Rule.Simplify
    ( SimplifyRuleLHS (..)
    ) where

import Prelude.Kore

import Control.Monad
    ( (>=>)
    )
import qualified Data.Foldable as Foldable

import qualified Kore.Internal.Condition as Condition
import Kore.Internal.Conditional
    ( Conditional (Conditional)
    )
import Kore.Internal.MultiAnd
    ( MultiAnd
    )
import qualified Kore.Internal.MultiAnd as MultiAnd
import qualified Kore.Internal.OrPattern as OrPattern
import Kore.Internal.Pattern
    ( Pattern
    )
import qualified Kore.Internal.Pattern as Pattern
import Kore.Internal.Predicate
    ( makeAndPredicate
    )
<<<<<<< HEAD
=======
import qualified Kore.Internal.Predicate as Predicate
    ( coerceSort
    )
import Kore.Internal.TermLike
    ( termLikeSort
    )
import Kore.Reachability
    ( AllPathClaim (..)
    , OnePathClaim (..)
    , SomeClaim (..)
    )
>>>>>>> 037fb31c
import Kore.Rewriting.RewritingVariable
    ( RewritingVariableName
    )
import Kore.Step.ClaimPattern
    ( ClaimPattern (ClaimPattern)
    )
import qualified Kore.Step.ClaimPattern as ClaimPattern
import Kore.Step.RulePattern
    ( RewriteRule (..)
    , RulePattern (RulePattern)
    )
import qualified Kore.Step.RulePattern as OLD
import qualified Kore.Step.RulePattern as RulePattern
    ( RulePattern (..)
    , applySubstitution
    )
import qualified Kore.Step.Simplification.Pattern as Pattern
import Kore.Step.Simplification.Simplify
    ( InternalVariable
    , MonadSimplify
    )
import qualified Kore.Step.SMT.Evaluator as SMT.Evaluator
import Kore.Syntax.Variable
    ( VariableName
    )
import Logic
    ( LogicT
    )
import qualified Logic

-- | Simplifies the left-hand-side of a rewrite rule (claim or axiom)
class SimplifyRuleLHS rule where
    simplifyRuleLhs
        :: forall simplifier
        .  MonadSimplify simplifier
        => rule
        -> simplifier (MultiAnd rule)

instance InternalVariable variable => SimplifyRuleLHS (RulePattern variable)
  where
    simplifyRuleLhs rule@(RulePattern _ _ _ _ _) = do
        let lhsWithPredicate = Pattern.fromTermLike left
        simplifiedTerms <-
            Pattern.simplifyTopConfiguration lhsWithPredicate
        fullySimplified <- SMT.Evaluator.filterMultiOr simplifiedTerms
        let rules =
                map (setRuleLeft rule) (Foldable.toList fullySimplified)
        return (MultiAnd.make rules)
      where
        RulePattern {left} = rule

        setRuleLeft
            :: RulePattern variable
            -> Pattern variable
            -> RulePattern variable
        setRuleLeft
            rulePattern@RulePattern {requires = requires'}
            Conditional {term, predicate, substitution}
          =
            RulePattern.applySubstitution
                substitution
                rulePattern
                    { RulePattern.left = term
                    , RulePattern.requires =
                        makeAndPredicate predicate requires'
                    }

instance SimplifyRuleLHS ClaimPattern
  where
    simplifyRuleLhs rule@(ClaimPattern _ _ _ _) = do
        simplifiedTerms <-
            Pattern.simplifyTopConfiguration left
        fullySimplified <-
            SMT.Evaluator.filterMultiOr simplifiedTerms
        let rules =
                setRuleLeft rule
                <$> OrPattern.toPatterns fullySimplified
        return (MultiAnd.make rules)
      where
        ClaimPattern { left } = rule

        setRuleLeft
            :: ClaimPattern
            -> Pattern RewritingVariableName
            -> ClaimPattern
        setRuleLeft
            claimPattern@ClaimPattern { left = left' }
            patt@Conditional { substitution }
          =
            ClaimPattern.applySubstitution
                substitution
                claimPattern
                    { ClaimPattern.left =
                        Condition.andCondition
                            patt
                            (Condition.eraseConditionalTerm left')
                    }

instance SimplifyRuleLHS (RewriteRule VariableName) where
    simplifyRuleLhs =
        fmap (MultiAnd.map RewriteRule)
        . simplifyRuleLhs
        . getRewriteRule

instance SimplifyRuleLHS OnePathClaim where
    simplifyRuleLhs =
        fmap (MultiAnd.map OnePathClaim)
        . simplifyClaimRule
        . getOnePathClaim

instance SimplifyRuleLHS AllPathClaim where
    simplifyRuleLhs =
        fmap (MultiAnd.map AllPathClaim)
        . simplifyClaimRule
        . getAllPathClaim

instance SimplifyRuleLHS SomeClaim where
    simplifyRuleLhs (OnePath rule) =
        (fmap . MultiAnd.map) OnePath $ simplifyRuleLhs rule
    simplifyRuleLhs (AllPath rule) =
        (fmap . MultiAnd.map) AllPath $ simplifyRuleLhs rule

simplifyClaimRule
    :: forall simplifier
    .  MonadSimplify simplifier
    => ClaimPattern
    -> simplifier (MultiAnd ClaimPattern)
simplifyClaimRule =
    fmap MultiAnd.make . Logic.observeAllT . worker
  where
    simplify, filterWithSolver
        :: Pattern RewritingVariableName
        -> LogicT simplifier (Pattern RewritingVariableName)
    simplify =
        (return . Pattern.requireDefined)
        >=> Pattern.simplifyTopConfiguration
        >=> Logic.scatter
        >=> filterWithSolver
    filterWithSolver = SMT.Evaluator.filterBranch

    worker :: ClaimPattern -> LogicT simplifier ClaimPattern
    worker claimPattern = do
        let lhs = ClaimPattern.left claimPattern
        simplified <- simplify lhs
        let substitution = Pattern.substitution simplified
            lhs' = simplified { Pattern.substitution = mempty }
        claimPattern
            { ClaimPattern.left = lhs'
            }
            & ClaimPattern.applySubstitution substitution
            & return<|MERGE_RESOLUTION|>--- conflicted
+++ resolved
@@ -30,20 +30,11 @@
 import Kore.Internal.Predicate
     ( makeAndPredicate
     )
-<<<<<<< HEAD
-=======
-import qualified Kore.Internal.Predicate as Predicate
-    ( coerceSort
-    )
-import Kore.Internal.TermLike
-    ( termLikeSort
-    )
 import Kore.Reachability
     ( AllPathClaim (..)
     , OnePathClaim (..)
     , SomeClaim (..)
     )
->>>>>>> 037fb31c
 import Kore.Rewriting.RewritingVariable
     ( RewritingVariableName
     )
