{-|
Copyright   : (c) Runtime Verification, 2019
License     : NCSA
-}

module Kore.Step.Rule.Simplify
    ( simplifyOnePathRuleLhs
    ) where

import qualified Kore.Internal.Condition as Condition
    ( fromPredicate
    )
import Kore.Internal.Conditional
    ( Conditional (Conditional)
    )
import qualified Kore.Internal.Conditional as Conditional.DoNotUse
    ( Conditional (..)
    )
import qualified Kore.Internal.Conditional as Conditional
    ( withCondition
    )
import Kore.Internal.MultiAnd
    ( MultiAnd
    )
import qualified Kore.Internal.MultiAnd as MultiAnd
    ( make
    )
import qualified Kore.Internal.MultiOr as MultiOr
    ( extractPatterns
    )
import Kore.Internal.Pattern
    ( Pattern
    )
import Kore.Predicate.Predicate
    ( makeAndPredicate
    , makeCeilPredicate
    )
import Kore.Step.Rule
    ( OnePathRule (..)
    , RulePattern (RulePattern)
    )
import qualified Kore.Step.Rule as RulePattern
    ( RulePattern (..)
    , applySubstitution
    )
import Kore.Step.Simplification.OrPattern
    ( simplifyPredicatesWithSmt
    )
import qualified Kore.Step.Simplification.Pattern as Pattern
    ( simplifyAndRemoveTopExists
    )
import Kore.Step.Simplification.Simplify
    ( MonadSimplify
    , SimplifierVariable
    )

simplifyOnePathRuleLhs
    ::  ( MonadSimplify simplifier
        , SimplifierVariable variable
        )
    => OnePathRule variable
    -> simplifier (MultiAnd (OnePathRule variable))
simplifyOnePathRuleLhs (OnePathRule rule) = do
    simplifiedList <- simplifyRuleLhs rule
    return (fmap OnePathRule simplifiedList)

simplifyRuleLhs
    :: forall simplifier variable
    .   ( MonadSimplify simplifier
        , SimplifierVariable variable
        )
    => RulePattern variable
    -> simplifier (MultiAnd (RulePattern variable))
simplifyRuleLhs rule@(RulePattern _ _ _ _ _ _) = do
    let lhsPredicate =
            makeAndPredicate
                requires
                (makeCeilPredicate left)
        definedLhs =
            Conditional.withCondition
                left
                $ Predicate.fromPredicate
                    lhsPredicate
    simplifiedTerms <- Pattern.simplifyAndRemoveTopExists definedLhs
    fullySimplified <- simplifyPredicatesWithSmt lhsPredicate simplifiedTerms
    let rules = map (setRuleLeft rule) (MultiOr.extractPatterns fullySimplified)
    return (MultiAnd.make rules)
  where
    RulePattern {left, requires} = rule

<<<<<<< HEAD
    definedLhs =
        Conditional.withCondition
            left
            $ Condition.fromPredicate
                ( makeAndPredicate
                    requires
                    (makeCeilPredicate left)
                )

=======
>>>>>>> 0e9fcee0
    setRuleLeft
        :: RulePattern variable
        -> Pattern variable
        -> RulePattern variable
    setRuleLeft
        rulePattern
        Conditional {term, predicate, substitution}
      =
        RulePattern.applySubstitution
            substitution
            rulePattern
                { RulePattern.left = term
                , RulePattern.requires = predicate
                }<|MERGE_RESOLUTION|>--- conflicted
+++ resolved
@@ -44,7 +44,7 @@
     , applySubstitution
     )
 import Kore.Step.Simplification.OrPattern
-    ( simplifyPredicatesWithSmt
+    ( simplifyConditionsWithSmt
     )
 import qualified Kore.Step.Simplification.Pattern as Pattern
     ( simplifyAndRemoveTopExists
@@ -77,29 +77,15 @@
                 requires
                 (makeCeilPredicate left)
         definedLhs =
-            Conditional.withCondition
-                left
-                $ Predicate.fromPredicate
-                    lhsPredicate
+            Conditional.withCondition left
+            $ Condition.fromPredicate lhsPredicate
     simplifiedTerms <- Pattern.simplifyAndRemoveTopExists definedLhs
-    fullySimplified <- simplifyPredicatesWithSmt lhsPredicate simplifiedTerms
+    fullySimplified <- simplifyConditionsWithSmt lhsPredicate simplifiedTerms
     let rules = map (setRuleLeft rule) (MultiOr.extractPatterns fullySimplified)
     return (MultiAnd.make rules)
   where
     RulePattern {left, requires} = rule
 
-<<<<<<< HEAD
-    definedLhs =
-        Conditional.withCondition
-            left
-            $ Condition.fromPredicate
-                ( makeAndPredicate
-                    requires
-                    (makeCeilPredicate left)
-                )
-
-=======
->>>>>>> 0e9fcee0
     setRuleLeft
         :: RulePattern variable
         -> Pattern variable
