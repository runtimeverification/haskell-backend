{-|
Copyright   : (c) Runtime Verification, 2019
License     : NCSA
-}

module Kore.Step.Rule.Simplify
    ( simplifyGoalRuleLhs
    ) where

<<<<<<< HEAD
import Data.Coerce
    ( Coercible
    , coerce
    )

=======
import qualified Kore.Internal.Condition as Condition
    ( fromPredicate
    )
>>>>>>> f6f7b1eb
import Kore.Internal.Conditional
    ( Conditional (Conditional)
    )
import qualified Kore.Internal.Conditional as Conditional.DoNotUse
    ( Conditional (..)
    )
import qualified Kore.Internal.Conditional as Conditional
    ( withCondition
    )
import Kore.Internal.MultiAnd
    ( MultiAnd
    )
import qualified Kore.Internal.MultiAnd as MultiAnd
    ( make
    )
import qualified Kore.Internal.MultiOr as MultiOr
    ( extractPatterns
    )
import Kore.Internal.Pattern
    ( Pattern
    )
import Kore.Predicate.Predicate
    ( makeAndPredicate
    , makeCeilPredicate
    )
import Kore.Step.Rule
    ( RulePattern (RulePattern)
    )
import qualified Kore.Step.Rule as RulePattern
    ( RulePattern (..)
    , applySubstitution
    )
import Kore.Step.Simplification.OrPattern
    ( simplifyConditionsWithSmt
    )
import qualified Kore.Step.Simplification.Pattern as Pattern
    ( simplifyAndRemoveTopExists
    )
import Kore.Step.Simplification.Simplify
    ( MonadSimplify
    , SimplifierVariable
    )

simplifyGoalRuleLhs
    ::  ( MonadSimplify simplifier
        , SimplifierVariable variable
        , Coercible (RulePattern variable) rule
        , Coercible rule (RulePattern variable)
        )
    => rule
    -> simplifier (MultiAnd rule)
simplifyGoalRuleLhs rule = do
    simplifiedList <- simplifyRuleLhs (coerce rule)
    return (fmap coerce simplifiedList)

simplifyRuleLhs
    :: forall simplifier variable
    .   ( MonadSimplify simplifier
        , SimplifierVariable variable
        )
    => RulePattern variable
    -> simplifier (MultiAnd (RulePattern variable))
simplifyRuleLhs rule@(RulePattern _ _ _ _ _ _) = do
    let lhsPredicate =
            makeAndPredicate
                requires
                (makeCeilPredicate left)
        definedLhs =
            Conditional.withCondition left
            $ Condition.fromPredicate lhsPredicate
    simplifiedTerms <- Pattern.simplifyAndRemoveTopExists definedLhs
    fullySimplified <- simplifyConditionsWithSmt lhsPredicate simplifiedTerms
    let rules = map (setRuleLeft rule) (MultiOr.extractPatterns fullySimplified)
    return (MultiAnd.make rules)
  where
    RulePattern {left, requires} = rule

    setRuleLeft
        :: RulePattern variable
        -> Pattern variable
        -> RulePattern variable
    setRuleLeft
        rulePattern
        Conditional {term, predicate, substitution}
      =
        RulePattern.applySubstitution
            substitution
            rulePattern
                { RulePattern.left = term
                , RulePattern.requires = predicate
                }<|MERGE_RESOLUTION|>--- conflicted
+++ resolved
@@ -7,17 +7,14 @@
     ( simplifyGoalRuleLhs
     ) where
 
-<<<<<<< HEAD
 import Data.Coerce
     ( Coercible
     , coerce
     )
 
-=======
 import qualified Kore.Internal.Condition as Condition
     ( fromPredicate
     )
->>>>>>> f6f7b1eb
 import Kore.Internal.Conditional
     ( Conditional (Conditional)
     )
