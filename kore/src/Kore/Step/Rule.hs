--- conflicted
+++ resolved
@@ -128,15 +128,11 @@
 -}
 newtype EqualityRule variable =
     EqualityRule { getEqualityRule :: RulePattern variable }
-<<<<<<< HEAD
-    deriving (GHC.Generic)
-=======
     deriving (Eq, GHC.Generic, Ord, Show)
 
 instance SOP.Generic (EqualityRule variable)
 
 instance SOP.HasDatatypeInfo (EqualityRule variable)
->>>>>>> 0363d025
 
 instance Debug variable => Debug (EqualityRule variable)
 
@@ -144,11 +140,7 @@
 -}
 newtype RewriteRule variable =
     RewriteRule { getRewriteRule :: RulePattern variable }
-<<<<<<< HEAD
-    deriving (GHC.Generic)
-=======
     deriving (Eq, GHC.Generic, Ord, Show)
->>>>>>> 0363d025
 
 instance SOP.Generic (RewriteRule variable)
 
