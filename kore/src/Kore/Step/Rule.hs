{-|
Description : Rewrite and equality rules
Copyright   : (c) Runtime Verification, 2018
License     : NCSA

-}

module Kore.Step.Rule
    ( EqualityRule (..)
    , RewriteRule (..)
    , OnePathRule (..)
    , AllPathRule (..)
    , ReachabilityRule (..)
    , ImplicationRule (..)
    , RulePattern (..)
    , ToRulePattern (..)
    , FromRulePattern (..)
    , allPathGlobally
    , axiomPatternToPattern
    , rulePattern
    , isHeatingRule
    , isCoolingRule
    , isNormalRule
    , QualifiedAxiomPattern (..)
    , AxiomPatternError (..)
    , fromSentenceAxiom
    , fromSentence
    , extractRewriteAxioms
    , extractReachabilityRule
    , extractImplicationClaims
    , applySubstitution
    , mkRewriteAxiom
    , mkEqualityAxiom
    , mkCeilAxiom
    , patternToAxiomPattern
    , refreshRulePattern
    , onePathRuleToPattern
    , isFreeOf
    , wEF
    , wAF
    , aPG
    , Kore.Step.Rule.freeVariables
    , Kore.Step.Rule.mapVariables
    , Kore.Step.Rule.substitute
    ) where

import Control.DeepSeq
    ( NFData
    )
import Control.Exception
    ( assert
    )
import Data.Coerce
    ( Coercible
    , coerce
    )
import qualified Data.Default as Default
import Data.Map.Strict
    ( Map
    )
import Data.Maybe
import qualified Data.Set as Set
import Data.Text
    ( Text
    )
import Data.Text.Prettyprint.Doc
    ( Pretty
    )
import qualified Data.Text.Prettyprint.Doc as Pretty
import qualified Generics.SOP as SOP
import qualified GHC.Generics as GHC
import GHC.Stack
    ( HasCallStack
    )

import qualified Kore.Attribute.Axiom as Attribute
import Kore.Attribute.Axiom.Constructor
    ( isConstructor
    )
import Kore.Attribute.Functional
    ( isDeclaredFunctional
    )
import qualified Kore.Attribute.Parser as Attribute.Parser
import Kore.Attribute.Pattern.FreeVariables
    ( FreeVariables (..)
    )
import qualified Kore.Attribute.Pattern.FreeVariables as FreeVariables
import Kore.Attribute.Priority
    ( getPriority
    )
import Kore.Attribute.Subsort
    ( getSubsorts
    )
import Kore.Debug
import Kore.Error
import Kore.IndexedModule.IndexedModule
import Kore.Internal.Alias
    ( Alias (..)
    )
import Kore.Internal.ApplicationSorts
import Kore.Internal.Predicate
    ( Predicate
    )
import qualified Kore.Internal.Predicate as Predicate
import qualified Kore.Internal.TermLike as TermLike
import Kore.Internal.Variable
    ( InternalVariable
    )
import Kore.Sort
    ( Sort (..)
    , SortVariable (SortVariable)
    )
import Kore.Step.Simplification.ExpandAlias
    ( substituteInAlias
    )
import Kore.Substitute
    ( SubstitutionVariable
    )
import qualified Kore.Syntax.Definition as Syntax
import Kore.Syntax.Id
    ( AstLocation (..)
    , Id (..)
    )
import Kore.TopBottom
    ( TopBottom (..)
    )
import Kore.Unification.Substitution
    ( Substitution
    )
import qualified Kore.Unification.Substitution as Substitution
    ( toMap
    , variables
    )
import Kore.Unparser
    ( Unparse
    , unparse
    , unparse2
    )
import Kore.Variables.Fresh
import Kore.Variables.UnifiedVariable
    ( UnifiedVariable
    )
import qualified Kore.Verified as Verified

newtype AxiomPatternError = AxiomPatternError ()
    deriving (GHC.Generic)

instance NFData AxiomPatternError

{- | Normal rewriting and function axioms, claims and patterns.

 -}
data RulePattern variable = RulePattern
    { left  :: !(TermLike.TermLike variable)
    , antiLeft :: !(Maybe (TermLike.TermLike variable))
    , right :: !(TermLike.TermLike variable)
    , requires :: !(Predicate variable)
    , ensures :: !(Predicate variable)
    , attributes :: !Attribute.Axiom
    }
    deriving (GHC.Generic)

deriving instance Eq variable => Eq (RulePattern variable)
deriving instance Ord variable => Ord (RulePattern variable)
deriving instance Show variable => Show (RulePattern variable)

instance NFData variable => NFData (RulePattern variable)

instance SOP.Generic (RulePattern variable)

instance SOP.HasDatatypeInfo (RulePattern variable)

instance Debug variable => Debug (RulePattern variable)

instance (Debug variable, Diff variable) => Diff (RulePattern variable)

instance InternalVariable variable => Pretty (RulePattern variable) where
    pretty rulePattern'@(RulePattern _ _ _ _ _ _) =
        Pretty.vsep
            [ "left:"
            , Pretty.indent 4 (unparse left)
            , "right:"
            , Pretty.indent 4 (unparse right)
            , "requires:"
            , Pretty.indent 4 (unparse requires)
            , "ensures:"
            , Pretty.indent 4 (unparse ensures)
            ]
      where
        RulePattern { left, right, requires, ensures } = rulePattern'

instance TopBottom (RulePattern variable) where
    isTop _ = False
    isBottom _ = False

rulePattern
    :: InternalVariable variable
    => TermLike.TermLike variable
    -> TermLike.TermLike variable
    -> RulePattern variable
rulePattern left right =
    RulePattern
        { left
        , antiLeft = Nothing
        , right
        , requires = Predicate.makeTruePredicate_
        , ensures  = Predicate.makeTruePredicate_
        , attributes = Default.def
        }

{-  | Equality-based rule pattern.
-}
newtype EqualityRule variable =
    EqualityRule { getEqualityRule :: RulePattern variable }
    deriving (Eq, GHC.Generic, Ord, Show)

instance NFData variable => NFData (EqualityRule variable)

instance SOP.Generic (EqualityRule variable)

instance SOP.HasDatatypeInfo (EqualityRule variable)

instance Debug variable => Debug (EqualityRule variable)

instance (Debug variable, Diff variable) => Diff (EqualityRule variable)

instance
    InternalVariable variable
    => Unparse (EqualityRule variable)
  where
    unparse = unparse . axiomPatternToPattern . FunctionAxiomPattern
    unparse2 = unparse2 . axiomPatternToPattern . FunctionAxiomPattern

{-  | Rewrite-based rule pattern.
-}
newtype RewriteRule variable =
    RewriteRule { getRewriteRule :: RulePattern variable }
    deriving (Eq, GHC.Generic, Ord, Show)

instance NFData variable => NFData (RewriteRule variable)

instance SOP.Generic (RewriteRule variable)

instance SOP.HasDatatypeInfo (RewriteRule variable)

instance Debug variable => Debug (RewriteRule variable)

instance (Debug variable, Diff variable) => Diff (RewriteRule variable)

instance
    InternalVariable variable
    => Unparse (RewriteRule variable)
  where
    unparse = unparse . axiomPatternToPattern . RewriteAxiomPattern
    unparse2 = unparse2 . axiomPatternToPattern . RewriteAxiomPattern

{-  | Implication-based pattern.
-}
newtype ImplicationRule variable =
    ImplicationRule { getImplicationRule :: RulePattern variable }
    deriving (Eq, GHC.Generic, Ord, Show)

instance NFData variable => NFData (ImplicationRule variable)

instance SOP.Generic (ImplicationRule variable)

instance SOP.HasDatatypeInfo (ImplicationRule variable)

instance Debug variable => Debug (ImplicationRule variable)

instance (Debug variable, Diff variable) => Diff (ImplicationRule variable)

instance
    InternalVariable variable
    => Unparse (ImplicationRule variable)
  where
    unparse = unparse . axiomPatternToPattern . ImplicationAxiomPattern
    unparse2 = unparse2 . axiomPatternToPattern . ImplicationAxiomPattern

-- | modalities
weakExistsFinally :: Text
weakExistsFinally = "weakExistsFinally"

weakAlwaysFinally :: Text
weakAlwaysFinally = "weakAlwaysFinally"

allPathGlobally :: Text
allPathGlobally = "allPathGlobally"

qualifiedAxiomOpToConstructor
    :: Alias (TermLike.TermLike Variable)
    -> Maybe (RulePattern variable -> QualifiedAxiomPattern variable)
qualifiedAxiomOpToConstructor patternHead
    | headName == weakExistsFinally = Just $ OnePathClaimPattern . OnePathRule
    | headName == weakAlwaysFinally = Just $ AllPathClaimPattern . AllPathRule
    | otherwise = Nothing
  where
    headName = getId (aliasConstructor patternHead)

{-  | One-Path-Claim rule pattern.
-}
newtype OnePathRule variable =
    OnePathRule { getOnePathRule :: RulePattern variable }
    deriving (Eq, GHC.Generic, Ord, Show)

instance NFData variable => NFData (OnePathRule variable)

instance SOP.Generic (OnePathRule variable)

instance SOP.HasDatatypeInfo (OnePathRule variable)

instance Debug variable => Debug (OnePathRule variable)

instance (Debug variable, Diff variable) => Diff (OnePathRule variable)

instance InternalVariable variable => Unparse (OnePathRule variable) where
    unparse = unparse . axiomPatternToPattern . OnePathClaimPattern
    unparse2 = unparse2 .  axiomPatternToPattern . OnePathClaimPattern

instance TopBottom (OnePathRule variable) where
    isTop _ = False
    isBottom _ = False

{-  | Unified One-Path and All-Path Claim rule pattern.
-}
data ReachabilityRule variable
    = OnePath !(OnePathRule variable)
    | AllPath !(AllPathRule variable)
    deriving (Eq, GHC.Generic, Ord, Show)

instance NFData variable => NFData (ReachabilityRule variable)

instance SOP.Generic (ReachabilityRule variable)

instance SOP.HasDatatypeInfo (ReachabilityRule variable)

instance Debug variable => Debug (ReachabilityRule variable)

instance (Debug variable, Diff variable) => Diff (ReachabilityRule variable)

instance InternalVariable variable => Unparse (ReachabilityRule variable) where
    unparse (OnePath rule) = unparse rule
    unparse (AllPath rule) = unparse rule
    unparse2 (AllPath rule) = unparse2 rule
    unparse2 (OnePath rule) = unparse2 rule

instance TopBottom (ReachabilityRule variable) where
    isTop _ = False
    isBottom _ = False

{-  | All-Path-Claim rule pattern.
-}
newtype AllPathRule variable =
    AllPathRule { getAllPathRule :: RulePattern variable }
    deriving (Eq, GHC.Generic, Ord, Show)

instance NFData variable => NFData (AllPathRule variable)

instance SOP.Generic (AllPathRule variable)

instance SOP.HasDatatypeInfo (AllPathRule variable)

instance Debug variable => Debug (AllPathRule variable)

instance (Debug variable, Diff variable) => Diff (AllPathRule variable)

instance InternalVariable variable => Unparse (AllPathRule variable) where
    unparse = unparse . axiomPatternToPattern . AllPathClaimPattern
    unparse2 = unparse2 . axiomPatternToPattern . AllPathClaimPattern

instance TopBottom (AllPathRule variable) where
    isTop _ = False
    isBottom _ = False

{- | Sum type to distinguish rewrite axioms (used for stepping)
from function axioms (used for functional simplification).
--}
data QualifiedAxiomPattern variable
    = RewriteAxiomPattern (RewriteRule variable)
    | FunctionAxiomPattern (EqualityRule variable)
    | OnePathClaimPattern (OnePathRule variable)
    | AllPathClaimPattern (AllPathRule variable)
    | ImplicationAxiomPattern (ImplicationRule variable)
    deriving (Eq, GHC.Generic, Ord, Show)
    -- TODO(virgil): Rename the above since it applies to all sorts of axioms,
    -- not only to function-related ones.

instance NFData variable => NFData (QualifiedAxiomPattern variable)

instance SOP.Generic (QualifiedAxiomPattern variable)

instance SOP.HasDatatypeInfo (QualifiedAxiomPattern variable)

instance (Debug variable) => Debug (QualifiedAxiomPattern variable)

instance (Debug variable, Diff variable) => Diff (QualifiedAxiomPattern variable)

{- | Does the axiom pattern represent a heating rule?
 -}
isHeatingRule :: RulePattern variable -> Bool
isHeatingRule RulePattern { attributes } =
    case Attribute.heatCool attributes of
        Attribute.Heat -> True
        _ -> False

{- | Does the axiom pattern represent a cooling rule?
 -}
isCoolingRule :: RulePattern variable -> Bool
isCoolingRule RulePattern { attributes } =
    case Attribute.heatCool attributes of
        Attribute.Cool -> True
        _ -> False

{- | Does the axiom pattern represent a normal rule?
 -}
isNormalRule :: RulePattern variable -> Bool
isNormalRule RulePattern { attributes } =
    case Attribute.heatCool attributes of
        Attribute.Normal -> True
        _ -> False


-- | Extracts all 'RewriteRule' axioms from a 'VerifiedModule'.
extractRewriteAxioms
    :: VerifiedModule declAtts axiomAtts
    -> [RewriteRule Variable]
extractRewriteAxioms idxMod =
    mapMaybe (extractRewriteAxiomFrom . getIndexedSentence)
        (indexedModuleAxioms idxMod)

extractRewriteAxiomFrom
    :: Verified.SentenceAxiom
    -- ^ Sentence to extract axiom pattern from
    -> Maybe (RewriteRule Variable)
extractRewriteAxiomFrom sentence =
    case fromSentenceAxiom sentence of
        Right (RewriteAxiomPattern axiomPat) -> Just axiomPat
        _ -> Nothing

extractReachabilityRule
    :: Verified.SentenceClaim
    -- ^ Sentence to extract axiom pattern from
    -> Maybe (ReachabilityRule Variable)
extractReachabilityRule sentence =
    case fromSentenceAxiom (Syntax.getSentenceClaim sentence) of
        Right (OnePathClaimPattern claim) -> Just (OnePath claim)
        Right (AllPathClaimPattern claim) -> Just (AllPath claim)
        _ -> Nothing

-- | Extract all 'ImplicationRule' claims matching a given @level@ from
-- a verified definition.
extractImplicationClaims
    :: VerifiedModule declAtts axiomAtts
    -- ^'IndexedModule' containing the definition
    -> [(axiomAtts, ImplicationRule Variable)]
extractImplicationClaims idxMod =
    mapMaybe
        -- applying on second component
        (traverse extractImplicationClaimFrom)
        (indexedModuleClaims idxMod)

extractImplicationClaimFrom
    :: Verified.SentenceClaim
    -- ^ Sentence to extract axiom pattern from
    -> Maybe (ImplicationRule Variable)
extractImplicationClaimFrom sentence =
    case fromSentenceAxiom (Syntax.getSentenceClaim sentence) of
        Right (ImplicationAxiomPattern axiomPat) -> Just axiomPat
        _ -> Nothing

-- | Attempts to extract a rule from the 'Verified.Sentence'.
fromSentence
    :: Verified.Sentence
    -> Either (Error AxiomPatternError) (QualifiedAxiomPattern Variable)
fromSentence (Syntax.SentenceAxiomSentence sentenceAxiom) =
    fromSentenceAxiom sentenceAxiom
fromSentence _ =
    koreFail "Only axiom sentences can be translated to rules"

-- | Attempts to extract a rule from the 'Verified.SentenceAxiom'.
fromSentenceAxiom
    :: Verified.SentenceAxiom
    -> Either (Error AxiomPatternError) (QualifiedAxiomPattern Variable)
fromSentenceAxiom sentenceAxiom = do
    attributes <-
        (Attribute.Parser.liftParser . Attribute.Parser.parseAttributes)
            (Syntax.sentenceAxiomAttributes sentenceAxiom)
    patternToAxiomPattern attributes (Syntax.sentenceAxiomPattern sentenceAxiom)

onePathRuleToPattern
    :: InternalVariable variable
    => OnePathRule variable
    -> TermLike.TermLike variable
onePathRuleToPattern
    ( OnePathRule
        (RulePattern left antiLeft right requires ensures _)
    )
  =
    assert (antiLeft == Nothing)
    $ TermLike.mkRewrites
        ( TermLike.mkAnd
            (Predicate.unwrapPredicate requires)
            left
        )
        ( TermLike.mkApplyAlias
            (wEF sort)
            [TermLike.mkAnd
                (Predicate.unwrapPredicate ensures)
                right
            ]
        )
  where
    sort :: Sort
    sort = TermLike.termLikeSort right

wEF :: Sort -> Alias (TermLike.TermLike Variable)
wEF sort = Alias
    { aliasConstructor = Id
        { getId = weakExistsFinally
        , idLocation = AstLocationNone
        }
    , aliasParams = []
    , aliasSorts = ApplicationSorts
        { applicationSortsOperands = [sort]
        , applicationSortsResult = sort
        }
    , aliasLeft = []
    , aliasRight = TermLike.mkTop sort
    }

wAF :: Sort -> Alias (TermLike.TermLike Variable)
wAF sort = Alias
    { aliasConstructor = Id
        { getId = weakAlwaysFinally
        , idLocation = AstLocationNone
        }
    , aliasParams = []
    , aliasSorts = ApplicationSorts
        { applicationSortsOperands = [sort]
        , applicationSortsResult = sort
        }
    , aliasLeft = []
    , aliasRight = TermLike.mkTop sort
    }

aPG :: Sort -> Alias (TermLike.TermLike Variable)
aPG sort = Alias
    { aliasConstructor = Id
        { getId = allPathGlobally
        , idLocation = AstLocationNone
        }
    , aliasParams = []
    , aliasSorts = ApplicationSorts
        { applicationSortsOperands = [sort]
        , applicationSortsResult = sort
        }
    , aliasLeft = []
    , aliasRight = TermLike.mkTop sort
    }

{- | Match a pure pattern encoding an 'QualifiedAxiomPattern'.

@patternToAxiomPattern@ returns an error if the given 'CommonPattern' does
not encode a normal rewrite or function axiom.
-}
patternToAxiomPattern
    :: SubstitutionVariable variable
    => Attribute.Axiom
    -> TermLike.TermLike variable
    -> Either (Error AxiomPatternError) (QualifiedAxiomPattern variable)
patternToAxiomPattern attributes pat =
    case pat of
        TermLike.Rewrites_ _ (TermLike.ApplyAlias_ alias params) rhs ->
            case substituteInAlias alias params of
                TermLike.And_ _ requires lhs ->
                    patternToAxiomPattern
                        attributes
                        (TermLike.mkRewrites (TermLike.mkAnd requires lhs) rhs)
                _ -> (error . show. Pretty.vsep)
                        [ "LHS alias of rule is ill-formed."
                        , Pretty.indent 4 $ unparse pat
                        ]
        TermLike.Rewrites_ _
            (TermLike.And_ _
                (TermLike.Not_ _ antiLeft)
                (TermLike.ApplyAlias_ alias params)
            )
            rhs ->
                case substituteInAlias alias params of
                    TermLike.And_ _ requires lhs ->
                        patternToAxiomPattern
                            attributes
                            (TermLike.mkRewrites
                                (TermLike.mkAnd
                                    (TermLike.mkNot antiLeft)
                                    (TermLike.mkAnd requires lhs)
                                )
                                rhs
                            )
                    _ -> (error . show. Pretty.vsep)
                            [ "LHS alias of rule is ill-formed."
                            , Pretty.indent 4 $ unparse pat
                            ]
        TermLike.Rewrites_ _
            (TermLike.And_ _
                (TermLike.Not_ _ antiLeft)
                (TermLike.And_ _ requires lhs))
            rhs
          | isJust . getPriority . Attribute.priority $ attributes  ->
            pure $ RewriteAxiomPattern $ RewriteRule RulePattern
                { left = lhs
                , antiLeft = Just antiLeft
                , right = rhs
                , requires = Predicate.wrapPredicate requires
                , ensures = Predicate.makeTruePredicate_
                , attributes
                }
        -- normal rewrite axioms
        TermLike.Rewrites_ _ (TermLike.And_ _ requires lhs) rhs ->
                pure $ RewriteAxiomPattern $ RewriteRule RulePattern
                    { left = lhs
                    , antiLeft = Nothing
                    , right = rhs
                    , requires = Predicate.wrapPredicate requires
                    , ensures = Predicate.makeTruePredicate_
                    , attributes
                    }
        -- Reachability claims
        TermLike.Implies_ _
            (TermLike.And_ _ requires lhs)
            (TermLike.ApplyAlias_ op [rhs])
          | Just constructor <- qualifiedAxiomOpToConstructor op ->
            pure $ constructor RulePattern
                { left = lhs
                , antiLeft = Nothing
                , right = rhs
                , requires = Predicate.wrapPredicate requires
                , ensures = Predicate.makeTruePredicate_
                , attributes
                }
        -- function axioms: general
        TermLike.Implies_ _ requires
            (TermLike.And_ _
                (TermLike.Equals_ _ _ lhs rhs)
                ensures
            )
          ->
            pure $ FunctionAxiomPattern $ EqualityRule RulePattern
                { left = lhs
                , antiLeft = Nothing
                , right = rhs
                , requires = Predicate.wrapPredicate requires
                , ensures = Predicate.wrapPredicate ensures
                , attributes
                }

        -- function axioms: trivial pre- and post-conditions
        TermLike.Equals_ _ _ lhs rhs ->
            pure $ FunctionAxiomPattern $ EqualityRule RulePattern
                { left = lhs
                , antiLeft = Nothing
                , right = rhs
                , requires = Predicate.makeTruePredicate_
                , ensures = Predicate.makeTruePredicate_
                , attributes
                }
        -- definedness axioms
        ceil@(TermLike.Ceil_ _ resultSort _) ->
            pure $ FunctionAxiomPattern $ EqualityRule RulePattern
                { left = ceil
                , antiLeft = Nothing
                , right = TermLike.mkTop resultSort
                , requires = Predicate.makeTruePredicate_
                , ensures = Predicate.makeTruePredicate_
                , attributes
                }
        TermLike.Forall_ _ _ child -> patternToAxiomPattern attributes child
        -- implication axioms:
        -- init -> modal_op ( prop )
        TermLike.Implies_ _ lhs rhs@(TermLike.ApplyAlias_ op _)
            | isModalSymbol op ->
                pure $ ImplicationAxiomPattern $ ImplicationRule RulePattern
                    { left = lhs
                    , antiLeft = Nothing
                    , right = rhs
                    , requires = Predicate.makeTruePredicate_
                    , ensures = Predicate.makeTruePredicate_
                    , attributes
                    }
        _
            | (isDeclaredFunctional . Attribute.functional $ attributes)
            || (isConstructor . Attribute.constructor $ attributes)
            || (not . null . getSubsorts . Attribute.subsorts $ attributes)
            -> koreFail "Patterns of this type do not represent rules"
            | otherwise -> (error . show. Pretty.vsep)
                    [ "Unsupported pattern type in axiom"
                    , Pretty.indent 4 $ unparse pat
                    ]
      where
        isModalSymbol symbol
            | headName == allPathGlobally = True
            | otherwise = False
          where
            headName = getId (aliasConstructor symbol)


axiomPatternToPattern
    :: Debug variable
    => Ord variable
    => Show variable
    => Unparse variable
    => SortedVariable variable
    => QualifiedAxiomPattern variable
    -> TermLike.TermLike variable
axiomPatternToPattern
    (RewriteAxiomPattern
        (RewriteRule
            (RulePattern
                left (Just antiLeftTerm) right requires ensures _
            )
        )
    )
  | ensures == Predicate.makeTruePredicate_
  =
    TermLike.mkRewrites
        (TermLike.mkAnd
            (TermLike.mkNot antiLeftTerm)
            (TermLike.mkAnd (Predicate.unwrapPredicate requires) left))
        right
  | otherwise = errorEnsures ensures

axiomPatternToPattern
    (RewriteAxiomPattern
        (RewriteRule
            (RulePattern left _ right requires ensures _)
        )
    )
  | ensures == Predicate.makeTruePredicate_
  =
    TermLike.mkRewrites
        (TermLike.mkAnd (Predicate.unwrapPredicate requires) left)
        right
  | otherwise = errorEnsures ensures

axiomPatternToPattern
    (OnePathClaimPattern
        (OnePathRule
            (RulePattern left _ right requires ensures _)
        )
    )
  | ensures == Predicate.makeTruePredicate_
  =
    TermLike.mkImplies
        (TermLike.mkAnd (Predicate.unwrapPredicate requires) left)
        (TermLike.mkApplyAlias
            op
            [right]
        )
  | otherwise = errorEnsures ensures
  where
    op = wEF $ TermLike.termLikeSort left

axiomPatternToPattern
    (AllPathClaimPattern
        (AllPathRule
            (RulePattern left _ right requires ensures _)
        )
    )
  | ensures == Predicate.makeTruePredicate_
  =
    TermLike.mkImplies
        (TermLike.mkAnd (Predicate.unwrapPredicate requires) left)
        (TermLike.mkApplyAlias
            op
            [right]
        )
  | otherwise = errorEnsures ensures
  where
    op = wAF $ TermLike.termLikeSort left

axiomPatternToPattern
    (FunctionAxiomPattern
        (EqualityRule
            (RulePattern
                left@(TermLike.Ceil_ _ resultSort1 _)
                _
                (TermLike.Top_ resultSort2)
                Predicate.PredicateTrue
                Predicate.PredicateTrue
                _
            )
        )
    )
  | resultSort1 == resultSort2 = left

axiomPatternToPattern
    (FunctionAxiomPattern
        (EqualityRule
            (RulePattern
                left
                _
                right
                Predicate.PredicateTrue
                Predicate.PredicateTrue
                _
            )
        )
    )
  =
    TermLike.mkEquals_ left right

axiomPatternToPattern
    (FunctionAxiomPattern
        (EqualityRule (RulePattern left _ right requires _ _))
    )
  =
    TermLike.mkImplies
        (Predicate.unwrapPredicate requires)
        (TermLike.mkAnd (TermLike.mkEquals_ left right) TermLike.mkTop_)

axiomPatternToPattern
    (ImplicationAxiomPattern
        (ImplicationRule (RulePattern left _ right _ _ _))
    )
  =
    TermLike.mkImplies left right

<<<<<<< HEAD
=======
{-
TODO(traiansf): Use different representations for rewrite 'RulePattern'
  (without ensures) and equational 'RulePattern' (with ensures)
  to avoid the need for the error below.
-}
>>>>>>> 15128890
errorEnsures :: InternalVariable variable => Predicate variable -> a
errorEnsures ensures =
    error . show . Pretty.vsep $
        [ "Expecting ensures to be Top but got"
        , Pretty.indent 4 $ unparse ensures
        ]

{- | Construct a 'VerifiedKoreSentence' corresponding to 'RewriteRule'.

The requires clause must be a predicate, i.e. it can occur in any sort.

 -}
mkRewriteAxiom
    :: TermLike.TermLike Variable  -- ^ left-hand side
    -> TermLike.TermLike Variable  -- ^ right-hand side
    -> Maybe (Sort -> TermLike.TermLike Variable)  -- ^ requires clause
    -> Verified.Sentence
mkRewriteAxiom lhs rhs requires =
    (Syntax.SentenceAxiomSentence . TermLike.mkAxiom_)
        (TermLike.mkRewrites
            (TermLike.mkAnd (fromMaybe TermLike.mkTop requires patternSort) lhs)
            (TermLike.mkAnd (TermLike.mkTop patternSort) rhs)
        )
  where
    patternSort = TermLike.termLikeSort lhs

{- | Construct a 'VerifiedKoreSentence' corresponding to 'EqualityRule'.

The requires clause must be a predicate, i.e. it can occur in any sort.

 -}
mkEqualityAxiom
    :: TermLike.TermLike Variable  -- ^ left-hand side
    -> TermLike.TermLike Variable  -- ^ right-hand side
    -> Maybe (Sort -> TermLike.TermLike Variable)  -- ^ requires clause
    -> Verified.Sentence
mkEqualityAxiom lhs rhs requires =
    Syntax.SentenceAxiomSentence
    $ TermLike.mkAxiom [sortVariableR]
    $ case requires of
        Just requires' ->
            TermLike.mkImplies
                (requires' sortR)
                (TermLike.mkAnd function TermLike.mkTop_)
        Nothing -> function
  where
    sortVariableR = SortVariable "R"
    sortR = SortVariableSort sortVariableR
    function = TermLike.mkEquals sortR lhs rhs

{- | Construct a 'VerifiedKoreSentence' corresponding to a 'Ceil' axiom.

 -}
mkCeilAxiom
    :: TermLike.TermLike Variable  -- ^ the child of 'Ceil'
    -> Verified.Sentence
mkCeilAxiom child =
    Syntax.SentenceAxiomSentence
    $ TermLike.mkAxiom [sortVariableR]
    $ TermLike.mkCeil sortR child
  where
    sortVariableR = SortVariable "R"
    sortR = SortVariableSort sortVariableR

{- | Refresh the variables of a 'RulePattern'.

The free variables of a 'RulePattern' are implicitly quantified, so are renamed
to avoid collision with any variables in the given set.

 -}
refreshRulePattern
    :: forall variable
    .  SubstitutionVariable variable
    => FreeVariables variable  -- ^ Variables to avoid
    -> RulePattern variable
    -> (Renaming variable, RulePattern variable)
refreshRulePattern
    (FreeVariables.getFreeVariables -> avoid)
    rule1@(RulePattern _ _ _ _ _ _)
  =
    let rename = refreshVariables avoid originalFreeVariables
        subst = TermLike.mkVar <$> rename
        left' = TermLike.substitute subst left
        antiLeft' = TermLike.substitute subst <$> antiLeft
        right' = TermLike.substitute subst right
        requires' = Predicate.substitute subst requires
        ensures' = Predicate.substitute subst ensures
        rule2 =
            rule1
                { left = left'
                , antiLeft = antiLeft'
                , right = right'
                , requires = requires'
                , ensures = ensures'
                }
    in (rename, rule2)
  where
    RulePattern { left, antiLeft, right, requires, ensures } = rule1
    originalFreeVariables =
        FreeVariables.getFreeVariables
        $ Kore.Step.Rule.freeVariables rule1

{- | Extract the free variables of a 'RulePattern'.
 -}
freeVariables
    :: Ord variable
    => RulePattern variable
    -> FreeVariables variable
freeVariables rule@(RulePattern _ _ _ _ _ _) = case rule of
    RulePattern { left, antiLeft, right, requires, ensures } ->
        TermLike.freeVariables left
        <> maybe (FreeVariables Set.empty) TermLike.freeVariables antiLeft
        <> TermLike.freeVariables right
        <> Predicate.freeVariables requires
        <> Predicate.freeVariables ensures

isFreeOf
    :: Ord variable
    => RulePattern variable
    -> Set.Set (UnifiedVariable variable)
    -> Bool
isFreeOf rule =
    Set.disjoint (getFreeVariables $ freeVariables rule)


{- | Apply the given function to all variables in a 'RulePattern'.
 -}
mapVariables
    :: Ord variable2
    => (variable1 -> variable2)
    -> RulePattern variable1
    -> RulePattern variable2
mapVariables mapping rule1@(RulePattern _ _ _ _ _ _) =
    rule1
        { left = TermLike.mapVariables mapping left
        , antiLeft = fmap (TermLike.mapVariables mapping) antiLeft
        , right = TermLike.mapVariables mapping right
        , requires = Predicate.mapVariables mapping requires
        , ensures = Predicate.mapVariables mapping ensures
        }
  where
    RulePattern { left, antiLeft, right, requires, ensures } = rule1


{- | Apply the substitution to the rule.
 -}
substitute
    :: SubstitutionVariable variable
    => Map (UnifiedVariable variable) (TermLike.TermLike variable)
    -> RulePattern variable
    -> RulePattern variable
substitute subst rulePattern'@(RulePattern _ _ _ _ _ _) =
    rulePattern'
        { left = TermLike.substitute subst left
        , antiLeft = TermLike.substitute subst <$> antiLeft
        , right = TermLike.substitute subst right
        , requires = Predicate.substitute subst requires
        , ensures = Predicate.substitute subst ensures
        }
  where
    RulePattern { left, antiLeft, right, requires, ensures } = rulePattern'

{-| Applies a substitution to a rule and checks that it was fully applied,
i.e. there is no substitution variable left in the rule.
-}
applySubstitution
    :: HasCallStack
    => SubstitutionVariable variable
    => Substitution variable
    -> RulePattern variable
    -> RulePattern variable
applySubstitution substitution rule =
    if finalRule `isFreeOf` substitutedVariables
        then finalRule
        else error
            (  "Substituted variables not removed from the rule, cannot throw "
            ++ "substitution away."
            )
  where
    subst = Substitution.toMap substitution
    finalRule = substitute subst rule
    substitutedVariables = Substitution.variables substitution

-- | The typeclasses 'ToRulePattern' and 'FromRulePattern' are intended to
-- be implemented by types which contain more (or the same amount of)
-- information as 'RulePattern Variable'.
class ToRulePattern rule where
    toRulePattern :: rule -> RulePattern Variable
    default toRulePattern
        :: Coercible rule (RulePattern Variable)
        => rule -> RulePattern Variable
    toRulePattern = coerce

instance ToRulePattern (OnePathRule Variable)

instance ToRulePattern (AllPathRule Variable)

instance ToRulePattern (ImplicationRule Variable)

instance ToRulePattern (ReachabilityRule Variable) where
    toRulePattern (OnePath rule) = toRulePattern rule
    toRulePattern (AllPath rule) = toRulePattern rule

-- | We need to know the context when transforming a 'RulePattern Variable'
-- into a 'rule', hence the first 'rule' argument. In general it can be ignored
-- when the 'rule' and the 'RulePattern Variable' are representationally equal.
class FromRulePattern rule where
    fromRulePattern :: rule -> RulePattern Variable -> rule
    default fromRulePattern
        :: Coercible (RulePattern Variable) rule
        => rule -> RulePattern Variable -> rule
    fromRulePattern _ = coerce

instance FromRulePattern (OnePathRule Variable)

instance FromRulePattern (AllPathRule Variable)

instance FromRulePattern (ImplicationRule Variable)

instance FromRulePattern (ReachabilityRule Variable) where
    fromRulePattern (OnePath _) rulePat =
        OnePath $ coerce rulePat
    fromRulePattern (AllPath _) rulePat =
        AllPath $ coerce rulePat<|MERGE_RESOLUTION|>--- conflicted
+++ resolved
@@ -825,14 +825,11 @@
   =
     TermLike.mkImplies left right
 
-<<<<<<< HEAD
-=======
 {-
 TODO(traiansf): Use different representations for rewrite 'RulePattern'
   (without ensures) and equational 'RulePattern' (with ensures)
   to avoid the need for the error below.
 -}
->>>>>>> 15128890
 errorEnsures :: InternalVariable variable => Predicate variable -> a
 errorEnsures ensures =
     error . show . Pretty.vsep $
