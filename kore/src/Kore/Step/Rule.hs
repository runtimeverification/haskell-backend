--- conflicted
+++ resolved
@@ -826,9 +826,6 @@
   =
     TermLike.mkImplies left right
 
-<<<<<<< HEAD
-=======
-
 assertEnsuresIsTop
     :: InternalVariable variable
     => RulePattern variable
@@ -838,7 +835,7 @@
     if ensures /= Predicate.makeTruePredicate_
         then errorEnsures ensures
         else next
->>>>>>> 9d8cb5bc
+
 {-
 TODO(traiansf): Use different representations for rewrite 'RulePattern'
   (without ensures) and equational 'RulePattern' (with ensures)
