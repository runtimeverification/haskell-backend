--- conflicted
+++ resolved
@@ -19,7 +19,7 @@
     , mkCeilAxiom
     , termToAxiomPattern
     , onePathRuleToTerm
-    )where
+    ) where
 
 import Control.DeepSeq
     ( NFData
@@ -117,102 +117,6 @@
   where
     headName = getId (aliasConstructor patternHead)
 
-<<<<<<< HEAD
-=======
-{-  | One-Path-Claim rule pattern.
--}
-newtype OnePathRule variable =
-    OnePathRule { getOnePathRule :: RulePattern variable }
-    deriving (Eq, GHC.Generic, Ord, Show)
-
-instance NFData variable => NFData (OnePathRule variable)
-
-instance SOP.Generic (OnePathRule variable)
-
-instance SOP.HasDatatypeInfo (OnePathRule variable)
-
-instance Debug variable => Debug (OnePathRule variable)
-
-instance (Debug variable, Diff variable) => Diff (OnePathRule variable)
-
-instance InternalVariable variable => Unparse (OnePathRule variable) where
-    unparse =
-        (("claim {}" <> Pretty.line') <>)
-        . Pretty.nest 4
-        . unparse
-        . axiomPatternToTerm
-        . OnePathClaimPattern
-    unparse2 =
-        ("claim {}" Pretty.<+>)
-        . unparse2
-        . axiomPatternToTerm
-        . OnePathClaimPattern
-
-instance TopBottom (OnePathRule variable) where
-    isTop _ = False
-    isBottom _ = False
-
-{-  | Unified One-Path and All-Path Claim rule pattern.
--}
-data ReachabilityRule variable
-    = OnePath !(OnePathRule variable)
-    | AllPath !(AllPathRule variable)
-    deriving (Eq, GHC.Generic, Ord, Show)
-
-instance NFData variable => NFData (ReachabilityRule variable)
-
-instance SOP.Generic (ReachabilityRule variable)
-
-instance SOP.HasDatatypeInfo (ReachabilityRule variable)
-
-instance Debug variable => Debug (ReachabilityRule variable)
-
-instance (Debug variable, Diff variable) => Diff (ReachabilityRule variable)
-
-instance InternalVariable variable => Unparse (ReachabilityRule variable) where
-    unparse (OnePath rule) = unparse rule
-    unparse (AllPath rule) = unparse rule
-    unparse2 (AllPath rule) = unparse2 rule
-    unparse2 (OnePath rule) = unparse2 rule
-
-instance TopBottom (ReachabilityRule variable) where
-    isTop _ = False
-    isBottom _ = False
-
-{-  | All-Path-Claim rule pattern.
--}
-newtype AllPathRule variable =
-    AllPathRule { getAllPathRule :: RulePattern variable }
-    deriving (Eq, GHC.Generic, Ord, Show)
-
-instance NFData variable => NFData (AllPathRule variable)
-
-instance SOP.Generic (AllPathRule variable)
-
-instance SOP.HasDatatypeInfo (AllPathRule variable)
-
-instance Debug variable => Debug (AllPathRule variable)
-
-instance (Debug variable, Diff variable) => Diff (AllPathRule variable)
-
-instance InternalVariable variable => Unparse (AllPathRule variable) where
-    unparse =
-        (("claim {}" <> Pretty.line') <>)
-        . Pretty.nest 4
-        . unparse
-        . axiomPatternToTerm
-        . AllPathClaimPattern
-    unparse2 =
-        ("claim {}" Pretty.<+>)
-        . unparse2
-        . axiomPatternToTerm
-        . AllPathClaimPattern
-
-instance TopBottom (AllPathRule variable) where
-    isTop _ = False
-    isBottom _ = False
-
->>>>>>> 802e95bb
 {- | Sum type to distinguish rewrite axioms (used for stepping)
 from function axioms (used for functional simplification).
 --}
