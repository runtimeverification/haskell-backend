{-|
Module      : Kore.Step.Function.Evaluator
Description : Evaluates functions in a pattern.
Copyright   : (c) Runtime Verification, 2018
License     : NCSA
Maintainer  : virgil.serbanuta@runtimeverification.com
Stability   : experimental
Portability : portable
-}
module Kore.Step.Function.Evaluator
    ( evaluateApplication
    , evaluatePattern
    ) where

import Control.Applicative
    ( empty
    )
import Control.Error
    ( ExceptT
    , MaybeT (..)
    , exceptT
    , maybeT
    , throwE
    )
import Control.Exception
    ( assert
    )
import qualified Control.Monad.Trans as Trans
import qualified Data.Foldable as Foldable
import Data.Function
import qualified Data.Map as Map

import qualified Branch as BranchT
import Kore.Attribute.Hook
import qualified Kore.Attribute.Symbol as Attribute
import Kore.Attribute.Synthetic
import Kore.Debug
import qualified Kore.Internal.Conditional as Conditional
import qualified Kore.Internal.MultiOr as MultiOr
    ( flatten
    , merge
    )
import Kore.Internal.OrPattern
    ( OrPattern
    )
import qualified Kore.Internal.OrPattern as OrPattern
import Kore.Internal.Pattern
    ( Condition
    , Conditional (..)
    , Pattern
    )
import qualified Kore.Internal.Pattern as Pattern
import qualified Kore.Internal.Symbol as Symbol
import Kore.Internal.TermLike as TermLike
import Kore.Logger
    ( LogMessage
    , WithLog
    )
import Kore.Logger.WarnMissingHook
    ( warnMissingHook
    )
import qualified Kore.Profiler.Profile as Profile
    ( axiomBranching
    , axiomEvaluation
    , equalitySimplification
    , mergeSubstitutions
    , resimplification
    )
import Kore.Step.Axiom.Identifier
    ( AxiomIdentifier
    )
import qualified Kore.Step.Axiom.Identifier as AxiomIdentifier
import qualified Kore.Step.Function.Memo as Memo
import Kore.Step.Simplification.Simplify as AttemptedAxiom
    ( AttemptedAxiom (..)
    )
import Kore.Step.Simplification.Simplify as Simplifier
import qualified Kore.Step.Simplification.Simplify as AttemptedAxiomResults
    ( AttemptedAxiomResults (..)
    )
import Kore.TopBottom

{-| Evaluates functions on an application pattern.
-}
-- TODO (thomas.tuegel): Factor out a "function evaluator" object.
-- See also: Kore.Step.Function.Memo.Self
-- Then add a function,
--   memoize :: Evaluator.Self state -> Memo.Self state -> Evaluator.Self state
-- to add memoization to a function evaluator.
evaluateApplication
    :: forall variable simplifier
    .  (SimplifierVariable variable, MonadSimplify simplifier)
    => Condition variable
    -- ^ The predicate from the configuration
    -> Condition variable
    -- ^ Aggregated children predicate and substitution.
    -> Application Symbol (TermLike variable)
    -- ^ The pattern to be evaluated
    -> simplifier (OrPattern variable)
evaluateApplication
    configurationCondition
    childrenCondition
    (evaluateSortInjection -> application)
  = finishT $ do
    Foldable.for_ canMemoize recallOrPattern
    axiomIdToEvaluator <- Simplifier.askSimplifierAxioms
    let
        unevaluatedSimplifier
          | Just hook <- getHook (Attribute.hook symbolAttributes)
          -- TODO (thomas.tuegel): Factor out a second function evaluator and
          -- remove this check. At startup, the definition's rules are
          -- simplified using Matching Logic only (no function
          -- evaluation). During this stage, all the hooks are expected to be
          -- missing, so that is not an error. If any function evaluators are
          -- present, we assume that startup is finished, but we should really
          -- have a separate evaluator for startup.
          , (not . null) axiomIdToEvaluator
          = do
            warnMissingHook hook symbol
            pure unevaluated
          | otherwise = return unevaluated

    results <-
        maybeEvaluatePattern
            childrenCondition
            termLike
            unevaluated
            configurationCondition
        & maybeT unevaluatedSimplifier return
        & Trans.lift
    Foldable.for_ canMemoize (recordOrPattern results)
    return results
  where
    finishT :: ExceptT r simplifier r -> simplifier r
    finishT = exceptT return return

    Application { applicationSymbolOrAlias = symbol } = application
    Symbol { symbolAttributes } = symbol

    termLike = synthesize (ApplySymbolF application)
    unevaluated =
        OrPattern.fromPattern
        $ Pattern.withCondition
            (markSimplifiedIfChildren termLike)
            childrenCondition

    markSimplifiedIfChildren =
        if all TermLike.isSimplified application
           then TermLike.markSimplified
           else id

    canMemoize
      | Symbol.isMemo symbol
      , isTop childrenCondition
      , isTop configurationCondition
      = traverse asConcrete application
      | otherwise
      = Nothing

    recallOrPattern key = do
        Memo.Self { recall } <- askMemo
        maybeTermLike <- recall key
        let maybeOrPattern =
                OrPattern.fromTermLike . fromConcrete <$> maybeTermLike
        Foldable.for_ maybeOrPattern throwE

    recordOrPattern orPattern key
      | [result] <- OrPattern.toPatterns orPattern
      , Just term <- asConcrete (Pattern.term result)
      -- If the pattern and predicate are concrete, then we expect the predicate
      -- to be fully-evaluated, so it must be Top. It may not be fully-evaluated
      -- due to some uninterpreted function or an unsolved unification problem;
      -- these are not errors, but they are unusual enough that we don't want to
      -- deal with them here.
      , isTop (Pattern.predicate result)
      -- We already checked that childrenCondition has no substitutions, so we
      -- don't expect the result to have any substitutions either. As with the
      -- predicate, it might be possible to have a substitution in some cases,
      -- but they are unusual enough that we don't need to deal with them here.
      , isTop (Pattern.substitution result)
      = do
        Memo.Self { record } <- askMemo
        record key term
      | otherwise
      = return ()

{-| Evaluates axioms on patterns.
-}
evaluatePattern
    ::  forall variable simplifier
    .   ( SimplifierVariable variable
        , MonadSimplify simplifier
        , WithLog LogMessage simplifier
        )
    => Condition variable
    -- ^ The predicate from the configuration
    -> Condition variable
    -- ^ Aggregated children predicate and substitution.
    -> TermLike variable
    -- ^ The pattern to be evaluated
    -> OrPattern variable
    -- ^ The default value
    -> simplifier (OrPattern variable)
evaluatePattern
    configurationPredicate
    childrenPredicate
    patt
    defaultValue
  =
    maybeEvaluatePattern
        childrenPredicate
        patt
        defaultValue
        configurationPredicate
    & maybeT (return defaultValue) return

{-| Evaluates axioms on patterns.

Returns Nothing if there is no axiom for the pattern's identifier.
-}
maybeEvaluatePattern
    ::  forall variable simplifier
    .   ( SimplifierVariable variable
        , MonadSimplify simplifier
        , WithLog LogMessage simplifier
        )
    => Condition variable
    -- ^ Aggregated children predicate and substitution.
    -> TermLike variable
    -- ^ The pattern to be evaluated
    -> OrPattern variable
    -- ^ The default value
    -> Condition variable
    -> MaybeT simplifier (OrPattern variable)
maybeEvaluatePattern
    childrenCondition
    patt
    defaultValue
    configurationCondition
  = do
    simplifierMap <- Trans.lift askSimplifierAxioms
    let maybeEvaluator :: Maybe BuiltinAndAxiomSimplifier
        maybeEvaluator = do
            identifier' <- identifier
            Map.lookup identifier' simplifierMap
    case maybeEvaluator of
        Nothing -> empty
        Just (BuiltinAndAxiomSimplifier evaluator) ->
            Trans.lift . tracing $ do
                result <- Profile.axiomEvaluation identifier $
                    evaluator
                        patt
                        ( configurationCondition
                        `Conditional.andCondition` childrenCondition
                        )
                flattened <- case result of
                    AttemptedAxiom.NotApplicable ->
                        return AttemptedAxiom.NotApplicable
                    AttemptedAxiom.Applied AttemptedAxiomResults
                        { results = orResults
                        , remainders = orRemainders
                        } -> do
                            simplified <-
                                Profile.resimplification
                                    identifier (length orResults)
                                $ mapM simplifyIfNeeded orResults
                            let simplifiedResult = MultiOr.flatten simplified
                            Profile.axiomBranching
                                identifier
                                (length orResults)
                                (length simplifiedResult)
                            return
                                (AttemptedAxiom.Applied AttemptedAxiomResults
                                    { results = simplifiedResult
                                    , remainders = orRemainders
                                    }
                                )
                merged <-
                    Profile.mergeSubstitutions identifier
                    $ mergeWithConditionAndSubstitution
                        childrenCondition
                        flattened
                case merged of
                    AttemptedAxiom.NotApplicable ->
                        return defaultValue
                    AttemptedAxiom.Applied attemptResults ->
                        return $ MultiOr.merge results remainders
                      where
                        AttemptedAxiomResults { results, remainders } =
                            attemptResults
  where
    identifier :: Maybe AxiomIdentifier
    identifier = AxiomIdentifier.matchAxiomIdentifier patt

    tracing =
        traceNonErrorMonad
            D_Function_evaluatePattern
            [ debugArg "axiomIdentifier" identifier ]
        . Profile.equalitySimplification identifier patt

    unchangedPatt =
        Conditional
            { term         = patt
            , predicate    = predicate
            , substitution = substitution
            }
      where
        Conditional { term = (), predicate, substitution } = childrenCondition

    simplifyIfNeeded :: Pattern variable -> simplifier (OrPattern variable)
    simplifyIfNeeded toSimplify
      | toSimplify == unchangedPatt =
        return (OrPattern.fromPattern unchangedPatt)
      | otherwise =
        reevaluateFunctions configurationCondition toSimplify

evaluateSortInjection
    :: Ord variable
    => Application Symbol (TermLike variable)
    -> Application Symbol (TermLike variable)
evaluateSortInjection ap
  | Symbol.isSortInjection apHead
  = case apChild of
    App_ apHeadChild grandChildren
      | Symbol.isSortInjection apHeadChild ->
        let
            [fromSort', toSort'] = symbolParams apHeadChild
            apHeadNew = updateSortInjectionSource apHead fromSort'
            resultApp = apHeadNew grandChildren
        in
            assert (toSort' == fromSort) resultApp
    _ -> ap
  | otherwise = ap
  where
    apHead = applicationSymbolOrAlias ap
    [fromSort, _] = symbolParams apHead
    [apChild] = applicationChildren ap
    updateSortInjectionSource head1 fromSort1 children =
        Application
            { applicationSymbolOrAlias =
                Symbol.coerceSortInjection head1 fromSort1 toSort1
            , applicationChildren = children
            }
      where
        [_, toSort1] = symbolParams head1

{-| 'reevaluateFunctions' re-evaluates functions after a user-defined function
was evaluated.
-}
reevaluateFunctions
    ::  ( SimplifierVariable variable
        , MonadSimplify simplifier
        , WithLog LogMessage simplifier
        )
    => Condition variable
    -> Pattern variable
    -- ^ Function evaluation result.
    -> simplifier (OrPattern variable)
reevaluateFunctions predicate rewriting = do
<<<<<<< HEAD
    let (rewritingTerm, rewritingPredicate) = Pattern.splitTerm rewriting
    orResults <- BranchT.gather $ do
        simplifiedTerm <- simplifyConditionalTerm predicate rewritingTerm
        simplifyPredicate
            $ Pattern.andCondition simplifiedTerm rewritingPredicate
=======
    let (rewritingTerm, rewritingCondition) = Pattern.splitTerm rewriting
    simplifiedTerms <- simplifyConditionalTermToOr predicate rewritingTerm
    merged <- OrPattern.mergeWithPredicate rewritingCondition simplifiedTerms
    orResults <- BranchT.gather $ do
        simplifiedTerm <- BranchT.scatter merged
        simplifyCondition simplifiedTerm
>>>>>>> a7ed2a10
    return (OrPattern.fromPatterns orResults)

{-| Ands the given condition-substitution to the given function evaluation.
-}
mergeWithConditionAndSubstitution
    ::  ( SimplifierVariable variable
        , MonadSimplify simplifier
        , WithLog LogMessage simplifier
        )
    => Condition variable
    -- ^ Condition and substitution to add.
    -> AttemptedAxiom variable
    -- ^ AttemptedAxiom to which the condition should be added.
    -> simplifier (AttemptedAxiom variable)
mergeWithConditionAndSubstitution _ AttemptedAxiom.NotApplicable =
    return AttemptedAxiom.NotApplicable
mergeWithConditionAndSubstitution
    toMerge
    (AttemptedAxiom.Applied AttemptedAxiomResults { results, remainders })
  = do
    evaluatedResults <- fmap OrPattern.fromPatterns . BranchT.gather $ do
        result <- BranchT.scatter results
        simplifyPredicate $ Pattern.andCondition result toMerge
    evaluatedRemainders <- fmap OrPattern.fromPatterns . BranchT.gather $ do
        remainder <- BranchT.scatter remainders
        simplifyPredicate $ Pattern.andCondition remainder toMerge
    return $ AttemptedAxiom.Applied AttemptedAxiomResults
        { results = evaluatedResults
        , remainders = evaluatedRemainders
        }<|MERGE_RESOLUTION|>--- conflicted
+++ resolved
@@ -357,20 +357,11 @@
     -- ^ Function evaluation result.
     -> simplifier (OrPattern variable)
 reevaluateFunctions predicate rewriting = do
-<<<<<<< HEAD
-    let (rewritingTerm, rewritingPredicate) = Pattern.splitTerm rewriting
+    let (rewritingTerm, rewritingCondition) = Pattern.splitTerm rewriting
     orResults <- BranchT.gather $ do
         simplifiedTerm <- simplifyConditionalTerm predicate rewritingTerm
-        simplifyPredicate
-            $ Pattern.andCondition simplifiedTerm rewritingPredicate
-=======
-    let (rewritingTerm, rewritingCondition) = Pattern.splitTerm rewriting
-    simplifiedTerms <- simplifyConditionalTermToOr predicate rewritingTerm
-    merged <- OrPattern.mergeWithPredicate rewritingCondition simplifiedTerms
-    orResults <- BranchT.gather $ do
-        simplifiedTerm <- BranchT.scatter merged
-        simplifyCondition simplifiedTerm
->>>>>>> a7ed2a10
+        simplifyCondition
+            $ Pattern.andCondition simplifiedTerm rewritingCondition
     return (OrPattern.fromPatterns orResults)
 
 {-| Ands the given condition-substitution to the given function evaluation.
@@ -393,10 +384,10 @@
   = do
     evaluatedResults <- fmap OrPattern.fromPatterns . BranchT.gather $ do
         result <- BranchT.scatter results
-        simplifyPredicate $ Pattern.andCondition result toMerge
+        simplifyCondition $ Pattern.andCondition result toMerge
     evaluatedRemainders <- fmap OrPattern.fromPatterns . BranchT.gather $ do
         remainder <- BranchT.scatter remainders
-        simplifyPredicate $ Pattern.andCondition remainder toMerge
+        simplifyCondition $ Pattern.andCondition remainder toMerge
     return $ AttemptedAxiom.Applied AttemptedAxiomResults
         { results = evaluatedResults
         , remainders = evaluatedRemainders
