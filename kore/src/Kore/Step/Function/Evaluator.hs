{-|
Module      : Kore.Step.Function.Evaluator
Description : Evaluates functions in a pattern.
Copyright   : (c) Runtime Verification, 2018
License     : NCSA
Maintainer  : virgil.serbanuta@runtimeverification.com
Stability   : experimental
Portability : portable
-}
module Kore.Step.Function.Evaluator
    ( evaluateApplication
    , evaluatePattern
    ) where

import Control.Applicative
    ( empty
    )
import Control.Error
    ( ExceptT
    , MaybeT (..)
    , exceptT
    , maybeT
    , throwE
    )
import Control.Exception
    ( assert
    )
import qualified Control.Monad.Trans as Trans
import qualified Data.Foldable as Foldable
import Data.Function
import Data.Functor
    ( ($>)
    )
import qualified Data.Map as Map
import Data.Text
    ( Text
    )
import Data.Text.Prettyprint.Doc
    ( (<+>)
    )
import qualified Data.Text.Prettyprint.Doc as Pretty

import qualified Branch as BranchT
import Kore.Attribute.Hook
import qualified Kore.Attribute.Symbol as Attribute
import Kore.Attribute.Synthetic
import Kore.Debug
import qualified Kore.Internal.Conditional as Conditional
import qualified Kore.Internal.MultiOr as MultiOr
    ( flatten
    , merge
    )
import Kore.Internal.OrPattern
    ( OrPattern
    )
import qualified Kore.Internal.OrPattern as OrPattern
import Kore.Internal.Pattern
    ( Condition
    , Conditional (..)
    , Pattern
    )
import qualified Kore.Internal.Pattern as Pattern
import qualified Kore.Internal.Symbol as Symbol
import Kore.Internal.TermLike as TermLike
<<<<<<< HEAD
import Kore.Logger
    ( LogMessage
    , WithLog
    )
import Kore.Logger.WarnUnhookedSymbol
    ( warnUnhookedSymbol
    )
=======
>>>>>>> 0921c5f2
import qualified Kore.Profiler.Profile as Profile
    ( axiomBranching
    , axiomEvaluation
    , equalitySimplification
    , mergeSubstitutions
    , resimplification
    )
import Kore.Step.Axiom.Identifier
    ( AxiomIdentifier
    )
import qualified Kore.Step.Axiom.Identifier as AxiomIdentifier
import qualified Kore.Step.Function.Memo as Memo
import Kore.Step.Simplification.Simplify as AttemptedAxiom
    ( AttemptedAxiom (..)
    )
import Kore.Step.Simplification.Simplify as Simplifier
import qualified Kore.Step.Simplification.Simplify as AttemptedAxiomResults
    ( AttemptedAxiomResults (..)
    )
import Kore.TopBottom
import Kore.Unparser

{-| Evaluates functions on an application pattern.
-}
-- TODO (thomas.tuegel): Factor out a "function evaluator" object.
-- See also: Kore.Step.Function.Memo.Self
-- Then add a function,
--   memoize :: Evaluator.Self state -> Memo.Self state -> Evaluator.Self state
-- to add memoization to a function evaluator.
evaluateApplication
    :: forall variable simplifier
    .  (SimplifierVariable variable, MonadSimplify simplifier)
    => Condition variable
    -- ^ The predicate from the configuration
    -> Condition variable
    -- ^ Aggregated children predicate and substitution.
    -> Application Symbol (TermLike variable)
    -- ^ The pattern to be evaluated
    -> simplifier (OrPattern variable)
evaluateApplication
    configurationCondition
    childrenCondition
    (evaluateSortInjection -> application)
  = finishT $ do
    Foldable.for_ canMemoize recallOrPattern
    axiomIdToEvaluator <- Simplifier.askSimplifierAxioms
    let
        unevaluatedSimplifier
          | Just hook <- getHook (Attribute.hook symbolAttributes)
          -- TODO (thomas.tuegel): Factor out a second function evaluator and
          -- remove this check. At startup, the definition's rules are
          -- simplified using Matching Logic only (no function
          -- evaluation). During this stage, all the hooks are expected to be
          -- missing, so that is not an error. If any function evaluators are
          -- present, we assume that startup is finished, but we should really
          -- have a separate evaluator for startup.
          , (not . null) axiomIdToEvaluator
          = criticalMissingHook symbol hook
          | (not . null) axiomIdToEvaluator
          = warnUnhookedSymbol symbol $> unevaluated
          | otherwise = return unevaluated

    results <-
        maybeEvaluatePattern
            childrenCondition
            termLike
            unevaluated
            configurationCondition
        & maybeT unevaluatedSimplifier return
        & Trans.lift
    Foldable.for_ canMemoize (recordOrPattern results)
    return results
  where
    finishT :: ExceptT r simplifier r -> simplifier r
    finishT = exceptT return return

    Application { applicationSymbolOrAlias = symbol } = application
    Symbol { symbolAttributes } = symbol

    termLike = synthesize (ApplySymbolF application)
    unevaluated =
        OrPattern.fromPattern
        $ Pattern.withCondition
            (markSimplifiedIfChildren termLike)
            childrenCondition

    markSimplifiedIfChildren =
        if all TermLike.isSimplified application
           then TermLike.markSimplified
           else id

    canMemoize
      | Symbol.isMemo symbol
      , isTop childrenCondition
      , isTop configurationCondition
      = traverse asConcrete application
      | otherwise
      = Nothing

    recallOrPattern key = do
        Memo.Self { recall } <- askMemo
        maybeTermLike <- recall key
        let maybeOrPattern =
                OrPattern.fromTermLike . fromConcrete <$> maybeTermLike
        Foldable.for_ maybeOrPattern throwE

    recordOrPattern orPattern key
      | [result] <- OrPattern.toPatterns orPattern
      , Just term <- asConcrete (Pattern.term result)
      -- If the pattern and predicate are concrete, then we expect the predicate
      -- to be fully-evaluated, so it must be Top. It may not be fully-evaluated
      -- due to some uninterpreted function or an unsolved unification problem;
      -- these are not errors, but they are unusual enough that we don't want to
      -- deal with them here.
      , isTop (Pattern.predicate result)
      -- We already checked that childrenCondition has no substitutions, so we
      -- don't expect the result to have any substitutions either. As with the
      -- predicate, it might be possible to have a substitution in some cases,
      -- but they are unusual enough that we don't need to deal with them here.
      , isTop (Pattern.substitution result)
      = do
        Memo.Self { record } <- askMemo
        record key term
      | otherwise
      = return ()

criticalMissingHook :: Symbol -> Text -> a
criticalMissingHook symbol hookName =
    (error . show . Pretty.vsep)
        [ "Error: missing hook"
        , "Symbol"
        , Pretty.indent 4 (unparse symbol)
        , "declared with attribute"
        , Pretty.indent 4 (unparse attribute)
        , "We don't recognize that hook and it was not given any rules."
        , "Please open a feature request at"
        , Pretty.indent 4 "https://github.com/kframework/kore/issues"
        , "and include the text of this message."
        , "Workaround: Give rules for" <+> unparse symbol
        ]
  where
    attribute = hookAttribute hookName

{-| Evaluates axioms on patterns.
-}
evaluatePattern
    :: forall variable simplifier
    .  SimplifierVariable variable
    => MonadSimplify simplifier
    => Condition variable
    -- ^ The predicate from the configuration
    -> Condition variable
    -- ^ Aggregated children predicate and substitution.
    -> TermLike variable
    -- ^ The pattern to be evaluated
    -> OrPattern variable
    -- ^ The default value
    -> simplifier (OrPattern variable)
evaluatePattern
    configurationCondition
    childrenCondition
    patt
    defaultValue
  =
    maybeEvaluatePattern
        childrenCondition
        patt
        defaultValue
        configurationCondition
    & maybeT (return defaultValue) return

{-| Evaluates axioms on patterns.

Returns Nothing if there is no axiom for the pattern's identifier.
-}
maybeEvaluatePattern
    :: forall variable simplifier
    .  SimplifierVariable variable
    => MonadSimplify simplifier
    => Condition variable
    -- ^ Aggregated children predicate and substitution.
    -> TermLike variable
    -- ^ The pattern to be evaluated
    -> OrPattern variable
    -- ^ The default value
    -> Condition variable
    -> MaybeT simplifier (OrPattern variable)
maybeEvaluatePattern
    childrenCondition
    patt
    defaultValue
    configurationCondition
  = do
    simplifierMap <- Trans.lift askSimplifierAxioms
    let maybeEvaluator :: Maybe BuiltinAndAxiomSimplifier
        maybeEvaluator = do
            identifier' <- identifier
            Map.lookup identifier' simplifierMap
    case maybeEvaluator of
        Nothing -> empty
        Just (BuiltinAndAxiomSimplifier evaluator) ->
            Trans.lift . tracing $ do
                result <- Profile.axiomEvaluation identifier $
                    evaluator
                        patt
                        ( configurationCondition
                        `Conditional.andCondition` childrenCondition
                        )
                flattened <- case result of
                    AttemptedAxiom.NotApplicable ->
                        return AttemptedAxiom.NotApplicable
                    AttemptedAxiom.Applied AttemptedAxiomResults
                        { results = orResults
                        , remainders = orRemainders
                        } -> do
                            simplified <-
                                Profile.resimplification
                                    identifier (length orResults)
                                $ mapM simplifyIfNeeded orResults
                            let simplifiedResult = MultiOr.flatten simplified
                            Profile.axiomBranching
                                identifier
                                (length orResults)
                                (length simplifiedResult)
                            return
                                (AttemptedAxiom.Applied AttemptedAxiomResults
                                    { results = simplifiedResult
                                    , remainders = orRemainders
                                    }
                                )
                merged <-
                    Profile.mergeSubstitutions identifier
                    $ mergeWithConditionAndSubstitution
                        childrenCondition
                        flattened
                case merged of
                    AttemptedAxiom.NotApplicable ->
                        return defaultValue
                    AttemptedAxiom.Applied attemptResults ->
                        return $ MultiOr.merge results remainders
                      where
                        AttemptedAxiomResults { results, remainders } =
                            attemptResults
  where
    identifier :: Maybe AxiomIdentifier
    identifier = AxiomIdentifier.matchAxiomIdentifier patt

    tracing =
        traceNonErrorMonad
            D_Function_evaluatePattern
            [ debugArg "axiomIdentifier" identifier ]
        . Profile.equalitySimplification identifier patt

    unchangedPatt =
        Conditional
            { term         = patt
            , predicate    = predicate
            , substitution = substitution
            }
      where
        Conditional { term = (), predicate, substitution } = childrenCondition

    simplifyIfNeeded :: Pattern variable -> simplifier (OrPattern variable)
    simplifyIfNeeded toSimplify
      | toSimplify == unchangedPatt =
        return (OrPattern.fromPattern unchangedPatt)
      | otherwise =
        reevaluateFunctions configurationCondition toSimplify

evaluateSortInjection
    :: InternalVariable variable
    => Application Symbol (TermLike variable)
    -> Application Symbol (TermLike variable)
evaluateSortInjection ap
  | Symbol.isSortInjection apHead
  = case apChild of
    App_ apHeadChild grandChildren
      | Symbol.isSortInjection apHeadChild ->
        let
            (fromSort', toSort') = sortInjectionSorts apHeadChild
            apHeadNew = updateSortInjectionSource apHead fromSort'
            resultApp = apHeadNew grandChildren
        in
            assert (toSort' == fromSort) resultApp
    _ -> ap
  | otherwise = ap
  where
    apHead = applicationSymbolOrAlias ap
    (fromSort, _) = sortInjectionSorts apHead
    apChild = sortInjectionChild ap
    updateSortInjectionSource head1 fromSort1 children =
        Application
            { applicationSymbolOrAlias =
                Symbol.coerceSortInjection head1 fromSort1 toSort1
            , applicationChildren = children
            }
      where
        (_, toSort1) = sortInjectionSorts head1

sortInjectionChild :: Unparse a => Application Symbol a -> a
sortInjectionChild application =
    case applicationChildren application of
        [child] -> child
        _ ->
            (error . show . Pretty.vsep)
                [ "Sort injection pattern"
                , Pretty.indent 4 (unparse application)
                , "should have one argument."
                ]

sortInjectionSorts :: Symbol -> (Sort, Sort)
sortInjectionSorts symbol =
    case symbolParams symbol of
        [fromSort, toSort] -> (fromSort, toSort)
        _ ->
            (error . show . Pretty.vsep)
                [ "Sort injection symbol"
                , Pretty.indent 4 (unparse symbol)
                , "should have two sort parameters."
                ]

{-| 'reevaluateFunctions' re-evaluates functions after a user-defined function
was evaluated.
-}
reevaluateFunctions
    :: SimplifierVariable variable
    => MonadSimplify simplifier
    => Condition variable
    -> Pattern variable
    -- ^ Function evaluation result.
    -> simplifier (OrPattern variable)
reevaluateFunctions predicate rewriting = do
    let (rewritingTerm, rewritingCondition) = Pattern.splitTerm rewriting
    orResults <- BranchT.gather $ do
        simplifiedTerm <- simplifyConditionalTerm predicate rewritingTerm
        simplifyCondition
            $ Pattern.andCondition simplifiedTerm rewritingCondition
    return (OrPattern.fromPatterns orResults)

{-| Ands the given condition-substitution to the given function evaluation.
-}
mergeWithConditionAndSubstitution
    :: SimplifierVariable variable
    => MonadSimplify simplifier
    => Condition variable
    -- ^ Condition and substitution to add.
    -> AttemptedAxiom variable
    -- ^ AttemptedAxiom to which the condition should be added.
    -> simplifier (AttemptedAxiom variable)
mergeWithConditionAndSubstitution _ AttemptedAxiom.NotApplicable =
    return AttemptedAxiom.NotApplicable
mergeWithConditionAndSubstitution
    toMerge
    (AttemptedAxiom.Applied AttemptedAxiomResults { results, remainders })
  = do
    evaluatedResults <- fmap OrPattern.fromPatterns . BranchT.gather $ do
        result <- BranchT.scatter results
        simplifyCondition $ Pattern.andCondition result toMerge
    evaluatedRemainders <- fmap OrPattern.fromPatterns . BranchT.gather $ do
        remainder <- BranchT.scatter remainders
        simplifyCondition $ Pattern.andCondition remainder toMerge
    return $ AttemptedAxiom.Applied AttemptedAxiomResults
        { results = evaluatedResults
        , remainders = evaluatedRemainders
        }<|MERGE_RESOLUTION|>--- conflicted
+++ resolved
@@ -62,16 +62,9 @@
 import qualified Kore.Internal.Pattern as Pattern
 import qualified Kore.Internal.Symbol as Symbol
 import Kore.Internal.TermLike as TermLike
-<<<<<<< HEAD
-import Kore.Logger
-    ( LogMessage
-    , WithLog
-    )
 import Kore.Logger.WarnUnhookedSymbol
     ( warnUnhookedSymbol
     )
-=======
->>>>>>> 0921c5f2
 import qualified Kore.Profiler.Profile as Profile
     ( axiomBranching
     , axiomEvaluation
