{-|
Module      : Kore.Step.Function.Evaluator
Description : Evaluates functions in a pattern.
Copyright   : (c) Runtime Verification, 2018
License     : NCSA
Maintainer  : virgil.serbanuta@runtimeverification.com
Stability   : experimental
Portability : portable
-}
module Kore.Step.Function.Evaluator
    ( evaluateApplication
    , evaluatePattern
    ) where

import           Control.Exception
                 ( assert )
import qualified Data.Map as Map
import           Data.Maybe
                 ( fromMaybe )
import qualified Data.Text as Text

import           Kore.Attribute.Hook
import qualified Kore.Attribute.Symbol as Attribute
import           Kore.Attribute.Synthetic
import           Kore.Debug
import qualified Kore.Internal.MultiOr as MultiOr
                 ( flatten, merge, mergeAll )
import           Kore.Internal.OrPattern
                 ( OrPattern )
import qualified Kore.Internal.OrPattern as OrPattern
import           Kore.Internal.Pattern
                 ( Conditional (..), Pattern, Predicate )
import qualified Kore.Internal.Pattern as Pattern
import qualified Kore.Internal.Symbol as Symbol
import           Kore.Internal.TermLike
import           Kore.Logger
                 ( LogMessage, WithLog )
import qualified Kore.Profiler.Profile as Profile
                 ( axiomEvaluation, equalitySimplification, mergeSubstitutions,
                 resimplification )
import           Kore.Step.Axiom.Identifier
                 ( AxiomIdentifier )
import qualified Kore.Step.Axiom.Identifier as AxiomIdentifier
import qualified Kore.Step.Merging.OrPattern as OrPattern
import           Kore.Step.Simplification.Data as AttemptedAxiom
                 ( AttemptedAxiom (..) )
import           Kore.Step.Simplification.Data as Simplifier
import qualified Kore.Step.Simplification.Data as AttemptedAxiomResults
                 ( AttemptedAxiomResults (..) )
import qualified Kore.Step.Simplification.Data as BranchT
                 ( gather )
import qualified Kore.Step.Simplification.Pattern as Pattern
import           Kore.Unparser
import           Kore.Variables.Fresh

{-| Evaluates functions on an application pattern.
-}
evaluateApplication
    ::  forall variable simplifier
    .   ( Show variable
        , Unparse variable
        , FreshVariable variable
        , SortedVariable variable
        , MonadSimplify simplifier
        )
    => Predicate variable
    -- ^ The predicate from the configuration
    -> Predicate variable
    -- ^ Aggregated children predicate and substitution.
    -> Application Symbol (TermLike variable)
    -- ^ The pattern to be evaluated
    -> simplifier (OrPattern variable)
evaluateApplication configurationPredicate childrenPredicate application = do
    substitutionSimplifier <- Simplifier.askSimplifierPredicate
    simplifier <- Simplifier.askSimplifierTermLike
    axiomIdToEvaluator <- Simplifier.askSimplifierAxioms
    let
        afterInj = evaluateSortInjection application
        Application { applicationSymbolOrAlias = appHead } = afterInj
        Symbol { symbolConstructor = symbolId } = appHead
        termLike = synthesize (ApplySymbolF afterInj)

<<<<<<< HEAD
        symbol = applicationSymbolOrAlias afterInj
        symbolHook = (getHook . Attribute.hook) (symbolAttributes symbol)
        -- Return the input when there are no evaluators for the symbol.
        unevaluatedSimplifier
          | hasSimplifierAxioms
          , Just hook <- symbolHook
          = do
            warnMissingHook hook afterInj
            -- Mark the result so we do not attempt to evaluate it again. This
            -- prevents spamming the warning above, but re-evaluation will never
            -- succeed anyway if there are no evaluators for this symbol!
            return $ (fmap . fmap) mkEvaluated unchanged
          | otherwise =
            return unchanged

    Error.maybeT unevaluatedSimplifier return
        $ maybeEvaluatePattern
            childrenPredicate
            termLike unchanged
            configurationPredicate
=======
        maybeEvaluatedPattSimplifier =
            maybeEvaluatePattern
                substitutionSimplifier
                simplifier
                axiomIdToEvaluator
                childrenPredicate
                termLike
                unchanged
                configurationPredicate
        unchangedPatt =
            Conditional
                { term         = termLike
                , predicate    = predicate
                , substitution = substitution
                }
          where
            Conditional { term = (), predicate, substitution } =
                childrenPredicate
        unchanged = OrPattern.fromPattern unchangedPatt
>>>>>>> ac2b4ca6

        getSymbolHook = getHook . Attribute.hook . symbolAttributes
        getAppHookString = Text.unpack <$> getSymbolHook appHead

    case maybeEvaluatedPattSimplifier of
        Nothing
          | Just hook <- getAppHookString
          , not(null axiomIdToEvaluator) ->
            error
                (   "Attempting to evaluate unimplemented hooked operation "
                ++  hook ++ ".\nSymbol: " ++ getIdForError symbolId
                )
          | otherwise ->
            return unchanged
        Just evaluatedPattSimplifier -> evaluatedPattSimplifier

{-| Evaluates axioms on patterns.
-}
evaluatePattern
    ::  forall variable simplifier
    .   ( Show variable
        , Unparse variable
        , FreshVariable variable
        , SortedVariable variable
        , MonadSimplify simplifier
        , WithLog LogMessage simplifier
        )
    => PredicateSimplifier
    -> TermLikeSimplifier
    -- ^ Evaluates functions.
    -> BuiltinAndAxiomSimplifierMap
    -- ^ Map from axiom IDs to axiom evaluators
    -> Predicate variable
    -- ^ The predicate from the configuration
    -> Predicate variable
    -- ^ Aggregated children predicate and substitution.
    -> TermLike variable
    -- ^ The pattern to be evaluated
    -> OrPattern variable
    -- ^ The default value
    -> simplifier (OrPattern variable)
<<<<<<< HEAD
evaluatePattern configurationPredicate childrenPredicate patt defaultValue =
    Error.maybeT (return defaultValue) return
    $ maybeEvaluatePattern
        childrenPredicate
        patt
        defaultValue
        configurationPredicate
=======
evaluatePattern
    substitutionSimplifier
    simplifier
    axiomIdToEvaluator
    configurationPredicate
    childrenPredicate
    patt
    defaultValue
  =
    fromMaybe
        (return defaultValue)
        (maybeEvaluatePattern
            substitutionSimplifier
            simplifier
            axiomIdToEvaluator
            childrenPredicate
            patt
            defaultValue
            configurationPredicate
        )
>>>>>>> ac2b4ca6

{-| Evaluates axioms on patterns.

Returns Nothing if there is no axiom for the pattern's identifier.
-}
maybeEvaluatePattern
    ::  forall variable simplifier
    .   ( Show variable
        , Unparse variable
        , FreshVariable variable
        , SortedVariable variable
        , MonadSimplify simplifier
        , WithLog LogMessage simplifier
        )
    => PredicateSimplifier
    -> TermLikeSimplifier
    -- ^ Evaluates functions.
    -> BuiltinAndAxiomSimplifierMap
    -- ^ Map from axiom IDs to axiom evaluators
    -> Predicate variable
    -- ^ Aggregated children predicate and substitution.
    -> TermLike variable
    -- ^ The pattern to be evaluated
    -> OrPattern variable
    -- ^ The default value
    -> Predicate variable
<<<<<<< HEAD
    -- ^ The predicate from the configuration
    -> MaybeT simplifier (OrPattern variable)
maybeEvaluatePattern
    childrenPredicate
    termLike
    defaultValue
    configurationPredicate
  =
    Simplifier.lookupSimplifierAxiom termLike
    >>= \(BuiltinAndAxiomSimplifier evaluator) -> tracing $ do
        axiomIdToEvaluator <- Simplifier.askSimplifierAxioms
        substitutionSimplifier <- Simplifier.askSimplifierPredicate
        simplifier <- Simplifier.askSimplifierTermLike
        result <- axiomEvaluationTracing $
            evaluator
                substitutionSimplifier
                simplifier
                axiomIdToEvaluator
                termLike
                configurationPredicate
        flattened <- case result of
            AttemptedAxiom.NotApplicable ->
                return AttemptedAxiom.NotApplicable
            AttemptedAxiom.Applied AttemptedAxiomResults
                { results = orResults
                , remainders = orRemainders
                } -> do
                    simplified <- resimplificationTracing (length orResults) $
                        mapM simplifyIfNeeded orResults
                    return
                        (AttemptedAxiom.Applied AttemptedAxiomResults
                            { results =
                                MultiOr.flatten simplified
                            , remainders = orRemainders
                            }
                        )
        merged <- mergeTracing $
            mergeWithConditionAndSubstitution
                childrenPredicate
                flattened
        case merged of
            AttemptedAxiom.NotApplicable -> return defaultValue
            AttemptedAxiom.Applied attemptResults ->
                return $ MultiOr.merge results remainders
              where
                AttemptedAxiomResults { results, remainders } =
                    attemptResults
=======
    -> Maybe (simplifier (OrPattern variable))
maybeEvaluatePattern
    substitutionSimplifier
    simplifier
    axiomIdToEvaluator
    childrenPredicate
    patt
    defaultValue
    configurationPredicate
  =
    case maybeEvaluator of
        Nothing -> Nothing
        Just (BuiltinAndAxiomSimplifier evaluator) ->
            Just . tracing $ do
                result <- axiomEvaluationTracing $
                    evaluator
                        substitutionSimplifier
                        simplifier
                        axiomIdToEvaluator
                        patt
                        configurationPredicate
                flattened <- case result of
                    AttemptedAxiom.NotApplicable ->
                        return AttemptedAxiom.NotApplicable
                    AttemptedAxiom.Applied AttemptedAxiomResults
                        { results = orResults
                        , remainders = orRemainders
                        } -> do
                            simplified <-
                                resimplificationTracing (length orResults)
                                $ mapM simplifyIfNeeded orResults
                            return
                                (AttemptedAxiom.Applied AttemptedAxiomResults
                                    { results =
                                        MultiOr.flatten simplified
                                    , remainders = orRemainders
                                    }
                                )
                merged <-
                    mergeTracing
                    $ mergeWithConditionAndSubstitution
                        childrenPredicate
                        flattened
                case merged of
                    AttemptedAxiom.NotApplicable -> return defaultValue
                    AttemptedAxiom.Applied attemptResults ->
                        return $ MultiOr.merge results remainders
                      where
                        AttemptedAxiomResults { results, remainders } =
                            attemptResults
>>>>>>> ac2b4ca6
  where
    identifier :: Maybe AxiomIdentifier
    identifier = AxiomIdentifier.matchAxiomIdentifier patt

    maybeEvaluator :: Maybe BuiltinAndAxiomSimplifier
    maybeEvaluator = do
        identifier' <- identifier
        Map.lookup identifier' axiomIdToEvaluator

    tracing =
        traceNonErrorMonad
            D_Function_evaluatePattern
            [ debugArg "axiomIdentifier" identifier ]
        . case identifier of
            Nothing -> id
            Just identifier' ->
                Profile.equalitySimplification identifier' patt

    axiomEvaluationTracing = maybe id Profile.axiomEvaluation identifier
    resimplificationTracing resultCount =
        case identifier of
            Nothing -> id
            Just identifier' -> Profile.resimplification identifier' resultCount
    mergeTracing =
        case identifier of
            Nothing -> id
            Just identifier' -> Profile.mergeSubstitutions identifier'

    unchangedPatt =
        Conditional
            { term         = patt
            , predicate    = predicate
            , substitution = substitution
            }
      where
        Conditional { term = (), predicate, substitution } = childrenPredicate

    simplifyIfNeeded :: Pattern variable -> simplifier (OrPattern variable)
    simplifyIfNeeded toSimplify
      | toSimplify == unchangedPatt =
        return (OrPattern.fromPattern unchangedPatt)
      | otherwise =
        reevaluateFunctions toSimplify

evaluateSortInjection
    :: Ord variable
    => Application Symbol (TermLike variable)
    -> Application Symbol (TermLike variable)
evaluateSortInjection ap
  | Symbol.isSortInjection apHead
  = case apChild of
    App_ apHeadChild grandChildren
      | Symbol.isSortInjection apHeadChild ->
        let
            [fromSort', toSort'] = symbolParams apHeadChild
            apHeadNew = updateSortInjectionSource apHead fromSort'
            resultApp = apHeadNew grandChildren
        in
            assert (toSort' == fromSort) resultApp
    _ -> ap
  | otherwise = ap
  where
    apHead = applicationSymbolOrAlias ap
    [fromSort, _] = symbolParams apHead
    [apChild] = applicationChildren ap
    updateSortInjectionSource head1 fromSort1 children =
        Application
            { applicationSymbolOrAlias =
                Symbol.coerceSortInjection head1 fromSort1 toSort1
            , applicationChildren = children
            }
      where
        [_, toSort1] = symbolParams head1

{-| 'reevaluateFunctions' re-evaluates functions after a user-defined function
was evaluated.
-}
reevaluateFunctions
    ::  ( SortedVariable variable
        , Show variable
        , Unparse variable
        , FreshVariable variable
        , MonadSimplify simplifier
        , WithLog LogMessage simplifier
        )
    => Pattern variable
    -- ^ Function evaluation result.
    -> simplifier (OrPattern variable)
reevaluateFunctions rewriting = do
    pattOr <- simplifyTerm (Pattern.term rewriting)
    mergedPatt <-
        OrPattern.mergeWithPredicate (Pattern.withoutTerm rewriting) pattOr
    orResults <- BranchT.gather $ traverse Pattern.simplifyPredicate mergedPatt
    return (MultiOr.mergeAll orResults)

{-| Ands the given condition-substitution to the given function evaluation.
-}
mergeWithConditionAndSubstitution
    ::  ( Show variable
        , Unparse variable
        , FreshVariable variable
        , SortedVariable variable
        , MonadSimplify simplifier
        , WithLog LogMessage simplifier
        )
    => Predicate variable
    -- ^ Condition and substitution to add.
    -> AttemptedAxiom variable
    -- ^ AttemptedAxiom to which the condition should be added.
    -> simplifier (AttemptedAxiom variable)
mergeWithConditionAndSubstitution _ AttemptedAxiom.NotApplicable =
    return AttemptedAxiom.NotApplicable
mergeWithConditionAndSubstitution
    toMerge
    (AttemptedAxiom.Applied AttemptedAxiomResults { results, remainders })
  = do
    evaluatedResults <- OrPattern.mergeWithPredicate toMerge results
    evaluatedRemainders <- OrPattern.mergeWithPredicate toMerge remainders
    return $ AttemptedAxiom.Applied AttemptedAxiomResults
        { results = evaluatedResults
        , remainders = evaluatedRemainders
        }<|MERGE_RESOLUTION|>--- conflicted
+++ resolved
@@ -80,28 +80,6 @@
         Symbol { symbolConstructor = symbolId } = appHead
         termLike = synthesize (ApplySymbolF afterInj)
 
-<<<<<<< HEAD
-        symbol = applicationSymbolOrAlias afterInj
-        symbolHook = (getHook . Attribute.hook) (symbolAttributes symbol)
-        -- Return the input when there are no evaluators for the symbol.
-        unevaluatedSimplifier
-          | hasSimplifierAxioms
-          , Just hook <- symbolHook
-          = do
-            warnMissingHook hook afterInj
-            -- Mark the result so we do not attempt to evaluate it again. This
-            -- prevents spamming the warning above, but re-evaluation will never
-            -- succeed anyway if there are no evaluators for this symbol!
-            return $ (fmap . fmap) mkEvaluated unchanged
-          | otherwise =
-            return unchanged
-
-    Error.maybeT unevaluatedSimplifier return
-        $ maybeEvaluatePattern
-            childrenPredicate
-            termLike unchanged
-            configurationPredicate
-=======
         maybeEvaluatedPattSimplifier =
             maybeEvaluatePattern
                 substitutionSimplifier
@@ -121,7 +99,6 @@
             Conditional { term = (), predicate, substitution } =
                 childrenPredicate
         unchanged = OrPattern.fromPattern unchangedPatt
->>>>>>> ac2b4ca6
 
         getSymbolHook = getHook . Attribute.hook . symbolAttributes
         getAppHookString = Text.unpack <$> getSymbolHook appHead
@@ -163,15 +140,6 @@
     -> OrPattern variable
     -- ^ The default value
     -> simplifier (OrPattern variable)
-<<<<<<< HEAD
-evaluatePattern configurationPredicate childrenPredicate patt defaultValue =
-    Error.maybeT (return defaultValue) return
-    $ maybeEvaluatePattern
-        childrenPredicate
-        patt
-        defaultValue
-        configurationPredicate
-=======
 evaluatePattern
     substitutionSimplifier
     simplifier
@@ -192,7 +160,6 @@
             defaultValue
             configurationPredicate
         )
->>>>>>> ac2b4ca6
 
 {-| Evaluates axioms on patterns.
 
@@ -219,55 +186,6 @@
     -> OrPattern variable
     -- ^ The default value
     -> Predicate variable
-<<<<<<< HEAD
-    -- ^ The predicate from the configuration
-    -> MaybeT simplifier (OrPattern variable)
-maybeEvaluatePattern
-    childrenPredicate
-    termLike
-    defaultValue
-    configurationPredicate
-  =
-    Simplifier.lookupSimplifierAxiom termLike
-    >>= \(BuiltinAndAxiomSimplifier evaluator) -> tracing $ do
-        axiomIdToEvaluator <- Simplifier.askSimplifierAxioms
-        substitutionSimplifier <- Simplifier.askSimplifierPredicate
-        simplifier <- Simplifier.askSimplifierTermLike
-        result <- axiomEvaluationTracing $
-            evaluator
-                substitutionSimplifier
-                simplifier
-                axiomIdToEvaluator
-                termLike
-                configurationPredicate
-        flattened <- case result of
-            AttemptedAxiom.NotApplicable ->
-                return AttemptedAxiom.NotApplicable
-            AttemptedAxiom.Applied AttemptedAxiomResults
-                { results = orResults
-                , remainders = orRemainders
-                } -> do
-                    simplified <- resimplificationTracing (length orResults) $
-                        mapM simplifyIfNeeded orResults
-                    return
-                        (AttemptedAxiom.Applied AttemptedAxiomResults
-                            { results =
-                                MultiOr.flatten simplified
-                            , remainders = orRemainders
-                            }
-                        )
-        merged <- mergeTracing $
-            mergeWithConditionAndSubstitution
-                childrenPredicate
-                flattened
-        case merged of
-            AttemptedAxiom.NotApplicable -> return defaultValue
-            AttemptedAxiom.Applied attemptResults ->
-                return $ MultiOr.merge results remainders
-              where
-                AttemptedAxiomResults { results, remainders } =
-                    attemptResults
-=======
     -> Maybe (simplifier (OrPattern variable))
 maybeEvaluatePattern
     substitutionSimplifier
@@ -318,7 +236,6 @@
                       where
                         AttemptedAxiomResults { results, remainders } =
                             attemptResults
->>>>>>> ac2b4ca6
   where
     identifier :: Maybe AxiomIdentifier
     identifier = AxiomIdentifier.matchAxiomIdentifier patt
