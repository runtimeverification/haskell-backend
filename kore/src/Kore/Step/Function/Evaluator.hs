--- conflicted
+++ resolved
@@ -29,16 +29,6 @@
 import qualified Data.Foldable as Foldable
 import Data.Function
 import qualified Data.Map as Map
-<<<<<<< HEAD
-import Data.Text.Prettyprint.Doc
-    ( (<+>)
-    )
-import qualified Data.Text.Prettyprint.Doc as Pretty
-=======
-import Data.Maybe
-    ( fromMaybe
-    )
->>>>>>> c0c011c3
 
 import qualified Branch as BranchT
 import Kore.Attribute.Hook
@@ -114,10 +104,6 @@
     (evaluateSortInjection -> application)
   = finishT $ do
     Foldable.for_ canMemoize recallOrPattern
-<<<<<<< HEAD
-=======
-    simplifier <- Simplifier.askSimplifierTermLike
->>>>>>> c0c011c3
     axiomIdToEvaluator <- Simplifier.askSimplifierAxioms
     let
         unevaluatedSimplifier
@@ -135,7 +121,6 @@
             pure unevaluated
           | otherwise = return unevaluated
 
-<<<<<<< HEAD
     results <-
         maybeEvaluatePattern
             childrenPredicate
@@ -144,18 +129,6 @@
             configurationPredicate
         & maybeT unevaluatedSimplifier return
         & Trans.lift
-=======
-        maybeEvaluatedSimplifier =
-            maybeEvaluatePattern
-                simplifier
-                axiomIdToEvaluator
-                childrenPredicate
-                termLike
-                unevaluated
-                configurationPredicate
-
-    results <- maybeEvaluatedSimplifier & maybe unevaluatedSimplifier Trans.lift
->>>>>>> c0c011c3
     Foldable.for_ canMemoize (recordOrPattern results)
     return results
   where
@@ -220,15 +193,7 @@
         , MonadSimplify simplifier
         , WithLog LogMessage simplifier
         )
-<<<<<<< HEAD
-    => Predicate variable
-=======
-    => TermLikeSimplifier
-    -- ^ Evaluates functions.
-    -> BuiltinAndAxiomSimplifierMap
-    -- ^ Map from axiom IDs to axiom evaluators
-    -> Predicate variable
->>>>>>> c0c011c3
+    => Predicate variable
     -- ^ The predicate from the configuration
     -> Predicate variable
     -- ^ Aggregated children predicate and substitution.
@@ -238,35 +203,17 @@
     -- ^ The default value
     -> simplifier (OrPattern variable)
 evaluatePattern
-<<<<<<< HEAD
-=======
-    simplifier
-    axiomIdToEvaluator
->>>>>>> c0c011c3
     configurationPredicate
     childrenPredicate
     patt
     defaultValue
   =
-<<<<<<< HEAD
     maybeEvaluatePattern
         childrenPredicate
         patt
         defaultValue
         configurationPredicate
     & maybeT (return defaultValue) return
-=======
-    fromMaybe
-        (return defaultValue)
-        (maybeEvaluatePattern
-            simplifier
-            axiomIdToEvaluator
-            childrenPredicate
-            patt
-            defaultValue
-            configurationPredicate
-        )
->>>>>>> c0c011c3
 
 {-| Evaluates axioms on patterns.
 
@@ -278,15 +225,7 @@
         , MonadSimplify simplifier
         , WithLog LogMessage simplifier
         )
-<<<<<<< HEAD
-    => Predicate variable
-=======
-    => TermLikeSimplifier
-    -- ^ Evaluates functions.
-    -> BuiltinAndAxiomSimplifierMap
-    -- ^ Map from axiom IDs to axiom evaluators
-    -> Predicate variable
->>>>>>> c0c011c3
+    => Predicate variable
     -- ^ Aggregated children predicate and substitution.
     -> TermLike variable
     -- ^ The pattern to be evaluated
@@ -295,11 +234,6 @@
     -> Predicate variable
     -> MaybeT simplifier (OrPattern variable)
 maybeEvaluatePattern
-<<<<<<< HEAD
-=======
-    simplifier
-    axiomIdToEvaluator
->>>>>>> c0c011c3
     childrenPredicate
     patt
     defaultValue
@@ -316,11 +250,6 @@
             Trans.lift . tracing $ do
                 result <- Profile.axiomEvaluation identifier $
                     evaluator
-<<<<<<< HEAD
-=======
-                        simplifier
-                        axiomIdToEvaluator
->>>>>>> c0c011c3
                         patt
                         ( configurationPredicate
                         `Conditional.andCondition` childrenPredicate
