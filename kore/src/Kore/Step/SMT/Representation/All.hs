--- conflicted
+++ resolved
@@ -66,11 +66,7 @@
             join $ mapMaybe getConstructorNames (Map.elems sorts)
      in Step.AST.Declarations
          { sorts
-<<<<<<< HEAD
-         , symbols = filter (isDuplicate constructorSymbols) symbols
-=======
          , symbols = filter (isNotDuplicate constructorSymbols) symbols
->>>>>>> 6c68b298
          }
   where
     getConstructorNames
@@ -82,28 +78,15 @@
                 SMT.AST.DataTypeDeclaration { constructors } ->
                     Just $ fmap getName constructors
             _ -> Nothing
-<<<<<<< HEAD
-    isDuplicate
-        :: [Text]
-        -> Step.AST.Symbol SMT.AST.SExpr Text
-        -> Bool
-    isDuplicate constructorSymbols Step.AST.Symbol { declaration } =
-=======
     isNotDuplicate
         :: [Text]
         -> Step.AST.Symbol SMT.AST.SExpr Text
         -> Bool
     isNotDuplicate constructorSymbols Step.AST.Symbol { declaration } =
->>>>>>> 6c68b298
         case declaration of
             Step.AST.SymbolDeclaredDirectly
                 SMT.AST.FunctionDeclaration { name } ->
                     name `notElem` constructorSymbols
             _ -> True
     getName :: SMT.AST.Constructor sort symbol name -> symbol
-<<<<<<< HEAD
-    getName = SMT.AST.name
-
-=======
-    getName = SMT.AST.name
->>>>>>> 6c68b298
+    getName = SMT.AST.name