{- |
Copyright   : (c) Runtime Verification, 2019
License     : NCSA

Unification of rules (used for stepping with rules or equations)

 -}
module Kore.Step.Step
    ( UnifiedRule
    , Result
    , Results
    , Renaming
    , UnifyingRule (..)
    , InstantiationFailure (..)
    , unifyRules
    , unifyRule
    , applyInitialConditions
    , applyRemainder
    , toConfigurationVariablesCondition
    , assertFunctionLikeResults
    , checkFunctionLike
    , wouldNarrowWith
    -- * Re-exports
    , UnificationProcedure (..)
    , unRewritingRule
    , mkRewritingPattern
    -- Below exports are just for tests
    , Step.gatherResults
    , Step.remainders
    , Step.result
    , Step.results
    ) where

import Prelude.Kore

import qualified Data.Foldable as Foldable
import qualified Data.Map.Strict as Map
import Data.Set
    ( Set
    )
import qualified Data.Set as Set
import qualified Data.Text.Prettyprint.Doc as Pretty

import Branch
    ( BranchT
    )
import qualified Branch
import qualified Kore.Attribute.Pattern.FreeVariables as FreeVariables
import Kore.Internal.Condition
    ( Condition
    )
import qualified Kore.Internal.Condition as Condition
import Kore.Internal.Conditional
    ( Conditional (Conditional)
    )
import qualified Kore.Internal.Conditional as Conditional
import qualified Kore.Internal.MultiOr as MultiOr
import Kore.Internal.OrCondition
    ( OrCondition
    )
import Kore.Internal.Pattern
    ( Pattern
    )
import qualified Kore.Internal.Pattern as Pattern
import Kore.Internal.SideCondition
    ( SideCondition
    )
import qualified Kore.Internal.SideCondition as SideCondition
<<<<<<< HEAD
    ( mapVariables
    )
=======
>>>>>>> af6f8212
import qualified Kore.Internal.Substitution as Substitution
import Kore.Internal.TermLike
    ( InternalVariable
    , TermLike
    )
import qualified Kore.Internal.TermLike as TermLike
import Kore.Rewriting.RewritingVariable
import Kore.Rewriting.UnifyingRule
import qualified Kore.Step.Result as Result
import qualified Kore.Step.Result as Results
import qualified Kore.Step.Result as Step
import Kore.Step.Simplification.Simplify
    ( MonadSimplify
    )
import qualified Kore.Step.Simplification.Simplify as Simplifier
import qualified Kore.Step.SMT.Evaluator as SMT.Evaluator
import qualified Kore.TopBottom as TopBottom
import Kore.Unification.UnificationProcedure
import Kore.Unparser
import Kore.Variables.Target
    ( Target
    )
import qualified Kore.Variables.Target as Target
import Kore.Variables.UnifiedVariable
    ( UnifiedVariable
    )

type UnifiedRule rule variable = Conditional variable (rule variable)

type Result rule variable =
    Step.Result
        (UnifiedRule rule RewritingVariable)
        (Pattern variable)

type Results rule variable =
    Step.Results
        (UnifiedRule rule RewritingVariable)
        (Pattern variable)

-- |Unifies/matches a list a rules against a configuration. See 'unifyRule'.
unifyRules
    :: MonadSimplify simplifier
    => UnifyingRule rule
    => UnificationProcedure simplifier
    -> Pattern RewritingVariable
    -- ^ Initial configuration
    -> [rule RewritingVariable]
    -- ^ Rule
    -> simplifier [UnifiedRule rule RewritingVariable]
unifyRules unificationProcedure initial rules =
    Branch.gather $ do
        rule <- Branch.scatter rules
        unifyRule unificationProcedure initial rule

{- | Attempt to unify a rule with the initial configuration.

The rule variables are renamed to avoid collision with the configuration. The
rule's 'RulePattern.requires' clause is combined with the unification
solution. The combined condition is simplified and checked for
satisfiability.

If any of these steps produces an error, then @unifyRule@ returns that error.

@unifyRule@ returns the renamed rule wrapped with the combined conditions on
unification. The substitution is not applied to the renamed rule.

 -}
unifyRule
    :: InternalVariable variable
    => MonadSimplify simplifier
    => UnifyingRule rule
    => UnificationProcedure simplifier
    -> Pattern variable
    -- ^ Initial configuration
    -> rule variable
    -- ^ Rule
    -> BranchT simplifier (UnifiedRule rule variable)
<<<<<<< HEAD
unifyRule unificationProcedure sideCondition initial rule = do
    let (initialTerm, _) = Pattern.splitTerm initial
    -- Unify the left-hand side of the rule with the term of the initial
    -- configuration.
    let ruleLeft = matchingPattern rule
    unification <-
        unifyTermLikes sideCondition initialTerm ruleLeft
=======
unifyRule unificationProcedure initial rule = do
    let (initialTerm, initialCondition) = Pattern.splitTerm initial
        sideCondition = SideCondition.fromCondition initialCondition
    -- Unify the left-hand side of the rule with the term of the initial
    -- configuration.
    let ruleLeft = matchingPattern rule
    unification <- unifyTermLikes sideCondition initialTerm ruleLeft
>>>>>>> af6f8212
    -- Combine the unification solution with the rule's requirement clause,
    let ruleRequires = precondition rule
        requires' = Condition.fromPredicate ruleRequires
    unification' <-
<<<<<<< HEAD
        simplifyPredicate sideCondition Nothing (unification <> requires')
=======
        Simplifier.simplifyCondition
            sideCondition
            (unification <> requires')
>>>>>>> af6f8212
    return (rule `Conditional.withCondition` unification')
  where
    unifyTermLikes = runUnificationProcedure unificationProcedure

{- | The 'Set' of variables that would be introduced by narrowing.
 -}
-- TODO (thomas.tuegel): Unit tests
wouldNarrowWith
    :: Ord variable
    => UnifyingRule rule
    => UnifiedRule rule variable
    -> Set (UnifiedVariable variable)
wouldNarrowWith unified =
    Set.difference leftAxiomVariables substitutionVariables
  where
    leftAxiomVariables =
        FreeVariables.getFreeVariables $ TermLike.freeVariables leftAxiom
      where
        Conditional { term = axiom } = unified
        leftAxiom = matchingPattern axiom
    Conditional { substitution } = unified
    substitutionVariables = Map.keysSet (Substitution.toMap substitution)

-- |Errors if configuration or matching pattern are not function-like
assertFunctionLikeResults
    :: InternalVariable variable
    => Monad m
    => UnifyingRule rule
    => Eq (rule RewritingVariable)
    => TermLike variable
    -> Results rule variable'
    -> m ()
assertFunctionLikeResults termLike results =
    let appliedRules = Result.appliedRule <$> Results.results results
    in case checkFunctionLike appliedRules termLike of
        Left err -> error err
        _        -> return ()

-- |Checks whether configuration and matching pattern are function-like
checkFunctionLike
    :: InternalVariable variable
    => InternalVariable variable'
    => Foldable f
    => UnifyingRule rule
    => Eq (f (UnifiedRule rule variable'))
    => Monoid (f (UnifiedRule rule variable'))
    => f (UnifiedRule rule variable')
    -> TermLike variable
    -> Either String ()
checkFunctionLike unifiedRules pat
  | unifiedRules == mempty = pure ()
  | TermLike.isFunctionPattern pat =
    Foldable.traverse_ checkFunctionLikeRule unifiedRules
  | otherwise = Left . show . Pretty.vsep $
    [ "Expected function-like term, but found:"
    , Pretty.indent 4 (unparse pat)
    ]
  where
    checkFunctionLikeRule Conditional { term }
      | TermLike.isFunctionPattern left = return ()
      | otherwise = Left . show . Pretty.vsep $
        [ "Expected function-like left-hand side of rule, but found:"
        , Pretty.indent 4 (unparse left)
        ]
      where
        left = matchingPattern term

{- | Apply the initial conditions to the results of rule unification.

The rule is considered to apply if the result is not @\\bottom@.

@applyInitialConditions@ assumes that the unification solution includes the
@requires@ clause, and that their conjunction has already been simplified with
respect to the initial condition.

 -}
applyInitialConditions
    :: forall simplifier variable
    .  InternalVariable variable
    => MonadSimplify simplifier
    => Condition variable
    -- ^ Initial conditions
    -> Condition variable
    -- ^ Unification conditions
    -> BranchT simplifier (OrCondition variable)
    -- TODO(virgil): This should take advantage of the BranchT and not return
    -- an OrCondition.
applyInitialConditions initial unification = do
    -- Combine the initial conditions and the unification conditions. The axiom
    -- requires clause is already included in the unification conditions, and
    -- the conjunction has already been simplified with respect to the initial
    -- conditions.
    applied <-
        -- Add the simplified unification solution to the initial conditions. We
        -- must preserve the initial conditions here, so it cannot be used as
        -- the side condition!
        Simplifier.simplifyCondition SideCondition.top (initial <> unification)
        & MultiOr.gather
    evaluated <- SMT.Evaluator.filterMultiOr applied
    -- If 'evaluated' is \bottom, the rule is considered to not apply and
    -- no result is returned. If the result is \bottom after this check,
    -- then the rule is considered to apply with a \bottom result.
    TopBottom.guardAgainstBottom evaluated
    return evaluated

-- |Renames configuration variables to distinguish them from those in the rule.
toConfigurationVariablesCondition
    :: InternalVariable variable
    => SideCondition variable
    -> SideCondition (Target variable)
toConfigurationVariablesCondition =
    SideCondition.mapVariables Target.mkElementNonTarget Target.mkSetNonTarget

{- | Apply the remainder predicate to the given initial configuration.

 -}
applyRemainder
    :: forall simplifier variable
    .  InternalVariable variable
    => MonadSimplify simplifier
    => Pattern variable
    -- ^ Initial configuration
    -> Condition variable
    -- ^ Remainder
    -> BranchT simplifier (Pattern variable)
applyRemainder initial remainder = do
    -- Simplify the remainder predicate under the initial conditions. We must
    -- ensure that functions in the remainder are evaluated using the top-level
    -- side conditions because we will not re-evaluate them after they are added
    -- to the top level.
    partial <-
        Simplifier.simplifyCondition
<<<<<<< HEAD
            sideCondition
            conditional
    -- TODO (virgil): Consider using different simplifyPredicate implementations
    -- for rewrite rules and equational rules.
    -- Right now this double simplification both allows using the same code for
    -- both kinds of rules, and allows using the strongest background condition
    -- for simplifying the `conditional`. However, it's not obvious that
    -- using the strongest background condition actually helps in our
    -- use cases, so we may be able to do something better for equations.
    Simplifier.simplifyCondition
        sideCondition
        ( partialResult
        `Pattern.andCondition` initialCondition
        )
simplifyPredicate sideCondition Nothing conditional =
=======
            (SideCondition.fromCondition $ Pattern.withoutTerm initial)
            remainder
    -- Add the simplified remainder to the initial conditions. We must preserve
    -- the initial conditions here!
>>>>>>> af6f8212
    Simplifier.simplifyCondition
        SideCondition.topTODO
        (Pattern.andCondition initial partial)<|MERGE_RESOLUTION|>--- conflicted
+++ resolved
@@ -66,11 +66,6 @@
     ( SideCondition
     )
 import qualified Kore.Internal.SideCondition as SideCondition
-<<<<<<< HEAD
-    ( mapVariables
-    )
-=======
->>>>>>> af6f8212
 import qualified Kore.Internal.Substitution as Substitution
 import Kore.Internal.TermLike
     ( InternalVariable
@@ -148,15 +143,6 @@
     -> rule variable
     -- ^ Rule
     -> BranchT simplifier (UnifiedRule rule variable)
-<<<<<<< HEAD
-unifyRule unificationProcedure sideCondition initial rule = do
-    let (initialTerm, _) = Pattern.splitTerm initial
-    -- Unify the left-hand side of the rule with the term of the initial
-    -- configuration.
-    let ruleLeft = matchingPattern rule
-    unification <-
-        unifyTermLikes sideCondition initialTerm ruleLeft
-=======
 unifyRule unificationProcedure initial rule = do
     let (initialTerm, initialCondition) = Pattern.splitTerm initial
         sideCondition = SideCondition.fromCondition initialCondition
@@ -164,18 +150,13 @@
     -- configuration.
     let ruleLeft = matchingPattern rule
     unification <- unifyTermLikes sideCondition initialTerm ruleLeft
->>>>>>> af6f8212
     -- Combine the unification solution with the rule's requirement clause,
     let ruleRequires = precondition rule
         requires' = Condition.fromPredicate ruleRequires
     unification' <-
-<<<<<<< HEAD
-        simplifyPredicate sideCondition Nothing (unification <> requires')
-=======
         Simplifier.simplifyCondition
             sideCondition
             (unification <> requires')
->>>>>>> af6f8212
     return (rule `Conditional.withCondition` unification')
   where
     unifyTermLikes = runUnificationProcedure unificationProcedure
@@ -308,28 +289,10 @@
     -- to the top level.
     partial <-
         Simplifier.simplifyCondition
-<<<<<<< HEAD
-            sideCondition
-            conditional
-    -- TODO (virgil): Consider using different simplifyPredicate implementations
-    -- for rewrite rules and equational rules.
-    -- Right now this double simplification both allows using the same code for
-    -- both kinds of rules, and allows using the strongest background condition
-    -- for simplifying the `conditional`. However, it's not obvious that
-    -- using the strongest background condition actually helps in our
-    -- use cases, so we may be able to do something better for equations.
-    Simplifier.simplifyCondition
-        sideCondition
-        ( partialResult
-        `Pattern.andCondition` initialCondition
-        )
-simplifyPredicate sideCondition Nothing conditional =
-=======
             (SideCondition.fromCondition $ Pattern.withoutTerm initial)
             remainder
     -- Add the simplified remainder to the initial conditions. We must preserve
     -- the initial conditions here!
->>>>>>> af6f8212
     Simplifier.simplifyCondition
         SideCondition.topTODO
         (Pattern.andCondition initial partial)