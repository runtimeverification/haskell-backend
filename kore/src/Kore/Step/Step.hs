{- |
Copyright   : (c) Runtime Verification, 2018
License     : NCSA

Direct interface to rule application (step-wise execution).
See "Kore.Step" for the high-level strategy-based interface.

 -}

module Kore.Step.Step
    ( RulePattern
    , UnificationProcedure (..)
    , UnifiedRule
    , withoutUnification
    , Results
    , Step.remainders
    , Step.results
    , Result
    , isNarrowingResult
    , Step.appliedRule
    , Step.result
    , Step.gatherResults
    , Step.withoutRemainders
    , checkSubstitutionCoverage
    , unifyRule
    , unifyRules
    , applyInitialConditions
    , finalizeAppliedRule
    , unwrapRule
    , finalizeRulesParallel
    , applyRulesParallel
    , applyRewriteRulesParallel
    , finalizeRulesSequence
    , applyRulesSequence
    , applyRewriteRulesSequence
    , toConfigurationVariables
    , toAxiomVariables
    ) where

import qualified Control.Monad as Monad
import qualified Control.Monad.State.Strict as State
import qualified Control.Monad.Trans.Class as Monad.Trans
import qualified Data.Foldable as Foldable
import           Data.Function
                 ( on )
import qualified Data.List as List
import qualified Data.Map.Strict as Map
import qualified Data.Sequence as Seq
import           Data.Set
                 ( Set )
import qualified Data.Set as Set
import qualified Data.Text.Prettyprint.Doc as Pretty

import qualified Kore.Attribute.Pattern.FreeVariables as FreeVariables
import           Kore.Internal.Conditional
                 ( Conditional (Conditional) )
import qualified Kore.Internal.Conditional as Conditional
import qualified Kore.Internal.MultiOr as MultiOr
import           Kore.Internal.OrPattern
                 ( OrPattern )
import qualified Kore.Internal.OrPattern as OrPattern
import           Kore.Internal.OrPredicate
                 ( OrPredicate )
import           Kore.Internal.Pattern as Pattern
import           Kore.Internal.Predicate
                 ( Predicate )
import qualified Kore.Internal.Predicate as Predicate
import           Kore.Internal.TermLike as TermLike
import           Kore.Logger
                 ( LogMessage, WithLog )
import qualified Kore.Logger as Log
import qualified Kore.Predicate.Predicate as Syntax
import qualified Kore.Step.Remainder as Remainder
import qualified Kore.Step.Result as Step
import           Kore.Step.Rule
                 ( RewriteRule (..), RulePattern (RulePattern) )
import qualified Kore.Step.Rule as Rule
import qualified Kore.Step.Rule as RulePattern
import           Kore.Step.SMT.Evaluator
                 ( evaluate )
import qualified Kore.Step.Substitution as Substitution
import qualified Kore.TopBottom as TopBottom
import qualified Kore.Unification.Substitution as Substitution
import           Kore.Unification.Unify
                 ( MonadUnify )
import qualified Kore.Unification.Unify as Monad.Unify
                 ( gather, scatter )
import           Kore.Unparser
import           Kore.Variables.Fresh
import           Kore.Variables.Target
                 ( Target )
import qualified Kore.Variables.Target as Target
import           Kore.Variables.UnifiedVariable
                 ( UnifiedVariable, foldMapVariable )

<<<<<<< HEAD
-- import Debug.Trace

-- | Wraps functions such as 'unificationProcedure' and
-- 'Kore.Step.Axiom.Matcher.matchAsUnification' to be used in
-- 'stepWithRule'.
=======
>>>>>>> 4e2092aa
newtype UnificationProcedure =
    UnificationProcedure
        ( forall variable unifier
        .   ( SortedVariable variable
            , Ord variable
            , Show variable
            , Unparse variable
            , FreshVariable variable
            , MonadUnify unifier
            )
        => TermLike variable
        -> TermLike variable
        -> unifier (Predicate variable)
        )

{- | A @UnifiedRule@ has been renamed and unified with a configuration.

The rule's 'RulePattern.requires' clause is combined with the unification
solution and the renamed rule is wrapped with the combined condition.

 -}
type UnifiedRule variable = Conditional variable (RulePattern variable)

withoutUnification :: UnifiedRule variable -> RulePattern variable
withoutUnification = Conditional.term

type Result variable =
    Step.Result (UnifiedRule (Target variable)) (Pattern variable)

type Results variable =
    Step.Results (UnifiedRule (Target variable)) (Pattern variable)

{- | Is the result a symbolic rewrite, i.e. a narrowing result?

The result is narrowing if the unifier's substitution is missing any variable
from the left-hand side of the rule.

 -}
isNarrowingResult :: Ord variable => Result variable -> Bool
isNarrowingResult Step.Result { appliedRule } =
    (not . Set.null) (wouldNarrowWith appliedRule)

{- | Unwrap the variables in a 'RulePattern'.
 -}
unwrapRule
    :: Ord variable
    => RulePattern (Target variable) -> RulePattern variable
unwrapRule = Rule.mapVariables Target.unwrapVariable

{- | Remove axiom variables from the substitution and unwrap all variables.
 -}
unwrapAndQuantifyConfiguration
    :: forall variable
    .   ( Ord variable
        , Show variable
        , SortedVariable variable
        , Unparse variable
        )
    => Pattern (Target variable)
    -> Pattern variable
unwrapAndQuantifyConfiguration config@Conditional { substitution } =
    if List.null targetVariables
    then unwrappedConfig
    else
        Pattern.fromTermLike
            (List.foldl'
                quantify
                (Pattern.toTermLike unwrappedConfig)
                targetVariables
            )
  where
    substitution' =
        Substitution.filter (foldMapVariable Target.isNonTarget)
            substitution

    configWithNewSubst :: Pattern (Target variable)
    configWithNewSubst = config { Pattern.substitution = substitution' }

    unwrappedConfig :: Pattern variable
    unwrappedConfig =
        Pattern.mapVariables Target.unwrapVariable configWithNewSubst

    targetVariables :: [ElementVariable variable]
    targetVariables =
        map (fmap Target.unwrapVariable)
        . filter (Target.isTarget . getElementVariable)
        . Pattern.freeElementVariables
        $ configWithNewSubst

    quantify :: TermLike variable -> ElementVariable variable -> TermLike variable
    quantify = flip mkExists

{- | Attempt to unify a rule with the initial configuration.

The rule variables are renamed to avoid collision with the configuration. The
rule's 'RulePattern.requires' clause is combined with the unification
solution. The combined condition is simplified and checked for
satisfiability.

If any of these steps produces an error, then @unifyRule@ returns that error.

@unifyRule@ returns the renamed rule wrapped with the combined conditions on
unification. The substitution is not applied to the renamed rule.

 -}
unifyRule
    ::  forall unifier variable
    .   ( Ord     variable
        , Show    variable
        , Unparse variable
        , FreshVariable  variable
        , SortedVariable variable
        , MonadUnify unifier
        , WithLog LogMessage unifier
        )
    => UnificationProcedure
    -> Pattern variable
    -- ^ Initial configuration
    -> RulePattern variable
    -- ^ Rule
    -> unifier (UnifiedRule variable)
unifyRule
    (UnificationProcedure unifyPatterns)
    initial@Conditional { term = initialTerm }
    rule
  = do
    -- Rename free axiom variables to avoid free variables from the initial
    -- configuration.
    let
        configVariables = Pattern.freeVariables initial
        (_, rule') = RulePattern.refreshRulePattern configVariables rule
    -- Unify the left-hand side of the rule with the term of the initial
    -- configuration.
    let
        RulePattern { left = ruleLeft } = rule'
    unification <- unifyPatterns ruleLeft initialTerm
    -- Combine the unification solution with the rule's requirement clause,
    -- unless it's rendundant to do so.
    let
        RulePattern { requires = ruleRequires } = rule'
        requires' = Predicate.fromPredicate ruleRequires
    unification' <- addRequiresUnlessRedundant unification requires'
    return (rule' `Conditional.withCondition` unification')
  where
    addRequiresUnlessRedundant unificationSolution requires = do
        let predicate =
                (requiresRedundancyPredicate `on` Predicate.toPredicate)
                    unificationSolution requires
        isRequiresRedundant <- evaluate predicate
        let nonRedundantPredicate =
                case isRequiresRedundant of
                    Just False -> unificationSolution
                    _         -> unificationSolution <> requires
        Substitution.normalizeExcept nonRedundantPredicate

    -- | ¬(⌈L ∧ φ⌉ ∧ P → Pre)
    requiresRedundancyPredicate unificationSolution requires =
        Syntax.makeNotPredicate
            $ Syntax.makeImpliesPredicate
                (Syntax.makeAndPredicate
                     unificationSolution
                     initialPredicate
                )
                requires

    initialPredicate =
        Conditional.toPredicate $ Conditional.withoutTerm initial

unifyRules
    ::  forall unifier variable
    .   ( Ord     variable
        , Show    variable
        , Unparse variable
        , FreshVariable  variable
        , SortedVariable variable
        , MonadUnify unifier
        , WithLog LogMessage unifier
        )
    => UnificationProcedure
    -> Pattern (Target variable)
    -- ^ Initial configuration
    -> [RulePattern (Target variable)]
    -- ^ Rule
    -> unifier [UnifiedRule (Target variable)]
unifyRules unificationProcedure initial rules =
    Monad.Unify.gather $ do
        rule <- Monad.Unify.scatter rules
        -- traceM . unparseToString . RewriteRule $ rule
        unified <- unifyRule unificationProcedure initial rule
        checkSubstitutionCoverage initial unified
        return unified

{- | Apply the initial conditions to the results of rule unification.

The rule is considered to apply if the result is not @\\bottom@.

 -}
applyInitialConditions
    ::  forall unifier variable
    .   ( Ord     variable
        , Show    variable
        , Unparse variable
        , FreshVariable  variable
        , SortedVariable variable
        , MonadUnify unifier
        , WithLog LogMessage unifier
        )
    => Predicate variable
    -- ^ Initial conditions
    -> Predicate variable
    -- ^ Unification conditions
    -> unifier (OrPredicate variable)
    -- TODO(virgil): This should take advantage of the unifier's branching and
    -- not return an Or.
applyInitialConditions initial unification = do
    -- Combine the initial conditions and the unification conditions.
    -- The axiom requires clause is included in the unification conditions.
    applied <-
        Monad.liftM MultiOr.make
        $ Monad.Unify.gather
        $ Substitution.normalizeExcept (initial <> unification)
    -- If 'applied' is \bottom, the rule is considered to not apply and
    -- no result is returned. If the result is \bottom after this check,
    -- then the rule is considered to apply with a \bottom result.
    TopBottom.guardAgainstBottom applied
    return applied

{- | Produce the final configurations of an applied rule.

The rule's 'ensures' clause is applied to the conditions and normalized. The
substitution is applied to the right-hand side of the rule to produce the final
configurations.

Because the rule is known to apply, @finalizeAppliedRule@ always returns exactly
one branch.

See also: 'applyInitialConditions'

 -}
finalizeAppliedRule
    ::  forall unifier variable
    .   ( Ord     variable
        , Show    variable
        , Unparse variable
        , FreshVariable  variable
        , SortedVariable variable
        , MonadUnify unifier
        , WithLog LogMessage unifier
        )
    => RulePattern variable
    -- ^ Applied rule
    -> OrPredicate variable
    -- ^ Conditions of applied rule
    -> unifier (OrPattern variable)
finalizeAppliedRule renamedRule appliedConditions =
    Monad.liftM OrPattern.fromPatterns . Monad.Unify.gather
    $ finalizeAppliedRuleWorker =<< Monad.Unify.scatter appliedConditions
  where
    finalizeAppliedRuleWorker appliedCondition = do
        -- Combine the initial conditions, the unification conditions, and the
        -- axiom ensures clause. The axiom requires clause is included by
        -- unifyRule.
        let
            RulePattern { ensures } = renamedRule
            ensuresCondition = Predicate.fromPredicate ensures
        finalCondition <- normalize (appliedCondition <> ensuresCondition)
        -- Apply the normalized substitution to the right-hand side of the
        -- axiom.
        let
            Conditional { substitution } = finalCondition
            substitution' = Substitution.toMap substitution
            RulePattern { right = finalTerm } = renamedRule
            finalTerm' = TermLike.substitute substitution' finalTerm
        return finalCondition { Pattern.term = finalTerm' }

    normalize = Substitution.normalizeExcept

{- | Apply the remainder predicate to the given initial configuration.

 -}
applyRemainder
    ::  forall unifier variable
    .   ( Ord     variable
        , Show    variable
        , Unparse variable
        , FreshVariable  variable
        , SortedVariable variable
        , MonadUnify unifier
        , WithLog LogMessage unifier
        )
    => Pattern variable
    -- ^ Initial configuration
    -> Predicate variable
    -- ^ Remainder
    -> unifier (Pattern variable)
applyRemainder initial remainder = do
    let final = initial `Conditional.andCondition` remainder
        finalCondition = Conditional.withoutTerm final
        Conditional { Conditional.term = finalTerm } = final
    normalizedCondition <- Substitution.normalizeExcept finalCondition
    return normalizedCondition { Conditional.term = finalTerm }

toAxiomVariables
    :: Ord variable
    => RulePattern variable
    -> RulePattern (Target variable)
toAxiomVariables = RulePattern.mapVariables Target.Target

toConfigurationVariables
    :: Ord variable
    => Pattern variable
    -> Pattern (Target variable)
toConfigurationVariables = Pattern.mapVariables Target.NonTarget

finalizeRule
    ::  ( Ord variable
        , Show variable
        , Unparse variable
        , FreshVariable variable
        , SortedVariable variable
        , Log.WithLog Log.LogMessage unifier
        , MonadUnify unifier
        )
    => Predicate (Target variable)
    -- ^ Initial conditions
    -> UnifiedRule (Target variable)
    -- ^ Rewriting axiom
    -> unifier [Result variable]
    -- TODO (virgil): This is broken, it should take advantage of the unifier's
    -- branching and not return a list.
finalizeRule initialCondition unifiedRule =
    Log.withLogScope "finalizeRule" $ Monad.Unify.gather $ do
        let unificationCondition = Conditional.withoutTerm unifiedRule
        applied <- applyInitialConditions initialCondition unificationCondition
        let renamedRule = Conditional.term unifiedRule
        final <- finalizeAppliedRule renamedRule applied
        let result = unwrapAndQuantifyConfiguration <$> final
        return Step.Result { appliedRule = unifiedRule, result }

finalizeRulesParallel
    ::  forall unifier variable
    .   ( Ord     variable
        , Show    variable
        , Unparse variable
        , FreshVariable  variable
        , SortedVariable variable
        , MonadUnify unifier
        , Log.WithLog Log.LogMessage unifier
        )
    => Pattern (Target variable)
    -> [UnifiedRule (Target variable)]
    -> unifier (Results variable)
finalizeRulesParallel initial unifiedRules = do
    let initialCondition = Conditional.withoutTerm initial
    results <-
        Foldable.fold <$> traverse (finalizeRule initialCondition) unifiedRules
    let unifications = MultiOr.make (Conditional.withoutTerm <$> unifiedRules)
        remainder = Predicate.fromPredicate (Remainder.remainder' unifications)
    remainders' <- Monad.Unify.gather $ applyRemainder initial remainder
    return Step.Results
        { results = Seq.fromList results
        , remainders =
            OrPattern.fromPatterns
            $ Pattern.mapVariables Target.unwrapVariable <$> remainders'
        }

finalizeRulesSequence
    ::  forall unifier variable
    .   ( Ord     variable
        , Show    variable
        , Unparse variable
        , FreshVariable  variable
        , SortedVariable variable
        , MonadUnify unifier
        , Log.WithLog Log.LogMessage unifier
        )
    => Pattern (Target variable)
    -> [UnifiedRule (Target variable)]
    -> unifier (Results variable)
finalizeRulesSequence initial unifiedRules = do
    (results, remainder) <-
        State.runStateT
            (traverse finalizeRuleSequence' unifiedRules)
            (Conditional.withoutTerm initial)
    remainders' <- Monad.Unify.gather $ applyRemainder initial remainder
    return Step.Results
        { results = Seq.fromList $ Foldable.fold results
        , remainders =
            OrPattern.fromPatterns
            $ Pattern.mapVariables Target.unwrapVariable <$> remainders'
        }
  where
    finalizeRuleSequence'
        :: UnifiedRule (Target variable)
        -> State.StateT (Predicate (Target variable)) unifier [Result variable]
    finalizeRuleSequence' unifiedRule = do
        remainder <- State.get
        results <- Monad.Trans.lift $ finalizeRule remainder unifiedRule
        let unification = Conditional.withoutTerm unifiedRule
            remainder' =
                Predicate.fromPredicate
                $ Remainder.remainder'
                $ MultiOr.singleton unification
        State.put (remainder `Conditional.andCondition` remainder')
        return results

{- | Check that the final substitution covers the applied rule appropriately.

For normal execution, the final substitution should cover all the free
variables on the left-hand side of the applied rule; otherwise, we would
wrongly introduce existentially-quantified variables into the final
configuration. Failure of the coverage check indicates a problem with
unification, so in that case @checkSubstitutionCoverage@ throws
an error message with the axiom and the initial and final configurations.

For symbolic execution, we expect to replace symbolic variables with
more specific patterns (narrowing), so we just quantify the variables
we added to the result.

@checkSubstitutionCoverage@ calls @quantifyVariables@ to remove
the axiom variables from the substitution and unwrap all the 'Target's.
-}
checkSubstitutionCoverage
    ::  forall variable unifier
    .   ( SortedVariable variable
        , Ord     variable
        , Show    variable
        , Unparse variable
        , MonadUnify unifier
        )
    => Pattern (Target variable)
    -- ^ Initial configuration
    -> UnifiedRule (Target variable)
    -- ^ Unified rule
    -> unifier ()
checkSubstitutionCoverage initial unified
  | isCoveringSubstitution || isSymbolic = return ()
  | otherwise =
    -- The substitution does not cover all the variables on the left-hand side
    -- of the rule *and* we did not generate a substitution for a symbolic
    -- initial configuration. This is a fatal error because it indicates
    -- something has gone horribly wrong.
    (error . show . Pretty.vsep)
        [ "While applying axiom:"
        , Pretty.indent 4 (Pretty.pretty axiom)
        , "from the initial configuration:"
        , Pretty.indent 4 (unparse initial)
        , "with the unifier:"
        , Pretty.indent 4 (unparse unifier)
        , "Failed substitution coverage check!"
        , "The substitution (above, in the unifier) \
          \did not cover the axiom variables:"
        , (Pretty.indent 4 . Pretty.sep)
            (unparse <$> Set.toAscList uncovered)
        , "in the left-hand side of the axiom."
        ]
  where
    Conditional { term = axiom } = unified
    unifier :: Pattern (Target variable)
    unifier = mkTop_ <$ Conditional.withoutTerm unified
    Conditional { substitution } = unified
    substitutionVariables = Map.keysSet (Substitution.toMap substitution)
    uncovered = wouldNarrowWith unified
    isCoveringSubstitution = Set.null uncovered
    isSymbolic =
        Foldable.any (foldMapVariable Target.isNonTarget)
            substitutionVariables

{- | The 'Set' of variables that would be introduced by narrowing.
 -}
-- TODO (thomas.tuegel): Unit tests
wouldNarrowWith
    :: Ord variable
    => UnifiedRule variable -> Set (UnifiedVariable variable)
wouldNarrowWith unified =
    Set.difference leftAxiomVariables substitutionVariables
  where
    leftAxiomVariables =
        FreeVariables.getFreeVariables $ TermLike.freeVariables leftAxiom
      where
        Conditional { term = axiom } = unified
        RulePattern { left = leftAxiom } = axiom
    Conditional { substitution } = unified
    substitutionVariables = Map.keysSet (Substitution.toMap substitution)

{- | Apply the given rules to the initial configuration in parallel.

See also: 'applyRewriteRule'

 -}
applyRulesParallel
    ::  forall unifier variable
    .   ( Ord variable
        , Show variable
        , Unparse variable
        , FreshVariable variable
        , SortedVariable variable
        , Log.WithLog Log.LogMessage unifier
        , MonadUnify unifier
        )
    => UnificationProcedure
    -> [RulePattern variable]
    -- ^ Rewrite rules
    -> Pattern variable
    -- ^ Configuration being rewritten
    -> unifier (Results variable)
applyRulesParallel
    unificationProcedure
    -- Wrap the rule and configuration so that unification prefers to substitute
    -- axiom variables.
    (map toAxiomVariables -> rules)
    (toConfigurationVariables -> initial)
  =
    unifyRules unificationProcedure initial rules
    >>= finalizeRulesParallel initial

{- | Apply the given rewrite rules to the initial configuration in parallel.

See also: 'applyRewriteRule'

 -}
applyRewriteRulesParallel
    ::  forall unifier variable
    .   ( Ord variable
        , Show variable
        , Unparse variable
        , FreshVariable variable
        , SortedVariable variable
        , Log.WithLog Log.LogMessage unifier
        , MonadUnify unifier
        )
    => UnificationProcedure
    -> [RewriteRule variable]
    -- ^ Rewrite rules
    -> Pattern variable
    -- ^ Configuration being rewritten
    -> unifier (Results variable)
applyRewriteRulesParallel unificationProcedure rewriteRules =
    applyRulesParallel unificationProcedure (getRewriteRule <$> rewriteRules)

{- | Apply the given rewrite rules to the initial configuration in sequence.

See also: 'applyRewriteRule'

 -}
applyRulesSequence
    ::  forall unifier variable
    .   ( Ord     variable
        , Show    variable
        , Unparse variable
        , FreshVariable  variable
        , SortedVariable variable
        , Log.WithLog Log.LogMessage unifier
        , MonadUnify unifier
        )
    => UnificationProcedure
    -> Pattern variable
    -- ^ Configuration being rewritten
    -> [RulePattern variable]
    -- ^ Rewrite rules
    -> unifier (Results variable)
applyRulesSequence
    unificationProcedure
    -- Wrap the rule and configuration so that unification prefers to substitute
    -- axiom variables.
    (toConfigurationVariables -> initial)
    (map toAxiomVariables -> rules)
  =
    unifyRules unificationProcedure initial rules
    >>= finalizeRulesSequence initial

{- | Apply the given rewrite rules to the initial configuration in sequence.

See also: 'applyRewriteRulesParallel'

 -}
applyRewriteRulesSequence
    ::  forall unifier variable
    .   ( Ord     variable
        , Show    variable
        , Unparse variable
        , FreshVariable  variable
        , SortedVariable variable
        , Log.WithLog Log.LogMessage unifier
        , MonadUnify unifier
        )
    => UnificationProcedure
    -> Pattern variable
    -- ^ Configuration being rewritten
    -> [RewriteRule variable]
    -- ^ Rewrite rules
    -> unifier (Results variable)
applyRewriteRulesSequence unificationProcedure initialConfig rewriteRules =
    applyRulesSequence
        unificationProcedure
        initialConfig
        (getRewriteRule <$> rewriteRules)<|MERGE_RESOLUTION|>--- conflicted
+++ resolved
@@ -93,14 +93,10 @@
 import           Kore.Variables.UnifiedVariable
                  ( UnifiedVariable, foldMapVariable )
 
-<<<<<<< HEAD
--- import Debug.Trace
-
 -- | Wraps functions such as 'unificationProcedure' and
 -- 'Kore.Step.Axiom.Matcher.matchAsUnification' to be used in
 -- 'stepWithRule'.
-=======
->>>>>>> 4e2092aa
+
 newtype UnificationProcedure =
     UnificationProcedure
         ( forall variable unifier
