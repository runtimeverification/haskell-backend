{- |
Copyright   : (c) Runtime Verification, 2018
License     : NCSA

Direct interface to rule application (step-wise execution).
See "Kore.Step" for the high-level strategy-based interface.

 -}

module Kore.Step.Step
    ( RulePattern
    , UnificationProcedure (..)
    , UnifiedRule
    , withoutUnification
    , Results
    , Step.remainders
    , Step.results
    , Result
    , isNarrowingResult
    , Step.appliedRule
    , Step.result
    , Step.gatherResults
    , Step.withoutRemainders
    , checkSubstitutionCoverage
    , unifyRule
    , unifyRules
    , applyInitialConditions
    , finalizeAppliedRule
    , unwrapRule
    , finalizeRulesParallel
    , applyRulesParallel
    , applyRewriteRulesParallel
    , finalizeRulesSequence
    , applyRulesSequence
    , applyRewriteRulesSequence
    , toConfigurationVariables
    , toAxiomVariables
    ) where

import qualified Control.Monad as Monad
import qualified Control.Monad.State.Strict as State
import qualified Control.Monad.Trans.Class as Monad.Trans
import qualified Data.Foldable as Foldable
import qualified Data.List as List
import qualified Data.Map.Strict as Map
import qualified Data.Sequence as Seq
import qualified Data.Set as Set
import qualified Data.Text.Prettyprint.Doc as Pretty

import           Kore.Attribute.Symbol
                 ( StepperAttributes )
import           Kore.IndexedModule.MetadataTools
                 ( SmtMetadataTools )
import           Kore.Internal.Conditional
                 ( Conditional (Conditional) )
import qualified Kore.Internal.Conditional as Conditional
import qualified Kore.Internal.MultiOr as MultiOr
import           Kore.Internal.OrPattern
                 ( OrPattern )
import qualified Kore.Internal.OrPattern as OrPattern
import           Kore.Internal.OrPredicate
                 ( OrPredicate )
import           Kore.Internal.Pattern as Pattern
import           Kore.Internal.Predicate
                 ( Predicate )
import qualified Kore.Internal.Predicate as Predicate
import           Kore.Internal.TermLike as TermLike
import qualified Kore.Logger as Log
import           Kore.Step.Axiom.Data
                 ( BuiltinAndAxiomSimplifierMap )
import qualified Kore.Step.Remainder as Remainder
import qualified Kore.Step.Result as Step
import           Kore.Step.Rule
                 ( RewriteRule (..), RulePattern (RulePattern) )
import qualified Kore.Step.Rule as Rule
import qualified Kore.Step.Rule as RulePattern
import           Kore.Step.Simplification.Data
import qualified Kore.Step.Substitution as Substitution
import qualified Kore.TopBottom as TopBottom
import qualified Kore.Unification.Substitution as Substitution
import           Kore.Unification.Unify
                 ( MonadUnify )
import qualified Kore.Unification.Unify as Monad.Unify
                 ( gather, scatter )
import           Kore.Unparser
import           Kore.Variables.Fresh
import           Kore.Variables.Target
                 ( Target )
import qualified Kore.Variables.Target as Target

-- | Wraps functions such as 'unificationProcedure' and
-- 'Kore.Step.Axiom.Matcher.matchAsUnification' to be used in
-- 'stepWithRule'.
newtype UnificationProcedure =
    UnificationProcedure
        ( forall variable unifier
        .   ( SortedVariable variable
            , Ord variable
            , Show variable
            , Unparse variable
            , FreshVariable variable
            , MonadUnify unifier
            )
        => SmtMetadataTools StepperAttributes
        -> PredicateSimplifier
        -> TermLikeSimplifier
        -> BuiltinAndAxiomSimplifierMap
        -> TermLike variable
        -> TermLike variable
        -> unifier (Predicate variable)
        )

{- | A @UnifiedRule@ has been renamed and unified with a configuration.

The rule's 'RulePattern.requires' clause is combined with the unification
solution and the renamed rule is wrapped with the combined condition.

 -}
type UnifiedRule variable = Conditional variable (RulePattern variable)

withoutUnification :: UnifiedRule variable -> RulePattern variable
withoutUnification = Conditional.term

type Result variable =
    Step.Result (UnifiedRule (Target variable)) (Pattern variable)

type Results variable =
    Step.Results (UnifiedRule (Target variable)) (Pattern variable)

{- | Is the result a symbolic rewrite, i.e. a narrowing result?

The result is narrowing if it contains any variable from the left-hand side of
the rule.

 -}
isNarrowingResult :: Ord variable => Result variable -> Bool
isNarrowingResult Step.Result { appliedRule, result } =
    Foldable.any hasLeftVariable result
  where
    hasLeftVariable = not . Set.disjoint leftVariables . Pattern.freeVariables
    left = (Rule.left . unwrapRule) (Conditional.term appliedRule)
    leftVariables = TermLike.freeVariables left

{- | Unwrap the variables in a 'RulePattern'.
 -}
unwrapRule
    :: Ord variable
    => RulePattern (Target variable) -> RulePattern variable
unwrapRule = Rule.mapVariables Target.unwrapVariable

{- | Remove axiom variables from the substitution and unwrap all variables.
 -}
unwrapAndQuantifyConfiguration
    :: forall variable
    .   ( Ord variable
        , Show variable
        , SortedVariable variable
        , Unparse variable
        )
    => Pattern (Target variable)
    -> Pattern variable
unwrapAndQuantifyConfiguration config@Conditional { substitution } =
    if List.null targetVariables
    then unwrappedConfig
    else
        Pattern.fromTermLike
            (List.foldl'
                quantify
                (Pattern.toTermLike unwrappedConfig)
                targetVariables
            )
  where
    substitution' = Substitution.filter Target.isNonTarget substitution

    configWithNewSubst :: Pattern (Target variable)
    configWithNewSubst = config { Pattern.substitution = substitution' }

    unwrappedConfig :: Pattern variable
    unwrappedConfig =
        Pattern.mapVariables Target.unwrapVariable configWithNewSubst

    targetVariables :: [variable]
    targetVariables =
        map Target.unwrapVariable
        $ filter Target.isTarget
        $ Set.toList
        $ Pattern.freeVariables configWithNewSubst

    quantify :: TermLike variable -> variable -> TermLike variable
    quantify = flip mkExists

{- | Attempt to unify a rule with the initial configuration.

The rule variables are renamed to avoid collision with the configuration. The
rule's 'RulePattern.requires' clause is combined with the unification
solution. The combined condition is simplified and checked for
satisfiability.

If any of these steps produces an error, then @unifyRule@ returns that error.

@unifyRule@ returns the renamed rule wrapped with the combined conditions on
unification. The substitution is not applied to the renamed rule.

 -}
unifyRule
    ::  forall unifier variable
    .   ( Ord     variable
        , Show    variable
        , Unparse variable
        , FreshVariable  variable
        , SortedVariable variable
        , MonadUnify unifier
        )
    => SmtMetadataTools StepperAttributes
    -> UnificationProcedure
    -> PredicateSimplifier
    -> TermLikeSimplifier
    -> BuiltinAndAxiomSimplifierMap

    -> Pattern variable
    -- ^ Initial configuration
    -> RulePattern variable
    -- ^ Rule
    -> unifier (UnifiedRule variable)
unifyRule
    metadataTools
    (UnificationProcedure unificationProcedure)
    predicateSimplifier
    patternSimplifier
    axiomSimplifiers

    initial@Conditional { term = initialTerm }
    rule
  = do
    -- Rename free axiom variables to avoid free variables from the initial
    -- configuration.
    let
        configVariables = Pattern.freeVariables initial
        (_, rule') = RulePattern.refreshRulePattern configVariables rule
    -- Unify the left-hand side of the rule with the term of the initial
    -- configuration.
    let
        RulePattern { left = ruleLeft } = rule'
    unification <- unifyPatterns ruleLeft initialTerm
    -- Combine the unification solution with the rule's requirement clause.
    let
        RulePattern { requires = ruleRequires } = rule'
        requires' = Predicate.fromPredicate ruleRequires
    unification' <- normalize (unification <> requires')
    return (rule' `Conditional.withCondition` unification')
  where
    unifyPatterns
        :: TermLike variable
        -> TermLike variable
        -> unifier (Conditional variable ())
    unifyPatterns =
        unificationProcedure
            metadataTools
            predicateSimplifier
            patternSimplifier
            axiomSimplifiers
    normalize =
        Substitution.normalizeExcept
            metadataTools
            predicateSimplifier
            patternSimplifier
            axiomSimplifiers

unifyRules
    ::  forall unifier variable
    .   ( Ord     variable
        , Show    variable
        , Unparse variable
        , FreshVariable  variable
        , SortedVariable variable
        , MonadUnify unifier
        )
    => SmtMetadataTools StepperAttributes
    -> PredicateSimplifier
    -> TermLikeSimplifier
    -> BuiltinAndAxiomSimplifierMap
    -> UnificationProcedure

    -> Pattern (Target variable)
    -- ^ Initial configuration
    -> [RulePattern (Target variable)]
    -- ^ Rule
    -> unifier [UnifiedRule (Target variable)]
unifyRules
    metadataTools
    predicateSimplifier
    patternSimplifier
    axiomSimplifiers
    unificationProcedure

    initial
    rules
  =
    Monad.Unify.gather $ do
        rule <- Monad.Unify.scatter rules
        unified <- unifyRule' initial rule
        checkSubstitutionCoverage initial unified
        return unified
  where
    unifyRule' =
        unifyRule
            metadataTools
            unificationProcedure
            predicateSimplifier
            patternSimplifier
            axiomSimplifiers

{- | Apply the initial conditions to the results of rule unification.

The rule is considered to apply if the result is not @\\bottom@.

 -}
applyInitialConditions
    ::  forall unifier variable
    .   ( Ord     variable
        , Show    variable
        , Unparse variable
        , FreshVariable  variable
        , SortedVariable variable
        , MonadUnify unifier
        )
    => SmtMetadataTools StepperAttributes
    -> PredicateSimplifier
    -> TermLikeSimplifier
    -> BuiltinAndAxiomSimplifierMap

    -> Predicate variable
    -- ^ Initial conditions
    -> Predicate variable
    -- ^ Unification conditions
    -> unifier (OrPredicate variable)
    -- TODO(virgil): This should take advantage of the unifier's branching and
    -- not return an Or.
applyInitialConditions
    metadataTools
    predicateSimplifier
    patternSimplifier
    axiomSimplifiers

    initial
    unification
  = do
    -- Combine the initial conditions and the unification conditions.
    -- The axiom requires clause is included in the unification conditions.
    applied <-
        Monad.liftM MultiOr.make
        $ Monad.Unify.gather
        $ normalize (initial <> unification)
    -- If 'applied' is \bottom, the rule is considered to not apply and
    -- no result is returned. If the result is \bottom after this check,
    -- then the rule is considered to apply with a \bottom result.
    TopBottom.guardAgainstBottom applied
    return applied
  where
    normalize condition =
        Substitution.normalizeExcept
            metadataTools
            predicateSimplifier
            patternSimplifier
            axiomSimplifiers
            condition

{- | Produce the final configurations of an applied rule.

The rule's 'ensures' clause is applied to the conditions and normalized. The
substitution is applied to the right-hand side of the rule to produce the final
configurations.

Because the rule is known to apply, @finalizeAppliedRule@ always returns exactly
one branch.

See also: 'applyInitialConditions'

 -}
finalizeAppliedRule
    ::  forall unifier variable
    .   ( Ord     variable
        , Show    variable
        , Unparse variable
        , FreshVariable  variable
        , SortedVariable variable
        , MonadUnify unifier
        )
    => SmtMetadataTools StepperAttributes
    -> PredicateSimplifier
    -> TermLikeSimplifier
    -> BuiltinAndAxiomSimplifierMap

    -> RulePattern variable
    -- ^ Applied rule
    -> OrPredicate variable
    -- ^ Conditions of applied rule
    -> unifier (OrPattern variable)
finalizeAppliedRule
    metadataTools
    predicateSimplifier
    patternSimplifier
    axiomSimplifiers

    renamedRule
    appliedConditions
  =
    Monad.liftM OrPattern.fromPatterns . Monad.Unify.gather
    $ finalizeAppliedRuleWorker =<< Monad.Unify.scatter appliedConditions
  where
    finalizeAppliedRuleWorker appliedCondition = do
        -- Combine the initial conditions, the unification conditions, and the
        -- axiom ensures clause. The axiom requires clause is included by
        -- unifyRule.
        let
            RulePattern { ensures } = renamedRule
            ensuresCondition = Predicate.fromPredicate ensures
        finalCondition <- normalize (appliedCondition <> ensuresCondition)
        -- Apply the normalized substitution to the right-hand side of the
        -- axiom.
        let
            Conditional { substitution } = finalCondition
            substitution' = Substitution.toMap substitution
            RulePattern { right = finalTerm } = renamedRule
            finalTerm' = TermLike.substitute substitution' finalTerm
        return finalCondition { Pattern.term = finalTerm' }

    normalize condition =
        Substitution.normalizeExcept
            metadataTools
            predicateSimplifier
            patternSimplifier
            axiomSimplifiers
            condition

{- | Apply the remainder predicate to the given initial configuration.

 -}
applyRemainder
    ::  forall unifier variable
    .   ( Ord     variable
        , Show    variable
        , Unparse variable
        , FreshVariable  variable
        , SortedVariable variable
        , MonadUnify unifier
        )
    => SmtMetadataTools StepperAttributes
    -> PredicateSimplifier
    -> TermLikeSimplifier
    -> BuiltinAndAxiomSimplifierMap

    -> Pattern variable
    -- ^ Initial configuration
    -> Predicate variable
    -- ^ Remainder
    -> unifier (Pattern variable)
applyRemainder
    metadataTools
    predicateSimplifier
    patternSimplifier
    axiomSimplifiers

    initial
    remainder
  = do
    let final = initial `Conditional.andCondition` remainder
        finalCondition = Conditional.withoutTerm final
        Conditional { Conditional.term = finalTerm } = final
    normalizedCondition <- normalize finalCondition
    let normalized = normalizedCondition { Conditional.term = finalTerm }
    return normalized
  where
    normalize condition =
        Substitution.normalizeExcept
            metadataTools
            predicateSimplifier
            patternSimplifier
            axiomSimplifiers
            condition

toAxiomVariables
    :: Ord variable
    => RulePattern variable
    -> RulePattern (Target variable)
toAxiomVariables = RulePattern.mapVariables Target.Target

toConfigurationVariables
    :: Ord variable
    => Pattern variable
    -> Pattern (Target variable)
toConfigurationVariables = Pattern.mapVariables Target.NonTarget

finalizeRule
    ::  ( Ord variable
        , Show variable
        , Unparse variable
        , FreshVariable variable
        , SortedVariable variable
        , Log.WithLog Log.LogMessage unifier
        , MonadUnify unifier
        )
    => SmtMetadataTools StepperAttributes
    -> PredicateSimplifier
    -> TermLikeSimplifier
    -- ^ Evaluates functions.
    -> BuiltinAndAxiomSimplifierMap
    -- ^ Map from symbol IDs to defined functions

    -> Predicate (Target variable)
    -- ^ Initial conditions
    -> UnifiedRule (Target variable)
    -- ^ Rewriting axiom
    -> unifier [Result variable]
    -- TODO (virgil): This is broken, it should take advantage of the unifier's
    -- branching and not return a list.
finalizeRule
    metadataTools
    predicateSimplifier
    patternSimplifier
    axiomSimplifiers

<<<<<<< HEAD
    initial
    rule
  = Log.withLogScope "applyRule"
    $ Monad.Unify.gather $ do
        let
            -- Wrap the rule and configuration so that unification prefers to
            -- substitute axiom variables.
            initial' = toConfigurationVariables initial
            rule' = toAxiomVariables rule
        unifiedRule <- unifyRule' initial' rule'
        let
            initialCondition = Conditional.withoutTerm initial'
            unificationCondition = Conditional.withoutTerm unifiedRule
        applied <- applyInitialConditions' initialCondition unificationCondition
        let
            renamedRule = Conditional.term unifiedRule
        final <- finalizeAppliedRule' renamedRule applied
        let
            checkSubstitutionCoverageAndQuantify' =
                checkSubstitutionCoverageAndQuantify
                    initial'
                    unifiedRule
        result <- traverse checkSubstitutionCoverageAndQuantify' final
        return Step.Result { appliedRule = unifiedRule, result }
=======
    initialCondition
    unifiedRule
  = Log.withLogScope "finalizeRule" $ Monad.Unify.gather $ do
    let unificationCondition = Conditional.withoutTerm unifiedRule
    applied <- applyInitialConditions' initialCondition unificationCondition
    let renamedRule = Conditional.term unifiedRule
    final <- finalizeAppliedRule' renamedRule applied
    let result = unwrapConfiguration <$> final
    return Step.Result { appliedRule = unifiedRule, result }
>>>>>>> 62ecbfb0
  where
    applyInitialConditions' =
        applyInitialConditions
            metadataTools
            predicateSimplifier
            patternSimplifier
            axiomSimplifiers
    finalizeAppliedRule' =
        finalizeAppliedRule
            metadataTools
            predicateSimplifier
            patternSimplifier
            axiomSimplifiers

finalizeRulesParallel
    ::  forall unifier variable
    .   ( Ord     variable
        , Show    variable
        , Unparse variable
        , FreshVariable  variable
        , SortedVariable variable
        , MonadUnify unifier
        , Log.WithLog Log.LogMessage unifier
        )
    => SmtMetadataTools StepperAttributes
    -> PredicateSimplifier
    -> TermLikeSimplifier
    -> BuiltinAndAxiomSimplifierMap

    -> Pattern (Target variable)
    -> [UnifiedRule (Target variable)]
    -> unifier (Results variable)
finalizeRulesParallel
    metadataTools
    predicateSimplifier
    termSimplifier
    axiomSimplifiers

    initial
    unifiedRules
  = do
    let initialCondition = Conditional.withoutTerm initial
    results <-
        Foldable.fold <$> traverse (finalizeRule' initialCondition) unifiedRules
    let unifications = MultiOr.make (Conditional.withoutTerm <$> unifiedRules)
        remainder = Predicate.fromPredicate (Remainder.remainder' unifications)
    remainders' <- Monad.Unify.gather $ applyRemainder' initial remainder
    return Step.Results
        { results = Seq.fromList results
        , remainders =
            OrPattern.fromPatterns
            $ Pattern.mapVariables Target.unwrapVariable <$> remainders'
        }
  where
    finalizeRule' =
        finalizeRule
            metadataTools
            predicateSimplifier
            termSimplifier
            axiomSimplifiers
    applyRemainder' =
        applyRemainder
            metadataTools
            predicateSimplifier
            termSimplifier
            axiomSimplifiers

finalizeRulesSequence
    ::  forall unifier variable
    .   ( Ord     variable
        , Show    variable
        , Unparse variable
        , FreshVariable  variable
        , SortedVariable variable
        , MonadUnify unifier
        , Log.WithLog Log.LogMessage unifier
        )
    => SmtMetadataTools StepperAttributes
    -> PredicateSimplifier
    -> TermLikeSimplifier
    -> BuiltinAndAxiomSimplifierMap

    -> Pattern (Target variable)
    -> [UnifiedRule (Target variable)]
    -> unifier (Results variable)
finalizeRulesSequence
    metadataTools
    predicateSimplifier
    termSimplifier
    axiomSimplifiers

    initial
    unifiedRules
  = do
    (results, remainder) <-
        State.runStateT
            (traverse finalizeRuleSequence' unifiedRules)
            (Conditional.withoutTerm initial)
    remainders' <- Monad.Unify.gather $ applyRemainder' initial remainder
    return Step.Results
        { results = Seq.fromList $ Foldable.fold results
        , remainders =
            OrPattern.fromPatterns
            $ Pattern.mapVariables Target.unwrapVariable <$> remainders'
        }
  where
    finalizeRuleSequence'
        :: UnifiedRule (Target variable)
        -> State.StateT (Predicate (Target variable)) unifier [Result variable]
    finalizeRuleSequence' unifiedRule = do
        remainder <- State.get
        results <- Monad.Trans.lift $ finalizeRule' remainder unifiedRule
        let unification = Conditional.withoutTerm unifiedRule
            remainder' =
                Predicate.fromPredicate
                $ Remainder.remainder'
                $ MultiOr.singleton unification
        State.put (remainder `Conditional.andCondition` remainder')
        return results
    finalizeRule' =
        finalizeRule
            metadataTools
            predicateSimplifier
            termSimplifier
            axiomSimplifiers
    applyRemainder' =
        applyRemainder
            metadataTools
            predicateSimplifier
            termSimplifier
            axiomSimplifiers

{- | Check that the final substitution covers the applied rule appropriately.

<<<<<<< HEAD
For normal execution, the final substitution should cover all the free
variables on the left-hand side of the applied rule; otherwise, we would
wrongly introduce existentially-quantified variables into the final
configuration. Failure of the coverage check indicates a problem with
unification, so in that case @checkSubstitutionCoverageAndQuantify@ throws
an error message with the axiom and the initial and final configurations.

For symbolic execution, we expect to replace symbolic variables with
more specific patterns (narrowing), so we just quantify the variables
we added to the result.

@checkSubstitutionCoverageAndQuantify@ calls @quantifyVariables@ to remove
the axiom variables from the substitution and unwrap all the 'Target's.
-}
checkSubstitutionCoverageAndQuantify
    ::  ( SortedVariable variable
=======
The final substitution should cover all the free variables on the left-hand side
of the applied rule; otherwise, we would wrongly introduce
universally-quantified variables into the final configuration. Failure of the
coverage check indicates a problem with unification, so in that case
@checkSubstitutionCoverage@ throws an error message with the axiom and the
initial and final configurations.

@checkSubstitutionCoverage@ calls @unwrapVariables@ to remove the axiom
variables from the substitution and unwrap all the 'Target's; this is
safe because we have already checked that all the universally-quantified axiom
variables have been instantiated by the substitution.

 -}
checkSubstitutionCoverage
    ::  forall variable unifier
    .   ( SortedVariable variable
>>>>>>> 62ecbfb0
        , Ord     variable
        , Show    variable
        , Unparse variable
        , MonadUnify unifier
        )
    => Pattern (Target variable)
    -- ^ Initial configuration
    -> UnifiedRule (Target variable)
    -- ^ Unified rule
<<<<<<< HEAD
    -> Pattern (Target variable)
    -- ^ Configuration after applying rule
    -> unifier (Pattern variable)
checkSubstitutionCoverageAndQuantify initial unified final
  | isCoveringSubstitution || isSymbolic =
    return (unwrapAndQuantifyConfiguration final)
=======
    -> unifier ()
checkSubstitutionCoverage initial unified
  | isCoveringSubstitution || isSymbolic = return ()
>>>>>>> 62ecbfb0
  | otherwise =
    -- The substitution does not cover all the variables on the left-hand side
    -- of the rule *and* we did not generate a substitution for a symbolic
    -- initial configuration. This is a fatal error because it indicates
    -- something has gone horribly wrong.
    (error . show . Pretty.vsep)
        [ "While applying axiom:"
        , Pretty.indent 4 (Pretty.pretty axiom)
        , "from the initial configuration:"
        , Pretty.indent 4 (unparse initial)
        , "with the unifier:"
        , Pretty.indent 4 (unparse unifier)
        , "Failed substitution coverage check!"
        , "The substitution (above, in the unifier) \
          \did not cover the axiom variables:"
        , (Pretty.indent 4 . Pretty.sep) (unparse <$> Set.toAscList uncovered)
        , "in the left-hand side of the axiom."
        ]
  where
    Conditional { term = axiom } = unified
    unifier :: Pattern (Target variable)
    unifier = mkTop_ <$ Conditional.withoutTerm unified
    leftAxiomVariables =
        TermLike.freeVariables leftAxiom
      where
        RulePattern { left = leftAxiom } = axiom
    Conditional { substitution } = unified
    subst = Substitution.toMap substitution
    substitutionVariables = Map.keysSet subst
    uncovered = Set.difference leftAxiomVariables substitutionVariables
    isCoveringSubstitution = Set.null uncovered
    isSymbolic = Foldable.any Target.isNonTarget substitutionVariables

{- | Apply the given rules to the initial configuration in parallel.

See also: 'applyRewriteRule'

 -}
applyRulesParallel
    ::  forall unifier variable
    .   ( Ord variable
        , Show variable
        , Unparse variable
        , FreshVariable variable
        , SortedVariable variable
        , Log.WithLog Log.LogMessage unifier
        , MonadUnify unifier
        )
    => SmtMetadataTools StepperAttributes
    -> PredicateSimplifier
    -> TermLikeSimplifier
    -- ^ Evaluates functions.
    -> BuiltinAndAxiomSimplifierMap
    -- ^ Map from symbol IDs to defined functions
    -> UnificationProcedure

    -> [RulePattern variable]
    -- ^ Rewrite rules
    -> Pattern variable
    -- ^ Configuration being rewritten
    -> unifier (Results variable)
applyRulesParallel
    metadataTools
    predicateSimplifier
    patternSimplifier
    axiomSimplifiers
    unificationProcedure

    -- Wrap the rule and configuration so that unification prefers to substitute
    -- axiom variables.
    (map toAxiomVariables -> rules)
    (toConfigurationVariables -> initial)
  =
    unifyRules' initial rules >>= finalizeRulesParallel' initial
  where
    unifyRules' =
        unifyRules
            metadataTools
            predicateSimplifier
            patternSimplifier
            axiomSimplifiers
            unificationProcedure
    finalizeRulesParallel' =
        finalizeRulesParallel
            metadataTools
            predicateSimplifier
            patternSimplifier
            axiomSimplifiers

{- | Apply the given rewrite rules to the initial configuration in parallel.

See also: 'applyRewriteRule'

 -}
applyRewriteRulesParallel
    ::  forall unifier variable
    .   ( Ord variable
        , Show variable
        , Unparse variable
        , FreshVariable variable
        , SortedVariable variable
        , Log.WithLog Log.LogMessage unifier
        , MonadUnify unifier
        )
    => SmtMetadataTools StepperAttributes
    -> PredicateSimplifier
    -> TermLikeSimplifier
    -- ^ Evaluates functions.
    -> BuiltinAndAxiomSimplifierMap
    -- ^ Map from symbol IDs to defined functions
    -> UnificationProcedure

    -> [RewriteRule variable]
    -- ^ Rewrite rules
    -> Pattern variable
    -- ^ Configuration being rewritten
    -> unifier (Results variable)
applyRewriteRulesParallel
    metadataTools
    predicateSimplifier
    patternSimplifier
    axiomSimplifiers
    unificationProcedure

    rewriteRules
  =
    applyRulesParallel
        metadataTools
        predicateSimplifier
        patternSimplifier
        axiomSimplifiers
        unificationProcedure
        (getRewriteRule <$> rewriteRules)

{- | Apply the given rewrite rules to the initial configuration in sequence.

See also: 'applyRewriteRule'

 -}
applyRulesSequence
    ::  forall unifier variable
    .   ( Ord     variable
        , Show    variable
        , Unparse variable
        , FreshVariable  variable
        , SortedVariable variable
        , Log.WithLog Log.LogMessage unifier
        , MonadUnify unifier
        )
    => SmtMetadataTools StepperAttributes
    -> PredicateSimplifier
    -> TermLikeSimplifier
    -- ^ Evaluates functions.
    -> BuiltinAndAxiomSimplifierMap
    -- ^ Map from symbol IDs to defined functions
    -> UnificationProcedure

    -> Pattern variable
    -- ^ Configuration being rewritten
    -> [RulePattern variable]
    -- ^ Rewrite rules
    -> unifier (Results variable)
applyRulesSequence
    metadataTools
    predicateSimplifier
    patternSimplifier
    axiomSimplifiers
    unificationProcedure

    -- Wrap the rule and configuration so that unification prefers to substitute
    -- axiom variables.
    (toConfigurationVariables -> initial)
    (map toAxiomVariables -> rules)
  =
    unifyRules' initial rules >>= finalizeRulesSequence' initial
  where
    unifyRules' =
        unifyRules
            metadataTools
            predicateSimplifier
            patternSimplifier
            axiomSimplifiers
            unificationProcedure
    finalizeRulesSequence' =
        finalizeRulesSequence
            metadataTools
            predicateSimplifier
            patternSimplifier
            axiomSimplifiers

{- | Apply the given rewrite rules to the initial configuration in sequence.

See also: 'applyRewriteRulesParallel'

 -}
applyRewriteRulesSequence
    ::  forall unifier variable
    .   ( Ord     variable
        , Show    variable
        , Unparse variable
        , FreshVariable  variable
        , SortedVariable variable
        , Log.WithLog Log.LogMessage unifier
        , MonadUnify unifier
        )
    => SmtMetadataTools StepperAttributes
    -> PredicateSimplifier
    -> TermLikeSimplifier
    -- ^ Evaluates functions.
    -> BuiltinAndAxiomSimplifierMap
    -- ^ Map from symbol IDs to defined functions
    -> UnificationProcedure

    -> Pattern variable
    -- ^ Configuration being rewritten
    -> [RewriteRule variable]
    -- ^ Rewrite rules
    -> unifier (Results variable)
applyRewriteRulesSequence
    metadataTools
    predicateSimplifier
    patternSimplifier
    axiomSimplifiers
    unificationProcedure

    initialConfig
    rewriteRules
  =
    applyRulesSequence
        metadataTools
        predicateSimplifier
        patternSimplifier
        axiomSimplifiers
        unificationProcedure
        initialConfig
        (getRewriteRule <$> rewriteRules)<|MERGE_RESOLUTION|>--- conflicted
+++ resolved
@@ -520,32 +520,6 @@
     patternSimplifier
     axiomSimplifiers
 
-<<<<<<< HEAD
-    initial
-    rule
-  = Log.withLogScope "applyRule"
-    $ Monad.Unify.gather $ do
-        let
-            -- Wrap the rule and configuration so that unification prefers to
-            -- substitute axiom variables.
-            initial' = toConfigurationVariables initial
-            rule' = toAxiomVariables rule
-        unifiedRule <- unifyRule' initial' rule'
-        let
-            initialCondition = Conditional.withoutTerm initial'
-            unificationCondition = Conditional.withoutTerm unifiedRule
-        applied <- applyInitialConditions' initialCondition unificationCondition
-        let
-            renamedRule = Conditional.term unifiedRule
-        final <- finalizeAppliedRule' renamedRule applied
-        let
-            checkSubstitutionCoverageAndQuantify' =
-                checkSubstitutionCoverageAndQuantify
-                    initial'
-                    unifiedRule
-        result <- traverse checkSubstitutionCoverageAndQuantify' final
-        return Step.Result { appliedRule = unifiedRule, result }
-=======
     initialCondition
     unifiedRule
   = Log.withLogScope "finalizeRule" $ Monad.Unify.gather $ do
@@ -553,9 +527,8 @@
     applied <- applyInitialConditions' initialCondition unificationCondition
     let renamedRule = Conditional.term unifiedRule
     final <- finalizeAppliedRule' renamedRule applied
-    let result = unwrapConfiguration <$> final
+    let result = unwrapAndQuantifyConfiguration <$> final
     return Step.Result { appliedRule = unifiedRule, result }
->>>>>>> 62ecbfb0
   where
     applyInitialConditions' =
         applyInitialConditions
@@ -690,41 +663,23 @@
 
 {- | Check that the final substitution covers the applied rule appropriately.
 
-<<<<<<< HEAD
 For normal execution, the final substitution should cover all the free
 variables on the left-hand side of the applied rule; otherwise, we would
 wrongly introduce existentially-quantified variables into the final
 configuration. Failure of the coverage check indicates a problem with
-unification, so in that case @checkSubstitutionCoverageAndQuantify@ throws
+unification, so in that case @checkSubstitutionCoverage@ throws
 an error message with the axiom and the initial and final configurations.
 
 For symbolic execution, we expect to replace symbolic variables with
 more specific patterns (narrowing), so we just quantify the variables
 we added to the result.
 
-@checkSubstitutionCoverageAndQuantify@ calls @quantifyVariables@ to remove
+@checkSubstitutionCoverage@ calls @quantifyVariables@ to remove
 the axiom variables from the substitution and unwrap all the 'Target's.
 -}
-checkSubstitutionCoverageAndQuantify
-    ::  ( SortedVariable variable
-=======
-The final substitution should cover all the free variables on the left-hand side
-of the applied rule; otherwise, we would wrongly introduce
-universally-quantified variables into the final configuration. Failure of the
-coverage check indicates a problem with unification, so in that case
-@checkSubstitutionCoverage@ throws an error message with the axiom and the
-initial and final configurations.
-
-@checkSubstitutionCoverage@ calls @unwrapVariables@ to remove the axiom
-variables from the substitution and unwrap all the 'Target's; this is
-safe because we have already checked that all the universally-quantified axiom
-variables have been instantiated by the substitution.
-
- -}
 checkSubstitutionCoverage
     ::  forall variable unifier
     .   ( SortedVariable variable
->>>>>>> 62ecbfb0
         , Ord     variable
         , Show    variable
         , Unparse variable
@@ -734,18 +689,9 @@
     -- ^ Initial configuration
     -> UnifiedRule (Target variable)
     -- ^ Unified rule
-<<<<<<< HEAD
-    -> Pattern (Target variable)
-    -- ^ Configuration after applying rule
-    -> unifier (Pattern variable)
-checkSubstitutionCoverageAndQuantify initial unified final
-  | isCoveringSubstitution || isSymbolic =
-    return (unwrapAndQuantifyConfiguration final)
-=======
     -> unifier ()
 checkSubstitutionCoverage initial unified
   | isCoveringSubstitution || isSymbolic = return ()
->>>>>>> 62ecbfb0
   | otherwise =
     -- The substitution does not cover all the variables on the left-hand side
     -- of the rule *and* we did not generate a substitution for a symbolic
