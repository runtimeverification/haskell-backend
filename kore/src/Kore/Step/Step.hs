--- conflicted
+++ resolved
@@ -228,14 +228,9 @@
     -- configuration.
     let
         RulePattern { left = ruleLeft } = rule'
-<<<<<<< HEAD
     unification <- unifyPatterns (withoutTerm initial) ruleLeft initialTerm
     -- Combine the unification solution with the rule's requirement clause,
     -- unless it's rendundant to do so.
-=======
-    unification <- unifyPatterns ruleLeft initialTerm
-    -- Combine the unification solution with the rule's requirement clause.
->>>>>>> ac2b4ca6
     let
         RulePattern { requires = ruleRequires } = rule'
         requires' = Predicate.fromPredicate ruleRequires
