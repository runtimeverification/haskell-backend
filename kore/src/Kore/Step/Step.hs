{- |
Copyright   : (c) Runtime Verification, 2018
License     : NCSA

Direct interface to rule application (step-wise execution).
See "Kore.Step" for the high-level strategy-based interface.

 -}

module Kore.Step.Step
    ( RulePattern
    , UnificationProcedure (..)
    , UnifiedRule
    , withoutUnification
    , Results
    , Step.remainders
    , Step.results
    , Result
    , isNarrowingResult
    , Step.appliedRule
    , Step.result
    , Step.gatherResults
    , Step.withoutRemainders
    , checkSubstitutionCoverage
    , unifyRule
    , unifyRules
    , applyInitialConditions
    , finalizeAppliedRule
    , unwrapRule
    , finalizeRulesParallel
    , applyRulesParallel
    , applyRewriteRulesParallel
    , finalizeRulesSequence
    , applyRulesSequence
    , applyRewriteRulesSequence
    , toConfigurationVariables
    , toAxiomVariables
    ) where

import qualified Control.Monad as Monad
import qualified Control.Monad.State.Strict as State
import qualified Control.Monad.Trans.Class as Monad.Trans
import qualified Data.Foldable as Foldable
import qualified Data.Map.Strict as Map
import qualified Data.Sequence as Seq
import qualified Data.Set as Set
import qualified Data.Text.Prettyprint.Doc as Pretty

import           Kore.Internal.Conditional
                 ( Conditional (Conditional) )
import qualified Kore.Internal.Conditional as Conditional
import qualified Kore.Internal.MultiOr as MultiOr
import           Kore.Internal.OrPattern
                 ( OrPattern )
import qualified Kore.Internal.OrPattern as OrPattern
import           Kore.Internal.OrPredicate
                 ( OrPredicate )
import           Kore.Internal.Pattern as Pattern
import           Kore.Internal.Predicate
                 ( Predicate )
import qualified Kore.Internal.Predicate as Predicate
import           Kore.Internal.TermLike as TermLike
import qualified Kore.Logger as Log
<<<<<<< HEAD
=======
import           Kore.Step.Axiom.Data
                 ( BuiltinAndAxiomSimplifierMap )
>>>>>>> 62ecbfb0
import qualified Kore.Step.Remainder as Remainder
import qualified Kore.Step.Result as Step
import           Kore.Step.Rule
                 ( RewriteRule (..), RulePattern (RulePattern) )
import qualified Kore.Step.Rule as Rule
import qualified Kore.Step.Rule as RulePattern
import qualified Kore.Step.Substitution as Substitution
import qualified Kore.TopBottom as TopBottom
import qualified Kore.Unification.Substitution as Substitution
import           Kore.Unification.Unify
                 ( MonadUnify )
import qualified Kore.Unification.Unify as Monad.Unify
                 ( gather, scatter )
import           Kore.Unparser
import           Kore.Variables.Fresh
import           Kore.Variables.Target
                 ( Target )
import qualified Kore.Variables.Target as Target

-- | Wraps functions such as 'unificationProcedure' and
-- 'Kore.Step.Axiom.Matcher.matchAsUnification' to be used in
-- 'stepWithRule'.
newtype UnificationProcedure =
    UnificationProcedure
        ( forall variable unifier
        .   ( SortedVariable variable
            , Ord variable
            , Show variable
            , Unparse variable
            , FreshVariable variable
            , MonadUnify unifier
            )
        => TermLike variable
        -> TermLike variable
        -> unifier (Predicate variable)
        )

{- | A @UnifiedRule@ has been renamed and unified with a configuration.

The rule's 'RulePattern.requires' clause is combined with the unification
solution and the renamed rule is wrapped with the combined condition.

 -}
type UnifiedRule variable = Conditional variable (RulePattern variable)

withoutUnification :: UnifiedRule variable -> RulePattern variable
withoutUnification = Conditional.term

type Result variable =
    Step.Result (UnifiedRule (Target variable)) (Pattern variable)

type Results variable =
    Step.Results (UnifiedRule (Target variable)) (Pattern variable)

{- | Is the result a symbolic rewrite, i.e. a narrowing result?

The result is narrowing if it contains any variable from the left-hand side of
the rule.

 -}
isNarrowingResult :: Ord variable => Result variable -> Bool
isNarrowingResult Step.Result { appliedRule, result } =
    Foldable.any hasLeftVariable result
  where
    hasLeftVariable = not . Set.disjoint leftVariables . Pattern.freeVariables
    left = (Rule.left . unwrapRule) (Conditional.term appliedRule)
    leftVariables = TermLike.freeVariables left

{- | Unwrap the variables in a 'RulePattern'.
 -}
unwrapRule
    :: Ord variable
    => RulePattern (Target variable) -> RulePattern variable
unwrapRule = Rule.mapVariables Target.unwrapVariable

{- | Remove axiom variables from the substitution and unwrap all variables.
 -}
unwrapConfiguration
    :: Ord variable
    => Pattern (Target variable)
    -> Pattern variable
unwrapConfiguration config@Conditional { substitution } =
    Pattern.mapVariables Target.unwrapVariable
        config { Pattern.substitution = substitution' }
  where
    substitution' = Substitution.filter Target.isNonTarget substitution

{- | Attempt to unify a rule with the initial configuration.

The rule variables are renamed to avoid collision with the configuration. The
rule's 'RulePattern.requires' clause is combined with the unification
solution. The combined condition is simplified and checked for
satisfiability.

If any of these steps produces an error, then @unifyRule@ returns that error.

@unifyRule@ returns the renamed rule wrapped with the combined conditions on
unification. The substitution is not applied to the renamed rule.

 -}
unifyRule
    ::  forall unifier variable
    .   ( Ord     variable
        , Show    variable
        , Unparse variable
        , FreshVariable  variable
        , SortedVariable variable
        , MonadUnify unifier
        )
    => UnificationProcedure

    -> Pattern variable
    -- ^ Initial configuration
    -> RulePattern variable
    -- ^ Rule
    -> unifier (UnifiedRule variable)
unifyRule
    (UnificationProcedure unifyPatterns)

    initial@Conditional { term = initialTerm }
    rule
  = do
    -- Rename free axiom variables to avoid free variables from the initial
    -- configuration.
    let
        configVariables = Pattern.freeVariables initial
        (_, rule') = RulePattern.refreshRulePattern configVariables rule
    -- Unify the left-hand side of the rule with the term of the initial
    -- configuration.
    let
        RulePattern { left = ruleLeft } = rule'
    unification <- unifyPatterns ruleLeft initialTerm
    -- Combine the unification solution with the rule's requirement clause.
    let
        RulePattern { requires = ruleRequires } = rule'
        requires' = Predicate.fromPredicate ruleRequires
    unification' <- Substitution.normalizeExcept (unification <> requires')
    return (rule' `Conditional.withCondition` unification')

unifyRules
    ::  forall unifier variable
    .   ( Ord     variable
        , Show    variable
        , Unparse variable
        , FreshVariable  variable
        , SortedVariable variable
        , MonadUnify unifier
        )
    => UnificationProcedure

    -> Pattern (Target variable)
    -- ^ Initial configuration
    -> [RulePattern (Target variable)]
    -- ^ Rule
    -> unifier [UnifiedRule (Target variable)]
unifyRules unificationProcedure initial rules =
    Monad.Unify.gather $ do
        rule <- Monad.Unify.scatter rules
        unified <- unifyRule unificationProcedure initial rule
        checkSubstitutionCoverage initial unified
        return unified

unifyRules
    ::  forall unifier variable
    .   ( Ord     variable
        , Show    variable
        , Unparse variable
        , FreshVariable  variable
        , SortedVariable variable
        , MonadUnify unifier
        )
    => SmtMetadataTools StepperAttributes
    -> PredicateSimplifier
    -> TermLikeSimplifier
    -> BuiltinAndAxiomSimplifierMap
    -> UnificationProcedure

    -> Pattern (Target variable)
    -- ^ Initial configuration
    -> [RulePattern (Target variable)]
    -- ^ Rule
    -> unifier [UnifiedRule (Target variable)]
unifyRules
    metadataTools
    predicateSimplifier
    patternSimplifier
    axiomSimplifiers
    unificationProcedure

    initial
    rules
  =
    Monad.Unify.gather $ do
        rule <- Monad.Unify.scatter rules
        unified <- unifyRule' initial rule
        checkSubstitutionCoverage initial unified
        return unified
  where
    unifyRule' =
        unifyRule
            metadataTools
            unificationProcedure
            predicateSimplifier
            patternSimplifier
            axiomSimplifiers

{- | Apply the initial conditions to the results of rule unification.

The rule is considered to apply if the result is not @\\bottom@.

 -}
applyInitialConditions
    ::  forall unifier variable
    .   ( Ord     variable
        , Show    variable
        , Unparse variable
        , FreshVariable  variable
        , SortedVariable variable
        , MonadUnify unifier
        )
    => Predicate variable
    -- ^ Initial conditions
    -> Predicate variable
    -- ^ Unification conditions
    -> unifier (OrPredicate variable)
    -- TODO(virgil): This should take advantage of the unifier's branching and
    -- not return an Or.
applyInitialConditions initial unification = do
    -- Combine the initial conditions and the unification conditions.
    -- The axiom requires clause is included in the unification conditions.
    applied <-
        Monad.liftM MultiOr.make
        $ Monad.Unify.gather
        $ Substitution.normalizeExcept (initial <> unification)
    -- If 'applied' is \bottom, the rule is considered to not apply and
    -- no result is returned. If the result is \bottom after this check,
    -- then the rule is considered to apply with a \bottom result.
    TopBottom.guardAgainstBottom applied
    return applied

{- | Produce the final configurations of an applied rule.

The rule's 'ensures' clause is applied to the conditions and normalized. The
substitution is applied to the right-hand side of the rule to produce the final
configurations.

Because the rule is known to apply, @finalizeAppliedRule@ always returns exactly
one branch.

See also: 'applyInitialConditions'

 -}
finalizeAppliedRule
    ::  forall unifier variable
    .   ( Ord     variable
        , Show    variable
        , Unparse variable
        , FreshVariable  variable
        , SortedVariable variable
        , MonadUnify unifier
        )
    => RulePattern variable
    -- ^ Applied rule
    -> OrPredicate variable
    -- ^ Conditions of applied rule
    -> unifier (OrPattern variable)
finalizeAppliedRule renamedRule appliedConditions =
    Monad.liftM OrPattern.fromPatterns . Monad.Unify.gather
    $ finalizeAppliedRuleWorker =<< Monad.Unify.scatter appliedConditions
  where
    finalizeAppliedRuleWorker appliedCondition = do
        -- Combine the initial conditions, the unification conditions, and the
        -- axiom ensures clause. The axiom requires clause is included by
        -- unifyRule.
        let
            RulePattern { ensures } = renamedRule
            ensuresCondition = Predicate.fromPredicate ensures
        finalCondition <- normalize (appliedCondition <> ensuresCondition)
        -- Apply the normalized substitution to the right-hand side of the
        -- axiom.
        let
            Conditional { substitution } = finalCondition
            substitution' = Substitution.toMap substitution
            RulePattern { right = finalTerm } = renamedRule
            finalTerm' = TermLike.substitute substitution' finalTerm
        return finalCondition { Pattern.term = finalTerm' }

    normalize = Substitution.normalizeExcept

{- | Apply the remainder predicate to the given initial configuration.

 -}
applyRemainder
    ::  forall unifier variable
    .   ( Ord     variable
        , Show    variable
        , Unparse variable
        , FreshVariable  variable
        , SortedVariable variable
        , MonadUnify unifier
        )
    => Pattern variable
    -- ^ Initial configuration
    -> Predicate variable
    -- ^ Remainder
    -> unifier (Pattern variable)
<<<<<<< HEAD
applyRemainder initial remainder = do
=======
applyRemainder
    metadataTools
    predicateSimplifier
    patternSimplifier
    axiomSimplifiers

    initial
    remainder
  = do
>>>>>>> 62ecbfb0
    let final = initial `Conditional.andCondition` remainder
        finalCondition = Conditional.withoutTerm final
        Conditional { Conditional.term = finalTerm } = final
    normalizedCondition <- Substitution.normalizeExcept finalCondition
    return normalizedCondition { Conditional.term = finalTerm }

toAxiomVariables
    :: Ord variable
    => RulePattern variable
    -> RulePattern (Target variable)
toAxiomVariables = RulePattern.mapVariables Target.Target

toConfigurationVariables
    :: Ord variable
    => Pattern variable
    -> Pattern (Target variable)
toConfigurationVariables = Pattern.mapVariables Target.NonTarget

finalizeRule
    ::  ( Ord variable
        , Show variable
        , Unparse variable
        , FreshVariable variable
        , SortedVariable variable
        , Log.WithLog Log.LogMessage unifier
        , MonadUnify unifier
        )
<<<<<<< HEAD
    => Predicate (Target variable)
=======
    => SmtMetadataTools StepperAttributes
    -> PredicateSimplifier
    -> TermLikeSimplifier
    -- ^ Evaluates functions.
    -> BuiltinAndAxiomSimplifierMap
    -- ^ Map from symbol IDs to defined functions

    -> Predicate (Target variable)
>>>>>>> 62ecbfb0
    -- ^ Initial conditions
    -> UnifiedRule (Target variable)
    -- ^ Rewriting axiom
    -> unifier [Result variable]
    -- TODO (virgil): This is broken, it should take advantage of the unifier's
    -- branching and not return a list.
<<<<<<< HEAD
finalizeRule initialCondition unifiedRule =
    Log.withLogScope "finalizeRule" $ Monad.Unify.gather $ do
        let unificationCondition = Conditional.withoutTerm unifiedRule
        applied <- applyInitialConditions initialCondition unificationCondition
        let renamedRule = Conditional.term unifiedRule
        final <- finalizeAppliedRule renamedRule applied
        let result = unwrapConfiguration <$> final
        return Step.Result { appliedRule = unifiedRule, result }

finalizeRulesParallel
=======
finalizeRule
    metadataTools
    predicateSimplifier
    patternSimplifier
    axiomSimplifiers

    initialCondition
    unifiedRule
  = Log.withLogScope "finalizeRule" $ Monad.Unify.gather $ do
    let unificationCondition = Conditional.withoutTerm unifiedRule
    applied <- applyInitialConditions' initialCondition unificationCondition
    let renamedRule = Conditional.term unifiedRule
    final <- finalizeAppliedRule' renamedRule applied
    let result = unwrapConfiguration <$> final
    return Step.Result { appliedRule = unifiedRule, result }
  where
    applyInitialConditions' =
        applyInitialConditions
            metadataTools
            predicateSimplifier
            patternSimplifier
            axiomSimplifiers
    finalizeAppliedRule' =
        finalizeAppliedRule
            metadataTools
            predicateSimplifier
            patternSimplifier
            axiomSimplifiers

finalizeRulesParallel
    ::  forall unifier variable
    .   ( Ord     variable
        , Show    variable
        , Unparse variable
        , FreshVariable  variable
        , SortedVariable variable
        , MonadUnify unifier
        , Log.WithLog Log.LogMessage unifier
        )
    => SmtMetadataTools StepperAttributes
    -> PredicateSimplifier
    -> TermLikeSimplifier
    -> BuiltinAndAxiomSimplifierMap

    -> Pattern (Target variable)
    -> [UnifiedRule (Target variable)]
    -> unifier (Results variable)
finalizeRulesParallel
    metadataTools
    predicateSimplifier
    termSimplifier
    axiomSimplifiers

    initial
    unifiedRules
  = do
    let initialCondition = Conditional.withoutTerm initial
    results <-
        Foldable.fold <$> traverse (finalizeRule' initialCondition) unifiedRules
    let unifications = MultiOr.make (Conditional.withoutTerm <$> unifiedRules)
        remainder = Predicate.fromPredicate (Remainder.remainder' unifications)
    remainders' <- Monad.Unify.gather $ applyRemainder' initial remainder
    return Step.Results
        { results = Seq.fromList results
        , remainders =
            OrPattern.fromPatterns
            $ Pattern.mapVariables Target.unwrapVariable <$> remainders'
        }
  where
    finalizeRule' =
        finalizeRule
            metadataTools
            predicateSimplifier
            termSimplifier
            axiomSimplifiers
    applyRemainder' =
        applyRemainder
            metadataTools
            predicateSimplifier
            termSimplifier
            axiomSimplifiers

finalizeRulesSequence
>>>>>>> 62ecbfb0
    ::  forall unifier variable
    .   ( Ord     variable
        , Show    variable
        , Unparse variable
        , FreshVariable  variable
        , SortedVariable variable
        , MonadUnify unifier
        , Log.WithLog Log.LogMessage unifier
        )
<<<<<<< HEAD
    => Pattern (Target variable)
    -> [UnifiedRule (Target variable)]
    -> unifier (Results variable)
finalizeRulesParallel initial unifiedRules = do
    let initialCondition = Conditional.withoutTerm initial
    results <-
        Foldable.fold <$> traverse (finalizeRule initialCondition) unifiedRules
    let unifications = MultiOr.make (Conditional.withoutTerm <$> unifiedRules)
        remainder = Predicate.fromPredicate (Remainder.remainder' unifications)
    remainders' <- Monad.Unify.gather $ applyRemainder initial remainder
    return Step.Results
        { results = Seq.fromList results
        , remainders =
            OrPattern.fromPatterns
            $ Pattern.mapVariables Target.unwrapVariable <$> remainders'
        }

finalizeRulesSequence
    ::  forall unifier variable
    .   ( Ord     variable
        , Show    variable
        , Unparse variable
        , FreshVariable  variable
        , SortedVariable variable
        , MonadUnify unifier
        , Log.WithLog Log.LogMessage unifier
        )
    => Pattern (Target variable)
    -> [UnifiedRule (Target variable)]
    -> unifier (Results variable)
finalizeRulesSequence initial unifiedRules = do
=======
    => SmtMetadataTools StepperAttributes
    -> PredicateSimplifier
    -> TermLikeSimplifier
    -> BuiltinAndAxiomSimplifierMap

    -> Pattern (Target variable)
    -> [UnifiedRule (Target variable)]
    -> unifier (Results variable)
finalizeRulesSequence
    metadataTools
    predicateSimplifier
    termSimplifier
    axiomSimplifiers

    initial
    unifiedRules
  = do
>>>>>>> 62ecbfb0
    (results, remainder) <-
        State.runStateT
            (traverse finalizeRuleSequence' unifiedRules)
            (Conditional.withoutTerm initial)
<<<<<<< HEAD
    remainders' <- Monad.Unify.gather $ applyRemainder initial remainder
=======
    remainders' <- Monad.Unify.gather $ applyRemainder' initial remainder
>>>>>>> 62ecbfb0
    return Step.Results
        { results = Seq.fromList $ Foldable.fold results
        , remainders =
            OrPattern.fromPatterns
            $ Pattern.mapVariables Target.unwrapVariable <$> remainders'
        }
  where
    finalizeRuleSequence'
        :: UnifiedRule (Target variable)
        -> State.StateT (Predicate (Target variable)) unifier [Result variable]
    finalizeRuleSequence' unifiedRule = do
        remainder <- State.get
<<<<<<< HEAD
        results <- Monad.Trans.lift $ finalizeRule remainder unifiedRule
=======
        results <- Monad.Trans.lift $ finalizeRule' remainder unifiedRule
>>>>>>> 62ecbfb0
        let unification = Conditional.withoutTerm unifiedRule
            remainder' =
                Predicate.fromPredicate
                $ Remainder.remainder'
                $ MultiOr.singleton unification
        State.put (remainder `Conditional.andCondition` remainder')
        return results
<<<<<<< HEAD
=======
    finalizeRule' =
        finalizeRule
            metadataTools
            predicateSimplifier
            termSimplifier
            axiomSimplifiers
    applyRemainder' =
        applyRemainder
            metadataTools
            predicateSimplifier
            termSimplifier
            axiomSimplifiers
>>>>>>> 62ecbfb0

{- | Check that the final substitution covers the applied rule appropriately.

The final substitution should cover all the free variables on the left-hand side
of the applied rule; otherwise, we would wrongly introduce
universally-quantified variables into the final configuration. Failure of the
coverage check indicates a problem with unification, so in that case
@checkSubstitutionCoverage@ throws an error message with the axiom and the
initial and final configurations.

@checkSubstitutionCoverage@ calls @unwrapVariables@ to remove the axiom
variables from the substitution and unwrap all the 'Target's; this is
safe because we have already checked that all the universally-quantified axiom
variables have been instantiated by the substitution.

 -}
checkSubstitutionCoverage
    ::  forall variable unifier
    .   ( SortedVariable variable
        , Ord     variable
        , Show    variable
        , Unparse variable
        , MonadUnify unifier
        )
    => Pattern (Target variable)
    -- ^ Initial configuration
    -> UnifiedRule (Target variable)
    -- ^ Unified rule
    -> unifier ()
checkSubstitutionCoverage initial unified
  | isCoveringSubstitution || isSymbolic = return ()
  | otherwise =
    -- The substitution does not cover all the variables on the left-hand side
    -- of the rule *and* we did not generate a substitution for a symbolic
    -- initial configuration. This is a fatal error because it indicates
    -- something has gone horribly wrong.
    (error . show . Pretty.vsep)
        [ "While applying axiom:"
        , Pretty.indent 4 (Pretty.pretty axiom)
        , "from the initial configuration:"
        , Pretty.indent 4 (unparse initial)
        , "with the unifier:"
        , Pretty.indent 4 (unparse unifier)
        , "Failed substitution coverage check!"
        , "The substitution (above, in the unifier) \
          \did not cover the axiom variables:"
        , (Pretty.indent 4 . Pretty.sep) (unparse <$> Set.toAscList uncovered)
        , "in the left-hand side of the axiom."
        ]
  where
    Conditional { term = axiom } = unified
    unifier :: Pattern (Target variable)
    unifier = mkTop_ <$ Conditional.withoutTerm unified
    leftAxiomVariables =
        TermLike.freeVariables leftAxiom
      where
        RulePattern { left = leftAxiom } = axiom
    Conditional { substitution } = unified
    subst = Substitution.toMap substitution
    substitutionVariables = Map.keysSet subst
    uncovered = Set.difference leftAxiomVariables substitutionVariables
    isCoveringSubstitution = Set.null uncovered
    isSymbolic = Foldable.any Target.isNonTarget substitutionVariables

{- | Apply the given rules to the initial configuration in parallel.

See also: 'applyRewriteRule'

 -}
applyRulesParallel
    ::  forall unifier variable
    .   ( Ord variable
        , Show variable
        , Unparse variable
        , FreshVariable variable
        , SortedVariable variable
        , Log.WithLog Log.LogMessage unifier
        , MonadUnify unifier
        )
    => UnificationProcedure
    -> [RulePattern variable]
    -- ^ Rewrite rules
    -> Pattern variable
    -- ^ Configuration being rewritten
    -> unifier (Results variable)
applyRulesParallel
<<<<<<< HEAD
    unificationProcedure
=======
    metadataTools
    predicateSimplifier
    patternSimplifier
    axiomSimplifiers
    unificationProcedure

>>>>>>> 62ecbfb0
    -- Wrap the rule and configuration so that unification prefers to substitute
    -- axiom variables.
    (map toAxiomVariables -> rules)
    (toConfigurationVariables -> initial)
  =
<<<<<<< HEAD
    unifyRules unificationProcedure initial rules
    >>= finalizeRulesParallel initial
=======
    unifyRules' initial rules >>= finalizeRulesParallel' initial
  where
    unifyRules' =
        unifyRules
            metadataTools
            predicateSimplifier
            patternSimplifier
            axiomSimplifiers
            unificationProcedure
    finalizeRulesParallel' =
        finalizeRulesParallel
            metadataTools
            predicateSimplifier
            patternSimplifier
            axiomSimplifiers
>>>>>>> 62ecbfb0

{- | Apply the given rewrite rules to the initial configuration in parallel.

See also: 'applyRewriteRule'

 -}
applyRewriteRulesParallel
    ::  forall unifier variable
    .   ( Ord variable
        , Show variable
        , Unparse variable
        , FreshVariable variable
        , SortedVariable variable
        , Log.WithLog Log.LogMessage unifier
        , MonadUnify unifier
        )
    => UnificationProcedure
    -> [RewriteRule variable]
    -- ^ Rewrite rules
    -> Pattern variable
    -- ^ Configuration being rewritten
    -> unifier (Results variable)
<<<<<<< HEAD
applyRewriteRulesParallel unificationProcedure rewriteRules =
    applyRulesParallel unificationProcedure (getRewriteRule <$> rewriteRules)
=======
applyRewriteRulesParallel
    metadataTools
    predicateSimplifier
    patternSimplifier
    axiomSimplifiers
    unificationProcedure

    rewriteRules
  =
    applyRulesParallel
        metadataTools
        predicateSimplifier
        patternSimplifier
        axiomSimplifiers
        unificationProcedure
        (getRewriteRule <$> rewriteRules)
>>>>>>> 62ecbfb0

{- | Apply the given rewrite rules to the initial configuration in sequence.

See also: 'applyRewriteRule'

 -}
applyRulesSequence
    ::  forall unifier variable
    .   ( Ord     variable
        , Show    variable
        , Unparse variable
        , FreshVariable  variable
        , SortedVariable variable
        , Log.WithLog Log.LogMessage unifier
        , MonadUnify unifier
        )
    => UnificationProcedure
    -> Pattern variable
    -- ^ Configuration being rewritten
    -> [RulePattern variable]
    -- ^ Rewrite rules
    -> unifier (Results variable)
applyRulesSequence
<<<<<<< HEAD
    unificationProcedure
=======
    metadataTools
    predicateSimplifier
    patternSimplifier
    axiomSimplifiers
    unificationProcedure

>>>>>>> 62ecbfb0
    -- Wrap the rule and configuration so that unification prefers to substitute
    -- axiom variables.
    (toConfigurationVariables -> initial)
    (map toAxiomVariables -> rules)
  =
<<<<<<< HEAD
    unifyRules unificationProcedure initial rules
    >>= finalizeRulesSequence initial
=======
    unifyRules' initial rules >>= finalizeRulesSequence' initial
  where
    unifyRules' =
        unifyRules
            metadataTools
            predicateSimplifier
            patternSimplifier
            axiomSimplifiers
            unificationProcedure
    finalizeRulesSequence' =
        finalizeRulesSequence
            metadataTools
            predicateSimplifier
            patternSimplifier
            axiomSimplifiers
>>>>>>> 62ecbfb0

{- | Apply the given rewrite rules to the initial configuration in sequence.

See also: 'applyRewriteRulesParallel'

 -}
applyRewriteRulesSequence
    ::  forall unifier variable
    .   ( Ord     variable
        , Show    variable
        , Unparse variable
        , FreshVariable  variable
        , SortedVariable variable
        , Log.WithLog Log.LogMessage unifier
        , MonadUnify unifier
        )
    => UnificationProcedure
    -> Pattern variable
    -- ^ Configuration being rewritten
    -> [RewriteRule variable]
    -- ^ Rewrite rules
    -> unifier (Results variable)
<<<<<<< HEAD
applyRewriteRulesSequence unificationProcedure initialConfig rewriteRules =
    applyRulesSequence
=======
applyRewriteRulesSequence
    metadataTools
    predicateSimplifier
    patternSimplifier
    axiomSimplifiers
    unificationProcedure

    initialConfig
    rewriteRules
  =
    applyRulesSequence
        metadataTools
        predicateSimplifier
        patternSimplifier
        axiomSimplifiers
>>>>>>> 62ecbfb0
        unificationProcedure
        initialConfig
        (getRewriteRule <$> rewriteRules)<|MERGE_RESOLUTION|>--- conflicted
+++ resolved
@@ -61,11 +61,6 @@
 import qualified Kore.Internal.Predicate as Predicate
 import           Kore.Internal.TermLike as TermLike
 import qualified Kore.Logger as Log
-<<<<<<< HEAD
-=======
-import           Kore.Step.Axiom.Data
-                 ( BuiltinAndAxiomSimplifierMap )
->>>>>>> 62ecbfb0
 import qualified Kore.Step.Remainder as Remainder
 import qualified Kore.Step.Result as Step
 import           Kore.Step.Rule
@@ -176,7 +171,6 @@
         , MonadUnify unifier
         )
     => UnificationProcedure
-
     -> Pattern variable
     -- ^ Initial configuration
     -> RulePattern variable
@@ -184,7 +178,6 @@
     -> unifier (UnifiedRule variable)
 unifyRule
     (UnificationProcedure unifyPatterns)
-
     initial@Conditional { term = initialTerm }
     rule
   = do
@@ -215,7 +208,6 @@
         , MonadUnify unifier
         )
     => UnificationProcedure
-
     -> Pattern (Target variable)
     -- ^ Initial configuration
     -> [RulePattern (Target variable)]
@@ -227,50 +219,6 @@
         unified <- unifyRule unificationProcedure initial rule
         checkSubstitutionCoverage initial unified
         return unified
-
-unifyRules
-    ::  forall unifier variable
-    .   ( Ord     variable
-        , Show    variable
-        , Unparse variable
-        , FreshVariable  variable
-        , SortedVariable variable
-        , MonadUnify unifier
-        )
-    => SmtMetadataTools StepperAttributes
-    -> PredicateSimplifier
-    -> TermLikeSimplifier
-    -> BuiltinAndAxiomSimplifierMap
-    -> UnificationProcedure
-
-    -> Pattern (Target variable)
-    -- ^ Initial configuration
-    -> [RulePattern (Target variable)]
-    -- ^ Rule
-    -> unifier [UnifiedRule (Target variable)]
-unifyRules
-    metadataTools
-    predicateSimplifier
-    patternSimplifier
-    axiomSimplifiers
-    unificationProcedure
-
-    initial
-    rules
-  =
-    Monad.Unify.gather $ do
-        rule <- Monad.Unify.scatter rules
-        unified <- unifyRule' initial rule
-        checkSubstitutionCoverage initial unified
-        return unified
-  where
-    unifyRule' =
-        unifyRule
-            metadataTools
-            unificationProcedure
-            predicateSimplifier
-            patternSimplifier
-            axiomSimplifiers
 
 {- | Apply the initial conditions to the results of rule unification.
 
@@ -372,19 +320,7 @@
     -> Predicate variable
     -- ^ Remainder
     -> unifier (Pattern variable)
-<<<<<<< HEAD
 applyRemainder initial remainder = do
-=======
-applyRemainder
-    metadataTools
-    predicateSimplifier
-    patternSimplifier
-    axiomSimplifiers
-
-    initial
-    remainder
-  = do
->>>>>>> 62ecbfb0
     let final = initial `Conditional.andCondition` remainder
         finalCondition = Conditional.withoutTerm final
         Conditional { Conditional.term = finalTerm } = final
@@ -412,25 +348,13 @@
         , Log.WithLog Log.LogMessage unifier
         , MonadUnify unifier
         )
-<<<<<<< HEAD
     => Predicate (Target variable)
-=======
-    => SmtMetadataTools StepperAttributes
-    -> PredicateSimplifier
-    -> TermLikeSimplifier
-    -- ^ Evaluates functions.
-    -> BuiltinAndAxiomSimplifierMap
-    -- ^ Map from symbol IDs to defined functions
-
-    -> Predicate (Target variable)
->>>>>>> 62ecbfb0
     -- ^ Initial conditions
     -> UnifiedRule (Target variable)
     -- ^ Rewriting axiom
     -> unifier [Result variable]
     -- TODO (virgil): This is broken, it should take advantage of the unifier's
     -- branching and not return a list.
-<<<<<<< HEAD
 finalizeRule initialCondition unifiedRule =
     Log.withLogScope "finalizeRule" $ Monad.Unify.gather $ do
         let unificationCondition = Conditional.withoutTerm unifiedRule
@@ -441,37 +365,6 @@
         return Step.Result { appliedRule = unifiedRule, result }
 
 finalizeRulesParallel
-=======
-finalizeRule
-    metadataTools
-    predicateSimplifier
-    patternSimplifier
-    axiomSimplifiers
-
-    initialCondition
-    unifiedRule
-  = Log.withLogScope "finalizeRule" $ Monad.Unify.gather $ do
-    let unificationCondition = Conditional.withoutTerm unifiedRule
-    applied <- applyInitialConditions' initialCondition unificationCondition
-    let renamedRule = Conditional.term unifiedRule
-    final <- finalizeAppliedRule' renamedRule applied
-    let result = unwrapConfiguration <$> final
-    return Step.Result { appliedRule = unifiedRule, result }
-  where
-    applyInitialConditions' =
-        applyInitialConditions
-            metadataTools
-            predicateSimplifier
-            patternSimplifier
-            axiomSimplifiers
-    finalizeAppliedRule' =
-        finalizeAppliedRule
-            metadataTools
-            predicateSimplifier
-            patternSimplifier
-            axiomSimplifiers
-
-finalizeRulesParallel
     ::  forall unifier variable
     .   ( Ord     variable
         , Show    variable
@@ -481,61 +374,6 @@
         , MonadUnify unifier
         , Log.WithLog Log.LogMessage unifier
         )
-    => SmtMetadataTools StepperAttributes
-    -> PredicateSimplifier
-    -> TermLikeSimplifier
-    -> BuiltinAndAxiomSimplifierMap
-
-    -> Pattern (Target variable)
-    -> [UnifiedRule (Target variable)]
-    -> unifier (Results variable)
-finalizeRulesParallel
-    metadataTools
-    predicateSimplifier
-    termSimplifier
-    axiomSimplifiers
-
-    initial
-    unifiedRules
-  = do
-    let initialCondition = Conditional.withoutTerm initial
-    results <-
-        Foldable.fold <$> traverse (finalizeRule' initialCondition) unifiedRules
-    let unifications = MultiOr.make (Conditional.withoutTerm <$> unifiedRules)
-        remainder = Predicate.fromPredicate (Remainder.remainder' unifications)
-    remainders' <- Monad.Unify.gather $ applyRemainder' initial remainder
-    return Step.Results
-        { results = Seq.fromList results
-        , remainders =
-            OrPattern.fromPatterns
-            $ Pattern.mapVariables Target.unwrapVariable <$> remainders'
-        }
-  where
-    finalizeRule' =
-        finalizeRule
-            metadataTools
-            predicateSimplifier
-            termSimplifier
-            axiomSimplifiers
-    applyRemainder' =
-        applyRemainder
-            metadataTools
-            predicateSimplifier
-            termSimplifier
-            axiomSimplifiers
-
-finalizeRulesSequence
->>>>>>> 62ecbfb0
-    ::  forall unifier variable
-    .   ( Ord     variable
-        , Show    variable
-        , Unparse variable
-        , FreshVariable  variable
-        , SortedVariable variable
-        , MonadUnify unifier
-        , Log.WithLog Log.LogMessage unifier
-        )
-<<<<<<< HEAD
     => Pattern (Target variable)
     -> [UnifiedRule (Target variable)]
     -> unifier (Results variable)
@@ -567,34 +405,11 @@
     -> [UnifiedRule (Target variable)]
     -> unifier (Results variable)
 finalizeRulesSequence initial unifiedRules = do
-=======
-    => SmtMetadataTools StepperAttributes
-    -> PredicateSimplifier
-    -> TermLikeSimplifier
-    -> BuiltinAndAxiomSimplifierMap
-
-    -> Pattern (Target variable)
-    -> [UnifiedRule (Target variable)]
-    -> unifier (Results variable)
-finalizeRulesSequence
-    metadataTools
-    predicateSimplifier
-    termSimplifier
-    axiomSimplifiers
-
-    initial
-    unifiedRules
-  = do
->>>>>>> 62ecbfb0
     (results, remainder) <-
         State.runStateT
             (traverse finalizeRuleSequence' unifiedRules)
             (Conditional.withoutTerm initial)
-<<<<<<< HEAD
     remainders' <- Monad.Unify.gather $ applyRemainder initial remainder
-=======
-    remainders' <- Monad.Unify.gather $ applyRemainder' initial remainder
->>>>>>> 62ecbfb0
     return Step.Results
         { results = Seq.fromList $ Foldable.fold results
         , remainders =
@@ -607,11 +422,7 @@
         -> State.StateT (Predicate (Target variable)) unifier [Result variable]
     finalizeRuleSequence' unifiedRule = do
         remainder <- State.get
-<<<<<<< HEAD
         results <- Monad.Trans.lift $ finalizeRule remainder unifiedRule
-=======
-        results <- Monad.Trans.lift $ finalizeRule' remainder unifiedRule
->>>>>>> 62ecbfb0
         let unification = Conditional.withoutTerm unifiedRule
             remainder' =
                 Predicate.fromPredicate
@@ -619,21 +430,6 @@
                 $ MultiOr.singleton unification
         State.put (remainder `Conditional.andCondition` remainder')
         return results
-<<<<<<< HEAD
-=======
-    finalizeRule' =
-        finalizeRule
-            metadataTools
-            predicateSimplifier
-            termSimplifier
-            axiomSimplifiers
-    applyRemainder' =
-        applyRemainder
-            metadataTools
-            predicateSimplifier
-            termSimplifier
-            axiomSimplifiers
->>>>>>> 62ecbfb0
 
 {- | Check that the final substitution covers the applied rule appropriately.
 
@@ -720,41 +516,14 @@
     -- ^ Configuration being rewritten
     -> unifier (Results variable)
 applyRulesParallel
-<<<<<<< HEAD
     unificationProcedure
-=======
-    metadataTools
-    predicateSimplifier
-    patternSimplifier
-    axiomSimplifiers
-    unificationProcedure
-
->>>>>>> 62ecbfb0
     -- Wrap the rule and configuration so that unification prefers to substitute
     -- axiom variables.
     (map toAxiomVariables -> rules)
     (toConfigurationVariables -> initial)
   =
-<<<<<<< HEAD
     unifyRules unificationProcedure initial rules
     >>= finalizeRulesParallel initial
-=======
-    unifyRules' initial rules >>= finalizeRulesParallel' initial
-  where
-    unifyRules' =
-        unifyRules
-            metadataTools
-            predicateSimplifier
-            patternSimplifier
-            axiomSimplifiers
-            unificationProcedure
-    finalizeRulesParallel' =
-        finalizeRulesParallel
-            metadataTools
-            predicateSimplifier
-            patternSimplifier
-            axiomSimplifiers
->>>>>>> 62ecbfb0
 
 {- | Apply the given rewrite rules to the initial configuration in parallel.
 
@@ -777,27 +546,8 @@
     -> Pattern variable
     -- ^ Configuration being rewritten
     -> unifier (Results variable)
-<<<<<<< HEAD
 applyRewriteRulesParallel unificationProcedure rewriteRules =
     applyRulesParallel unificationProcedure (getRewriteRule <$> rewriteRules)
-=======
-applyRewriteRulesParallel
-    metadataTools
-    predicateSimplifier
-    patternSimplifier
-    axiomSimplifiers
-    unificationProcedure
-
-    rewriteRules
-  =
-    applyRulesParallel
-        metadataTools
-        predicateSimplifier
-        patternSimplifier
-        axiomSimplifiers
-        unificationProcedure
-        (getRewriteRule <$> rewriteRules)
->>>>>>> 62ecbfb0
 
 {- | Apply the given rewrite rules to the initial configuration in sequence.
 
@@ -821,41 +571,14 @@
     -- ^ Rewrite rules
     -> unifier (Results variable)
 applyRulesSequence
-<<<<<<< HEAD
     unificationProcedure
-=======
-    metadataTools
-    predicateSimplifier
-    patternSimplifier
-    axiomSimplifiers
-    unificationProcedure
-
->>>>>>> 62ecbfb0
     -- Wrap the rule and configuration so that unification prefers to substitute
     -- axiom variables.
     (toConfigurationVariables -> initial)
     (map toAxiomVariables -> rules)
   =
-<<<<<<< HEAD
     unifyRules unificationProcedure initial rules
     >>= finalizeRulesSequence initial
-=======
-    unifyRules' initial rules >>= finalizeRulesSequence' initial
-  where
-    unifyRules' =
-        unifyRules
-            metadataTools
-            predicateSimplifier
-            patternSimplifier
-            axiomSimplifiers
-            unificationProcedure
-    finalizeRulesSequence' =
-        finalizeRulesSequence
-            metadataTools
-            predicateSimplifier
-            patternSimplifier
-            axiomSimplifiers
->>>>>>> 62ecbfb0
 
 {- | Apply the given rewrite rules to the initial configuration in sequence.
 
@@ -878,26 +601,8 @@
     -> [RewriteRule variable]
     -- ^ Rewrite rules
     -> unifier (Results variable)
-<<<<<<< HEAD
 applyRewriteRulesSequence unificationProcedure initialConfig rewriteRules =
     applyRulesSequence
-=======
-applyRewriteRulesSequence
-    metadataTools
-    predicateSimplifier
-    patternSimplifier
-    axiomSimplifiers
-    unificationProcedure
-
-    initialConfig
-    rewriteRules
-  =
-    applyRulesSequence
-        metadataTools
-        predicateSimplifier
-        patternSimplifier
-        axiomSimplifiers
->>>>>>> 62ecbfb0
         unificationProcedure
         initialConfig
         (getRewriteRule <$> rewriteRules)