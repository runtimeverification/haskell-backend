{-|
Module      : Kore.ASTVerifier.SentenceVerifier
Description : Tools for verifying the wellformedness of a Kore 'Sentence'.
Copyright   : (c) Runtime Verification, 2018
License     : NCSA
Maintainer  : virgil.serbanuta@runtimeverification.com
Stability   : experimental
Portability : POSIX
-}
module Kore.ASTVerifier.SentenceVerifier
    ( verifyUniqueNames
    , SentenceVerifier
    , runSentenceVerifier
    , verifySorts
    , verifyHookedSorts
    , verifySymbols
    , verifyHookedSymbols
    , verifyAxioms
    , verifyClaims
    , verifyNonHooks
    , verifyAliasSentence
    ) where

import           Control.Applicative
                 ( Alternative (..) )
import qualified Control.Lens as Lens
import           Control.Monad
                 ( foldM )
import qualified Control.Monad as Monad
import qualified Control.Monad.Reader as Reader
import           Control.Monad.State.Strict
                 ( StateT, runStateT )
import qualified Control.Monad.State.Strict as State
import qualified Data.Foldable as Foldable
import           Data.Function
import           Data.Generics.Product.Fields
import qualified Data.Map as Map
import           Data.Maybe
                 ( isJust, mapMaybe )
import           Data.Set
                 ( Set )
import qualified Data.Set as Set
import           Data.Text
                 ( Text )

import           Kore.AST.Error
import           Kore.ASTVerifier.AttributesVerifier
import           Kore.ASTVerifier.Error
import           Kore.ASTVerifier.PatternVerifier as PatternVerifier
import           Kore.ASTVerifier.SortVerifier
import           Kore.ASTVerifier.Verifier
import qualified Kore.Attribute.Hook as Attribute
import           Kore.Attribute.Parser
                 ( ParseAttributes )
import qualified Kore.Attribute.Parser as Attribute.Parser
import qualified Kore.Attribute.Sort as Attribute.Sort
import qualified Kore.Attribute.Sort as Attribute
                 ( Sort )
import qualified Kore.Attribute.Sort.HasDomainValues as Attribute.HasDomainValues
import qualified Kore.Attribute.Symbol as Attribute.Symbol
import qualified Kore.Builtin as Builtin
import           Kore.Error
import           Kore.IndexedModule.IndexedModule as IndexedModule
import           Kore.IndexedModule.Resolvers as Resolvers
import           Kore.Sort
import           Kore.Syntax.Definition
import qualified Kore.Verified as Verified

{-|'verifyUniqueNames' verifies that names defined in a list of sentences are
unique both within the list and outside, using the provided name set.
-}
verifyUniqueNames
    :: [Sentence pat]
    -> Map.Map Text AstLocation
    -- ^ Names that are already defined.
    -> Either (Error VerifyError) (Map.Map Text AstLocation)
    -- ^ On success returns the names that were previously defined together with
    -- the names defined in the given 'Module'.
verifyUniqueNames sentences existingNames =
    foldM verifyUniqueId existingNames definedNames
  where
    definedNames =
        concatMap definedNamesForSentence sentences

data UnparameterizedId = UnparameterizedId
    { unparameterizedIdName     :: Text
    , unparameterizedIdLocation :: AstLocation
    }
    deriving (Show)

toUnparameterizedId :: Id -> UnparameterizedId
toUnparameterizedId Id {getId = name, idLocation = location} =
    UnparameterizedId
        { unparameterizedIdName = name
        , unparameterizedIdLocation = location
        }

verifyUniqueId
    :: Map.Map Text AstLocation
    -> UnparameterizedId
    -> Either (Error VerifyError) (Map.Map Text AstLocation)
verifyUniqueId existing (UnparameterizedId name location) =
    case Map.lookup name existing of
        Just location' ->
            koreFailWithLocations [location, location']
                ("Duplicated name: '" <> name <> "'.")
        _ -> Right (Map.insert name location existing)

definedNamesForSentence :: Sentence pat -> [UnparameterizedId]
definedNamesForSentence (SentenceAliasSentence sentenceAlias) =
    [ toUnparameterizedId (getSentenceSymbolOrAliasConstructor sentenceAlias) ]
definedNamesForSentence (SentenceSymbolSentence sentenceSymbol) =
    [ toUnparameterizedId (getSentenceSymbolOrAliasConstructor sentenceSymbol) ]
definedNamesForSentence (SentenceImportSentence _) = []
definedNamesForSentence (SentenceAxiomSentence _)  = []
definedNamesForSentence (SentenceClaimSentence _)  = []
definedNamesForSentence (SentenceSortSentence sentenceSort) =
    [ toUnparameterizedId (sentenceSortName sentenceSort) ]
definedNamesForSentence (SentenceHookSentence (SentenceHookedSort sentence)) =
    definedNamesForSentence (SentenceSortSentence sentence)
definedNamesForSentence (SentenceHookSentence (SentenceHookedSymbol sentence)) =
    definedNamesForSentence (SentenceSymbolSentence sentence)

type SentenceVerifier = StateT VerifiedModule' Verifier

{- | Look up a sort declaration.
 -}
findSort :: Id -> SentenceVerifier (SentenceSort Verified.Pattern)
findSort identifier = do
    verifiedModule <- State.get
    findIndexedSort verifiedModule identifier

askVerifierContext :: SentenceVerifier VerifierContext
askVerifierContext = Reader.ask

{- | Construct a 'PatternVerifier.Context' in the current 'SentenceContext'.
 -}
askPatternContext
    :: Set SortVariable  -- ^ Declared sort variables
    -> SentenceVerifier PatternVerifier.Context
askPatternContext variables = do
    verifiedModule <- State.get
    VerifierContext { builtinVerifiers } <- askVerifierContext
    return PatternVerifier.Context
        { builtinDomainValueVerifiers =
            Builtin.domainValueVerifiers builtinVerifiers
        , indexedModule =
            verifiedModule
<<<<<<< HEAD
            -- & IndexedModule.erasePatterns
=======
            & IndexedModule.erasePatterns
>>>>>>> 110e516d
            & IndexedModule.eraseAxiomAttributes
        , declaredSortVariables = variables
        , declaredVariables = emptyDeclaredVariables
        }

{- | Find the attributes for the named sort.

It is an error to use this before 'verifySorts'.

 -}
lookupSortAttributes :: Id -> SentenceVerifier Attribute.Sort
lookupSortAttributes name = do
    verifiedModule <- State.get
    (attrs, _) <- Resolvers.resolveSort verifiedModule name
    return attrs

runSentenceVerifier
    :: SentenceVerifier a
    -> VerifiedModule'
    -> Verifier (a, VerifiedModule')
runSentenceVerifier sentenceVerifier verifiedModule =
    runStateT sentenceVerifier verifiedModule

verifyHookedSorts :: [ParsedSentence] -> SentenceVerifier ()
verifyHookedSorts =
    Foldable.traverse_ verifyHookedSortSentence
    . mapMaybe projectSentenceHookedSort

verifyHookedSortSentence :: SentenceSort ParsedPattern -> SentenceVerifier ()
verifyHookedSortSentence sentence =
    withSentenceHookContext (SentenceHookedSort sentence) $ do
        let SentenceSort { sentenceSortAttributes } = sentence
        VerifierContext { attributesVerification } <- Reader.ask
        hook <-
            verifySortHookAttribute
                attributesVerification
                sentenceSortAttributes
        let SentenceSort { sentenceSortName = name } = sentence
        attrs <- lookupSortAttributes name
        VerifierContext { builtinVerifiers } <- Reader.ask
        verifiedModule <- State.get
        Builtin.sortDeclVerifier
            builtinVerifiers
            hook
            verifiedModule
            sentence
            attrs
            & either throwError return
        State.modify' $ addIndexedModuleHook name hook

verifyHookedSymbols
    :: [ParsedSentence]
    -> SentenceVerifier ()
verifyHookedSymbols =
    Foldable.traverse_ verifyHookedSymbolSentence
    . mapMaybe projectSentenceHookedSymbol

verifyHookedSymbolSentence
    :: SentenceSymbol ParsedPattern
    -> SentenceVerifier ()
verifyHookedSymbolSentence sentence =
    withSentenceHookContext (SentenceHookedSymbol sentence) $ do
        let SentenceSymbol { sentenceSymbolAttributes } = sentence
        VerifierContext { attributesVerification } <- Reader.ask
        hook <-
            verifySymbolHookAttribute
                attributesVerification
                sentenceSymbolAttributes
        VerifierContext { builtinVerifiers } <- Reader.ask
        verifiedModule <- State.get
        Builtin.runSymbolVerifier
            (Builtin.symbolVerifier builtinVerifiers hook)
            (findIndexedSort verifiedModule)
            sentence
            & either throwError return
        let Symbol { symbolConstructor = name } = sentenceSymbolSymbol sentence
        State.modify' $ addIndexedModuleHook name hook

addIndexedModuleHook
    :: Id
    -> Attribute.Hook
    -> VerifiedModule'
    -> VerifiedModule'
addIndexedModuleHook name hook =
    Lens.over (field @"indexedModuleHookedIdentifiers") (Set.insert name)
    . Lens.over (field @"indexedModuleHooks") addHook
  where
    addHook
      | Just hookId <- Attribute.getHook hook =
        Map.alter (Just . maybe [name] (name :)) hookId
      | otherwise           = id

verifySymbols :: [ParsedSentence] -> SentenceVerifier ()
verifySymbols = Foldable.traverse_ verifySymbolSentence . mapMaybe project
  where
    project sentence =
        projectSentenceSymbol sentence <|> projectSentenceHookedSymbol sentence

verifySymbolSentence
    :: SentenceSymbol ParsedPattern
    -> SentenceVerifier Verified.SentenceSymbol
verifySymbolSentence sentence =
    withSentenceSymbolContext sentence $ do
        let sortParams = (symbolParams . sentenceSymbolSymbol) sentence
        variables <- buildDeclaredSortVariables sortParams
        let sorts = sentenceSymbolSorts sentence
        mapM_ (verifySort findSort variables) sorts
        let resultSort = sentenceSymbolResultSort sentence
        verifySort findSort variables resultSort
        verified <- traverse verifyNoPatterns sentence
        attrs <- parseAttributes' $ sentenceSymbolAttributes sentence
        let isConstructor =
                Attribute.Symbol.isConstructor
                . Attribute.Symbol.constructor
                $ attrs
        Monad.when isConstructor (verifyConstructor verified)
        State.modify' $ addSymbol verified attrs
        return verified
  where
    addSymbol verified attrs =
        Lens.over
            (field @"indexedModuleSymbolSentences")
            (Map.insert name (attrs, verified))
      where
        Symbol { symbolConstructor = name } = sentenceSymbolSymbol verified

verifyConstructor
    :: Verified.SentenceSymbol
    -> SentenceVerifier ()
verifyConstructor verified = do
    resultSortId <-
        case resultSort of
            SortVariableSort _ ->
                koreFail (noConstructorWithVariableSort symbolName)
            SortActualSort _ ->
                return (getSortId resultSort)
    attrs <- lookupSortAttributes resultSortId
    let
        isHookedSort =
            isJust
            . Attribute.getHook
            . Attribute.Sort.hook
            $ attrs
        hasDomainValues =
            Attribute.HasDomainValues.getHasDomainValues
            . Attribute.Sort.hasDomainValues
            $ attrs
    koreFailWhen isHookedSort
        (noConstructorInHookedSort symbolName resultSort)
    koreFailWhen hasDomainValues
        (noConstructorWithDomainValues symbolName resultSort)

  where
    symbolName = (symbolConstructor . sentenceSymbolSymbol) verified
    resultSort = sentenceSymbolResultSort verified

verifyAliasSentence
    :: ParsedSentenceAlias
    -> SentenceVerifier Verified.SentenceAlias
verifyAliasSentence sentence = do
    variables <- buildDeclaredSortVariables sortParams
    mapM_ (verifySort findSort variables) sentenceAliasSorts
    verifySort findSort variables sentenceAliasResultSort
    context <- askPatternContext variables
    either throwError return . runPatternVerifier context $ do
        (declaredVariables, verifiedLeftPattern) <-
            verifyAliasLeftPattern alias sentenceAliasSorts leftPattern
        verifiedRightPattern <-
            withDeclaredVariables declaredVariables
            $ verifyPattern (Just expectedSort) rightPattern
        return sentence
            { sentenceAliasLeftPattern = verifiedLeftPattern
            , sentenceAliasRightPattern = verifiedRightPattern
            }
  where
    SentenceAlias { sentenceAliasAlias = alias } = sentence
    SentenceAlias { sentenceAliasLeftPattern = leftPattern } = sentence
    SentenceAlias { sentenceAliasRightPattern = rightPattern } = sentence
    SentenceAlias { sentenceAliasSorts } = sentence
    SentenceAlias { sentenceAliasResultSort } = sentence
    sortParams   = (aliasParams . sentenceAliasAlias) sentence
    expectedSort = sentenceAliasResultSort

verifyAxioms :: [ParsedSentence] -> SentenceVerifier ()
verifyAxioms =
    Foldable.traverse_ verifyAxiomSentence
    . mapMaybe projectSentenceAxiom

verifyAxiomSentence :: SentenceAxiom ParsedPattern -> SentenceVerifier ()
verifyAxiomSentence sentence =
    withSentenceAxiomContext sentence $ do
        verified <- verifyAxiomSentenceWorker sentence
        attrs <- parseAttributes' $ sentenceAxiomAttributes sentence
        State.modify $ addAxiom verified attrs
  where
    addAxiom verified attrs =
        Lens.over
            (field @"indexedModuleAxioms")
            ((attrs, verified) :)

verifyAxiomSentenceWorker
    :: ParsedSentenceAxiom
    -> SentenceVerifier Verified.SentenceAxiom
verifyAxiomSentenceWorker sentence = do
    let sortParams = sentenceAxiomParameters sentence
    variables <- buildDeclaredSortVariables sortParams
    context <- askPatternContext variables
    field @"sentenceAxiomPattern" (verifyStandalonePattern Nothing) sentence
        & runPatternVerifier context
        & either throwError return

verifyClaims
    :: [ParsedSentence]
    -> SentenceVerifier ()
verifyClaims =
    Foldable.traverse_ verifyClaimSentence
    . mapMaybe projectSentenceClaim

verifyClaimSentence :: SentenceClaim ParsedPattern -> SentenceVerifier ()
verifyClaimSentence sentence =
    withSentenceClaimContext sentence $ do
        verified <- verifyAxiomSentenceWorker (getSentenceClaim sentence)
        attrs <- parseAttributes' $ sentenceClaimAttributes sentence
        State.modify' $ addClaim (SentenceClaim verified) attrs
  where
    addClaim verified attrs =
        Lens.over
            (field @"indexedModuleClaims")
            ((attrs, verified) :)

verifySorts :: [ParsedSentence] -> SentenceVerifier ()
verifySorts = Foldable.traverse_ verifySortSentence . mapMaybe project
  where
    project sentence =
        projectSentenceSort sentence <|> projectSentenceHookedSort sentence

verifySortSentence
    :: SentenceSort ParsedPattern
    -> SentenceVerifier Verified.SentenceSort
verifySortSentence sentence =
    withSentenceSortContext sentence $ do
        _ <- buildDeclaredSortVariables $ sentenceSortParameters sentence
        verified <- traverse verifyNoPatterns sentence
        attrs <- parseAttributes' $ sentenceSortAttributes verified
        State.modify' $ addSort verified attrs
        return verified
  where
    addSort verified attrs =
        Lens.over
            (field @"indexedModuleSortDescriptions")
            (Map.insert (sentenceSortName verified) (attrs, verified))

verifyNonHooks
    :: [ParsedSentence]
    -> SentenceVerifier ()
verifyNonHooks sentences=
    Foldable.traverse_ verifyNonHookSentence nonHookSentences
  where
    nonHookSentences = mapMaybe project sentences
    project (SentenceHookSentence _) = Nothing
    project sentence = Just sentence

verifyNonHookSentence :: ParsedSentence -> SentenceVerifier ()
verifyNonHookSentence sentence =
    withSentenceContext sentence $ do
        VerifierContext { attributesVerification } <- Reader.ask
        verifyNoHookAttribute attributesVerification
            $ sentenceAttributes sentence

buildDeclaredSortVariables
    :: MonadError (Error e) error
    => [SortVariable]
    -> error (Set.Set SortVariable)
buildDeclaredSortVariables [] = return Set.empty
buildDeclaredSortVariables (unifiedVariable : list) = do
    variables <- buildDeclaredSortVariables list
    koreFailWithLocationsWhen
        (unifiedVariable `Set.member` variables)
        [unifiedVariable]
        (  "Duplicated sort variable: '"
        <> extractVariableName unifiedVariable
        <> "'.")
    return (Set.insert unifiedVariable variables)
  where
    extractVariableName variable = getId (getSortVariable variable)

parseAttributes'
    :: forall attrs error e
    .  (MonadError (Error e) error, ParseAttributes attrs)
    => Attributes
    -> error attrs
parseAttributes' =
    Attribute.Parser.liftParser . Attribute.Parser.parseAttributes<|MERGE_RESOLUTION|>--- conflicted
+++ resolved
@@ -146,11 +146,6 @@
             Builtin.domainValueVerifiers builtinVerifiers
         , indexedModule =
             verifiedModule
-<<<<<<< HEAD
-            -- & IndexedModule.erasePatterns
-=======
-            & IndexedModule.erasePatterns
->>>>>>> 110e516d
             & IndexedModule.eraseAxiomAttributes
         , declaredSortVariables = variables
         , declaredVariables = emptyDeclaredVariables
