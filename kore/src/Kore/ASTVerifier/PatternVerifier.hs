--- conflicted
+++ resolved
@@ -258,25 +258,11 @@
         )
 verifyAliasLeftPattern alias aliasSorts leftPattern = do
     koreFailWhen (declaredHead /= symbolOrAlias) aliasDeclarationMismatch
-<<<<<<< HEAD
-    let expect = expectVariable . ElemVar <$> applicationChildren leftPattern
+    let expect = expectVariable <$> applicationChildren leftPattern
     verified <- verifyPatternsWithSorts unifiedVariableSort aliasSorts expect
     declaredVariables <- uniqueDeclaredVariables verified
-    let verifiedLeftPattern =
-            traverse
-                extractElementVariable
-                leftPattern { applicationChildren = verified }
-    case verifiedLeftPattern of
-        Just result -> return (declaredVariables, result)
-        Nothing -> error "Impossible change from element var to set var"
-=======
-    let expect = expectVariable <$> applicationChildren leftPattern
-    verified <- verifyPatternsWithSorts snd aliasSorts expect
-    declaredVariables <- uniqueDeclaredVariables (fst <$> verified)
-    let verifiedLeftPattern =
-            leftPattern { applicationChildren = fst <$> verified }
+    let verifiedLeftPattern = leftPattern { applicationChildren = verified }
     return (declaredVariables, verifiedLeftPattern)
->>>>>>> 432dd815
   where
     symbolOrAlias = applicationSymbolOrAlias leftPattern
     declaredHead =
@@ -523,32 +509,16 @@
     actualOperandCount = length operands
 
 verifyApplyAlias
-<<<<<<< HEAD
-    :: (child -> Sort)
-    -> Application SymbolOrAlias (PatternVerifier child)
-    -> MaybeT PatternVerifier (Application Verified.Alias child)
-verifyApplyAlias getChildSort application =
-    lookupAlias symbolOrAlias >>= \alias -> Trans.lift $ do
-    let verified = application { applicationSymbolOrAlias = alias }
-        sorts = Internal.aliasSorts alias
-    verifyApplicationChildren getChildSort verified sorts
-=======
-    ::  (Verified.Pattern -> Attribute.Pattern Variable)
-    ->  Application SymbolOrAlias (PatternVerifier Verified.Pattern)
+    ::  Application SymbolOrAlias (PatternVerifier Verified.Pattern)
     ->  MaybeT PatternVerifier
-            (CofreeF
-                (Application (Internal.Alias (TermLike Variable)))
-                (Attribute.Pattern Variable)
-                Verified.Pattern
-            )
-verifyApplyAlias getChildAttributes application =
+            (Application (Internal.Alias Verified.Pattern) Verified.Pattern)
+verifyApplyAlias application =
     lookupAlias symbolOrAlias >>= \alias -> Trans.lift $ do
     let verified = application { applicationSymbolOrAlias = alias }
         sorts = Internal.aliasSorts alias
     leftVariables <- getLeftVariables (Internal.aliasConstructor alias)
     Foldable.traverse_ ensureChildIsDeclaredVarType $ zip leftVariables children
-    verifyApplicationChildren getChildAttributes verified sorts
->>>>>>> 432dd815
+    verifyApplicationChildren Internal.termLikeSort verified sorts
   where
     Application
         { applicationSymbolOrAlias = symbolOrAlias
@@ -611,9 +581,7 @@
     maybe (koreFail . noHead $ symbolOrAlias) return result
   where
     symbolOrAlias = applicationSymbolOrAlias application
-    verifyApplyAlias' =
-        Internal.ApplyAliasF
-        <$> verifyApplyAlias Internal.termLikeSort application
+    verifyApplyAlias' = Internal.ApplyAliasF <$> verifyApplyAlias application
     verifyApplySymbol' =
         Internal.ApplySymbolF
         <$> verifyApplySymbol Internal.termLikeSort application
