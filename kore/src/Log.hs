{- |
Copyright   : (c) Runtime Verification, 2018
License     : NCSA

-}

module Log
    (
    -- * Entries
      module Log.Entry
    , SomeEntry (..)
    -- * Interface
    , MonadLog (..)
    , WithLog
    -- * Implementation
    , LoggerT (..)
    -- * Log actions
    , LogAction (..)
    , liftLogAction
    , hoistLogAction
    -- * Messages (Deprecated)
    , LogMessage (..)
    , log
    , logDebug
    , logInfo
    , logWarning
    , logError
    , logWith
    ) where

import Prelude.Kore

import Colog
    ( LogAction (..)
    , Severity (..)
    , cmap
    , (<&)
    )
import Control.Monad.Catch
    ( MonadCatch
    , MonadMask
    , MonadThrow
    )
import Control.Monad.Except
    ( ExceptT
    )
import qualified Control.Monad.Except as Except
import Control.Monad.Morph
    ( MFunctor
    )
import qualified Control.Monad.Morph as Monad.Morph
import Control.Monad.Trans
    ( MonadTrans
    )
import qualified Control.Monad.Trans as Monad.Trans
import Control.Monad.Trans.Accum
    ( AccumT
    , mapAccumT
    )
import Control.Monad.Trans.Identity
    ( IdentityT
    )
import Control.Monad.Trans.Maybe
    ( MaybeT
    )
import Control.Monad.Trans.Reader
import qualified Control.Monad.Trans.State.Strict as Strict
    ( StateT
    )
import Data.Text
    ( Text
    )
import Data.Text.Prettyprint.Doc
    ( Pretty
    )
import qualified Data.Text.Prettyprint.Doc as Pretty
import qualified GHC.Stack as GHC

import Control.Monad.Counter
    ( CounterT
    )
import Log.Entry

-- | This type should not be used directly, but rather should be created and
-- dispatched through the `log` functions.
data LogMessage = LogMessage
    { message   :: Text
    -- ^ message being logged
    , severity  :: !Severity
    -- ^ log level / severity of message
    , callstack :: !GHC.CallStack
    -- ^ call stack of the message, when available
    }

instance Entry LogMessage where
    entrySeverity LogMessage { severity } = severity

instance Pretty LogMessage where
    pretty LogMessage { message, callstack } =
        Pretty.hsep
            [ Pretty.pretty message
            , Pretty.brackets (formatCallstack callstack)
            ]
      where
        formatCallstack :: GHC.CallStack -> Pretty.Doc ann
        formatCallstack cs
          | length (GHC.getCallStack cs) <= 1 = mempty
          | otherwise                         = callStackToBuilder cs
        callStackToBuilder :: GHC.CallStack -> Pretty.Doc ann
        callStackToBuilder =
            Pretty.pretty
            . GHC.prettyCallStack
            . GHC.popCallStack

type WithLog msg = MonadLog

-- | 'Monad.Trans.lift' any 'LogAction' into a monad transformer.
liftLogAction
    :: (Monad m, MonadTrans t)
    => LogAction m msg
    -> LogAction (t m) msg
liftLogAction logAction =
    Colog.LogAction (Monad.Trans.lift . Colog.unLogAction logAction)

-- | Use a natural transform on a 'LogAction'.
hoistLogAction
    :: (forall a. m a -> n a)
    -> LogAction m msg
    -> LogAction n msg
hoistLogAction f (LogAction logger) = LogAction $ \msg -> f (logger msg)

-- | Log any message.
logMsg :: (Entry msg, WithLog msg m) => msg -> m ()
logMsg = logEntry

-- | Logs a message using given 'Severity'.
log
    :: forall m
    . (HasCallStack, WithLog LogMessage m)
    => Severity
    -- ^ If lower than the minimum severity, the message will not be logged
    -> Text
    -- ^ Message to be logged
    -> m ()
log s t = logMsg $ LogMessage t s GHC.callStack

-- | Logs using 'Debug' log level. See 'log'.
logDebug
    :: forall m
    . (WithLog LogMessage m)
    => Text
    -> m ()
logDebug = log Debug

-- | Logs using 'Info' log level. See 'log'.
logInfo
    :: forall m
    . (WithLog LogMessage m)
    => Text
    -> m ()
logInfo = log Info

-- | Logs using 'Warning' log level. See 'log'.
logWarning
    :: forall m
    . (WithLog LogMessage m)
    => Text
    -> m ()
logWarning = log Warning

-- | Logs using 'Error' log level. See 'log'.
logError
    :: forall m
    . (WithLog LogMessage m)
    => Text
    -> m ()
logError = log Error

-- ---------------------------------------------------------------------
-- * LoggerT

class Monad m => MonadLog m where
    logEntry :: Entry entry => entry -> m ()
    default logEntry
        :: Entry entry
        => (MonadTrans trans, MonadLog log, m ~ trans log)
        => entry
        -> m ()
    logEntry = Monad.Trans.lift . logEntry
    {-# INLINE logEntry #-}

    logWhile :: Entry entry => entry -> m a -> m a
    default logWhile
        :: Entry entry
        => (MFunctor t, MonadLog log, m ~ t log)
        => entry
        -> m a
        -> m a
    logWhile entry = Monad.Morph.hoist $ logWhile entry

instance (Monoid acc, MonadLog log)
  => MonadLog (AccumT acc log) where
      logWhile = mapAccumT . logWhile

instance MonadLog log => MonadLog (CounterT log)

instance MonadLog log => MonadLog (ExceptT error log)

instance MonadLog log => MonadLog (IdentityT log)

instance MonadLog log => MonadLog (MaybeT log)

instance MonadLog log => MonadLog (ReaderT a log)

instance MonadLog log => MonadLog (Strict.StateT state log)

newtype LoggerT m a =
    LoggerT { getLoggerT :: ReaderT (LogAction m ActualEntry) m a }
    deriving (Functor, Applicative, Monad)
    deriving (MonadIO, MonadThrow, MonadCatch, MonadMask)

instance Monad m => MonadLog (LoggerT m) where
<<<<<<< HEAD
    logEntry entry = LoggerT $ do
        logAction <- ask
        let entryLogger = cmap (from @SomeEntry) logAction
        Monad.Trans.lift $ entryLogger <& toEntry entry
=======
    logEntry entry = LoggerT $ ask >>= Monad.Trans.lift . (<& toEntry entry)
    logWhile _ = id
>>>>>>> 3c89a94a

instance MonadTrans LoggerT where
    lift = LoggerT . Monad.Trans.lift
    {-# INLINE lift #-}

logWith
    :: Entry entry
    => LogAction m ActualEntry
    -> entry
    -> m ()
logWith logger entry =
    let entryLogger = cmap (from @SomeEntry) logger
     in entryLogger Colog.<& toEntry entry<|MERGE_RESOLUTION|>--- conflicted
+++ resolved
@@ -220,15 +220,11 @@
     deriving (MonadIO, MonadThrow, MonadCatch, MonadMask)
 
 instance Monad m => MonadLog (LoggerT m) where
-<<<<<<< HEAD
     logEntry entry = LoggerT $ do
         logAction <- ask
         let entryLogger = cmap (from @SomeEntry) logAction
         Monad.Trans.lift $ entryLogger <& toEntry entry
-=======
-    logEntry entry = LoggerT $ ask >>= Monad.Trans.lift . (<& toEntry entry)
     logWhile _ = id
->>>>>>> 3c89a94a
 
 instance MonadTrans LoggerT where
     lift = LoggerT . Monad.Trans.lift
