--- conflicted
+++ resolved
@@ -10,9 +10,10 @@
     runNoSMT,
     runSMT,
     Solver,
-    SolverSetup (..),
+    SolverSetup(..),
     newSolver,
     initSolver,
+    runWithSolver,
     stopSolver,
     MonadSMT (..),
     declare,
@@ -259,27 +260,15 @@
                 Trans.liftIO $ putMVar mvar originalHandle
                 Exception.throwM exception
 
-<<<<<<< HEAD
-    restartSolverAndRetry mvar = do
-        logAction <- askLogAction
-        Config{executable = exe, arguments = args} <-
-            askConfig
-=======
     restartSolverAndRetry = do
         logAction <- Log.askLogAction
->>>>>>> 578ee865
         newSolverHandle <-
             Trans.liftIO $
                 Exception.handle handleIOException $
                     SimpleSMT.newSolver exe args logAction
         _ <- Trans.liftIO $ putMVar mvar newSolverHandle
-<<<<<<< HEAD
-        initSolver
-        (action newSolverHandle)
-=======
         initSolver solverSetup
         action newSolverHandle
->>>>>>> 578ee865
 
     handleIOException :: IOException -> IO SolverHandle
     handleIOException e =
@@ -359,56 +348,6 @@
     -- experimentation.
     pure (toInteger counter >= resetInterval)
 
-<<<<<<< HEAD
-instance MonadSMT SMT where
-    withSolver action =
-        unshareSolverHandle $ do
-            withSolverWithRestart push
-            Exception.finally
-                action
-                ( do
-                    withSolverWithRestart pop
-                    resetInterval' <- extractResetInterval
-                    needReset <-
-                        modifySolverHandle
-                            (incrementQueryCounter resetInterval')
-                    when needReset reinit
-                )
-
-    declare name typ =
-        withSolver' $ \solver -> SimpleSMT.declare solver (Atom name) typ
-
-    declareFun declaration =
-        withSolver' $ \solver -> SimpleSMT.declareFun solver declaration
-
-    declareSort declaration =
-        withSolver' $ \solver -> SimpleSMT.declareSort solver declaration
-
-    declareDatatype declaration =
-        withSolver' $ \solver -> SimpleSMT.declareDatatype solver declaration
-
-    declareDatatypes datatypes =
-        withSolver' $ \solver -> SimpleSMT.declareDatatypes solver datatypes
-
-    assert fact =
-        traceProf ":solver:assert" $
-            withSolver' $ \solver -> SimpleSMT.assert solver fact
-
-    check = traceProf ":solver:check" $ withSolver' SimpleSMT.check
-
-    ackCommand command =
-        withSolver' $ \solver -> SimpleSMT.ackCommand solver command
-
-    loadFile path =
-        withSolver' $ \solver -> SimpleSMT.loadFile solver path
-
-    reinit = unshareSolverHandle $ do
-        withSolver' $ \solver -> SimpleSMT.simpleCommand solver ["reset"]
-        initSolver
-        modifySolverHandle $ Lens.assign (field @"queryCounter") 0
-
-=======
->>>>>>> 578ee865
 instance (MonadSMT m, Monoid w) => MonadSMT (AccumT w m) where
     withSolver = mapAccumT withSolver
     {-# INLINE withSolver #-}
@@ -482,16 +421,6 @@
         , resetInterval = ResetInterval 100
         }
 
-<<<<<<< HEAD
-initSolver :: SMT ()
-initSolver = do
-    Config{timeOut, rLimit, prelude} <- askConfig
-    let preludeFile = getPrelude prelude
-    setTimeOut timeOut
-    setRLimit rLimit
-    traverse_ loadFile preludeFile
-    join $ SMT (Reader.asks userInit)
-=======
 initSolver :: SolverSetup -> LoggerT IO ()
 initSolver solverSetup = do
     let Config{timeOut, rLimit, prelude} = config solverSetup
@@ -500,7 +429,6 @@
     runWithSolver (setRLimit rLimit) solverSetup
     runWithSolver (traverse_ loadFile preludeFile) solverSetup
     userInit solverSetup solverSetup
->>>>>>> 578ee865
 
 {- | Initialize a new solverHandle with the given 'Config'.
 
@@ -537,23 +465,6 @@
         _ <- SimpleSMT.stop solver
         return ()
 
-<<<<<<< HEAD
--- | Run an external SMT solver.
-runSMT :: Config -> SMT () -> SMT a -> LoggerT IO a
-runSMT config userInit smt =
-    Exception.bracket
-        (newSolver config)
-        stopSolver
-        (\mvar -> runSMT' config userInit mvar smt)
-
-runSMT' :: Config -> SMT () -> MVar SolverHandle -> SMT a -> LoggerT IO a
-runSMT' config userInit refSolverHandle smt =
-    runReaderT
-        (getSMT $ initSolver >> smt)
-        SolverSetup{userInit, refSolverHandle, config}
-
-=======
->>>>>>> 578ee865
 -- Need to quote every identifier in SMT between pipes
 -- to escape special chars
 escapeId :: Text -> Text
