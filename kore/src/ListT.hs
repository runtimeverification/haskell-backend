{-|
Module      : ListT
Description : List monad transformer
Copyright   : (c) Runtime Verification, 2019
License     : NCSA
Maintainer  : thomas.tuegel@runtimeverification.com

This module implements the list monad transformer.

-}

module ListT
    ( ListT (..)
    , cons
    , gather
    , scatter
    , mapListT
    -- * Re-exports
    , Alternative (..), MonadPlus (..)
    ) where

import Control.Applicative
import Control.Monad
import Control.Monad.IO.Class
import Control.Monad.Morph
import Control.Monad.RWS.Class
import Data.Foldable
import Data.Typeable

{- | The list monad transformer written as a right-associative fold.

This representation is similar to the
<https://en.wikipedia.org/wiki/Church_encoding Church encoding> or the
<https://en.wikipedia.org/wiki/Mogensen%E2%80%93Scott_encoding Scott encoding>.
It inherits the performance benefits of the 'Control.Monad.Codensity.Codensity'
of a free monad.
The first argument of 'foldListT' is a heterogenous analog of 'bind' that
enables streaming instances of 'MFunctor' and 'MMorph'. When @n ~ m@, this
argument is literally 'bind'.

Note that none of its basic instances—e.g. 'Functor', 'Applicative',
'Alternative', 'Monad'—rely on the transformed type @m@ because @ListT@ takes
those behaviors from the instances for lists.

'empty' is related to the empty list:
@
gather empty === return []
@

'pure' (or 'return') constructs singleton lists:
@
gather (pure a) === return [a]
@

'<|>' fills the role of '<>' or '++':
@
gather (pure a <|> pure b) === return [a, b]
@

If we think of '<|>' an addition, then '<*>' is multiplication, and distributes
as such:
@
gather ((pure f <|> pure g) <*> (pure a <|> pure b))
===
return [f a, f b, g a, g b]
@

 -}
newtype ListT m a =
    ListT
        { foldListT
<<<<<<< HEAD
            :: forall r
            .  (a -> m r -> m r)
            -> m r
            -> m r
        }
    deriving (Typeable)

instance Functor (ListT m) where
    fmap f as = ListT $ \yield -> foldListT as (yield . f)
    {-# INLINE fmap #-}

instance Applicative (ListT m) where
    pure a = ListT $ \yield -> yield a
    {-# INLINE pure #-}

    (<*>) fs as =
        ListT $ \yield -> foldListT fs $ \f -> foldListT as $ \a -> yield (f a)
    {-# INLINE (<*>) #-}

instance Alternative (ListT f) where
    empty = ListT $ \_ next -> next
    {-# INLINE empty #-}

    (<|>) as bs =
        ListT $ \yield -> foldListT as yield . foldListT bs yield
=======
            :: forall n r
            .  Monad n
            => (forall x. m x -> n x)
            -> (m a -> n r -> n r)
            -> n r
            -> n r
        }
    deriving (Typeable)

instance Functor f => Functor (ListT f) where
    fmap f as =
        ListT $ \nlift yield ->
            foldListT as nlift (yield . fmap f)
    {-# INLINE fmap #-}

instance Applicative f => Applicative (ListT f) where
    pure a = ListT $ \_ yield -> yield (pure a)
    {-# INLINE pure #-}

    (<*>) fs as =
        ListT $ \nlift yield ->
            foldListT fs nlift $ \ff ->
                foldListT as nlift $ \fa ->
                    yield (ff <*> fa)
    {-# INLINE (<*>) #-}

instance Applicative f => Alternative (ListT f) where
    empty = ListT $ \_ _ next -> next
    {-# INLINE empty #-}

    (<|>) as bs =
        ListT $ \nlift yield ->
            foldListT as nlift yield . foldListT bs nlift yield
>>>>>>> 36d12545
    {-# INLINE (<|>) #-}

instance Monad m => Monad (ListT m) where
    return = pure
    {-# INLINE return #-}

    (>>=) as k =
<<<<<<< HEAD
        ListT $ \yield -> foldListT as $ \a -> foldListT (k a) yield
=======
        ListT $ \nlift yield ->
            foldListT as nlift $ \ma nr ->
                nlift ma >>= \a -> foldListT (k a) nlift yield nr
>>>>>>> 36d12545
    {-# INLINE (>>=) #-}

instance Monad m => MonadPlus (ListT m)

instance MonadTrans ListT where
<<<<<<< HEAD
    lift m = ListT $ \yield next -> m >>= \a -> yield a next
    {-# INLINE lift #-}

=======
    lift ma = ListT $ \_ yield -> yield ma
    {-# INLINE lift #-}

instance MFunctor ListT where
    hoist morph bs = ListT $ \nlift yield next ->
        foldListT bs (nlift . morph) (yield . morph) next
    {-# INLINE hoist #-}

-- instance MMonad ListT where
--     embed mlift bs =
--         -- foldListT bs ((>>=) . mlift) cons empty
--         ListT $ \nlift yield next ->
--             foldListT bs (nlift . _) _ _
--     {-# INLINE embed #-}

>>>>>>> 36d12545
instance MonadReader r m => MonadReader r (ListT m) where
    ask = lift ask
    {-# INLINE ask #-}

    reader f = lift (reader f)
    {-# INLINE reader #-}

    local f = mapListT (local f)
    {-# INLINE local #-}

instance MonadState s m => MonadState s (ListT m) where
    get = lift get
    {-# INLINE get #-}

    put s = lift (put s)
    {-# INLINE put #-}

    state f = lift (state f)
    {-# INLINE state #-}

instance MonadIO m => MonadIO (ListT m) where
    liftIO = lift . liftIO
    {-# INLINE liftIO #-}

instance (Monad f, Foldable f) => Foldable (ListT f) where
    foldMap f as =
<<<<<<< HEAD
        fold $ foldListT as (\a r -> mappend (f a) <$> r) (pure mempty)
    {-# INLINE foldMap #-}

cons :: a -> ListT m a -> ListT m a
cons a as = ListT $ \yield -> yield a . foldListT as yield
=======
        fold $ foldListT as id (\fa fr -> mappend <$> (f <$> fa) <*> fr) (pure mempty)
    {-# INLINE foldMap #-}

cons :: Applicative m => a -> ListT m a -> ListT m a
cons a as = ListT $ \nlift yield -> yield (pure a) . foldListT as nlift yield
>>>>>>> 36d12545
{-# INLINE cons #-}

{- | Collect all values produced by a @'ListT' m@ as a list in @m@.
 -}
gather :: Monad m => ListT m a -> m [a]
<<<<<<< HEAD
gather as = foldListT as (\a mr -> (a :) <$> mr) (pure [])
=======
gather as = foldListT as id (\ma mr -> (:) <$> ma <*> mr) (pure [])
>>>>>>> 36d12545
{-# INLINE gather #-}

{- | Distribute a 'Foldable' collection of values as a @'ListT' m@ stream.

Usually, @f ~ []@.

 -}
scatter :: (Applicative m, Foldable f) => f a -> ListT m a
scatter = foldr cons empty
{-# INLINE scatter #-}

{- | Apply a transformation of the 'Monad' @m@ underlying @'ListT' m@.

The transformation is applied to the entire list, i.e. given

@
mapListT (\during -> before >> during >> after)
@

the actions @before@ and @after@ are sequenced before and after evaluating the
contents of the list, respectively.

 -}
mapListT :: (forall x. m x -> m x) -> ListT m a -> ListT m a
mapListT mapping as =
    ListT $ \yield next ->
        mapping $ foldListT as yield next<|MERGE_RESOLUTION|>--- conflicted
+++ resolved
@@ -69,7 +69,6 @@
 newtype ListT m a =
     ListT
         { foldListT
-<<<<<<< HEAD
             :: forall r
             .  (a -> m r -> m r)
             -> m r
@@ -95,41 +94,6 @@
 
     (<|>) as bs =
         ListT $ \yield -> foldListT as yield . foldListT bs yield
-=======
-            :: forall n r
-            .  Monad n
-            => (forall x. m x -> n x)
-            -> (m a -> n r -> n r)
-            -> n r
-            -> n r
-        }
-    deriving (Typeable)
-
-instance Functor f => Functor (ListT f) where
-    fmap f as =
-        ListT $ \nlift yield ->
-            foldListT as nlift (yield . fmap f)
-    {-# INLINE fmap #-}
-
-instance Applicative f => Applicative (ListT f) where
-    pure a = ListT $ \_ yield -> yield (pure a)
-    {-# INLINE pure #-}
-
-    (<*>) fs as =
-        ListT $ \nlift yield ->
-            foldListT fs nlift $ \ff ->
-                foldListT as nlift $ \fa ->
-                    yield (ff <*> fa)
-    {-# INLINE (<*>) #-}
-
-instance Applicative f => Alternative (ListT f) where
-    empty = ListT $ \_ _ next -> next
-    {-# INLINE empty #-}
-
-    (<|>) as bs =
-        ListT $ \nlift yield ->
-            foldListT as nlift yield . foldListT bs nlift yield
->>>>>>> 36d12545
     {-# INLINE (<|>) #-}
 
 instance Monad m => Monad (ListT m) where
@@ -137,39 +101,15 @@
     {-# INLINE return #-}
 
     (>>=) as k =
-<<<<<<< HEAD
         ListT $ \yield -> foldListT as $ \a -> foldListT (k a) yield
-=======
-        ListT $ \nlift yield ->
-            foldListT as nlift $ \ma nr ->
-                nlift ma >>= \a -> foldListT (k a) nlift yield nr
->>>>>>> 36d12545
     {-# INLINE (>>=) #-}
 
 instance Monad m => MonadPlus (ListT m)
 
 instance MonadTrans ListT where
-<<<<<<< HEAD
     lift m = ListT $ \yield next -> m >>= \a -> yield a next
     {-# INLINE lift #-}
 
-=======
-    lift ma = ListT $ \_ yield -> yield ma
-    {-# INLINE lift #-}
-
-instance MFunctor ListT where
-    hoist morph bs = ListT $ \nlift yield next ->
-        foldListT bs (nlift . morph) (yield . morph) next
-    {-# INLINE hoist #-}
-
--- instance MMonad ListT where
---     embed mlift bs =
---         -- foldListT bs ((>>=) . mlift) cons empty
---         ListT $ \nlift yield next ->
---             foldListT bs (nlift . _) _ _
---     {-# INLINE embed #-}
-
->>>>>>> 36d12545
 instance MonadReader r m => MonadReader r (ListT m) where
     ask = lift ask
     {-# INLINE ask #-}
@@ -196,29 +136,17 @@
 
 instance (Monad f, Foldable f) => Foldable (ListT f) where
     foldMap f as =
-<<<<<<< HEAD
         fold $ foldListT as (\a r -> mappend (f a) <$> r) (pure mempty)
     {-# INLINE foldMap #-}
 
 cons :: a -> ListT m a -> ListT m a
 cons a as = ListT $ \yield -> yield a . foldListT as yield
-=======
-        fold $ foldListT as id (\fa fr -> mappend <$> (f <$> fa) <*> fr) (pure mempty)
-    {-# INLINE foldMap #-}
-
-cons :: Applicative m => a -> ListT m a -> ListT m a
-cons a as = ListT $ \nlift yield -> yield (pure a) . foldListT as nlift yield
->>>>>>> 36d12545
 {-# INLINE cons #-}
 
 {- | Collect all values produced by a @'ListT' m@ as a list in @m@.
  -}
 gather :: Monad m => ListT m a -> m [a]
-<<<<<<< HEAD
 gather as = foldListT as (\a mr -> (a :) <$> mr) (pure [])
-=======
-gather as = foldListT as id (\ma mr -> (:) <$> ma <*> mr) (pure [])
->>>>>>> 36d12545
 {-# INLINE gather #-}
 
 {- | Distribute a 'Foldable' collection of values as a @'ListT' m@ stream.
