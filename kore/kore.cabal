--- conflicted
+++ resolved
@@ -4,11 +4,7 @@
 --
 -- see: https://github.com/sol/hpack
 --
-<<<<<<< HEAD
 -- hash: d1941dc7c3141ceb2eab069530940a81e3d40322e5cb31e96dac935b44bb5f6b
-=======
--- hash: 7e4a37b77d7b81a22960b085c7c033ee8536b5990c1d4567ffca224c79a1e2aa
->>>>>>> d18be998
 
 name:           kore
 version:        0.39.0.0
