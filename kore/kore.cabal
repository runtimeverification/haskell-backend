--- conflicted
+++ resolved
@@ -1,10 +1,6 @@
 cabal-version: 2.2
 
-<<<<<<< HEAD
--- This file has been generated from package.yaml by hpack version 0.33.0.
-=======
 -- This file has been generated from package.yaml by hpack version 0.34.1.
->>>>>>> 93b49992
 --
 -- see: https://github.com/sol/hpack
 --
