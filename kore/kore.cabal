cabal-version: 2.2

-- This file has been generated from package.yaml by hpack version 0.33.0.
--
-- see: https://github.com/sol/hpack
--
<<<<<<< HEAD
-- hash: 2c8cc003e138e15974563191016707bdb4c1aad05d9b59130972c019b8653bff
=======
-- hash: c7335f234ff802f2b2d42c8970fd41a6fa133676b9afa09d411e6222e1120d42
>>>>>>> 5014eb96

name:           kore
version:        0.39.0.0
description:    Please see the [README](README.md) file.
category:       Language
homepage:       https://github.com/kframework/kore#readme
bug-reports:    https://github.com/kframework/kore/issues
author:         Runtime Verification Inc
maintainer:     thomas.tuegel@runtimeverification.com
copyright:      2018-2020 Runtime Verification Inc
license:        NCSA
license-file:   LICENSE
build-type:     Simple
extra-source-files:
    README.md
    CHANGELOG.md
data-dir:       data

source-repository head
  type: git
  location: https://github.com/kframework/kore

flag release
  description: Build a faster runtime, at the expense of a slower build.
  manual: True
  default: False

flag threaded
  description: Use the threaded runtime. Recommended to disable for profiling.
  manual: True
  default: True

library
  exposed-modules:
      Changed
      Control.Monad.Counter
      Data.Graph.TopologicalSort
      Data.Limit
      Data.Sup
      Debug
      ErrorContext
      From
      Injection
      Kore.AST.ApplicativeKore
      Kore.AST.AstWithLocation
      Kore.AST.Common
      Kore.AST.Error
      Kore.ASTVerifier.AliasVerifier
      Kore.ASTVerifier.AttributesVerifier
      Kore.ASTVerifier.DefinitionVerifier
      Kore.ASTVerifier.Error
      Kore.ASTVerifier.ModuleVerifier
      Kore.ASTVerifier.PatternVerifier
      Kore.ASTVerifier.PatternVerifier.PatternVerifier
      Kore.ASTVerifier.SentenceVerifier
      Kore.ASTVerifier.SortVerifier
      Kore.ASTVerifier.Verifier
      Kore.Attribute.Assoc
      Kore.Attribute.Attributes
      Kore.Attribute.Axiom
      Kore.Attribute.Axiom.Concrete
      Kore.Attribute.Axiom.Constructor
      Kore.Attribute.Axiom.Symbolic
      Kore.Attribute.Axiom.Unit
      Kore.Attribute.Comm
      Kore.Attribute.Concat
      Kore.Attribute.Constructor
      Kore.Attribute.Element
      Kore.Attribute.Function
      Kore.Attribute.Functional
      Kore.Attribute.Hook
      Kore.Attribute.Idem
      Kore.Attribute.Injective
      Kore.Attribute.Label
      Kore.Attribute.Location
      Kore.Attribute.Null
      Kore.Attribute.Overload
      Kore.Attribute.Owise
      Kore.Attribute.Parser
      Kore.Attribute.Pattern
      Kore.Attribute.Pattern.ConstructorLike
      Kore.Attribute.Pattern.Created
      Kore.Attribute.Pattern.Defined
      Kore.Attribute.Pattern.FreeVariables
      Kore.Attribute.Pattern.Function
      Kore.Attribute.Pattern.Functional
      Kore.Attribute.Pattern.Simplified
      Kore.Attribute.PredicatePattern
      Kore.Attribute.Priority
      Kore.Attribute.ProductionID
      Kore.Attribute.RuleIndex
      Kore.Attribute.Simplification
      Kore.Attribute.Smthook
      Kore.Attribute.SmtLemma
      Kore.Attribute.Smtlib
      Kore.Attribute.Smtlib.Smthook
      Kore.Attribute.Smtlib.Smtlib
      Kore.Attribute.Sort
      Kore.Attribute.Sort.Constructors
      Kore.Attribute.Sort.ConstructorsBuilder
      Kore.Attribute.Sort.HasDomainValues
      Kore.Attribute.SortInjection
      Kore.Attribute.Source
      Kore.Attribute.SourceLocation
      Kore.Attribute.Subsort
      Kore.Attribute.Symbol
      Kore.Attribute.Symbol.Anywhere
      Kore.Attribute.Symbol.Klabel
      Kore.Attribute.Symbol.Memo
      Kore.Attribute.Symbol.NoEvaluators
      Kore.Attribute.Symbol.SymbolKywd
      Kore.Attribute.Synthetic
      Kore.Attribute.Trusted
      Kore.Attribute.UniqueId
      Kore.Attribute.Unit
      Kore.BugReport
      Kore.Builtin
      Kore.Builtin.AssocComm.AssocComm
      Kore.Builtin.AssocComm.CeilSimplifier
      Kore.Builtin.AssociativeCommutative
      Kore.Builtin.Attributes
      Kore.Builtin.Bool
      Kore.Builtin.Bool.Bool
      Kore.Builtin.Builtin
      Kore.Builtin.Encoding
      Kore.Builtin.Endianness
      Kore.Builtin.Endianness.Endianness
      Kore.Builtin.EqTerm
      Kore.Builtin.Error
      Kore.Builtin.External
      Kore.Builtin.Inj
      Kore.Builtin.Int
      Kore.Builtin.Int.Int
      Kore.Builtin.InternalBytes
      Kore.Builtin.InternalBytes.InternalBytes
      Kore.Builtin.KEqual
      Kore.Builtin.Kreflection
      Kore.Builtin.Krypto
      Kore.Builtin.List
      Kore.Builtin.List.List
      Kore.Builtin.Map
      Kore.Builtin.Map.Map
      Kore.Builtin.Set
      Kore.Builtin.Set.Set
      Kore.Builtin.Signedness
      Kore.Builtin.Signedness.Signedness
      Kore.Builtin.String
      Kore.Builtin.String.String
      Kore.Builtin.Symbols
      Kore.Builtin.Verifiers
      Kore.Debug
      Kore.Equation
      Kore.Equation.Application
      Kore.Equation.Equation
      Kore.Equation.Registry
      Kore.Equation.Sentence
      Kore.Equation.Simplification
      Kore.Error
      Kore.Exec
      Kore.IndexedModule.Error
      Kore.IndexedModule.IndexedModule
      Kore.IndexedModule.MetadataTools
      Kore.IndexedModule.MetadataToolsBuilder
      Kore.IndexedModule.OverloadGraph
      Kore.IndexedModule.Resolvers
      Kore.IndexedModule.SortGraph
      Kore.Internal.Alias
      Kore.Internal.ApplicationSorts
      Kore.Internal.Condition
      Kore.Internal.Conditional
      Kore.Internal.Inj
      Kore.Internal.InternalBool
      Kore.Internal.InternalBytes
      Kore.Internal.InternalInt
      Kore.Internal.InternalList
      Kore.Internal.InternalMap
      Kore.Internal.InternalSet
      Kore.Internal.InternalString
      Kore.Internal.Key
      Kore.Internal.MultiAnd
      Kore.Internal.MultiOr
      Kore.Internal.NormalizedAc
      Kore.Internal.OrCondition
      Kore.Internal.OrPattern
      Kore.Internal.Pattern
      Kore.Internal.Predicate
      Kore.Internal.SideCondition
      Kore.Internal.SideCondition.SideCondition
      Kore.Internal.Substitution
      Kore.Internal.Symbol
      Kore.Internal.TermLike
      Kore.Internal.TermLike.Renaming
      Kore.Internal.TermLike.TermLike
      Kore.Internal.Variable
      Kore.Log
      Kore.Log.DebugAppliedRewriteRules
      Kore.Log.DebugClaimState
      Kore.Log.DebugEvaluateCondition
      Kore.Log.DebugProven
      Kore.Log.DebugSolver
      Kore.Log.DebugSubstitutionSimplifier
      Kore.Log.DebugUnification
      Kore.Log.ErrorBottomTotalFunction
      Kore.Log.ErrorDecidePredicateUnknown
      Kore.Log.ErrorException
      Kore.Log.ErrorParse
      Kore.Log.ErrorRewriteLoop
      Kore.Log.ErrorRewritesInstantiation
      Kore.Log.ErrorRuleMergeDuplicate
      Kore.Log.ErrorVerify
      Kore.Log.InfoAttemptUnification
      Kore.Log.InfoExecBreadth
      Kore.Log.InfoExecDepth
      Kore.Log.InfoProofDepth
      Kore.Log.InfoReachability
      Kore.Log.KoreLogOptions
      Kore.Log.Registry
      Kore.Log.SQLite
      Kore.Log.WarnBoundedModelChecker
      Kore.Log.WarnFunctionWithoutEvaluators
      Kore.Log.WarnIfLowProductivity
      Kore.Log.WarnRetrySolverQuery
      Kore.Log.WarnStuckClaimState
      Kore.Log.WarnSymbolSMTRepresentation
      Kore.Log.WarnTrivialClaim
      Kore.ModelChecker.Bounded
      Kore.ModelChecker.Simplification
      Kore.ModelChecker.Step
      Kore.Options
      Kore.Parser
      Kore.Parser.CString
      Kore.Parser.Lexer
      Kore.Parser.Parser
      Kore.Parser.ParserUtils
      Kore.Reachability
      Kore.Reachability.AllPathClaim
      Kore.Reachability.Claim
      Kore.Reachability.ClaimState
      Kore.Reachability.OnePathClaim
      Kore.Reachability.Prim
      Kore.Reachability.Prove
      Kore.Reachability.SomeClaim
      Kore.Repl
      Kore.Repl.Data
      Kore.Repl.Interpreter
      Kore.Repl.Parser
      Kore.Repl.State
      Kore.Rewriting.RewritingVariable
      Kore.Rewriting.UnifyingRule
      Kore.Sort
      Kore.Step
      Kore.Step.AntiLeft
      Kore.Step.Axiom.EvaluationStrategy
      Kore.Step.Axiom.Identifier
      Kore.Step.Axiom.Matcher
      Kore.Step.Axiom.Registry
      Kore.Step.AxiomPattern
      Kore.Step.ClaimPattern
      Kore.Step.Function.Evaluator
      Kore.Step.Function.Memo
      Kore.Step.Implication
      Kore.Step.Remainder
      Kore.Step.Result
      Kore.Step.RewriteStep
      Kore.Step.Rule
      Kore.Step.Rule.Combine
      Kore.Step.Rule.Expand
      Kore.Step.Rule.Simplify
      Kore.Step.RulePattern
      Kore.Step.Search
      Kore.Step.Simplification.And
      Kore.Step.Simplification.AndPredicates
      Kore.Step.Simplification.AndTerms
      Kore.Step.Simplification.Application
      Kore.Step.Simplification.Bottom
      Kore.Step.Simplification.Ceil
      Kore.Step.Simplification.CeilSimplifier
      Kore.Step.Simplification.Condition
      Kore.Step.Simplification.Data
      Kore.Step.Simplification.Defined
      Kore.Step.Simplification.DomainValue
      Kore.Step.Simplification.Equals
      Kore.Step.Simplification.Exists
      Kore.Step.Simplification.ExpandAlias
      Kore.Step.Simplification.Floor
      Kore.Step.Simplification.Forall
      Kore.Step.Simplification.Iff
      Kore.Step.Simplification.Implies
      Kore.Step.Simplification.In
      Kore.Step.Simplification.Inhabitant
      Kore.Step.Simplification.Inj
      Kore.Step.Simplification.InjSimplifier
      Kore.Step.Simplification.InternalBool
      Kore.Step.Simplification.InternalBytes
      Kore.Step.Simplification.InternalInt
      Kore.Step.Simplification.InternalList
      Kore.Step.Simplification.InternalMap
      Kore.Step.Simplification.InternalSet
      Kore.Step.Simplification.InternalString
      Kore.Step.Simplification.Mu
      Kore.Step.Simplification.Next
      Kore.Step.Simplification.NoConfusion
      Kore.Step.Simplification.Not
      Kore.Step.Simplification.NotSimplifier
      Kore.Step.Simplification.Nu
      Kore.Step.Simplification.Or
      Kore.Step.Simplification.OrPattern
      Kore.Step.Simplification.Overloading
      Kore.Step.Simplification.OverloadSimplifier
      Kore.Step.Simplification.Pattern
      Kore.Step.Simplification.Rewrites
      Kore.Step.Simplification.Rule
      Kore.Step.Simplification.SetVariable
      Kore.Step.Simplification.SimplificationType
      Kore.Step.Simplification.Simplify
      Kore.Step.Simplification.StringLiteral
      Kore.Step.Simplification.SubstitutionSimplifier
      Kore.Step.Simplification.TermLike
      Kore.Step.Simplification.Top
      Kore.Step.Simplification.Variable
      Kore.Step.SMT.AST
      Kore.Step.SMT.Declaration.All
      Kore.Step.SMT.Declaration.Sorts
      Kore.Step.SMT.Declaration.Symbols
      Kore.Step.SMT.Encoder
      Kore.Step.SMT.Evaluator
      Kore.Step.SMT.Lemma
      Kore.Step.SMT.Representation.All
      Kore.Step.SMT.Representation.Resolve
      Kore.Step.SMT.Representation.Sorts
      Kore.Step.SMT.Representation.Symbols
      Kore.Step.SMT.Resolvers
      Kore.Step.SMT.Translate
      Kore.Step.Step
      Kore.Step.Strategy
      Kore.Step.Substitution
      Kore.Step.Transition
      Kore.Substitute
      Kore.Syntax
      Kore.Syntax.And
      Kore.Syntax.Application
      Kore.Syntax.Bottom
      Kore.Syntax.Ceil
      Kore.Syntax.Definition
      Kore.Syntax.DomainValue
      Kore.Syntax.Equals
      Kore.Syntax.Exists
      Kore.Syntax.Floor
      Kore.Syntax.Forall
      Kore.Syntax.Id
      Kore.Syntax.Iff
      Kore.Syntax.Implies
      Kore.Syntax.In
      Kore.Syntax.Inhabitant
      Kore.Syntax.Module
      Kore.Syntax.Mu
      Kore.Syntax.Next
      Kore.Syntax.Not
      Kore.Syntax.Nu
      Kore.Syntax.Or
      Kore.Syntax.Pattern
      Kore.Syntax.PatternF
      Kore.Syntax.Rewrites
      Kore.Syntax.Sentence
      Kore.Syntax.StringLiteral
      Kore.Syntax.Top
      Kore.Syntax.Variable
      Kore.TopBottom
      Kore.Unification.Procedure
      Kore.Unification.SubstitutionNormalization
      Kore.Unification.SubstitutionSimplifier
      Kore.Unification.UnificationProcedure
      Kore.Unification.UnifierT
      Kore.Unification.Unify
      Kore.Unparser
      Kore.Variables.Binding
      Kore.Variables.Free
      Kore.Variables.Fresh
      Kore.Variables.Target
      Kore.Verified
      Log
      Log.Entry
      Logic
      Options.SMT
      Pair
      Prelude.Kore
      Pretty
      Prof
      SMT
      SMT.AST
      SMT.SimpleSMT
      SQL
      SQL.ColumnDef
      SQL.Key
      SQL.Query
      SQL.SOP
      SQL.SQL
      Stats
  other-modules:
      Paths_kore
  hs-source-dirs:
      src
  default-extensions: BangPatterns ConstraintKinds DataKinds DefaultSignatures DeriveAnyClass DeriveDataTypeable DeriveFoldable DeriveFunctor DeriveGeneric DeriveTraversable DerivingVia DuplicateRecordFields EmptyCase ExistentialQuantification FlexibleContexts FlexibleInstances FunctionalDependencies GADTs GeneralizedNewtypeDeriving InstanceSigs KindSignatures LambdaCase MultiParamTypeClasses NamedFieldPuns NoImplicitPrelude OverloadedStrings PatternSynonyms RankNTypes ScopedTypeVariables StandaloneDeriving TypeApplications TypeFamilies TypeOperators TypeSynonymInstances UndecidableInstances ViewPatterns
  ghc-options: -fno-ignore-asserts -Wall -Wcompat -Widentities -Wincomplete-uni-patterns -Wincomplete-record-updates -Wpartial-fields -Wredundant-constraints -Wmissing-export-lists
  build-tool-depends:
      tasty-discover:tasty-discover >=4.2
  build-depends:
      adjunctions >=4.4
    , aeson >=1.4
    , array >=0.5
    , async >=2.2
    , base >=4.7
    , bytestring >=0.10
    , clock >=0.8
    , co-log >=0.3
    , comonad >=5.0
    , containers >=0.5.8
    , cryptonite >=0.25
    , data-default >=0.7
    , deepseq >=1.4
    , directory >=1.3
    , distributive >=0.6
    , errors >=2.3
    , exceptions >=0.10
    , extra >=1.6
    , fgl >=5.7
    , filepath >=1.4
    , free >=5.1
    , generic-lens >=1.1
    , generics-sop >=0.5
    , ghc-trace-events >=0.1
    , gitrev >=1.3
    , graphviz >=2999.20
    , groom >=0.1
    , hashable >=1.2
    , haskeline >=0.7
    , integer-gmp >=1.0
    , lens >=4.17
    , logict >=0.7
    , megaparsec >=7.0.4
    , memory >=0.14
    , mmorph >=1.1
    , mtl >=2.2
    , optparse-applicative >=0.14
    , parser-combinators >=1.1
    , prettyprinter >=1.2
    , process >=1.6
    , profunctors >=5.3
    , recursion-schemes >=5.1
    , reflection >=2.1
    , semialign >=1
    , sqlite-simple >=0.4
    , stm >=2.5
    , streams
    , tar >=0.5
    , template-haskell >=2.14
    , temporary >=1.3
    , text >=1.2
    , these >=1.0
    , time >=1.8
    , transformers >=0.4
    , unordered-containers >=0.2
    , vector >=0.12
    , witherable >=0.3
    , zlib >=0.6
  if !flag(release)
    ghc-options: -fno-specialise
  default-language: Haskell2010

executable kore-exec
  main-is: Main.hs
  other-modules:
      GlobalMain
      VersionInfo
      Paths_kore
  hs-source-dirs:
      app/exec
      app/share
  default-extensions: BangPatterns ConstraintKinds DataKinds DefaultSignatures DeriveAnyClass DeriveDataTypeable DeriveFoldable DeriveFunctor DeriveGeneric DeriveTraversable DerivingVia DuplicateRecordFields EmptyCase ExistentialQuantification FlexibleContexts FlexibleInstances FunctionalDependencies GADTs GeneralizedNewtypeDeriving InstanceSigs KindSignatures LambdaCase MultiParamTypeClasses NamedFieldPuns NoImplicitPrelude OverloadedStrings PatternSynonyms RankNTypes ScopedTypeVariables StandaloneDeriving TypeApplications TypeFamilies TypeOperators TypeSynonymInstances UndecidableInstances ViewPatterns
  ghc-options: -fno-ignore-asserts -Wall -Wcompat -Widentities -Wincomplete-uni-patterns -Wincomplete-record-updates -Wpartial-fields -Wredundant-constraints -Wmissing-export-lists -eventlog
  build-tool-depends:
      tasty-discover:tasty-discover >=4.2
  build-depends:
      adjunctions >=4.4
    , aeson >=1.4
    , array >=0.5
    , async >=2.2
    , base >=4.7
    , bytestring >=0.10
    , clock >=0.8
    , co-log >=0.3
    , comonad >=5.0
    , containers >=0.5.8
    , cryptonite >=0.25
    , data-default >=0.7
    , deepseq >=1.4
    , directory >=1.3
    , distributive >=0.6
    , errors >=2.3
    , exceptions >=0.10
    , extra >=1.6
    , fgl >=5.7
    , filepath >=1.4
    , free >=5.1
    , generic-lens >=1.1
    , generics-sop >=0.5
    , ghc-trace-events >=0.1
    , gitrev >=1.3
    , graphviz >=2999.20
    , groom >=0.1
    , hashable >=1.2
    , haskeline >=0.7
    , integer-gmp >=1.0
    , kore
    , lens >=4.17
    , logict >=0.7
    , megaparsec >=7.0.4
    , memory >=0.14
    , mmorph >=1.1
    , mtl >=2.2
    , optparse-applicative >=0.14
    , parser-combinators >=1.1
    , prettyprinter >=1.2
    , process >=1.6
    , profunctors >=5.3
    , recursion-schemes >=5.1
    , reflection >=2.1
    , semialign >=1
    , sqlite-simple >=0.4
    , stm >=2.5
    , streams
    , tar >=0.5
    , template-haskell >=2.14
    , temporary >=1.3
    , text >=1.2
    , these >=1.0
    , time >=1.8
    , transformers >=0.4
    , unordered-containers >=0.2
    , vector >=0.12
    , witherable >=0.3
    , zlib >=0.6
  if !flag(release)
    ghc-options: -fno-specialise
  if flag(threaded)
    ghc-options: -threaded -rtsopts "-with-rtsopts=-N -T -A32M -qn4"
  else
    ghc-options: -rtsopts "-with-rtsopts=-A32M -T"
  default-language: Haskell2010

executable kore-format
  main-is: Main.hs
  other-modules:
      GlobalMain
      VersionInfo
      Paths_kore
  hs-source-dirs:
      app/format
      app/share
  default-extensions: BangPatterns ConstraintKinds DataKinds DefaultSignatures DeriveAnyClass DeriveDataTypeable DeriveFoldable DeriveFunctor DeriveGeneric DeriveTraversable DerivingVia DuplicateRecordFields EmptyCase ExistentialQuantification FlexibleContexts FlexibleInstances FunctionalDependencies GADTs GeneralizedNewtypeDeriving InstanceSigs KindSignatures LambdaCase MultiParamTypeClasses NamedFieldPuns NoImplicitPrelude OverloadedStrings PatternSynonyms RankNTypes ScopedTypeVariables StandaloneDeriving TypeApplications TypeFamilies TypeOperators TypeSynonymInstances UndecidableInstances ViewPatterns
  ghc-options: -fno-ignore-asserts -Wall -Wcompat -Widentities -Wincomplete-uni-patterns -Wincomplete-record-updates -Wpartial-fields -Wredundant-constraints -Wmissing-export-lists -eventlog
  build-tool-depends:
      tasty-discover:tasty-discover >=4.2
  build-depends:
      adjunctions >=4.4
    , aeson >=1.4
    , array >=0.5
    , async >=2.2
    , base >=4.7
    , bytestring >=0.10
    , clock >=0.8
    , co-log >=0.3
    , comonad >=5.0
    , containers >=0.5.8
    , cryptonite >=0.25
    , data-default >=0.7
    , deepseq >=1.4
    , directory >=1.3
    , distributive >=0.6
    , errors >=2.3
    , exceptions >=0.10
    , extra >=1.6
    , fgl >=5.7
    , filepath >=1.4
    , free >=5.1
    , generic-lens >=1.1
    , generics-sop >=0.5
    , ghc-trace-events >=0.1
    , gitrev >=1.3
    , graphviz >=2999.20
    , groom >=0.1
    , hashable >=1.2
    , haskeline >=0.7
    , integer-gmp >=1.0
    , kore
    , lens >=4.17
    , logict >=0.7
    , megaparsec >=7.0.4
    , memory >=0.14
    , mmorph >=1.1
    , mtl >=2.2
    , optparse-applicative >=0.14
    , parser-combinators >=1.1
    , prettyprinter >=1.2
    , process >=1.6
    , profunctors >=5.3
    , recursion-schemes >=5.1
    , reflection >=2.1
    , semialign >=1
    , sqlite-simple >=0.4
    , stm >=2.5
    , streams
    , tar >=0.5
    , template-haskell >=2.14
    , temporary >=1.3
    , text >=1.2
    , these >=1.0
    , time >=1.8
    , transformers >=0.4
    , unordered-containers >=0.2
    , vector >=0.12
    , witherable >=0.3
    , zlib >=0.6
  if !flag(release)
    ghc-options: -fno-specialise
  if flag(threaded)
    ghc-options: -threaded -rtsopts "-with-rtsopts=-N -T -A32M -qn4"
  else
    ghc-options: -rtsopts "-with-rtsopts=-A32M -T"
  default-language: Haskell2010

executable kore-parser
  main-is: Main.hs
  other-modules:
      GlobalMain
      VersionInfo
      Paths_kore
  hs-source-dirs:
      app/parser
      app/share
  default-extensions: BangPatterns ConstraintKinds DataKinds DefaultSignatures DeriveAnyClass DeriveDataTypeable DeriveFoldable DeriveFunctor DeriveGeneric DeriveTraversable DerivingVia DuplicateRecordFields EmptyCase ExistentialQuantification FlexibleContexts FlexibleInstances FunctionalDependencies GADTs GeneralizedNewtypeDeriving InstanceSigs KindSignatures LambdaCase MultiParamTypeClasses NamedFieldPuns NoImplicitPrelude OverloadedStrings PatternSynonyms RankNTypes ScopedTypeVariables StandaloneDeriving TypeApplications TypeFamilies TypeOperators TypeSynonymInstances UndecidableInstances ViewPatterns
  ghc-options: -fno-ignore-asserts -Wall -Wcompat -Widentities -Wincomplete-uni-patterns -Wincomplete-record-updates -Wpartial-fields -Wredundant-constraints -Wmissing-export-lists -eventlog
  build-tool-depends:
      tasty-discover:tasty-discover >=4.2
  build-depends:
      adjunctions >=4.4
    , aeson >=1.4
    , array >=0.5
    , async >=2.2
    , base >=4.7
    , bytestring >=0.10
    , clock >=0.8
    , co-log >=0.3
    , comonad >=5.0
    , containers >=0.5.8
    , cryptonite >=0.25
    , data-default >=0.7
    , deepseq >=1.4
    , directory >=1.3
    , distributive >=0.6
    , errors >=2.3
    , exceptions >=0.10
    , extra >=1.6
    , fgl >=5.7
    , filepath >=1.4
    , free >=5.1
    , generic-lens >=1.1
    , generics-sop >=0.5
    , ghc-trace-events >=0.1
    , gitrev >=1.3
    , graphviz >=2999.20
    , groom >=0.1
    , hashable >=1.2
    , haskeline >=0.7
    , integer-gmp >=1.0
    , kore
    , lens >=4.17
    , logict >=0.7
    , megaparsec >=7.0.4
    , memory >=0.14
    , mmorph >=1.1
    , mtl >=2.2
    , optparse-applicative >=0.14
    , parser-combinators >=1.1
    , prettyprinter >=1.2
    , process >=1.6
    , profunctors >=5.3
    , recursion-schemes >=5.1
    , reflection >=2.1
    , semialign >=1
    , sqlite-simple >=0.4
    , stm >=2.5
    , streams
    , tar >=0.5
    , template-haskell >=2.14
    , temporary >=1.3
    , text >=1.2
    , these >=1.0
    , time >=1.8
    , transformers >=0.4
    , unordered-containers >=0.2
    , vector >=0.12
    , witherable >=0.3
    , zlib >=0.6
  if !flag(release)
    ghc-options: -fno-specialise
  if flag(threaded)
    ghc-options: -threaded -rtsopts "-with-rtsopts=-N -T -A32M -qn4"
  else
    ghc-options: -rtsopts "-with-rtsopts=-A32M -T"
  default-language: Haskell2010

executable kore-prof
  main-is: Main.hs
  other-modules:
      Paths_kore
  hs-source-dirs:
      app/prof
  default-extensions: BangPatterns ConstraintKinds DataKinds DefaultSignatures DeriveAnyClass DeriveDataTypeable DeriveFoldable DeriveFunctor DeriveGeneric DeriveTraversable DerivingVia DuplicateRecordFields EmptyCase ExistentialQuantification FlexibleContexts FlexibleInstances FunctionalDependencies GADTs GeneralizedNewtypeDeriving InstanceSigs KindSignatures LambdaCase MultiParamTypeClasses NamedFieldPuns NoImplicitPrelude OverloadedStrings PatternSynonyms RankNTypes ScopedTypeVariables StandaloneDeriving TypeApplications TypeFamilies TypeOperators TypeSynonymInstances UndecidableInstances ViewPatterns
  ghc-options: -fno-ignore-asserts -Wall -Wcompat -Widentities -Wincomplete-uni-patterns -Wincomplete-record-updates -Wpartial-fields -Wredundant-constraints -Wmissing-export-lists
  build-tool-depends:
      tasty-discover:tasty-discover >=4.2
  build-depends:
      adjunctions >=4.4
    , aeson >=1.4
    , array >=0.5
    , async >=2.2
    , base >=4.7
    , bytestring >=0.10
    , clock >=0.8
    , co-log >=0.3
    , comonad >=5.0
    , containers >=0.5.8
    , cryptonite >=0.25
    , data-default >=0.7
    , deepseq >=1.4
    , directory >=1.3
    , distributive >=0.6
    , errors >=2.3
    , eventlog2speedscope
    , exceptions >=0.10
    , extra >=1.6
    , fgl >=5.7
    , filepath >=1.4
    , free >=5.1
    , generic-lens >=1.1
    , generics-sop >=0.5
    , ghc-trace-events >=0.1
    , gitrev >=1.3
    , graphviz >=2999.20
    , groom >=0.1
    , hashable >=1.2
    , haskeline >=0.7
    , integer-gmp >=1.0
    , lens >=4.17
    , logict >=0.7
    , megaparsec >=7.0.4
    , memory >=0.14
    , mmorph >=1.1
    , mtl >=2.2
    , optparse-applicative
    , parser-combinators >=1.1
    , prettyprinter >=1.2
    , process >=1.6
    , profunctors >=5.3
    , recursion-schemes >=5.1
    , reflection >=2.1
    , semialign >=1
    , sqlite-simple >=0.4
    , stm >=2.5
    , streams
    , tar >=0.5
    , template-haskell >=2.14
    , temporary >=1.3
    , text >=1.2
    , these >=1.0
    , time >=1.8
    , transformers >=0.4
    , unordered-containers >=0.2
    , vector >=0.12
    , witherable >=0.3
    , zlib >=0.6
  if !flag(release)
    ghc-options: -fno-specialise
  default-language: Haskell2010

executable kore-repl
  main-is: Main.hs
  other-modules:
      GlobalMain
      VersionInfo
      Paths_kore
  hs-source-dirs:
      app/repl
      app/share
  default-extensions: BangPatterns ConstraintKinds DataKinds DefaultSignatures DeriveAnyClass DeriveDataTypeable DeriveFoldable DeriveFunctor DeriveGeneric DeriveTraversable DerivingVia DuplicateRecordFields EmptyCase ExistentialQuantification FlexibleContexts FlexibleInstances FunctionalDependencies GADTs GeneralizedNewtypeDeriving InstanceSigs KindSignatures LambdaCase MultiParamTypeClasses NamedFieldPuns NoImplicitPrelude OverloadedStrings PatternSynonyms RankNTypes ScopedTypeVariables StandaloneDeriving TypeApplications TypeFamilies TypeOperators TypeSynonymInstances UndecidableInstances ViewPatterns
  ghc-options: -fno-ignore-asserts -Wall -Wcompat -Widentities -Wincomplete-uni-patterns -Wincomplete-record-updates -Wpartial-fields -Wredundant-constraints -Wmissing-export-lists -eventlog
  build-tool-depends:
      tasty-discover:tasty-discover >=4.2
  build-depends:
      adjunctions >=4.4
    , aeson >=1.4
    , array >=0.5
    , async >=2.2
    , base >=4.7
    , bytestring >=0.10
    , clock >=0.8
    , co-log >=0.3
    , comonad >=5.0
    , containers >=0.5.8
    , cryptonite >=0.25
    , data-default >=0.7
    , deepseq >=1.4
    , directory >=1.3
    , distributive >=0.6
    , errors >=2.3
    , exceptions >=0.10
    , extra >=1.6
    , fgl >=5.7
    , filepath >=1.4
    , free >=5.1
    , generic-lens >=1.1
    , generics-sop >=0.5
    , ghc-trace-events >=0.1
    , gitrev >=1.3
    , graphviz >=2999.20
    , groom >=0.1
    , hashable >=1.2
    , haskeline >=0.7
    , integer-gmp >=1.0
    , kore
    , lens >=4.17
    , logict >=0.7
    , megaparsec >=7.0.4
    , memory >=0.14
    , mmorph >=1.1
    , mtl >=2.2
    , optparse-applicative >=0.14
    , parser-combinators >=1.1
    , prettyprinter >=1.2
    , process >=1.6
    , profunctors >=5.3
    , recursion-schemes >=5.1
    , reflection >=2.1
    , semialign >=1
    , sqlite-simple >=0.4
    , stm >=2.5
    , streams
    , tar >=0.5
    , template-haskell >=2.14
    , temporary >=1.3
    , text >=1.2
    , these >=1.0
    , time >=1.8
    , transformers >=0.4
    , unordered-containers >=0.2
    , vector >=0.12
    , witherable >=0.3
    , zlib >=0.6
  if !flag(release)
    ghc-options: -fno-specialise
  if flag(threaded)
    ghc-options: -threaded -rtsopts "-with-rtsopts=-N -T -A32M -qn4"
  else
    ghc-options: -rtsopts "-with-rtsopts=-A32M -T"
  default-language: Haskell2010

test-suite kore-test
  type: exitcode-stdio-1.0
  main-is: Test.hs
  other-modules:
      Driver
      Test.ConsistentKore
      Test.Data.Graph.TopologicalSort
      Test.Data.Limit
      Test.Data.Sup
      Test.Debug
      Test.Expect
      Test.Injection
      Test.Kore
      Test.Kore.AST.Common
      Test.Kore.ASTVerifier.DefinitionVerifier
      Test.Kore.ASTVerifier.DefinitionVerifier.Imports
      Test.Kore.ASTVerifier.DefinitionVerifier.PatternVerifier
      Test.Kore.ASTVerifier.DefinitionVerifier.SentenceVerifier
      Test.Kore.ASTVerifier.DefinitionVerifier.SortUsage
      Test.Kore.ASTVerifier.DefinitionVerifier.UniqueNames
      Test.Kore.ASTVerifier.DefinitionVerifier.UniqueSortVariables
      Test.Kore.Attribute.Assoc
      Test.Kore.Attribute.Axiom.Concrete
      Test.Kore.Attribute.Axiom.Symbolic
      Test.Kore.Attribute.Axiom.Unit
      Test.Kore.Attribute.Comm
      Test.Kore.Attribute.Constructor
      Test.Kore.Attribute.Function
      Test.Kore.Attribute.Functional
      Test.Kore.Attribute.Hook
      Test.Kore.Attribute.Idem
      Test.Kore.Attribute.Injective
      Test.Kore.Attribute.Label
      Test.Kore.Attribute.Overload
      Test.Kore.Attribute.Owise
      Test.Kore.Attribute.Parser
      Test.Kore.Attribute.Pattern.ConstructorLike
      Test.Kore.Attribute.Pattern.Defined
      Test.Kore.Attribute.Pattern.FreeVariables
      Test.Kore.Attribute.Pattern.Function
      Test.Kore.Attribute.Pattern.Functional
      Test.Kore.Attribute.Pattern.Sort
      Test.Kore.Attribute.Priority
      Test.Kore.Attribute.ProductionID
      Test.Kore.Attribute.Simplification
      Test.Kore.Attribute.Smtlib
      Test.Kore.Attribute.Sort.ConstructorsBuilder
      Test.Kore.Attribute.Sort.HasDomainValues
      Test.Kore.Attribute.SortInjection
      Test.Kore.Attribute.Subsort
      Test.Kore.Attribute.Symbol
      Test.Kore.Attribute.Symbol.Anywhere
      Test.Kore.Attribute.Symbol.Klabel
      Test.Kore.Attribute.Symbol.Memo
      Test.Kore.Attribute.Symbol.NoEvaluators
      Test.Kore.Attribute.Symbol.SymbolKywd
      Test.Kore.Attribute.Trusted
      Test.Kore.Attribute.UniqueId
      Test.Kore.Attribute.Unit
      Test.Kore.BugReport
      Test.Kore.Builtin
      Test.Kore.Builtin.AssocComm.CeilSimplifier
      Test.Kore.Builtin.AssociativeCommutative
      Test.Kore.Builtin.Bool
      Test.Kore.Builtin.Builtin
      Test.Kore.Builtin.Definition
      Test.Kore.Builtin.Encoding
      Test.Kore.Builtin.Endianness
      Test.Kore.Builtin.Inj
      Test.Kore.Builtin.Int
      Test.Kore.Builtin.InternalBytes
      Test.Kore.Builtin.KEqual
      Test.Kore.Builtin.Krypto
      Test.Kore.Builtin.List
      Test.Kore.Builtin.Map
      Test.Kore.Builtin.Set
      Test.Kore.Builtin.Signedness
      Test.Kore.Builtin.String
      Test.Kore.Contains
      Test.Kore.Equation.Application
      Test.Kore.Equation.Common
      Test.Kore.Equation.Sentence
      Test.Kore.Equation.Simplification
      Test.Kore.Error
      Test.Kore.Exec
      Test.Kore.IndexedModule.Error
      Test.Kore.IndexedModule.MockMetadataTools
      Test.Kore.IndexedModule.OverloadGraph
      Test.Kore.IndexedModule.Resolvers
      Test.Kore.IndexedModule.SortGraph
      Test.Kore.Internal.ApplicationSorts
      Test.Kore.Internal.Condition
      Test.Kore.Internal.Key
      Test.Kore.Internal.MultiAnd
      Test.Kore.Internal.OrCondition
      Test.Kore.Internal.OrPattern
      Test.Kore.Internal.Pattern
      Test.Kore.Internal.Predicate
      Test.Kore.Internal.SideCondition
      Test.Kore.Internal.Substitution
      Test.Kore.Internal.Symbol
      Test.Kore.Internal.TermLike
      Test.Kore.Log.DebugEvaluateCondition
      Test.Kore.Log.ErrorBottomTotalFunction
      Test.Kore.Log.WarnFunctionWithoutEvaluators
      Test.Kore.Log.WarnSymbolSMTRepresentation
      Test.Kore.Options
      Test.Kore.Parser
      Test.Kore.Parser.Lexer
      Test.Kore.Parser.Parser
      Test.Kore.Reachability.Claim
      Test.Kore.Reachability.MockAllPath
      Test.Kore.Reachability.OnePathStrategy
      Test.Kore.Reachability.Prove
      Test.Kore.Reachability.SomeClaim
      Test.Kore.Repl.Graph
      Test.Kore.Repl.Interpreter
      Test.Kore.Repl.Parser
      Test.Kore.Rewriting.RewritingVariable
      Test.Kore.Step
      Test.Kore.Step.AntiLeft
      Test.Kore.Step.Axiom.EvaluationStrategy
      Test.Kore.Step.Axiom.Identifier
      Test.Kore.Step.Axiom.Matcher
      Test.Kore.Step.Axiom.Registry
      Test.Kore.Step.ClaimPattern
      Test.Kore.Step.Function.Evaluator
      Test.Kore.Step.Function.Integration
      Test.Kore.Step.Function.Memo
      Test.Kore.Step.Implication
      Test.Kore.Step.MockSymbols
      Test.Kore.Step.Remainder
      Test.Kore.Step.RewriteStep
      Test.Kore.Step.Rule
      Test.Kore.Step.Rule.Combine
      Test.Kore.Step.Rule.Common
      Test.Kore.Step.Rule.Expand
      Test.Kore.Step.Rule.Simplify
      Test.Kore.Step.RulePattern
      Test.Kore.Step.Simplification
      Test.Kore.Step.Simplification.And
      Test.Kore.Step.Simplification.AndTerms
      Test.Kore.Step.Simplification.Application
      Test.Kore.Step.Simplification.Bottom
      Test.Kore.Step.Simplification.Ceil
      Test.Kore.Step.Simplification.Condition
      Test.Kore.Step.Simplification.DomainValue
      Test.Kore.Step.Simplification.Equals
      Test.Kore.Step.Simplification.Exists
      Test.Kore.Step.Simplification.Floor
      Test.Kore.Step.Simplification.Forall
      Test.Kore.Step.Simplification.Iff
      Test.Kore.Step.Simplification.Implies
      Test.Kore.Step.Simplification.InjSimplifier
      Test.Kore.Step.Simplification.Integration
      Test.Kore.Step.Simplification.IntegrationProperty
      Test.Kore.Step.Simplification.InternalList
      Test.Kore.Step.Simplification.InternalMap
      Test.Kore.Step.Simplification.InternalSet
      Test.Kore.Step.Simplification.Next
      Test.Kore.Step.Simplification.Not
      Test.Kore.Step.Simplification.Or
      Test.Kore.Step.Simplification.OrPattern
      Test.Kore.Step.Simplification.Overloading
      Test.Kore.Step.Simplification.Pattern
      Test.Kore.Step.Simplification.Rule
      Test.Kore.Step.Simplification.StringLiteral
      Test.Kore.Step.Simplification.SubstitutionSimplifier
      Test.Kore.Step.Simplification.TermLike
      Test.Kore.Step.Simplification.Top
      Test.Kore.Step.SMT.Builders
      Test.Kore.Step.SMT.Evaluator
      Test.Kore.Step.SMT.Helpers
      Test.Kore.Step.SMT.Representation.All
      Test.Kore.Step.SMT.Representation.Builders
      Test.Kore.Step.SMT.Representation.Helpers
      Test.Kore.Step.SMT.Representation.Sorts
      Test.Kore.Step.SMT.Representation.Symbols
      Test.Kore.Step.SMT.Sorts
      Test.Kore.Step.SMT.Symbols
      Test.Kore.Step.SMT.Translate
      Test.Kore.Step.Strategy
      Test.Kore.Step.Transition
      Test.Kore.Syntax.Id
      Test.Kore.Syntax.Variable
      Test.Kore.TopBottom
      Test.Kore.Unification.SubstitutionNormalization
      Test.Kore.Unification.Unifier
      Test.Kore.Unification.UnifierT
      Test.Kore.Unparser
      Test.Kore.Variables.Fresh
      Test.Kore.Variables.Target
      Test.Kore.Variables.V
      Test.Kore.Variables.W
      Test.Kore.With
      Test.Pretty
      Test.SMT
      Test.SMT.AST
      Test.SQL
      Test.Stats
      Test.Tasty.HUnit.Ext
      Test.Terse
      Paths_kore
  hs-source-dirs:
      test
  default-extensions: BangPatterns ConstraintKinds DataKinds DefaultSignatures DeriveAnyClass DeriveDataTypeable DeriveFoldable DeriveFunctor DeriveGeneric DeriveTraversable DerivingVia DuplicateRecordFields EmptyCase ExistentialQuantification FlexibleContexts FlexibleInstances FunctionalDependencies GADTs GeneralizedNewtypeDeriving InstanceSigs KindSignatures LambdaCase MultiParamTypeClasses NamedFieldPuns NoImplicitPrelude OverloadedStrings PatternSynonyms RankNTypes ScopedTypeVariables StandaloneDeriving TypeApplications TypeFamilies TypeOperators TypeSynonymInstances UndecidableInstances ViewPatterns
  ghc-options: -fno-ignore-asserts -Wall -Wcompat -Widentities -Wincomplete-uni-patterns -Wincomplete-record-updates -Wpartial-fields -Wredundant-constraints -Wmissing-export-lists -eventlog
  build-tool-depends:
      tasty-discover:tasty-discover >=4.2
  build-depends:
      QuickCheck >=2.13
    , adjunctions >=4.4
    , aeson >=1.4
    , array >=0.5
    , async >=2.2
    , base >=4.7
    , bytestring >=0.10
    , call-stack >=0.1
    , clock >=0.8
    , co-log >=0.3
    , comonad >=5.0
    , containers >=0.5.8
    , cryptonite >=0.25
    , data-default >=0.7
    , deepseq >=1.4
    , directory >=1.3
    , distributive >=0.6
    , errors >=2.3
    , exceptions >=0.10
    , extra >=1.6
    , fgl >=5.7
    , filepath >=1.4
    , free >=5.1
    , generic-lens >=1.1
    , generics-sop >=0.5
    , ghc-trace-events >=0.1
    , gitrev >=1.3
    , graphviz >=2999.20
    , groom >=0.1
    , hashable >=1.2
    , haskeline >=0.7
    , hedgehog >=1.0
    , integer-gmp >=1.0
    , kore
    , lens >=4.17
    , logict >=0.7
    , megaparsec >=7.0.4
    , memory >=0.14
    , mmorph >=1.1
    , mtl >=2.2
    , optparse-applicative >=0.14
    , parser-combinators >=1.1
    , prettyprinter >=1.2
    , process >=1.6
    , profunctors >=5.3
    , quickcheck-instances >=0.3
    , recursion-schemes >=5.1
    , reflection >=2.1
    , semialign >=1
    , sqlite-simple >=0.4
    , stm >=2.5
    , streams
    , tar >=0.5
    , tasty >=1.2
    , tasty-golden >=2.3
    , tasty-hedgehog >=1.0
    , tasty-hunit >=0.10
    , tasty-quickcheck >=0.10
    , tasty-test-reporter >=0.1
    , template-haskell >=2.14
    , temporary >=1.3
    , text >=1.2
    , these >=1.0
    , time >=1.8
    , transformers >=0.4
    , unordered-containers >=0.2
    , vector >=0.12
    , witherable >=0.3
    , zlib >=0.6
  if !flag(release)
    ghc-options: -fno-specialise
  if flag(threaded)
    ghc-options: -threaded -rtsopts "-with-rtsopts=-N -T -A32M -qn4"
  else
    ghc-options: -rtsopts "-with-rtsopts=-A32M -T"
  default-language: Haskell2010<|MERGE_RESOLUTION|>--- conflicted
+++ resolved
@@ -4,11 +4,7 @@
 --
 -- see: https://github.com/sol/hpack
 --
-<<<<<<< HEAD
--- hash: 2c8cc003e138e15974563191016707bdb4c1aad05d9b59130972c019b8653bff
-=======
 -- hash: c7335f234ff802f2b2d42c8970fd41a6fa133676b9afa09d411e6222e1120d42
->>>>>>> 5014eb96
 
 name:           kore
 version:        0.39.0.0
