--- conflicted
+++ resolved
@@ -4,11 +4,7 @@
 --
 -- see: https://github.com/sol/hpack
 --
-<<<<<<< HEAD
 -- hash: 0df17af74393ced21aa87b86912dded04a0210ce54a1933bc40b1da41640f7c6
-=======
--- hash: 81b0390b6c8d7d7472223f88f60a1c5292a7ca867df3406ba2c0b72214ccc8e0
->>>>>>> 3340f65b
 
 name:           kore
 version:        0.37.0.0
