--- conflicted
+++ resolved
@@ -1,14 +1,10 @@
 cabal-version: 2.2
 
-<<<<<<< HEAD
--- This file has been generated from package.yaml by hpack version 0.34.2.
-=======
 -- This file has been generated from package.yaml by hpack version 0.33.0.
->>>>>>> b9965316
 --
 -- see: https://github.com/sol/hpack
 --
--- hash: 31c0153b51498e9307cfa8992158de791fb8824f02b0c299f2e0b5dd9a03eab8
+-- hash: eac138f2417f14078622dc2c81b71095ab3dd5943d181634e3fedee2ff136924
 
 name:           kore
 version:        0.38.0.0
