cabal-version: 2.2

-- This file has been generated from package.yaml by hpack version 0.33.0.
--
-- see: https://github.com/sol/hpack
--
<<<<<<< HEAD
-- hash: 9c365955f7ea8ef709084c67c86d17f54f657c527ff917745515c0c91beac3cb
=======
-- hash: 1eb807e1a58c0a657f51fd08934c8a7e171988a07bcd9e0e4c098055595b6ac4
>>>>>>> e87dac75

name:           kore
version:        0.38.0.0
description:    Please see the [README](README.md) file.
category:       Language
homepage:       https://github.com/kframework/kore#readme
bug-reports:    https://github.com/kframework/kore/issues
author:         Runtime Verification Inc
maintainer:     thomas.tuegel@runtimeverification.com
copyright:      2018-2020 Runtime Verification Inc
license:        NCSA
license-file:   LICENSE
build-type:     Simple
extra-source-files:
    README.md
    CHANGELOG.md
data-dir:       data

source-repository head
  type: git
  location: https://github.com/kframework/kore

flag release
  description: Build a faster runtime, at the expense of a slower build.
  manual: True
  default: False

flag threaded
  description: Use the threaded runtime. Recommended to disable for profiling.
  manual: True
  default: True

library
  exposed-modules:
      Changed
      Control.Monad.Counter
      Data.Graph.TopologicalSort
      Data.Limit
      Data.Sup
      Debug
      ErrorContext
      From
      Injection
      Kore.AST.ApplicativeKore
      Kore.AST.AstWithLocation
      Kore.AST.Common
      Kore.AST.Error
      Kore.ASTVerifier.AliasVerifier
      Kore.ASTVerifier.AttributesVerifier
      Kore.ASTVerifier.DefinitionVerifier
      Kore.ASTVerifier.Error
      Kore.ASTVerifier.ModuleVerifier
      Kore.ASTVerifier.PatternVerifier
      Kore.ASTVerifier.PatternVerifier.PatternVerifier
      Kore.ASTVerifier.SentenceVerifier
      Kore.ASTVerifier.SortVerifier
      Kore.ASTVerifier.Verifier
      Kore.Attribute.Assoc
      Kore.Attribute.Attributes
      Kore.Attribute.Axiom
      Kore.Attribute.Axiom.Concrete
      Kore.Attribute.Axiom.Constructor
      Kore.Attribute.Axiom.Symbolic
      Kore.Attribute.Axiom.Unit
      Kore.Attribute.Comm
      Kore.Attribute.Concat
      Kore.Attribute.Constructor
      Kore.Attribute.Element
      Kore.Attribute.Function
      Kore.Attribute.Functional
      Kore.Attribute.Hook
      Kore.Attribute.Idem
      Kore.Attribute.Injective
      Kore.Attribute.Label
      Kore.Attribute.Location
      Kore.Attribute.Null
      Kore.Attribute.Overload
      Kore.Attribute.Owise
      Kore.Attribute.Parser
      Kore.Attribute.Pattern
      Kore.Attribute.Pattern.ConstructorLike
      Kore.Attribute.Pattern.Created
      Kore.Attribute.Pattern.Defined
      Kore.Attribute.Pattern.FreeVariables
      Kore.Attribute.Pattern.Function
      Kore.Attribute.Pattern.Functional
      Kore.Attribute.Pattern.Simplified
      Kore.Attribute.PredicatePattern
      Kore.Attribute.Priority
      Kore.Attribute.ProductionID
      Kore.Attribute.RuleIndex
      Kore.Attribute.Simplification
      Kore.Attribute.Smthook
      Kore.Attribute.SmtLemma
      Kore.Attribute.Smtlib
      Kore.Attribute.Smtlib.Smthook
      Kore.Attribute.Smtlib.Smtlib
      Kore.Attribute.Sort
      Kore.Attribute.Sort.Constructors
      Kore.Attribute.Sort.ConstructorsBuilder
      Kore.Attribute.Sort.HasDomainValues
      Kore.Attribute.SortInjection
      Kore.Attribute.Source
      Kore.Attribute.SourceLocation
      Kore.Attribute.Subsort
      Kore.Attribute.Symbol
      Kore.Attribute.Symbol.Anywhere
      Kore.Attribute.Symbol.Klabel
      Kore.Attribute.Symbol.Memo
      Kore.Attribute.Symbol.NoEvaluators
      Kore.Attribute.Symbol.SymbolKywd
      Kore.Attribute.Synthetic
      Kore.Attribute.Trusted
      Kore.Attribute.UniqueId
      Kore.Attribute.Unit
      Kore.BugReport
      Kore.Builtin
      Kore.Builtin.AssocComm.AssocComm
      Kore.Builtin.AssocComm.CeilSimplifier
      Kore.Builtin.AssociativeCommutative
      Kore.Builtin.Attributes
      Kore.Builtin.Bool
      Kore.Builtin.Bool.Bool
      Kore.Builtin.Builtin
      Kore.Builtin.Encoding
      Kore.Builtin.Endianness
      Kore.Builtin.Endianness.Endianness
      Kore.Builtin.EqTerm
      Kore.Builtin.Error
      Kore.Builtin.External
      Kore.Builtin.Inj
      Kore.Builtin.Int
      Kore.Builtin.Int.Int
      Kore.Builtin.InternalBytes
      Kore.Builtin.InternalBytes.InternalBytes
      Kore.Builtin.KEqual
      Kore.Builtin.Kreflection
      Kore.Builtin.Krypto
      Kore.Builtin.List
      Kore.Builtin.List.List
      Kore.Builtin.Map
      Kore.Builtin.Map.Map
      Kore.Builtin.Set
      Kore.Builtin.Set.Set
      Kore.Builtin.Signedness
      Kore.Builtin.Signedness.Signedness
      Kore.Builtin.String
      Kore.Builtin.String.String
      Kore.Builtin.Symbols
      Kore.Builtin.Verifiers
      Kore.Debug
      Kore.Equation
      Kore.Equation.Application
      Kore.Equation.Equation
      Kore.Equation.Registry
      Kore.Equation.Sentence
      Kore.Equation.Simplification
      Kore.Error
      Kore.Exec
      Kore.IndexedModule.Error
      Kore.IndexedModule.IndexedModule
      Kore.IndexedModule.MetadataTools
      Kore.IndexedModule.MetadataToolsBuilder
      Kore.IndexedModule.OverloadGraph
      Kore.IndexedModule.Resolvers
      Kore.IndexedModule.SortGraph
      Kore.Internal.Alias
      Kore.Internal.ApplicationSorts
      Kore.Internal.Condition
      Kore.Internal.Conditional
      Kore.Internal.Inj
      Kore.Internal.InternalBool
      Kore.Internal.InternalBytes
      Kore.Internal.InternalInt
      Kore.Internal.InternalList
      Kore.Internal.InternalMap
      Kore.Internal.InternalSet
      Kore.Internal.InternalString
      Kore.Internal.Key
      Kore.Internal.MultiAnd
      Kore.Internal.MultiOr
      Kore.Internal.NormalizedAc
      Kore.Internal.OrCondition
      Kore.Internal.OrPattern
      Kore.Internal.Pattern
      Kore.Internal.Predicate
      Kore.Internal.SideCondition
      Kore.Internal.SideCondition.SideCondition
      Kore.Internal.Substitution
      Kore.Internal.Symbol
      Kore.Internal.TermLike
      Kore.Internal.TermLike.Renaming
      Kore.Internal.TermLike.TermLike
      Kore.Internal.Variable
      Kore.Log
      Kore.Log.DebugAppliedRewriteRules
      Kore.Log.DebugClaimState
      Kore.Log.DebugEvaluateCondition
      Kore.Log.DebugProven
      Kore.Log.DebugSolver
      Kore.Log.DebugSubstitutionSimplifier
      Kore.Log.DebugUnification
      Kore.Log.ErrorBottomTotalFunction
      Kore.Log.ErrorDecidePredicateUnknown
      Kore.Log.ErrorException
      Kore.Log.ErrorParse
      Kore.Log.ErrorRewriteLoop
      Kore.Log.ErrorRewritesInstantiation
      Kore.Log.ErrorRuleMergeDuplicate
      Kore.Log.ErrorVerify
      Kore.Log.InfoAttemptUnification
      Kore.Log.InfoExecBreadth
      Kore.Log.InfoExecDepth
      Kore.Log.InfoProofDepth
      Kore.Log.InfoReachability
      Kore.Log.KoreLogOptions
      Kore.Log.Registry
      Kore.Log.SQLite
      Kore.Log.WarnFunctionWithoutEvaluators
      Kore.Log.WarnIfLowProductivity
      Kore.Log.WarnRetrySolverQuery
      Kore.Log.WarnStuckClaimState
      Kore.Log.WarnSymbolSMTRepresentation
      Kore.Log.WarnTrivialClaim
      Kore.ModelChecker.Bounded
      Kore.ModelChecker.Simplification
      Kore.ModelChecker.Step
      Kore.Options
      Kore.Parser
      Kore.Parser.CString
      Kore.Parser.Lexer
      Kore.Parser.Parser
      Kore.Parser.ParserUtils
      Kore.Reachability
      Kore.Reachability.AllPathClaim
      Kore.Reachability.Claim
      Kore.Reachability.ClaimState
      Kore.Reachability.OnePathClaim
      Kore.Reachability.Prim
      Kore.Reachability.Prove
      Kore.Reachability.SomeClaim
      Kore.Repl
      Kore.Repl.Data
      Kore.Repl.Interpreter
      Kore.Repl.Parser
      Kore.Repl.State
      Kore.Rewriting.RewritingVariable
      Kore.Rewriting.UnifyingRule
      Kore.Sort
      Kore.Step
      Kore.Step.AntiLeft
      Kore.Step.Axiom.EvaluationStrategy
      Kore.Step.Axiom.Identifier
      Kore.Step.Axiom.Matcher
      Kore.Step.Axiom.Registry
      Kore.Step.AxiomPattern
      Kore.Step.ClaimPattern
      Kore.Step.Function.Evaluator
      Kore.Step.Function.Memo
      Kore.Step.Implication
      Kore.Step.Remainder
      Kore.Step.Result
      Kore.Step.RewriteStep
      Kore.Step.Rule
      Kore.Step.Rule.Combine
      Kore.Step.Rule.Expand
      Kore.Step.Rule.Simplify
      Kore.Step.RulePattern
      Kore.Step.Search
      Kore.Step.Simplification.And
      Kore.Step.Simplification.AndPredicates
      Kore.Step.Simplification.AndTerms
      Kore.Step.Simplification.Application
      Kore.Step.Simplification.Bottom
      Kore.Step.Simplification.Ceil
      Kore.Step.Simplification.CeilSimplifier
      Kore.Step.Simplification.Condition
      Kore.Step.Simplification.Data
      Kore.Step.Simplification.Defined
      Kore.Step.Simplification.DomainValue
      Kore.Step.Simplification.Equals
      Kore.Step.Simplification.Exists
      Kore.Step.Simplification.ExpandAlias
      Kore.Step.Simplification.Floor
      Kore.Step.Simplification.Forall
      Kore.Step.Simplification.Iff
      Kore.Step.Simplification.Implies
      Kore.Step.Simplification.In
      Kore.Step.Simplification.Inhabitant
      Kore.Step.Simplification.Inj
      Kore.Step.Simplification.InjSimplifier
      Kore.Step.Simplification.InternalBool
      Kore.Step.Simplification.InternalBytes
      Kore.Step.Simplification.InternalInt
      Kore.Step.Simplification.InternalList
      Kore.Step.Simplification.InternalMap
      Kore.Step.Simplification.InternalSet
      Kore.Step.Simplification.InternalString
      Kore.Step.Simplification.Mu
      Kore.Step.Simplification.Next
      Kore.Step.Simplification.NoConfusion
      Kore.Step.Simplification.Not
      Kore.Step.Simplification.NotSimplifier
      Kore.Step.Simplification.Nu
      Kore.Step.Simplification.Or
      Kore.Step.Simplification.OrPattern
      Kore.Step.Simplification.Overloading
      Kore.Step.Simplification.OverloadSimplifier
      Kore.Step.Simplification.Pattern
      Kore.Step.Simplification.Rewrites
      Kore.Step.Simplification.Rule
      Kore.Step.Simplification.SetVariable
      Kore.Step.Simplification.SimplificationType
      Kore.Step.Simplification.Simplify
      Kore.Step.Simplification.StringLiteral
      Kore.Step.Simplification.SubstitutionSimplifier
      Kore.Step.Simplification.TermLike
      Kore.Step.Simplification.Top
      Kore.Step.Simplification.Variable
      Kore.Step.SMT.AST
      Kore.Step.SMT.Declaration.All
      Kore.Step.SMT.Declaration.Sorts
      Kore.Step.SMT.Declaration.Symbols
      Kore.Step.SMT.Encoder
      Kore.Step.SMT.Evaluator
      Kore.Step.SMT.Lemma
      Kore.Step.SMT.Representation.All
      Kore.Step.SMT.Representation.Resolve
      Kore.Step.SMT.Representation.Sorts
      Kore.Step.SMT.Representation.Symbols
      Kore.Step.SMT.Resolvers
      Kore.Step.SMT.Translate
      Kore.Step.Step
      Kore.Step.Strategy
      Kore.Step.Substitution
      Kore.Step.Transition
      Kore.Substitute
      Kore.Syntax
      Kore.Syntax.And
      Kore.Syntax.Application
      Kore.Syntax.Bottom
      Kore.Syntax.Ceil
      Kore.Syntax.Definition
      Kore.Syntax.DomainValue
      Kore.Syntax.Equals
      Kore.Syntax.Exists
      Kore.Syntax.Floor
      Kore.Syntax.Forall
      Kore.Syntax.Id
      Kore.Syntax.Iff
      Kore.Syntax.Implies
      Kore.Syntax.In
      Kore.Syntax.Inhabitant
      Kore.Syntax.Module
      Kore.Syntax.Mu
      Kore.Syntax.Next
      Kore.Syntax.Not
      Kore.Syntax.Nu
      Kore.Syntax.Or
      Kore.Syntax.Pattern
      Kore.Syntax.PatternF
      Kore.Syntax.Rewrites
      Kore.Syntax.Sentence
      Kore.Syntax.StringLiteral
      Kore.Syntax.Top
      Kore.Syntax.Variable
      Kore.TopBottom
      Kore.Unification.Procedure
      Kore.Unification.SubstitutionNormalization
      Kore.Unification.SubstitutionSimplifier
      Kore.Unification.UnificationProcedure
      Kore.Unification.UnifierT
      Kore.Unification.Unify
      Kore.Unparser
      Kore.Variables.Binding
      Kore.Variables.Free
      Kore.Variables.Fresh
      Kore.Variables.Target
      Kore.Verified
      Log
      Log.Entry
      Logic
      Options.SMT
      Pair
      Prelude.Kore
      Pretty
      Prof
      SMT
      SMT.AST
      SMT.SimpleSMT
      SQL
      SQL.ColumnDef
      SQL.Key
      SQL.Query
      SQL.SOP
      SQL.SQL
      Stats
  other-modules:
      Paths_kore
  hs-source-dirs:
      src
  default-extensions: BangPatterns ConstraintKinds DataKinds DefaultSignatures DeriveAnyClass DeriveDataTypeable DeriveFoldable DeriveFunctor DeriveGeneric DeriveTraversable DerivingVia DuplicateRecordFields EmptyCase ExistentialQuantification FlexibleContexts FlexibleInstances FunctionalDependencies GADTs GeneralizedNewtypeDeriving InstanceSigs KindSignatures LambdaCase MultiParamTypeClasses NamedFieldPuns NoImplicitPrelude OverloadedStrings PatternSynonyms RankNTypes ScopedTypeVariables StandaloneDeriving TypeApplications TypeFamilies TypeOperators TypeSynonymInstances UndecidableInstances ViewPatterns
  ghc-options: -fno-ignore-asserts -Wall -Wcompat -Widentities -Wincomplete-uni-patterns -Wincomplete-record-updates -Wpartial-fields -Wredundant-constraints -Wmissing-export-lists
  build-tool-depends:
      tasty-discover:tasty-discover >=4.2
  build-depends:
      adjunctions >=4.4
    , aeson >=1.4
    , array >=0.5
    , async >=2.2
    , base >=4.7
    , bytestring >=0.10
    , clock >=0.8
    , co-log >=0.3
    , comonad >=5.0
    , containers >=0.5.8
    , cryptonite >=0.25
    , data-default >=0.7
    , deepseq >=1.4
    , directory >=1.3
    , distributive >=0.6
    , errors >=2.3
    , exceptions >=0.10
    , extra >=1.6
    , fgl >=5.7
    , filepath >=1.4
    , free >=5.1
    , generic-lens >=1.1
    , generics-sop >=0.5
    , ghc-trace-events >=0.1
    , gitrev >=1.3
    , graphviz >=2999.20
    , groom >=0.1
    , hashable >=1.2
    , haskeline >=0.7
    , integer-gmp >=1.0
    , lens >=4.17
    , logict >=0.7
    , megaparsec >=7.0.4
    , memory >=0.14
    , mmorph >=1.1
    , mtl >=2.2
    , optparse-applicative >=0.14
    , parser-combinators >=1.1
    , prettyprinter >=1.2
    , process >=1.6
    , profunctors >=5.3
    , recursion-schemes >=5.1
    , reflection >=2.1
    , semialign >=1
    , sqlite-simple >=0.4
    , stm >=2.5
    , streams
    , tar >=0.5
    , template-haskell >=2.14
    , temporary >=1.3
    , text >=1.2
    , these >=1.0
    , time >=1.8
    , transformers >=0.4
    , unordered-containers >=0.2
    , vector >=0.12
    , witherable >=0.3
    , zlib >=0.6
  if !flag(release)
    ghc-options: -fno-specialise
  default-language: Haskell2010

executable kore-exec
  main-is: Main.hs
  other-modules:
      GlobalMain
      VersionInfo
      Paths_kore
  hs-source-dirs:
      app/exec
      app/share
  default-extensions: BangPatterns ConstraintKinds DataKinds DefaultSignatures DeriveAnyClass DeriveDataTypeable DeriveFoldable DeriveFunctor DeriveGeneric DeriveTraversable DerivingVia DuplicateRecordFields EmptyCase ExistentialQuantification FlexibleContexts FlexibleInstances FunctionalDependencies GADTs GeneralizedNewtypeDeriving InstanceSigs KindSignatures LambdaCase MultiParamTypeClasses NamedFieldPuns NoImplicitPrelude OverloadedStrings PatternSynonyms RankNTypes ScopedTypeVariables StandaloneDeriving TypeApplications TypeFamilies TypeOperators TypeSynonymInstances UndecidableInstances ViewPatterns
  ghc-options: -fno-ignore-asserts -Wall -Wcompat -Widentities -Wincomplete-uni-patterns -Wincomplete-record-updates -Wpartial-fields -Wredundant-constraints -Wmissing-export-lists -eventlog
  build-tool-depends:
      tasty-discover:tasty-discover >=4.2
  build-depends:
      adjunctions >=4.4
    , aeson >=1.4
    , array >=0.5
    , async >=2.2
    , base >=4.7
    , bytestring >=0.10
    , clock >=0.8
    , co-log >=0.3
    , comonad >=5.0
    , containers >=0.5.8
    , cryptonite >=0.25
    , data-default >=0.7
    , deepseq >=1.4
    , directory >=1.3
    , distributive >=0.6
    , errors >=2.3
    , exceptions >=0.10
    , extra >=1.6
    , fgl >=5.7
    , filepath >=1.4
    , free >=5.1
    , generic-lens >=1.1
    , generics-sop >=0.5
    , ghc-trace-events >=0.1
    , gitrev >=1.3
    , graphviz >=2999.20
    , groom >=0.1
    , hashable >=1.2
    , haskeline >=0.7
    , integer-gmp >=1.0
    , kore
    , lens >=4.17
    , logict >=0.7
    , megaparsec >=7.0.4
    , memory >=0.14
    , mmorph >=1.1
    , mtl >=2.2
    , optparse-applicative >=0.14
    , parser-combinators >=1.1
    , prettyprinter >=1.2
    , process >=1.6
    , profunctors >=5.3
    , recursion-schemes >=5.1
    , reflection >=2.1
    , semialign >=1
    , sqlite-simple >=0.4
    , stm >=2.5
    , streams
    , tar >=0.5
    , template-haskell >=2.14
    , temporary >=1.3
    , text >=1.2
    , these >=1.0
    , time >=1.8
    , transformers >=0.4
    , unordered-containers >=0.2
    , vector >=0.12
    , witherable >=0.3
    , zlib >=0.6
  if !flag(release)
    ghc-options: -fno-specialise
  if flag(threaded)
    ghc-options: -threaded -rtsopts "-with-rtsopts=-N -T -A32M -qn4"
  else
    ghc-options: -rtsopts "-with-rtsopts=-A32M -T"
  default-language: Haskell2010

executable kore-format
  main-is: Main.hs
  other-modules:
      GlobalMain
      VersionInfo
      Paths_kore
  hs-source-dirs:
      app/format
      app/share
  default-extensions: BangPatterns ConstraintKinds DataKinds DefaultSignatures DeriveAnyClass DeriveDataTypeable DeriveFoldable DeriveFunctor DeriveGeneric DeriveTraversable DerivingVia DuplicateRecordFields EmptyCase ExistentialQuantification FlexibleContexts FlexibleInstances FunctionalDependencies GADTs GeneralizedNewtypeDeriving InstanceSigs KindSignatures LambdaCase MultiParamTypeClasses NamedFieldPuns NoImplicitPrelude OverloadedStrings PatternSynonyms RankNTypes ScopedTypeVariables StandaloneDeriving TypeApplications TypeFamilies TypeOperators TypeSynonymInstances UndecidableInstances ViewPatterns
  ghc-options: -fno-ignore-asserts -Wall -Wcompat -Widentities -Wincomplete-uni-patterns -Wincomplete-record-updates -Wpartial-fields -Wredundant-constraints -Wmissing-export-lists -eventlog
  build-tool-depends:
      tasty-discover:tasty-discover >=4.2
  build-depends:
      adjunctions >=4.4
    , aeson >=1.4
    , array >=0.5
    , async >=2.2
    , base >=4.7
    , bytestring >=0.10
    , clock >=0.8
    , co-log >=0.3
    , comonad >=5.0
    , containers >=0.5.8
    , cryptonite >=0.25
    , data-default >=0.7
    , deepseq >=1.4
    , directory >=1.3
    , distributive >=0.6
    , errors >=2.3
    , exceptions >=0.10
    , extra >=1.6
    , fgl >=5.7
    , filepath >=1.4
    , free >=5.1
    , generic-lens >=1.1
    , generics-sop >=0.5
    , ghc-trace-events >=0.1
    , gitrev >=1.3
    , graphviz >=2999.20
    , groom >=0.1
    , hashable >=1.2
    , haskeline >=0.7
    , integer-gmp >=1.0
    , kore
    , lens >=4.17
    , logict >=0.7
    , megaparsec >=7.0.4
    , memory >=0.14
    , mmorph >=1.1
    , mtl >=2.2
    , optparse-applicative >=0.14
    , parser-combinators >=1.1
    , prettyprinter >=1.2
    , process >=1.6
    , profunctors >=5.3
    , recursion-schemes >=5.1
    , reflection >=2.1
    , semialign >=1
    , sqlite-simple >=0.4
    , stm >=2.5
    , streams
    , tar >=0.5
    , template-haskell >=2.14
    , temporary >=1.3
    , text >=1.2
    , these >=1.0
    , time >=1.8
    , transformers >=0.4
    , unordered-containers >=0.2
    , vector >=0.12
    , witherable >=0.3
    , zlib >=0.6
  if !flag(release)
    ghc-options: -fno-specialise
  if flag(threaded)
    ghc-options: -threaded -rtsopts "-with-rtsopts=-N -T -A32M -qn4"
  else
    ghc-options: -rtsopts "-with-rtsopts=-A32M -T"
  default-language: Haskell2010

executable kore-parser
  main-is: Main.hs
  other-modules:
      GlobalMain
      VersionInfo
      Paths_kore
  hs-source-dirs:
      app/parser
      app/share
  default-extensions: BangPatterns ConstraintKinds DataKinds DefaultSignatures DeriveAnyClass DeriveDataTypeable DeriveFoldable DeriveFunctor DeriveGeneric DeriveTraversable DerivingVia DuplicateRecordFields EmptyCase ExistentialQuantification FlexibleContexts FlexibleInstances FunctionalDependencies GADTs GeneralizedNewtypeDeriving InstanceSigs KindSignatures LambdaCase MultiParamTypeClasses NamedFieldPuns NoImplicitPrelude OverloadedStrings PatternSynonyms RankNTypes ScopedTypeVariables StandaloneDeriving TypeApplications TypeFamilies TypeOperators TypeSynonymInstances UndecidableInstances ViewPatterns
  ghc-options: -fno-ignore-asserts -Wall -Wcompat -Widentities -Wincomplete-uni-patterns -Wincomplete-record-updates -Wpartial-fields -Wredundant-constraints -Wmissing-export-lists -eventlog
  build-tool-depends:
      tasty-discover:tasty-discover >=4.2
  build-depends:
      adjunctions >=4.4
    , aeson >=1.4
    , array >=0.5
    , async >=2.2
    , base >=4.7
    , bytestring >=0.10
    , clock >=0.8
    , co-log >=0.3
    , comonad >=5.0
    , containers >=0.5.8
    , cryptonite >=0.25
    , data-default >=0.7
    , deepseq >=1.4
    , directory >=1.3
    , distributive >=0.6
    , errors >=2.3
    , exceptions >=0.10
    , extra >=1.6
    , fgl >=5.7
    , filepath >=1.4
    , free >=5.1
    , generic-lens >=1.1
    , generics-sop >=0.5
    , ghc-trace-events >=0.1
    , gitrev >=1.3
    , graphviz >=2999.20
    , groom >=0.1
    , hashable >=1.2
    , haskeline >=0.7
    , integer-gmp >=1.0
    , kore
    , lens >=4.17
    , logict >=0.7
    , megaparsec >=7.0.4
    , memory >=0.14
    , mmorph >=1.1
    , mtl >=2.2
    , optparse-applicative >=0.14
    , parser-combinators >=1.1
    , prettyprinter >=1.2
    , process >=1.6
    , profunctors >=5.3
    , recursion-schemes >=5.1
    , reflection >=2.1
    , semialign >=1
    , sqlite-simple >=0.4
    , stm >=2.5
    , streams
    , tar >=0.5
    , template-haskell >=2.14
    , temporary >=1.3
    , text >=1.2
    , these >=1.0
    , time >=1.8
    , transformers >=0.4
    , unordered-containers >=0.2
    , vector >=0.12
    , witherable >=0.3
    , zlib >=0.6
  if !flag(release)
    ghc-options: -fno-specialise
  if flag(threaded)
    ghc-options: -threaded -rtsopts "-with-rtsopts=-N -T -A32M -qn4"
  else
    ghc-options: -rtsopts "-with-rtsopts=-A32M -T"
  default-language: Haskell2010

executable kore-prof
  main-is: Main.hs
  other-modules:
      Paths_kore
  hs-source-dirs:
      app/prof
  default-extensions: BangPatterns ConstraintKinds DataKinds DefaultSignatures DeriveAnyClass DeriveDataTypeable DeriveFoldable DeriveFunctor DeriveGeneric DeriveTraversable DerivingVia DuplicateRecordFields EmptyCase ExistentialQuantification FlexibleContexts FlexibleInstances FunctionalDependencies GADTs GeneralizedNewtypeDeriving InstanceSigs KindSignatures LambdaCase MultiParamTypeClasses NamedFieldPuns NoImplicitPrelude OverloadedStrings PatternSynonyms RankNTypes ScopedTypeVariables StandaloneDeriving TypeApplications TypeFamilies TypeOperators TypeSynonymInstances UndecidableInstances ViewPatterns
  ghc-options: -fno-ignore-asserts -Wall -Wcompat -Widentities -Wincomplete-uni-patterns -Wincomplete-record-updates -Wpartial-fields -Wredundant-constraints -Wmissing-export-lists
  build-tool-depends:
      tasty-discover:tasty-discover >=4.2
  build-depends:
      adjunctions >=4.4
    , aeson >=1.4
    , array >=0.5
    , async >=2.2
    , base >=4.7
    , bytestring >=0.10
    , clock >=0.8
    , co-log >=0.3
    , comonad >=5.0
    , containers >=0.5.8
    , cryptonite >=0.25
    , data-default >=0.7
    , deepseq >=1.4
    , directory >=1.3
    , distributive >=0.6
    , errors >=2.3
    , eventlog2speedscope
    , exceptions >=0.10
    , extra >=1.6
    , fgl >=5.7
    , filepath >=1.4
    , free >=5.1
    , generic-lens >=1.1
    , generics-sop >=0.5
    , ghc-trace-events >=0.1
    , gitrev >=1.3
    , graphviz >=2999.20
    , groom >=0.1
    , hashable >=1.2
    , haskeline >=0.7
    , integer-gmp >=1.0
    , lens >=4.17
    , logict >=0.7
    , megaparsec >=7.0.4
    , memory >=0.14
    , mmorph >=1.1
    , mtl >=2.2
    , optparse-applicative
    , parser-combinators >=1.1
    , prettyprinter >=1.2
    , process >=1.6
    , profunctors >=5.3
    , recursion-schemes >=5.1
    , reflection >=2.1
    , semialign >=1
    , sqlite-simple >=0.4
    , stm >=2.5
    , streams
    , tar >=0.5
    , template-haskell >=2.14
    , temporary >=1.3
    , text >=1.2
    , these >=1.0
    , time >=1.8
    , transformers >=0.4
    , unordered-containers >=0.2
    , vector >=0.12
    , witherable >=0.3
    , zlib >=0.6
  if !flag(release)
    ghc-options: -fno-specialise
  default-language: Haskell2010

executable kore-repl
  main-is: Main.hs
  other-modules:
      GlobalMain
      VersionInfo
      Paths_kore
  hs-source-dirs:
      app/repl
      app/share
  default-extensions: BangPatterns ConstraintKinds DataKinds DefaultSignatures DeriveAnyClass DeriveDataTypeable DeriveFoldable DeriveFunctor DeriveGeneric DeriveTraversable DerivingVia DuplicateRecordFields EmptyCase ExistentialQuantification FlexibleContexts FlexibleInstances FunctionalDependencies GADTs GeneralizedNewtypeDeriving InstanceSigs KindSignatures LambdaCase MultiParamTypeClasses NamedFieldPuns NoImplicitPrelude OverloadedStrings PatternSynonyms RankNTypes ScopedTypeVariables StandaloneDeriving TypeApplications TypeFamilies TypeOperators TypeSynonymInstances UndecidableInstances ViewPatterns
  ghc-options: -fno-ignore-asserts -Wall -Wcompat -Widentities -Wincomplete-uni-patterns -Wincomplete-record-updates -Wpartial-fields -Wredundant-constraints -Wmissing-export-lists -eventlog
  build-tool-depends:
      tasty-discover:tasty-discover >=4.2
  build-depends:
      adjunctions >=4.4
    , aeson >=1.4
    , array >=0.5
    , async >=2.2
    , base >=4.7
    , bytestring >=0.10
    , clock >=0.8
    , co-log >=0.3
    , comonad >=5.0
    , containers >=0.5.8
    , cryptonite >=0.25
    , data-default >=0.7
    , deepseq >=1.4
    , directory >=1.3
    , distributive >=0.6
    , errors >=2.3
    , exceptions >=0.10
    , extra >=1.6
    , fgl >=5.7
    , filepath >=1.4
    , free >=5.1
    , generic-lens >=1.1
    , generics-sop >=0.5
    , ghc-trace-events >=0.1
    , gitrev >=1.3
    , graphviz >=2999.20
    , groom >=0.1
    , hashable >=1.2
    , haskeline >=0.7
    , integer-gmp >=1.0
    , kore
    , lens >=4.17
    , logict >=0.7
    , megaparsec >=7.0.4
    , memory >=0.14
    , mmorph >=1.1
    , mtl >=2.2
    , optparse-applicative >=0.14
    , parser-combinators >=1.1
    , prettyprinter >=1.2
    , process >=1.6
    , profunctors >=5.3
    , recursion-schemes >=5.1
    , reflection >=2.1
    , semialign >=1
    , sqlite-simple >=0.4
    , stm >=2.5
    , streams
    , tar >=0.5
    , template-haskell >=2.14
    , temporary >=1.3
    , text >=1.2
    , these >=1.0
    , time >=1.8
    , transformers >=0.4
    , unordered-containers >=0.2
    , vector >=0.12
    , witherable >=0.3
    , zlib >=0.6
  if !flag(release)
    ghc-options: -fno-specialise
  if flag(threaded)
    ghc-options: -threaded -rtsopts "-with-rtsopts=-N -T -A32M -qn4"
  else
    ghc-options: -rtsopts "-with-rtsopts=-A32M -T"
  default-language: Haskell2010

test-suite kore-test
  type: exitcode-stdio-1.0
  main-is: Test.hs
  other-modules:
      Driver
      Test.ConsistentKore
      Test.Data.Graph.TopologicalSort
      Test.Data.Limit
      Test.Data.Sup
      Test.Debug
      Test.Expect
      Test.Injection
      Test.Kore
      Test.Kore.AST.Common
      Test.Kore.ASTVerifier.DefinitionVerifier
      Test.Kore.ASTVerifier.DefinitionVerifier.Imports
      Test.Kore.ASTVerifier.DefinitionVerifier.PatternVerifier
      Test.Kore.ASTVerifier.DefinitionVerifier.SentenceVerifier
      Test.Kore.ASTVerifier.DefinitionVerifier.SortUsage
      Test.Kore.ASTVerifier.DefinitionVerifier.UniqueNames
      Test.Kore.ASTVerifier.DefinitionVerifier.UniqueSortVariables
      Test.Kore.Attribute.Assoc
      Test.Kore.Attribute.Axiom.Concrete
      Test.Kore.Attribute.Axiom.Symbolic
      Test.Kore.Attribute.Axiom.Unit
      Test.Kore.Attribute.Comm
      Test.Kore.Attribute.Constructor
      Test.Kore.Attribute.Function
      Test.Kore.Attribute.Functional
      Test.Kore.Attribute.Hook
      Test.Kore.Attribute.Idem
      Test.Kore.Attribute.Injective
      Test.Kore.Attribute.Label
      Test.Kore.Attribute.Overload
      Test.Kore.Attribute.Owise
      Test.Kore.Attribute.Parser
      Test.Kore.Attribute.Pattern.ConstructorLike
      Test.Kore.Attribute.Pattern.Defined
      Test.Kore.Attribute.Pattern.FreeVariables
      Test.Kore.Attribute.Pattern.Function
      Test.Kore.Attribute.Pattern.Functional
      Test.Kore.Attribute.Pattern.Sort
      Test.Kore.Attribute.Priority
      Test.Kore.Attribute.ProductionID
      Test.Kore.Attribute.Simplification
      Test.Kore.Attribute.Smtlib
      Test.Kore.Attribute.Sort.ConstructorsBuilder
      Test.Kore.Attribute.Sort.HasDomainValues
      Test.Kore.Attribute.SortInjection
      Test.Kore.Attribute.Subsort
      Test.Kore.Attribute.Symbol
      Test.Kore.Attribute.Symbol.Anywhere
      Test.Kore.Attribute.Symbol.Klabel
      Test.Kore.Attribute.Symbol.Memo
      Test.Kore.Attribute.Symbol.NoEvaluators
      Test.Kore.Attribute.Symbol.SymbolKywd
      Test.Kore.Attribute.Trusted
      Test.Kore.Attribute.UniqueId
      Test.Kore.Attribute.Unit
      Test.Kore.BugReport
      Test.Kore.Builtin
      Test.Kore.Builtin.AssocComm.CeilSimplifier
      Test.Kore.Builtin.AssociativeCommutative
      Test.Kore.Builtin.Bool
      Test.Kore.Builtin.Builtin
      Test.Kore.Builtin.Definition
      Test.Kore.Builtin.Encoding
      Test.Kore.Builtin.Endianness
      Test.Kore.Builtin.Inj
      Test.Kore.Builtin.Int
      Test.Kore.Builtin.InternalBytes
      Test.Kore.Builtin.KEqual
      Test.Kore.Builtin.Krypto
      Test.Kore.Builtin.List
      Test.Kore.Builtin.Map
      Test.Kore.Builtin.Set
      Test.Kore.Builtin.Signedness
      Test.Kore.Builtin.String
      Test.Kore.Contains
      Test.Kore.Equation.Application
      Test.Kore.Equation.Common
      Test.Kore.Equation.Sentence
      Test.Kore.Equation.Simplification
      Test.Kore.Error
      Test.Kore.Exec
      Test.Kore.IndexedModule.Error
      Test.Kore.IndexedModule.MockMetadataTools
      Test.Kore.IndexedModule.OverloadGraph
      Test.Kore.IndexedModule.Resolvers
      Test.Kore.IndexedModule.SortGraph
      Test.Kore.Internal.ApplicationSorts
      Test.Kore.Internal.Condition
      Test.Kore.Internal.Key
      Test.Kore.Internal.MultiAnd
      Test.Kore.Internal.OrCondition
      Test.Kore.Internal.OrPattern
      Test.Kore.Internal.Pattern
      Test.Kore.Internal.Predicate
      Test.Kore.Internal.SideCondition
      Test.Kore.Internal.Substitution
      Test.Kore.Internal.Symbol
      Test.Kore.Internal.TermLike
      Test.Kore.Log.DebugEvaluateCondition
      Test.Kore.Log.ErrorBottomTotalFunction
      Test.Kore.Log.WarnFunctionWithoutEvaluators
      Test.Kore.Log.WarnSymbolSMTRepresentation
      Test.Kore.Options
      Test.Kore.Parser
      Test.Kore.Parser.Lexer
      Test.Kore.Parser.Parser
      Test.Kore.Reachability.Claim
      Test.Kore.Reachability.MockAllPath
      Test.Kore.Reachability.OnePathStrategy
      Test.Kore.Reachability.Prove
      Test.Kore.Reachability.SomeClaim
      Test.Kore.Repl.Graph
      Test.Kore.Repl.Interpreter
      Test.Kore.Repl.Parser
      Test.Kore.Rewriting.RewritingVariable
      Test.Kore.Step
      Test.Kore.Step.AntiLeft
      Test.Kore.Step.Axiom.EvaluationStrategy
      Test.Kore.Step.Axiom.Identifier
      Test.Kore.Step.Axiom.Matcher
      Test.Kore.Step.Axiom.Registry
      Test.Kore.Step.ClaimPattern
      Test.Kore.Step.Function.Evaluator
      Test.Kore.Step.Function.Integration
      Test.Kore.Step.Function.Memo
      Test.Kore.Step.Implication
      Test.Kore.Step.MockSymbols
      Test.Kore.Step.Remainder
      Test.Kore.Step.RewriteStep
      Test.Kore.Step.Rule
      Test.Kore.Step.Rule.Combine
      Test.Kore.Step.Rule.Common
      Test.Kore.Step.Rule.Expand
      Test.Kore.Step.Rule.Simplify
      Test.Kore.Step.RulePattern
      Test.Kore.Step.Simplification
      Test.Kore.Step.Simplification.And
      Test.Kore.Step.Simplification.AndTerms
      Test.Kore.Step.Simplification.Application
      Test.Kore.Step.Simplification.Bottom
      Test.Kore.Step.Simplification.Ceil
      Test.Kore.Step.Simplification.Condition
      Test.Kore.Step.Simplification.DomainValue
      Test.Kore.Step.Simplification.Equals
      Test.Kore.Step.Simplification.Exists
      Test.Kore.Step.Simplification.Floor
      Test.Kore.Step.Simplification.Forall
      Test.Kore.Step.Simplification.Iff
      Test.Kore.Step.Simplification.Implies
      Test.Kore.Step.Simplification.InjSimplifier
      Test.Kore.Step.Simplification.Integration
      Test.Kore.Step.Simplification.IntegrationProperty
      Test.Kore.Step.Simplification.InternalList
      Test.Kore.Step.Simplification.InternalMap
      Test.Kore.Step.Simplification.InternalSet
      Test.Kore.Step.Simplification.Next
      Test.Kore.Step.Simplification.Not
      Test.Kore.Step.Simplification.Or
      Test.Kore.Step.Simplification.OrPattern
      Test.Kore.Step.Simplification.Overloading
      Test.Kore.Step.Simplification.Pattern
      Test.Kore.Step.Simplification.Rule
      Test.Kore.Step.Simplification.StringLiteral
      Test.Kore.Step.Simplification.SubstitutionSimplifier
      Test.Kore.Step.Simplification.TermLike
      Test.Kore.Step.Simplification.Top
      Test.Kore.Step.SMT.Builders
      Test.Kore.Step.SMT.Evaluator
      Test.Kore.Step.SMT.Helpers
      Test.Kore.Step.SMT.Representation.All
      Test.Kore.Step.SMT.Representation.Builders
      Test.Kore.Step.SMT.Representation.Helpers
      Test.Kore.Step.SMT.Representation.Sorts
      Test.Kore.Step.SMT.Representation.Symbols
      Test.Kore.Step.SMT.Sorts
      Test.Kore.Step.SMT.Symbols
      Test.Kore.Step.SMT.Translate
      Test.Kore.Step.Strategy
      Test.Kore.Step.Transition
      Test.Kore.Syntax.Id
      Test.Kore.Syntax.Variable
      Test.Kore.TopBottom
      Test.Kore.Unification.SubstitutionNormalization
      Test.Kore.Unification.Unifier
      Test.Kore.Unification.UnifierT
      Test.Kore.Unparser
      Test.Kore.Variables.Fresh
      Test.Kore.Variables.Target
      Test.Kore.Variables.V
      Test.Kore.Variables.W
      Test.Kore.With
      Test.Pretty
      Test.SMT
      Test.SMT.AST
      Test.SQL
      Test.Stats
      Test.Tasty.HUnit.Ext
      Test.Terse
      Paths_kore
  hs-source-dirs:
      test
  default-extensions: BangPatterns ConstraintKinds DataKinds DefaultSignatures DeriveAnyClass DeriveDataTypeable DeriveFoldable DeriveFunctor DeriveGeneric DeriveTraversable DerivingVia DuplicateRecordFields EmptyCase ExistentialQuantification FlexibleContexts FlexibleInstances FunctionalDependencies GADTs GeneralizedNewtypeDeriving InstanceSigs KindSignatures LambdaCase MultiParamTypeClasses NamedFieldPuns NoImplicitPrelude OverloadedStrings PatternSynonyms RankNTypes ScopedTypeVariables StandaloneDeriving TypeApplications TypeFamilies TypeOperators TypeSynonymInstances UndecidableInstances ViewPatterns
  ghc-options: -fno-ignore-asserts -Wall -Wcompat -Widentities -Wincomplete-uni-patterns -Wincomplete-record-updates -Wpartial-fields -Wredundant-constraints -Wmissing-export-lists -eventlog
  build-tool-depends:
      tasty-discover:tasty-discover >=4.2
  build-depends:
      QuickCheck >=2.13
    , adjunctions >=4.4
    , aeson >=1.4
    , array >=0.5
    , async >=2.2
    , base >=4.7
    , bytestring >=0.10
    , call-stack >=0.1
    , clock >=0.8
    , co-log >=0.3
    , comonad >=5.0
    , containers >=0.5.8
    , cryptonite >=0.25
    , data-default >=0.7
    , deepseq >=1.4
    , directory >=1.3
    , distributive >=0.6
    , errors >=2.3
    , exceptions >=0.10
    , extra >=1.6
    , fgl >=5.7
    , filepath >=1.4
    , free >=5.1
    , generic-lens >=1.1
    , generics-sop >=0.5
    , ghc-trace-events >=0.1
    , gitrev >=1.3
    , graphviz >=2999.20
    , groom >=0.1
    , hashable >=1.2
    , haskeline >=0.7
    , hedgehog >=1.0
    , integer-gmp >=1.0
    , kore
    , lens >=4.17
    , logict >=0.7
    , megaparsec >=7.0.4
    , memory >=0.14
    , mmorph >=1.1
    , mtl >=2.2
    , optparse-applicative >=0.14
    , parser-combinators >=1.1
    , prettyprinter >=1.2
    , process >=1.6
    , profunctors >=5.3
    , quickcheck-instances >=0.3
    , recursion-schemes >=5.1
    , reflection >=2.1
    , semialign >=1
    , sqlite-simple >=0.4
    , stm >=2.5
    , streams
    , tar >=0.5
    , tasty >=1.2
    , tasty-golden >=2.3
    , tasty-hedgehog >=1.0
    , tasty-hunit >=0.10
    , tasty-quickcheck >=0.10
    , tasty-test-reporter >=0.1
    , template-haskell >=2.14
    , temporary >=1.3
    , text >=1.2
    , these >=1.0
    , time >=1.8
    , transformers >=0.4
    , unordered-containers >=0.2
    , vector >=0.12
    , witherable >=0.3
    , zlib >=0.6
  if !flag(release)
    ghc-options: -fno-specialise
  if flag(threaded)
    ghc-options: -threaded -rtsopts "-with-rtsopts=-N -T -A32M -qn4"
  else
    ghc-options: -rtsopts "-with-rtsopts=-A32M -T"
  default-language: Haskell2010<|MERGE_RESOLUTION|>--- conflicted
+++ resolved
@@ -4,11 +4,7 @@
 --
 -- see: https://github.com/sol/hpack
 --
-<<<<<<< HEAD
--- hash: 9c365955f7ea8ef709084c67c86d17f54f657c527ff917745515c0c91beac3cb
-=======
 -- hash: 1eb807e1a58c0a657f51fd08934c8a7e171988a07bcd9e0e4c098055595b6ac4
->>>>>>> e87dac75
 
 name:           kore
 version:        0.38.0.0
