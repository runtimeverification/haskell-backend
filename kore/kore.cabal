--- conflicted
+++ resolved
@@ -4,11 +4,7 @@
 --
 -- see: https://github.com/sol/hpack
 --
-<<<<<<< HEAD
--- hash: ee7742778730231d84ee85aae8759ff773f3c269dbabd185aa90b7d2e6fc87a7
-=======
--- hash: 07e8077838828e32133511c3586cca1bb5973f27bc8cc2240aecfe790484d785
->>>>>>> abf14770
+-- hash: eef6fd386f4bd49d9c1910ce1f49f158365c91a1549335154a24f712cf82113a
 
 name:           kore
 version:        0.42.0.0
