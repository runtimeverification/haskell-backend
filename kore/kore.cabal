--- conflicted
+++ resolved
@@ -4,11 +4,7 @@
 --
 -- see: https://github.com/sol/hpack
 --
-<<<<<<< HEAD
--- hash: 3ffd6054b5e57f4d8a6ce462fe827365a94c5a8e0cf2f64c2e354c84008df74f
-=======
--- hash: 80d27d36f0343e3b6779aa37ed5fccc747fd7c1b66c7b9bd2fb27c1f6a2d6403
->>>>>>> 7d3ee1bc
+-- hash: f665c212513ddd12eaa511bf198ce16f125dd902b5b25a656b2fa584d073c5ba
 
 name:           kore
 version:        0.41.0.0
