--- conflicted
+++ resolved
@@ -4,11 +4,7 @@
 --
 -- see: https://github.com/sol/hpack
 --
-<<<<<<< HEAD
--- hash: 262d42c137c905f3f68dadf4c96ffdd355ba8e4303105cd0daf99fb14da16ad2
-=======
--- hash: 2efec6a0024031e0d72609be302ec5298405ab977cfd1fac26ad002a0327ef18
->>>>>>> 1f61e5a6
+-- hash: 07e8077838828e32133511c3586cca1bb5973f27bc8cc2240aecfe790484d785
 
 name:           kore
 version:        0.41.0.0
