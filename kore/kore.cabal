--- conflicted
+++ resolved
@@ -4,11 +4,7 @@
 --
 -- see: https://github.com/sol/hpack
 --
-<<<<<<< HEAD
--- hash: 9ae62d0b2c873da174eb6697f81badf65f6f1d7026f7d4ccafd3a0d8a2078390
-=======
--- hash: 1eb807e1a58c0a657f51fd08934c8a7e171988a07bcd9e0e4c098055595b6ac4
->>>>>>> deaf0af1
+-- hash: dd3fc1c6f2eb04081d30df962ffce68575cded23ebf562336a3d2e1c5b97ba73
 
 name:           kore
 version:        0.38.0.0
