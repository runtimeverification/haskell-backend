--- conflicted
+++ resolved
@@ -4,11 +4,7 @@
 --
 -- see: https://github.com/sol/hpack
 --
-<<<<<<< HEAD
 -- hash: 215ae9d270160ba4cc8351fb822d524527c8931d12cb54df01a88952e19c3063
-=======
--- hash: 2702a5d875e9f185a4aedc5fdcafa951249ccd4ef5edab6f1e96689991c8f13f
->>>>>>> 3243d1e5
 
 name:           kore
 version:        0.41.0.0
