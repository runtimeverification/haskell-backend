--- conflicted
+++ resolved
@@ -85,7 +85,7 @@
     readPositiveIntegral,
  )
 import Kore.Reachability (
-    MinDepth,
+    MinDepth (..),
     ProveClaimsResult (..),
     SomeClaim,
     StuckClaim (..),
@@ -285,13 +285,8 @@
     , finalNodeType :: !FinalNodeType
     , rtsStatistics :: !(Maybe FilePath)
     , bugReportOption :: !BugReportOption
-    , maxCounterexamples :: Natural
+    , maxCounterexamples :: !Natural
     , serialize :: !Bool
-<<<<<<< HEAD
-    , stuckCheck :: !StuckCheck
-    , minDepth :: !(Maybe MinDepth)
-=======
->>>>>>> 366d3098
     }
     deriving stock (GHC.Generic)
 
@@ -348,22 +343,6 @@
                 False
                 False
                 "serialization of initialized definition to disk. [default: disabled]"
-<<<<<<< HEAD
-            <*> Options.flag
-                EnabledStuckCheck
-                DisabledStuckCheck
-                ( long "disable-stuck-check"
-                    <> help "Disable the heuristic for identifying stuck states."
-                )
-            <*> optional
-                ( strOption
-                    ( metavar "PATTERN_OUTPUT_FILE"
-                        <> long "output"
-                        <> help "Output file to contain final Kore pattern."
-                    )
-                )
-=======
->>>>>>> 366d3098
     parseMaxCounterexamples = counterexamples <|> pure 1
       where
         counterexamples =
@@ -452,6 +431,7 @@
             bmc
             saveProofs
             stuckCheck
+            minDepth
         ) =
         [ "--prove spec.kore"
         , unwords ["--spec-module", unpack moduleName]
@@ -461,8 +441,14 @@
             ]
         , if bmc then "--bmc" else ""
         , maybe "" ("--save-proofs " <>) saveProofs
-        , if stuckCheck == Claim.DisabledStuckCheck then "--disable-stuck-check" else ""
+        , case stuckCheck of
+            Claim.DisabledStuckCheck -> "--disable-stuck-check"
+            _ -> ""
+        , maybe "" unparseMinDepth minDepth
         ]
+  where
+    unparseMinDepth md =
+        unwords [ "--min-depth", (show . getMinDepth) md ]
 
 koreExecSh :: KoreExecOptions -> String
 koreExecSh
@@ -771,7 +757,7 @@
     Main (KFileLocations, ExitCode)
 koreProve LocalOptions{execOptions, simplifierx} proveOptions = do
     let KoreExecOptions{definitionFileName} = execOptions
-        KoreProveOptions{specFileName, stuckCheck} = proveOptions
+        KoreProveOptions{specFileName} = proveOptions
     definition <- loadDefinitions [definitionFileName, specFileName]
     let KoreExecOptions{mainModuleName} = execOptions
     mainModule <- loadModule mainModuleName definition
@@ -783,12 +769,8 @@
     let KoreExecOptions{maxCounterexamples} = execOptions
     let KoreExecOptions{koreSolverOptions} = execOptions
     proveResult <- execute koreSolverOptions (MetadataTools.build mainModule) (getSMTLemmas mainModule) $ do
-<<<<<<< HEAD
-        let KoreExecOptions{breadthLimit, depthLimit, finalNodeType, stuckCheck, minDepth} = execOptions
-=======
         let KoreExecOptions{breadthLimit, depthLimit, finalNodeType} = execOptions
->>>>>>> 366d3098
-            KoreProveOptions{graphSearch} = proveOptions
+            KoreProveOptions{graphSearch, stuckCheck, minDepth} = proveOptions
         prove
             minDepth
             stuckCheck
