--- conflicted
+++ resolved
@@ -50,12 +50,7 @@
 import qualified Kore.Step.Search as Search
 import           Kore.Step.Simplification.Data
                  ( evalSimplifier )
-<<<<<<< HEAD
-=======
 import           Kore.Step.SmtLemma
-import           Kore.Step.Step
-import           Kore.Step.StepperAttributes
->>>>>>> 944e266f
 import           Kore.Unparser
                  ( unparse )
 import qualified SMT
