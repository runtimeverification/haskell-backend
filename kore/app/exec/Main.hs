module Main (main) where

import Prelude.Kore

import qualified Control.Lens as Lens
import Control.Monad.Catch
    ( MonadMask
    , SomeException
    , fromException
    , handle
    , throwM
    )
import Control.Monad.Extra as Monad
import Data.Default
    ( def
    )
import Data.Generics.Product
    ( field
    )
import Data.Limit
    ( Limit (..)
    , maybeLimit
    )
import Data.List
    ( intercalate
    )
import Data.Reflection
import Data.Text
    ( Text
    , unpack
    )
import qualified Data.Text as Text
    ( null
    , split
    )
import qualified Data.Text.IO as Text
    ( putStrLn
    , readFile
    )
import qualified GHC.Generics as GHC
import Options.Applicative
    ( InfoMod
    , Parser
    , argument
    , auto
    , fullDesc
    , header
    , help
    , long
    , metavar
    , option
    , progDesc
    , readerError
    , str
    , strOption
    , value
    )
import qualified Options.Applicative as Options
import qualified Options.Applicative.Help.Pretty as OptPretty
import System.Clock
    ( Clock (Monotonic)
    , TimeSpec
    , getTime
    )
import System.Directory
    ( copyFile
    , doesFileExist
    , emptyPermissions
    , setOwnerExecutable
    , setOwnerReadable
    , setOwnerSearchable
    , setOwnerWritable
    , setPermissions
    )
import System.Exit
    ( exitWith
    )
import System.FilePath
    ( (</>)
    )
import System.IO
    ( IOMode (WriteMode)
    , withFile
    )

import Kore.Attribute.Symbol as Attribute
import Kore.BugReport
import Kore.Exec
import Kore.IndexedModule.IndexedModule
    ( VerifiedModule
    , indexedModuleRawSentences
    )
import qualified Kore.IndexedModule.MetadataToolsBuilder as MetadataTools
    ( build
    )
import Kore.Internal.MultiAnd
    ( MultiAnd
    )
import qualified Kore.Internal.MultiAnd as MultiAnd
import qualified Kore.Internal.OrPattern as OrPattern
import Kore.Internal.Pattern
    ( Conditional (..)
    , Pattern
    )
import Kore.Internal.Predicate
    ( makePredicate
    )
import Kore.Internal.TermLike
    ( pattern And_
    , TermLike
    , VariableName
    , mkSortVariable
    , mkTop
    )
import Kore.Log
    ( KoreLogOptions (..)
    , LogMessage
    , SomeEntry (..)
    , WithLog
    , logEntry
    , logWarning
    , parseKoreLogOptions
    , runKoreLog
    , unparseKoreLogOptions
    )
import Kore.Log.ErrorException
    ( errorException
    )
import Kore.Log.WarnIfLowProductivity
    ( warnIfLowProductivity
    )
import qualified Kore.ModelChecker.Bounded as Bounded
    ( CheckResult (..)
    )
import Kore.Parser
    ( ParsedPattern
    , parseKorePattern
    )
import Kore.Reachability
    ( ProveClaimsResult (..)
    , SomeClaim
    , StuckClaim (..)
    , getConfiguration
    )
import qualified Kore.Reachability.Claim as Claim
import Kore.Rewriting.RewritingVariable
import Kore.Step
import Kore.Step.Search
    ( SearchType (..)
    )
import qualified Kore.Step.Search as Search
import Kore.Step.SMT.Lemma
import Kore.Step.Strategy
    ( GraphSearchOrder (..)
    )
import Kore.Syntax.Definition
    ( Definition (Definition)
    , Module (Module)
    , ModuleName (..)
    , Sentence (..)
    )
import qualified Kore.Syntax.Definition as Definition.DoNotUse
import Kore.TopBottom
    ( isTop
    )
import Kore.Unparser
    ( unparse
    )
import Options.SMT
    ( KoreSolverOptions (..)
    , Solver (..)
    , ensureSmtPreludeExists
    , parseKoreSolverOptions
    , unparseKoreSolverOptions
    , writeKoreSolverFiles
    )
import Pretty
    ( Doc
    , Pretty (..)
    , hPutDoc
    , putDoc
    , vsep
    )
import Prof
    ( MonadProf
    )
import SMT
    ( MonadSMT
    )
import qualified SMT
import Stats

import GlobalMain

{-
Main module to run kore-exec
TODO: add command line argument tab-completion
-}

data KoreSearchOptions =
    KoreSearchOptions
        { searchFileName :: !FilePath
        -- ^ Name of file containing a pattern to match during execution
        , bound :: !(Limit Natural)
        -- ^ The maximum bound on the number of search matches
        , searchType :: !SearchType
        -- ^ The type of search to perform
        } deriving (GHC.Generic)

parseKoreSearchOptions :: Parser KoreSearchOptions
parseKoreSearchOptions =
    KoreSearchOptions
    <$> strOption
        (  metavar "SEARCH_FILE"
        <> long "search"
        <> help "Kore source file representing pattern to search for. \
                \Needs --module."
        )
    <*> parseBound
    <*> parseSearchType
  where
    parseBound = Limit <$> bound <|> pure Unlimited
    bound =
        option auto
            (  metavar "BOUND"
            <> long "bound"
            <> help "Maximum number of solutions."
            )
    parseSearchType =
        parseSum
            "SEARCH_TYPE"
            "searchType"
            "Search type (selects potential solutions)"
            (map (\s -> (show s, s)) [ ONE, FINAL, STAR, PLUS ])

parseSum :: String -> String -> String -> [(String, value)] -> Parser value
parseSum metaName longName helpMsg options =
    option (snd <$> readSum longName options)
        (  metavar metaName
        <> long longName
        <> help (helpMsg <> ": " <> knownOptions)
        )
  where
    knownOptions = intercalate ", " (map fst options)

readSum :: String -> [(String, value)] -> Options.ReadM (String, value)
readSum longName options = do
    opt <- str
    case lookup opt options of
        Just val -> pure (opt, val)
        _ -> readerError (unknown opt ++ known)
  where
    knownOptions = intercalate ", " (map fst options)
    unknown opt = "Unknown " ++ longName ++ " '" ++ opt ++ "'. "
    known = "Known " ++ longName ++ "s are: " ++ knownOptions ++ "."

applyKoreSearchOptions
    :: Maybe KoreSearchOptions
    -> KoreExecOptions
    -> KoreExecOptions
applyKoreSearchOptions Nothing koreExecOpts = koreExecOpts
applyKoreSearchOptions koreSearchOptions@(Just koreSearchOpts) koreExecOpts =
    koreExecOpts
        { koreSearchOptions
        , depthLimit = min depthLimit searchTypeDepthLimit
        }
  where
    KoreSearchOptions { searchType } = koreSearchOpts
    KoreExecOptions { depthLimit } = koreExecOpts
    searchTypeDepthLimit =
        case searchType of
            ONE -> Limit 1
            _ -> Unlimited

-- | Main options record
data KoreExecOptions = KoreExecOptions
    { definitionFileName  :: !FilePath
    -- ^ Name for a file containing a definition to verify and use for execution
    , patternFileName     :: !(Maybe FilePath)
    -- ^ Name for file containing a pattern to verify and use for execution
    , outputFileName      :: !(Maybe FilePath)
    -- ^ Name for file to contain the output pattern
    , mainModuleName      :: !ModuleName
    -- ^ The name of the main module in the definition
    , breadthLimit        :: !(Limit Natural)
    , depthLimit          :: !(Limit Natural)
    , strategy            :: !ExecutionMode
    , koreSolverOptions   :: !KoreSolverOptions
    , koreLogOptions      :: !KoreLogOptions
    , koreSearchOptions   :: !(Maybe KoreSearchOptions)
    , koreProveOptions    :: !(Maybe KoreProveOptions)
    , koreMergeOptions    :: !(Maybe KoreMergeOptions)
    , rtsStatistics       :: !(Maybe FilePath)
    , bugReportOption     :: !BugReportOption
    } deriving (GHC.Generic)

-- | Command Line Argument Parser
parseKoreExecOptions :: TimeSpec -> Parser KoreExecOptions
parseKoreExecOptions startTime =
    applyKoreSearchOptions
        <$> optional parseKoreSearchOptions
        <*> parseKoreExecOptions0
  where
    parseKoreExecOptions0 :: Parser KoreExecOptions
    parseKoreExecOptions0 =
        KoreExecOptions
        <$> argument str
            (  metavar "DEFINITION_FILE"
            <> help "Kore definition file to verify and use for execution" )
        <*> optional
            (strOption
                (  metavar "PATTERN_FILE"
                <> long "pattern"
                <> help
                    "Verify and execute the Kore pattern found in PATTERN_FILE."
                )
            )
        <*> optional
            (strOption
                (  metavar "PATTERN_OUTPUT_FILE"
                <> long "output"
                <> help "Output file to contain final Kore pattern."
                )
            )
        <*> parseMainModuleName
        <*> parseBreadthLimit
        <*> parseDepthLimit
        <*> parseStrategy
        <*> parseKoreSolverOptions
        <*> parseKoreLogOptions (ExeName "kore-exec") startTime
        <*> pure Nothing
        <*> optional parseKoreProveOptions
        <*> optional parseKoreMergeOptions
        <*> optional parseRtsStatistics
        <*> parseBugReportOption

    parseBreadthLimit = Limit <$> breadth <|> pure Unlimited
    parseDepthLimit = Limit <$> depth <|> pure Unlimited
    parseStrategy =
        option parseExecutionMode
            (  metavar "STRATEGY"
            <> long "strategy"
            <> value All
            <> help "Select rewrites using STRATEGY."
            )

    breadth =
        option auto
            (  metavar "BREADTH"
            <> long "breadth"
            <> help "Allow up to BREADTH parallel execution branches."
            )
    depth =
        option auto
            (  metavar "DEPTH"
            <> long "depth"
            <> help "Execute up to DEPTH steps."
            )

    parseMainModuleName =
        GlobalMain.parseModuleName
            "MODULE"
            "module"
            "The name of the main module in the Kore definition."
    parseRtsStatistics =
        strOption (mconcat infos)
      where
        infos =
            [ metavar "FILENAME"
            , long "rts-statistics"
            , help "Write runtime statistics to FILENAME in JSON format."
            ]
    parseExecutionMode = do
        val <- str
        case val :: String of
            "all" -> return All
            "any" -> return Any
            _ ->
                readerError
                $ show
                $ OptPretty.hsep
                    [ "Unknown option"
                    , OptPretty.squotes (OptPretty.text val)
                        <> OptPretty.dot
                    , "Known options are 'all' and 'any'."
                    ]

-- | modifiers for the Command line parser description
parserInfoModifiers :: InfoMod options
parserInfoModifiers =
    fullDesc
    <> progDesc "Uses Kore definition in DEFINITION_FILE to execute pattern \
                \in PATTERN_FILE."
    <> header "kore-exec - an interpreter for Kore definitions"

unparseKoreSearchOptions :: KoreSearchOptions -> [String]
unparseKoreSearchOptions (KoreSearchOptions _ bound searchType) =
    [ "--search searchFile.kore"
    , maybeLimit "" (\limit -> unwords ["--bound", show limit]) bound
    , unwords ["--searchType", show searchType]
    ]

unparseKoreMergeOptions :: KoreMergeOptions -> [String]
unparseKoreMergeOptions (KoreMergeOptions _ maybeBatchSize) =
    [ "--merge-rules mergeRules.kore"]
    <> maybe mempty ((:[]) . ("--merge-batch-size " <>) . show) maybeBatchSize

unparseKoreProveOptions :: KoreProveOptions -> [String]
unparseKoreProveOptions
    ( KoreProveOptions
        _
        (ModuleName moduleName)
        graphSearch
        bmc
        saveProofs
    )
  =
    [ "--prove spec.kore"
    , unwords ["--spec-module", unpack moduleName]
    , unwords
        [ "--graph-search"
        , if graphSearch == DepthFirst then "depth-first" else "breadth-first"
        ]
    , if bmc then "--bmc" else ""
    , maybe "" ("--save-proofs " <>) saveProofs
    ]

koreExecSh :: KoreExecOptions -> String
koreExecSh
    koreExecOptions@( KoreExecOptions
        _
        patternFileName
        outputFileName
        mainModuleName
        breadthLimit
        depthLimit
        strategy
        koreSolverOptions
        koreLogOptions
        koreSearchOptions
        koreProveOptions
        koreMergeOptions
        rtsStatistics
        _
    )
  =
    unlines $
        [ "#!/bin/sh"
        , "exec kore-exec \\"
        ]
        <> fmap (\line -> "    " <> line <> " \\") options
        <> ["    \"$@\""]
  where
    options =
        concat
        [ catMaybes
            [ pure $ defaultDefinitionFilePath koreExecOptions
            , patternFileName $> "--pattern pgm.kore"
            , outputFileName $> "--output result.kore"
            , pure $ unwords ["--module", unpack (getModuleName mainModuleName)]
            , (\limit -> unwords ["--breadth", show limit])
                <$> maybeLimit Nothing Just breadthLimit
            , (\limit -> unwords ["--depth", show limit])
                <$> maybeLimit Nothing Just depthLimit
            , pure $ unwords ["--strategy", unparseExecutionMode strategy]
            , rtsStatistics $>
                unwords ["--rts-statistics", defaultRtsStatisticsFilePath]
            ]
        , unparseKoreSolverOptions koreSolverOptions
        , unparseKoreLogOptions koreLogOptions
        , maybe mempty unparseKoreSearchOptions koreSearchOptions
        , maybe mempty unparseKoreProveOptions koreProveOptions
        , maybe mempty unparseKoreMergeOptions koreMergeOptions
        ]
    unparseExecutionMode All = "all"
    unparseExecutionMode Any = "any"

defaultDefinitionFilePath :: KoreExecOptions -> FilePath
defaultDefinitionFilePath KoreExecOptions { koreProveOptions }
  | isJust koreProveOptions = "vdefinition.kore"
  | otherwise               = "definition.kore"

defaultRtsStatisticsFilePath :: FilePath
defaultRtsStatisticsFilePath = "rts-statistics.json"

writeKoreSearchFiles :: FilePath -> KoreSearchOptions -> IO ()
writeKoreSearchFiles reportFile KoreSearchOptions { searchFileName } =
    copyFile searchFileName $ reportFile <> "/searchFile.kore"

writeKoreMergeFiles :: FilePath -> KoreMergeOptions -> IO ()
writeKoreMergeFiles reportFile KoreMergeOptions { rulesFileName } =
    copyFile rulesFileName $ reportFile <> "/mergeRules.kore"

writeKoreProveFiles :: FilePath -> KoreProveOptions -> IO ()
writeKoreProveFiles reportFile koreProveOptions = do
    let KoreProveOptions { specFileName } = koreProveOptions
    copyFile specFileName (reportFile </> "spec.kore")
    let KoreProveOptions { saveProofs } = koreProveOptions
    for_ saveProofs $ \filePath ->
        Monad.whenM
            (doesFileExist filePath)
            (copyFile filePath (reportFile </> "save-proofs.kore"))

writeOptionsAndKoreFiles :: FilePath -> KoreExecOptions -> IO ()
writeOptionsAndKoreFiles
    reportDirectory
    opts@KoreExecOptions
        { definitionFileName
        , patternFileName
        , koreSolverOptions
        , koreSearchOptions
        , koreProveOptions
        , koreMergeOptions
        }
  = do
    let shellScript = reportDirectory </> "kore-exec.sh"
    writeFile shellScript . koreExecSh $ opts
    let allPermissions =
            setOwnerReadable True
            . setOwnerWritable True
            . setOwnerExecutable True
            . setOwnerSearchable True
    setPermissions shellScript $ allPermissions emptyPermissions
    copyFile definitionFileName
        (reportDirectory </> defaultDefinitionFilePath opts)
    for_ patternFileName
        $ flip copyFile (reportDirectory </> "pgm.kore")
    writeKoreSolverFiles koreSolverOptions reportDirectory
    for_ koreSearchOptions
        (writeKoreSearchFiles reportDirectory)
    for_ koreMergeOptions
        (writeKoreMergeFiles reportDirectory)
    for_ koreProveOptions
        (writeKoreProveFiles reportDirectory)

exeName :: ExeName
exeName = ExeName "kore-exec"

-- | Environment variable name for extra arguments
envName :: String
envName = "KORE_EXEC_OPTS"

-- TODO(virgil): Maybe add a regression test for main.
-- | Loads a kore definition file and uses it to execute kore programs
main :: IO ()
main = do
    startTime <- getTime Monotonic
    options <-
        mainGlobal
            Main.exeName
            (Just envName)
            (parseKoreExecOptions startTime)
            parserInfoModifiers
    for_ (localOptions options) mainWithOptions

{- | Use the parsed 'KoreExecOptions' to set up output and logging, then
dispatch the requested command.
-}
mainWithOptions :: KoreExecOptions -> IO ()
mainWithOptions execOptions = do
    let KoreExecOptions { koreSolverOptions, bugReportOption, outputFileName } = execOptions
    ensureSmtPreludeExists koreSolverOptions
    exitCode <-
        withBugReport Main.exeName bugReportOption $ \tmpDir -> do
            let execOptions' = execOptions {
                    outputFileName = Just (tmpDir </> "result.kore") }
            writeOptionsAndKoreFiles tmpDir execOptions'
            e <- mainDispatch execOptions' <* warnIfLowProductivity
                & handle handleWithConfiguration
                & handle handleSomeException
                & runKoreLog tmpDir koreLogOptions
            case outputFileName of
                Nothing -> readFile (tmpDir </> "result.kore") >>= putStr
                Just fileName -> copyFile (tmpDir </> "result.kore") fileName
            return e
    let KoreExecOptions { rtsStatistics } = execOptions
    for_ rtsStatistics $ \filePath ->
        writeStats filePath =<< getStats
    exitWith exitCode
  where
    KoreExecOptions { koreLogOptions } = execOptions

    handleSomeException :: SomeException -> Main ExitCode
    handleSomeException someException = do
        case fromException someException of
            Just (SomeEntry entry) -> logEntry entry
            Nothing -> errorException someException
        throwM someException

    handleWithConfiguration :: Claim.WithConfiguration -> Main ExitCode
    handleWithConfiguration
        (Claim.WithConfiguration lastConfiguration someException)
      = do
        liftIO $ renderResult
            execOptions
            ("// Last configuration:\n" <> unparse lastConfiguration)
        throwM someException

{- | Dispatch the requested command, for example 'koreProve' or 'koreRun'.
-}
mainDispatch :: KoreExecOptions -> Main ExitCode
mainDispatch execOptions
  | Just proveOptions@KoreProveOptions{bmc} <- koreProveOptions =
    if bmc
        then koreBmc execOptions proveOptions
        else koreProve execOptions proveOptions

  | Just searchOptions <- koreSearchOptions =
    koreSearch execOptions searchOptions

  | Just mergeOptions <- koreMergeOptions =
    koreMerge execOptions mergeOptions

  | otherwise =
    koreRun execOptions
  where
    KoreExecOptions { koreProveOptions } = execOptions
    KoreExecOptions { koreSearchOptions } = execOptions
    KoreExecOptions { koreMergeOptions } = execOptions

koreSearch :: KoreExecOptions -> KoreSearchOptions -> Main ExitCode
koreSearch execOptions searchOptions = do
    let KoreExecOptions { definitionFileName } = execOptions
    definition <- loadDefinitions [definitionFileName]
    let KoreExecOptions { mainModuleName } = execOptions
    mainModule <- loadModule mainModuleName definition
    let KoreSearchOptions { searchFileName } = searchOptions
    target <- mainParseSearchPattern mainModule searchFileName
    let KoreExecOptions { patternFileName } = execOptions
    initial <- loadPattern mainModule patternFileName
    final <-
        execute execOptions mainModule
        $ search depthLimit breadthLimit mainModule initial target config
    lift $ renderResult execOptions (unparse final)
    return ExitSuccess
  where
    KoreSearchOptions { bound, searchType } = searchOptions
    config = Search.Config { bound, searchType }
    KoreExecOptions { breadthLimit, depthLimit } = execOptions

koreRun :: KoreExecOptions -> Main ExitCode
koreRun execOptions = do
    let KoreExecOptions { definitionFileName } = execOptions
    definition <- loadDefinitions [definitionFileName]
    let KoreExecOptions { mainModuleName } = execOptions
    mainModule <- loadModule mainModuleName definition
    let KoreExecOptions { patternFileName } = execOptions
    initial <- loadPattern mainModule patternFileName
    (exitCode, final) <-
        execute execOptions mainModule
        $ exec depthLimit breadthLimit mainModule strategy initial
    lift $ renderResult execOptions (unparse final)
    return exitCode
  where
    KoreExecOptions { breadthLimit, depthLimit, strategy } = execOptions

koreProve :: KoreExecOptions -> KoreProveOptions -> Main ExitCode
koreProve execOptions proveOptions = do
    let KoreExecOptions { definitionFileName } = execOptions
        KoreProveOptions { specFileName } = proveOptions
    definition <- loadDefinitions [definitionFileName, specFileName]
    let KoreExecOptions { mainModuleName } = execOptions
    mainModule <- loadModule mainModuleName definition
    let KoreProveOptions { specMainModule } = proveOptions
    specModule <- loadModule specMainModule definition
    let KoreProveOptions { saveProofs } = proveOptions
    maybeAlreadyProvenModule <- loadProven definitionFileName saveProofs
    proveResult <- execute execOptions mainModule $ do
        let KoreExecOptions { breadthLimit, depthLimit } = execOptions
            KoreProveOptions { graphSearch } = proveOptions
        prove
            graphSearch
            breadthLimit
            depthLimit
            mainModule
            specModule
            maybeAlreadyProvenModule

    let ProveClaimsResult { stuckClaims, provenClaims } = proveResult
    let (exitCode, final)
          | noStuckClaims = success
          | otherwise =
            stuckPatterns
            & OrPattern.toTermLike
            & failure
          where
            noStuckClaims = isTop stuckClaims
            stuckPatterns =
                OrPattern.fromPatterns (MultiAnd.map getStuckConfig stuckClaims)
            getStuckConfig =
                getRewritingPattern . getConfiguration . getStuckClaim
    lift $ for_ saveProofs $ saveProven specModule provenClaims
    lift $ renderResult execOptions (unparse final)
    return exitCode
  where
    failure pat = (ExitFailure 1, pat)
    success :: (ExitCode, TermLike VariableName)
    success = (ExitSuccess, mkTop $ mkSortVariable "R")

    loadProven
        :: FilePath
        -> Maybe FilePath
        -> Main (Maybe (VerifiedModule StepperAttributes))
    loadProven _ Nothing = return Nothing
    loadProven definitionFileName (Just saveProofsFileName) = do
        fileExists <- lift $ doesFileExist saveProofsFileName
        if fileExists
            then do
                savedProofsDefinition <-
                    loadDefinitions [definitionFileName, saveProofsFileName]
                savedProofsModule <-
                    loadModule savedProofsModuleName savedProofsDefinition
                return (Just savedProofsModule)
            else return Nothing

    saveProven
        :: VerifiedModule StepperAttributes
        -> MultiAnd SomeClaim
        -> FilePath
        -> IO ()
    saveProven specModule (toList -> provenClaims) outputFile =
        withFile outputFile WriteMode
            (`hPutDoc` unparse provenDefinition)
      where
        specModuleDefinitions :: [Sentence (TermLike VariableName)]
        specModuleDefinitions =
            filter isNotAxiomOrClaim (indexedModuleRawSentences specModule)

        isNotAxiomOrClaim :: Sentence patternType -> Bool
        isNotAxiomOrClaim (SentenceAxiomSentence  _) = False
        isNotAxiomOrClaim (SentenceClaimSentence _) = False
        isNotAxiomOrClaim (SentenceAliasSentence _) = True
        isNotAxiomOrClaim (SentenceSymbolSentence _) = True
        isNotAxiomOrClaim (SentenceImportSentence _) = True
        isNotAxiomOrClaim (SentenceSortSentence _) = True
        isNotAxiomOrClaim (SentenceHookSentence _) = True

        provenClaimSentences = map (from @SomeClaim @(Sentence _)) provenClaims
        provenModule =
            Module
                { moduleName = savedProofsModuleName
                , moduleSentences =
                    specModuleDefinitions <> provenClaimSentences
                , moduleAttributes = def
                }

        provenDefinition = Definition
            { definitionAttributes = def
            , definitionModules = [provenModule]
            }

koreBmc :: KoreExecOptions -> KoreProveOptions -> Main ExitCode
koreBmc execOptions proveOptions = do
    let KoreExecOptions { definitionFileName } = execOptions
        KoreProveOptions { specFileName } = proveOptions
    definition <- loadDefinitions [definitionFileName, specFileName]
    let KoreExecOptions { mainModuleName } = execOptions
    mainModule <- loadModule mainModuleName definition
    let KoreProveOptions { specMainModule } = proveOptions
    specModule <- loadModule specMainModule definition
    (exitCode, final) <- execute execOptions mainModule $ do
        let KoreExecOptions { breadthLimit, depthLimit } = execOptions
            KoreProveOptions { graphSearch } = proveOptions
        checkResult <-
            boundedModelCheck
                breadthLimit
                depthLimit
                mainModule
                specModule
                graphSearch
        case checkResult of
            Bounded.Proved -> return success
            Bounded.Unknown -> do
                logWarning "The pattern does not terminate within the bound."
                return success
            Bounded.Failed final -> return (failure final)
    lift $ renderResult execOptions (unparse final)
    return exitCode
  where
    failure pat = (ExitFailure 1, pat)
    success = (ExitSuccess, mkTop $ mkSortVariable "R")
<<<<<<< HEAD
    unknown =
        ( ExitSuccess
        , mkElemVar
            $ mkElementConfigVariable
            $ mkElementVariable "Unknown" (mkSort $ noLocationId "SortUnknown")
        )
=======
>>>>>>> d8510a03

koreMerge :: KoreExecOptions -> KoreMergeOptions -> Main ExitCode
koreMerge execOptions mergeOptions = do
    let KoreExecOptions {definitionFileName} = execOptions
    definition <- loadDefinitions [definitionFileName]
    let KoreExecOptions {mainModuleName} = execOptions
    mainModule <- loadModule mainModuleName definition
    let KoreMergeOptions {rulesFileName} = mergeOptions
    ruleIds <- lift $ loadRuleIds rulesFileName
    let KoreMergeOptions {maybeBatchSize} = mergeOptions
    eitherMergedRule <- execute execOptions mainModule $
        case maybeBatchSize of
            Just batchSize ->
                mergeRulesConsecutiveBatches batchSize mainModule ruleIds
            Nothing -> mergeAllRules mainModule ruleIds
    case eitherMergedRule of
        (Left err) -> do
            lift $ Text.putStrLn err
            return (ExitFailure 1)
        (Right mergedRule) -> do
            lift $ renderResult execOptions (vsep (map unparse mergedRule))
            return ExitSuccess

loadRuleIds :: FilePath -> IO [Text]
loadRuleIds fileName = do
    fileContents <- Text.readFile fileName
    return
        (filter
            (not . Text.null)
            (Text.split (`elem` (" \t\n\r" :: String)) fileContents)
        )

type MonadExecute exe =
    ( MonadMask exe
    , MonadIO exe
    , MonadSMT exe
    , MonadProf exe
    , WithLog LogMessage exe
    )

-- | Run the worker in the context of the main module.
execute
    :: forall r
    .  KoreExecOptions
    -> LoadedModule  -- ^ Main module
    -> (forall exe. MonadExecute exe => exe r)  -- ^ Worker
    -> Main r
execute options mainModule worker =
    clockSomethingIO "Executing"
        $ case solver of
            Z3   -> withZ3
            None -> withoutSMT
  where
    withZ3 =
        SMT.runSMT
            config
            ( give
                (MetadataTools.build mainModule)
                (declareSMTLemmas mainModule)
            )
            worker
    withoutSMT = SMT.runNoSMT worker
    KoreSolverOptions { timeOut, resetInterval, prelude, solver } =
        Lens.view (field @"koreSolverOptions") options
    config =
        SMT.defaultConfig
            { SMT.timeOut = timeOut
            , SMT.resetInterval = resetInterval
            , SMT.prelude = prelude
            }

loadPattern :: LoadedModule -> Maybe FilePath -> Main (TermLike VariableName)
loadPattern mainModule (Just fileName) =
    mainPatternParseAndVerify mainModule fileName
loadPattern _ Nothing = error "Missing: --pattern PATTERN_FILE"

-- | IO action that parses a kore pattern from a filename and prints timing
-- information.
mainPatternParse :: String -> Main ParsedPattern
mainPatternParse = mainParse parseKorePattern

renderResult :: KoreExecOptions -> Doc ann -> IO ()
renderResult KoreExecOptions { outputFileName } doc =
    case outputFileName of
        Nothing -> putDoc doc
        Just outputFile -> withFile outputFile WriteMode (`hPutDoc` doc)

-- | IO action that parses a kore pattern from a filename, verifies it,
-- converts it to a pure pattern, and prints timing information.
mainPatternParseAndVerify
    :: VerifiedModule StepperAttributes
    -> String
    -> Main (TermLike VariableName)
mainPatternParseAndVerify indexedModule patternFileName =
    mainPatternParse patternFileName >>= mainPatternVerify indexedModule

mainParseSearchPattern
    :: VerifiedModule StepperAttributes
    -> String
    -> Main (Pattern VariableName)
mainParseSearchPattern indexedModule patternFileName = do
    purePattern <- mainPatternParseAndVerify indexedModule patternFileName
    case purePattern of
        And_ _ term predicateTerm -> return
            Conditional
                { term
                , predicate =
                    either (error . show . pretty) id
                        (makePredicate predicateTerm)
                , substitution = mempty
                }
        _ -> error "Unexpected non-conjunctive pattern"

savedProofsModuleName :: ModuleName
savedProofsModuleName = ModuleName
    "haskell-backend-saved-claims-43943e50-f723-47cd-99fd-07104d664c6d"<|MERGE_RESOLUTION|>--- conflicted
+++ resolved
@@ -779,15 +779,6 @@
   where
     failure pat = (ExitFailure 1, pat)
     success = (ExitSuccess, mkTop $ mkSortVariable "R")
-<<<<<<< HEAD
-    unknown =
-        ( ExitSuccess
-        , mkElemVar
-            $ mkElementConfigVariable
-            $ mkElementVariable "Unknown" (mkSort $ noLocationId "SortUnknown")
-        )
-=======
->>>>>>> d8510a03
 
 koreMerge :: KoreExecOptions -> KoreMergeOptions -> Main ExitCode
 koreMerge execOptions mergeOptions = do
