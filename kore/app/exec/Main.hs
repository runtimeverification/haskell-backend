--- conflicted
+++ resolved
@@ -111,11 +111,8 @@
     , LogMessage
     , SomeEntry (..)
     , WithLog
-<<<<<<< HEAD
     , createTarGz
-=======
     , logEntry
->>>>>>> c862aaed
     , parseKoreLogOptions
     , runKoreLog
     )
