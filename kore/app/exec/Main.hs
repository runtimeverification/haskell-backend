module Main (main) where

import Prelude.Kore

import qualified Control.Lens as Lens
import Control.Monad.Catch
    ( MonadMask
    , SomeException
    , fromException
    , handle
    , throwM
    )
import Control.Monad.Extra as Monad
import Data.Default
    ( def
    )
import Data.Generics.Product
    ( field
    )
import Data.Limit
    ( Limit (..)
    , maybeLimit
    )
import Data.List
    ( intercalate
    )
import Data.Reflection
import Data.Text
    ( Text
    , unpack
    )
import qualified Data.Text as Text
    ( null
    , split
    )
import qualified Data.Text.IO as Text
    ( putStrLn
    , readFile
    )
import qualified GHC.Generics as GHC
import Options.Applicative
    ( InfoMod
    , Parser
    , argument
    , auto
    , fullDesc
    , header
    , help
    , long
    , metavar
    , option
    , progDesc
    , readerError
    , str
    , strOption
    , value
    )
import qualified Options.Applicative as Options
import qualified Options.Applicative.Help.Pretty as OptPretty
import System.Clock
    ( Clock (Monotonic)
    , TimeSpec
    , getTime
    )
import System.Directory
    ( copyFile
    , doesFileExist
    , emptyPermissions
    , setOwnerExecutable
    , setOwnerReadable
    , setOwnerSearchable
    , setOwnerWritable
    , setPermissions
    )
import System.Exit
    ( exitWith
    )
import System.FilePath
    ( (</>)
    )
import System.IO
    ( IOMode (WriteMode)
    , withFile
    )

import Kore.Attribute.Symbol as Attribute
import Kore.BugReport
import Kore.Exec
import Kore.IndexedModule.IndexedModule
    ( VerifiedModule
    , indexedModuleRawSentences
    )
import qualified Kore.IndexedModule.MetadataToolsBuilder as MetadataTools
    ( build
    )
import Kore.Internal.MultiAnd
    ( MultiAnd
    )
import qualified Kore.Internal.MultiAnd as MultiAnd
import qualified Kore.Internal.OrPattern as OrPattern
import Kore.Internal.Pattern
    ( Conditional (..)
    , Pattern
    )
import Kore.Internal.Predicate
    ( makePredicate
    )
import Kore.Internal.TermLike
    ( pattern And_
    , TermLike
    , VariableName
    , mkElemVar
    , mkElementVariable
    , mkSort
    , mkSortVariable
    , mkTop
    , noLocationId
    )
import Kore.Log
    ( KoreLogOptions (..)
    , LogMessage
    , SomeEntry (..)
    , WithLog
    , logEntry
    , parseKoreLogOptions
    , runKoreLog
    , unparseKoreLogOptions
    )
import Kore.Log.ErrorException
    ( errorException
    )
import Kore.Log.WarnIfLowProductivity
    ( warnIfLowProductivity
    )
import qualified Kore.ModelChecker.Bounded as Bounded
    ( CheckResult (..)
    )
import Kore.Parser
    ( ParsedPattern
    , parseKorePattern
    )
import Kore.Reachability
    ( ProveClaimsResult (..)
    , SomeClaim
    , StuckClaim (..)
    , getConfiguration
    )
import qualified Kore.Reachability.Claim as Claim
import Kore.Rewriting.RewritingVariable
import Kore.Step
import Kore.Step.Search
    ( SearchType (..)
    )
import qualified Kore.Step.Search as Search
import Kore.Step.SMT.Lemma
import Kore.Step.Strategy
    ( GraphSearchOrder (..)
    )
import Kore.Syntax.Definition
    ( Definition (Definition)
    , Module (Module)
    , ModuleName (..)
    , Sentence (..)
    )
import qualified Kore.Syntax.Definition as Definition.DoNotUse
import Kore.TopBottom
    ( isTop
    )
import Kore.Unparser
    ( unparse
    )
import Options.SMT
    ( KoreSolverOptions (..)
    , Solver (..)
    , ensureSmtPreludeExists
    , parseKoreSolverOptions
    , unparseKoreSolverOptions
    , writeKoreSolverFiles
    )
import Pretty
    ( Doc
    , Pretty (..)
    , hPutDoc
    , putDoc
    , vsep
    )
import Prof
    ( MonadProf
    )
import SMT
    ( MonadSMT
    )
import qualified SMT
import Stats

import GlobalMain

{-
Main module to run kore-exec
TODO: add command line argument tab-completion
-}

data KoreSearchOptions =
    KoreSearchOptions
        { searchFileName :: !FilePath
        -- ^ Name of file containing a pattern to match during execution
        , bound :: !(Limit Natural)
        -- ^ The maximum bound on the number of search matches
        , searchType :: !SearchType
        -- ^ The type of search to perform
        } deriving (GHC.Generic)

parseKoreSearchOptions :: Parser KoreSearchOptions
parseKoreSearchOptions =
    KoreSearchOptions
    <$> strOption
        (  metavar "SEARCH_FILE"
        <> long "search"
        <> help "Kore source file representing pattern to search for. \
                \Needs --module."
        )
    <*> parseBound
    <*> parseSearchType
  where
    parseBound = Limit <$> bound <|> pure Unlimited
    bound =
        option auto
            (  metavar "BOUND"
            <> long "bound"
            <> help "Maximum number of solutions."
            )
    parseSearchType =
        parseSum
            "SEARCH_TYPE"
            "searchType"
            "Search type (selects potential solutions)"
            (map (\s -> (show s, s)) [ ONE, FINAL, STAR, PLUS ])

parseSum :: String -> String -> String -> [(String, value)] -> Parser value
parseSum metaName longName helpMsg options =
    option (snd <$> readSum longName options)
        (  metavar metaName
        <> long longName
        <> help (helpMsg <> ": " <> knownOptions)
        )
  where
    knownOptions = intercalate ", " (map fst options)

readSum :: String -> [(String, value)] -> Options.ReadM (String, value)
readSum longName options = do
    opt <- str
    case lookup opt options of
        Just val -> pure (opt, val)
        _ -> readerError (unknown opt ++ known)
  where
    knownOptions = intercalate ", " (map fst options)
    unknown opt = "Unknown " ++ longName ++ " '" ++ opt ++ "'. "
    known = "Known " ++ longName ++ "s are: " ++ knownOptions ++ "."

applyKoreSearchOptions
    :: Maybe KoreSearchOptions
    -> KoreExecOptions
    -> KoreExecOptions
applyKoreSearchOptions Nothing koreExecOpts = koreExecOpts
applyKoreSearchOptions koreSearchOptions@(Just koreSearchOpts) koreExecOpts =
    koreExecOpts
        { koreSearchOptions
        , depthLimit = min depthLimit searchTypeDepthLimit
        }
  where
    KoreSearchOptions { searchType } = koreSearchOpts
    KoreExecOptions { depthLimit } = koreExecOpts
    searchTypeDepthLimit =
        case searchType of
            ONE -> Limit 1
            _ -> Unlimited

-- | Main options record
data KoreExecOptions = KoreExecOptions
    { definitionFileName  :: !FilePath
    -- ^ Name for a file containing a definition to verify and use for execution
    , patternFileName     :: !(Maybe FilePath)
    -- ^ Name for file containing a pattern to verify and use for execution
    , outputFileName      :: !(Maybe FilePath)
    -- ^ Name for file to contain the output pattern
    , mainModuleName      :: !ModuleName
    -- ^ The name of the main module in the definition
    , breadthLimit        :: !(Limit Natural)
    , depthLimit          :: !(Limit Natural)
    , strategy            :: !ExecutionMode
    , koreSolverOptions   :: !KoreSolverOptions
    , koreLogOptions      :: !KoreLogOptions
    , koreSearchOptions   :: !(Maybe KoreSearchOptions)
    , koreProveOptions    :: !(Maybe KoreProveOptions)
    , koreMergeOptions    :: !(Maybe KoreMergeOptions)
    , rtsStatistics       :: !(Maybe FilePath)
    , bugReport           :: !BugReport
    } deriving (GHC.Generic)

-- | Command Line Argument Parser
parseKoreExecOptions :: TimeSpec -> Parser KoreExecOptions
parseKoreExecOptions startTime =
    applyKoreSearchOptions
        <$> optional parseKoreSearchOptions
        <*> parseKoreExecOptions0
  where
    parseKoreExecOptions0 :: Parser KoreExecOptions
    parseKoreExecOptions0 =
        KoreExecOptions
        <$> argument str
            (  metavar "DEFINITION_FILE"
            <> help "Kore definition file to verify and use for execution" )
        <*> optional
            (strOption
                (  metavar "PATTERN_FILE"
                <> long "pattern"
                <> help
                    "Verify and execute the Kore pattern found in PATTERN_FILE."
                )
            )
        <*> optional
            (strOption
                (  metavar "PATTERN_OUTPUT_FILE"
                <> long "output"
                <> help "Output file to contain final Kore pattern."
                )
            )
        <*> parseMainModuleName
        <*> parseBreadthLimit
        <*> parseDepthLimit
        <*> parseStrategy
        <*> parseKoreSolverOptions
        <*> parseKoreLogOptions (ExeName "kore-exec") startTime
        <*> pure Nothing
        <*> optional parseKoreProveOptions
        <*> optional parseKoreMergeOptions
        <*> optional parseRtsStatistics
        <*> parseBugReport

    parseBreadthLimit = Limit <$> breadth <|> pure Unlimited
    parseDepthLimit = Limit <$> depth <|> pure Unlimited
    parseStrategy =
        option parseExecutionMode
            (  metavar "STRATEGY"
            <> long "strategy"
            <> value All
            <> help "Select rewrites using STRATEGY."
            )

    breadth =
        option auto
            (  metavar "BREADTH"
            <> long "breadth"
            <> help "Allow up to BREADTH parallel execution branches."
            )
    depth =
        option auto
            (  metavar "DEPTH"
            <> long "depth"
            <> help "Execute up to DEPTH steps."
            )

    parseMainModuleName =
        GlobalMain.parseModuleName
            "MODULE"
            "module"
            "The name of the main module in the Kore definition."
    parseRtsStatistics =
        strOption (mconcat infos)
      where
        infos =
            [ metavar "FILENAME"
            , long "rts-statistics"
            , help "Write runtime statistics to FILENAME in JSON format."
            ]
    parseExecutionMode = do
        val <- str
        case val :: String of
            "all" -> return All
            "any" -> return Any
            _ ->
                readerError
                $ show
                $ OptPretty.hsep
                    [ "Unknown option"
                    , OptPretty.squotes (OptPretty.text val)
                        <> OptPretty.dot
                    , "Known options are 'all' and 'any'."
                    ]

-- | modifiers for the Command line parser description
parserInfoModifiers :: InfoMod options
parserInfoModifiers =
    fullDesc
    <> progDesc "Uses Kore definition in DEFINITION_FILE to execute pattern \
                \in PATTERN_FILE."
    <> header "kore-exec - an interpreter for Kore definitions"

unparseKoreSearchOptions :: KoreSearchOptions -> [String]
unparseKoreSearchOptions (KoreSearchOptions _ bound searchType) =
    [ "--search searchFile.kore"
    , maybeLimit "" (\limit -> unwords ["--bound", show limit]) bound
    , unwords ["--searchType", show searchType]
    ]

unparseKoreMergeOptions :: KoreMergeOptions -> [String]
unparseKoreMergeOptions (KoreMergeOptions _ maybeBatchSize) =
    [ "--merge-rules mergeRules.kore"]
    <> maybe mempty ((:[]) . ("--merge-batch-size " <>) . show) maybeBatchSize

unparseKoreProveOptions :: KoreProveOptions -> [String]
unparseKoreProveOptions
    ( KoreProveOptions
        _
        (ModuleName moduleName)
        graphSearch
        bmc
        saveProofs
    )
  =
    [ "--prove spec.kore"
    , unwords ["--spec-module", unpack moduleName]
    , unwords
        [ "--graph-search"
        , if graphSearch == DepthFirst then "depth-first" else "breadth-first"
        ]
    , if bmc then "--bmc" else ""
    , maybe "" ("--save-proofs " <>) saveProofs
    ]

koreExecSh :: KoreExecOptions -> String
koreExecSh
    koreExecOptions@( KoreExecOptions
        _
        patternFileName
        outputFileName
        mainModuleName
        breadthLimit
        depthLimit
        strategy
        koreSolverOptions
        koreLogOptions
        koreSearchOptions
        koreProveOptions
        koreMergeOptions
        rtsStatistics
        _
    )
  =
    unlines $
        [ "#!/bin/sh"
        , "exec kore-exec \\"
        ]
        <> fmap (\line -> "    " <> line <> " \\") options
        <> ["    \"$@\""]
  where
    options =
        concat
        [ catMaybes
            [ pure $ defaultDefinitionFilePath koreExecOptions
            , patternFileName $> "--pattern pgm.kore"
            , outputFileName $> "--output result.kore"
            , pure $ unwords ["--module", unpack (getModuleName mainModuleName)]
            , (\limit -> unwords ["--breadth", show limit])
                <$> maybeLimit Nothing Just breadthLimit
            , (\limit -> unwords ["--depth", show limit])
                <$> maybeLimit Nothing Just depthLimit
<<<<<<< HEAD
            , pure $ "--strategy " <> unparseExecutionMode strategy
=======
            , pure $ unwords ["--strategy", fst strategy]
>>>>>>> 97edcf4f
            , rtsStatistics $>
                unwords ["--rts-statistics", defaultRtsStatisticsFilePath]
            ]
        , unparseKoreSolverOptions koreSolverOptions
        , unparseKoreLogOptions koreLogOptions
        , maybe mempty unparseKoreSearchOptions koreSearchOptions
        , maybe mempty unparseKoreProveOptions koreProveOptions
        , maybe mempty unparseKoreMergeOptions koreMergeOptions
        ]
    unparseExecutionMode All = "all"
    unparseExecutionMode Any = "any"

defaultDefinitionFilePath :: KoreExecOptions -> FilePath
defaultDefinitionFilePath KoreExecOptions { koreProveOptions }
  | isJust koreProveOptions = "vdefinition.kore"
  | otherwise               = "definition.kore"

defaultRtsStatisticsFilePath :: FilePath
defaultRtsStatisticsFilePath = "rts-statistics.json"

writeKoreSearchFiles :: FilePath -> KoreSearchOptions -> IO ()
writeKoreSearchFiles reportFile KoreSearchOptions { searchFileName } =
    copyFile searchFileName $ reportFile <> "/searchFile.kore"

writeKoreMergeFiles :: FilePath -> KoreMergeOptions -> IO ()
writeKoreMergeFiles reportFile KoreMergeOptions { rulesFileName } =
    copyFile rulesFileName $ reportFile <> "/mergeRules.kore"

writeKoreProveFiles :: FilePath -> KoreProveOptions -> IO ()
writeKoreProveFiles reportFile koreProveOptions = do
    let KoreProveOptions { specFileName } = koreProveOptions
    copyFile specFileName (reportFile </> "spec.kore")
    let KoreProveOptions { saveProofs } = koreProveOptions
    for_ saveProofs $ \filePath ->
        Monad.whenM
            (doesFileExist filePath)
            (copyFile filePath (reportFile </> "save-proofs.kore"))

writeOptionsAndKoreFiles :: FilePath -> KoreExecOptions -> IO ()
writeOptionsAndKoreFiles
    reportDirectory
    opts@KoreExecOptions
        { definitionFileName
        , patternFileName
        , koreSolverOptions
        , koreSearchOptions
        , koreProveOptions
        , koreMergeOptions
        }
  = do
    let shellScript = reportDirectory </> "kore-exec.sh"
    writeFile shellScript . koreExecSh $ opts
    let allPermissions =
            setOwnerReadable True
            . setOwnerWritable True
            . setOwnerExecutable True
            . setOwnerSearchable True
    setPermissions shellScript $ allPermissions emptyPermissions
    copyFile definitionFileName
        (reportDirectory </> defaultDefinitionFilePath opts)
    for_ patternFileName
        $ flip copyFile (reportDirectory </> "pgm.kore")
    writeKoreSolverFiles koreSolverOptions reportDirectory
    for_ koreSearchOptions
        (writeKoreSearchFiles reportDirectory)
    for_ koreMergeOptions
        (writeKoreMergeFiles reportDirectory)
    for_ koreProveOptions
        (writeKoreProveFiles reportDirectory)

exeName :: ExeName
exeName = ExeName "kore-exec"

-- | Environment variable name for extra arguments
envName :: String
envName = "KORE_EXEC_OPTS"

-- TODO(virgil): Maybe add a regression test for main.
-- | Loads a kore definition file and uses it to execute kore programs
main :: IO ()
main = do
    startTime <- getTime Monotonic
    options <-
        mainGlobal
            Main.exeName
            (Just envName)
            (parseKoreExecOptions startTime)
            parserInfoModifiers
    for_ (localOptions options) mainWithOptions

mainWithOptions :: KoreExecOptions -> IO ()
mainWithOptions execOptions = do
    let KoreExecOptions { koreLogOptions, koreSolverOptions, bugReport } = execOptions
    ensureSmtPreludeExists koreSolverOptions
    exitCode <-
        withBugReport Main.exeName bugReport $ \tmpDir -> do
            writeOptionsAndKoreFiles tmpDir execOptions
            go <* warnIfLowProductivity
                & handle handleWithConfiguration
                & handle handleSomeException
                & runKoreLog tmpDir koreLogOptions
    let KoreExecOptions { rtsStatistics } = execOptions
    for_ rtsStatistics $ \filePath ->
        writeStats filePath =<< getStats
    exitWith exitCode
  where
    KoreExecOptions { koreProveOptions } = execOptions
    KoreExecOptions { koreSearchOptions } = execOptions
    KoreExecOptions { koreMergeOptions } = execOptions

    handleSomeException :: SomeException -> Main ExitCode
    handleSomeException someException = do
        case fromException someException of
            Just (SomeEntry entry) -> logEntry entry
            Nothing -> errorException someException
        throwM someException

    handleWithConfiguration :: Claim.WithConfiguration -> Main ExitCode
    handleWithConfiguration
        (Claim.WithConfiguration lastConfiguration someException)
      = do
        liftIO $ renderResult
            execOptions
            ("// Last configuration:\n" <> unparse lastConfiguration)
        throwM someException

    go :: Main ExitCode
    go
      | Just proveOptions@KoreProveOptions{bmc} <- koreProveOptions =
        if bmc
            then koreBmc execOptions proveOptions
            else koreProve execOptions proveOptions

      | Just searchOptions <- koreSearchOptions =
        koreSearch execOptions searchOptions

      | Just mergeOptions <- koreMergeOptions =
        koreMerge execOptions mergeOptions

      | otherwise =
        koreRun execOptions

koreSearch :: KoreExecOptions -> KoreSearchOptions -> Main ExitCode
koreSearch execOptions searchOptions = do
    let KoreExecOptions { definitionFileName } = execOptions
    definition <- loadDefinitions [definitionFileName]
    let KoreExecOptions { mainModuleName } = execOptions
    mainModule <- loadModule mainModuleName definition
    let KoreSearchOptions { searchFileName } = searchOptions
    target <- mainParseSearchPattern mainModule searchFileName
    let KoreExecOptions { patternFileName } = execOptions
    initial <- loadPattern mainModule patternFileName
    final <-
        execute execOptions mainModule
        $ search depthLimit breadthLimit mainModule initial target config
    lift $ renderResult execOptions (unparse final)
    return ExitSuccess
  where
    KoreSearchOptions { bound, searchType } = searchOptions
    config = Search.Config { bound, searchType }
    KoreExecOptions { breadthLimit, depthLimit } = execOptions

koreRun :: KoreExecOptions -> Main ExitCode
koreRun execOptions = do
    let KoreExecOptions { definitionFileName } = execOptions
    definition <- loadDefinitions [definitionFileName]
    let KoreExecOptions { mainModuleName } = execOptions
    mainModule <- loadModule mainModuleName definition
    let KoreExecOptions { patternFileName } = execOptions
    initial <- loadPattern mainModule patternFileName
    (exitCode, final) <-
        execute execOptions mainModule
        $ exec depthLimit breadthLimit mainModule strategy initial
    lift $ renderResult execOptions (unparse final)
    return exitCode
  where
    KoreExecOptions { breadthLimit, depthLimit, strategy } = execOptions

koreProve :: KoreExecOptions -> KoreProveOptions -> Main ExitCode
koreProve execOptions proveOptions = do
    let KoreExecOptions { definitionFileName } = execOptions
        KoreProveOptions { specFileName } = proveOptions
    definition <- loadDefinitions [definitionFileName, specFileName]
    let KoreExecOptions { mainModuleName } = execOptions
    mainModule <- loadModule mainModuleName definition
    let KoreProveOptions { specMainModule } = proveOptions
    specModule <- loadModule specMainModule definition
    let KoreProveOptions { saveProofs } = proveOptions
    maybeAlreadyProvenModule <- loadProven definitionFileName saveProofs
    proveResult <- execute execOptions mainModule $ do
        let KoreExecOptions { breadthLimit, depthLimit } = execOptions
            KoreProveOptions { graphSearch } = proveOptions
        prove
            graphSearch
            breadthLimit
            depthLimit
            mainModule
            specModule
            maybeAlreadyProvenModule

    let ProveClaimsResult { stuckClaims, provenClaims } = proveResult
    let (exitCode, final)
          | noStuckClaims = success
          | otherwise =
            stuckPatterns
            & OrPattern.toTermLike
            & failure
          where
            noStuckClaims = isTop stuckClaims
            stuckPatterns =
                OrPattern.fromPatterns (MultiAnd.map getStuckConfig stuckClaims)
            getStuckConfig =
                getRewritingPattern . getConfiguration . getStuckClaim
    lift $ for_ saveProofs $ saveProven specModule provenClaims
    lift $ renderResult execOptions (unparse final)
    return exitCode
  where
    failure pat = (ExitFailure 1, pat)
    success :: (ExitCode, TermLike VariableName)
    success = (ExitSuccess, mkTop $ mkSortVariable "R")

    loadProven
        :: FilePath
        -> Maybe FilePath
        -> Main (Maybe (VerifiedModule StepperAttributes))
    loadProven _ Nothing = return Nothing
    loadProven definitionFileName (Just saveProofsFileName) = do
        fileExists <- lift $ doesFileExist saveProofsFileName
        if fileExists
            then do
                savedProofsDefinition <-
                    loadDefinitions [definitionFileName, saveProofsFileName]
                savedProofsModule <-
                    loadModule savedProofsModuleName savedProofsDefinition
                return (Just savedProofsModule)
            else return Nothing

    saveProven
        :: VerifiedModule StepperAttributes
        -> MultiAnd SomeClaim
        -> FilePath
        -> IO ()
    saveProven specModule (toList -> provenClaims) outputFile =
        withFile outputFile WriteMode
            (`hPutDoc` unparse provenDefinition)
      where
        specModuleDefinitions :: [Sentence (TermLike VariableName)]
        specModuleDefinitions =
            filter isNotAxiomOrClaim (indexedModuleRawSentences specModule)

        isNotAxiomOrClaim :: Sentence patternType -> Bool
        isNotAxiomOrClaim (SentenceAxiomSentence  _) = False
        isNotAxiomOrClaim (SentenceClaimSentence _) = False
        isNotAxiomOrClaim (SentenceAliasSentence _) = True
        isNotAxiomOrClaim (SentenceSymbolSentence _) = True
        isNotAxiomOrClaim (SentenceImportSentence _) = True
        isNotAxiomOrClaim (SentenceSortSentence _) = True
        isNotAxiomOrClaim (SentenceHookSentence _) = True

        provenClaimSentences = map (from @SomeClaim @(Sentence _)) provenClaims
        provenModule =
            Module
                { moduleName = savedProofsModuleName
                , moduleSentences =
                    specModuleDefinitions <> provenClaimSentences
                , moduleAttributes = def
                }

        provenDefinition = Definition
            { definitionAttributes = def
            , definitionModules = [provenModule]
            }

koreBmc :: KoreExecOptions -> KoreProveOptions -> Main ExitCode
koreBmc execOptions proveOptions = do
    let KoreExecOptions { definitionFileName } = execOptions
        KoreProveOptions { specFileName } = proveOptions
    definition <- loadDefinitions [definitionFileName, specFileName]
    let KoreExecOptions { mainModuleName } = execOptions
    mainModule <- loadModule mainModuleName definition
    let KoreProveOptions { specMainModule } = proveOptions
    specModule <- loadModule specMainModule definition
    (exitCode, final) <- execute execOptions mainModule $ do
        let KoreExecOptions { breadthLimit, depthLimit } = execOptions
            KoreProveOptions { graphSearch } = proveOptions
        checkResult <-
            boundedModelCheck
                breadthLimit
                depthLimit
                mainModule
                specModule
                graphSearch
        case checkResult of
            Bounded.Proved -> return success
            Bounded.Unknown -> return unknown
            Bounded.Failed final -> return (failure final)
    lift $ renderResult execOptions (unparse final)
    return exitCode
  where
    failure pat = (ExitFailure 1, pat)
    success = (ExitSuccess, mkTop $ mkSortVariable "R")
    unknown =
        ( ExitSuccess
        , mkElemVar $ mkElementVariable "Unknown" (mkSort $ noLocationId "SortUnknown")
        )

koreMerge :: KoreExecOptions -> KoreMergeOptions -> Main ExitCode
koreMerge execOptions mergeOptions = do
    let KoreExecOptions {definitionFileName} = execOptions
    definition <- loadDefinitions [definitionFileName]
    let KoreExecOptions {mainModuleName} = execOptions
    mainModule <- loadModule mainModuleName definition
    let KoreMergeOptions {rulesFileName} = mergeOptions
    ruleIds <- lift $ loadRuleIds rulesFileName
    let KoreMergeOptions {maybeBatchSize} = mergeOptions
    eitherMergedRule <- execute execOptions mainModule $
        case maybeBatchSize of
            Just batchSize ->
                mergeRulesConsecutiveBatches batchSize mainModule ruleIds
            Nothing -> mergeAllRules mainModule ruleIds
    case eitherMergedRule of
        (Left err) -> do
            lift $ Text.putStrLn err
            return (ExitFailure 1)
        (Right mergedRule) -> do
            lift $ renderResult execOptions (vsep (map unparse mergedRule))
            return ExitSuccess

loadRuleIds :: FilePath -> IO [Text]
loadRuleIds fileName = do
    fileContents <- Text.readFile fileName
    return
        (filter
            (not . Text.null)
            (Text.split (`elem` (" \t\n\r" :: String)) fileContents)
        )

type MonadExecute exe =
    ( MonadMask exe
    , MonadIO exe
    , MonadSMT exe
    , MonadProf exe
    , WithLog LogMessage exe
    )

-- | Run the worker in the context of the main module.
execute
    :: forall r
    .  KoreExecOptions
    -> LoadedModule  -- ^ Main module
    -> (forall exe. MonadExecute exe => exe r)  -- ^ Worker
    -> Main r
execute options mainModule worker =
    clockSomethingIO "Executing"
        $ case solver of
            Z3   -> withZ3
            None -> withoutSMT
  where
    withZ3 =
        SMT.runSMT
            config
            ( give
                (MetadataTools.build mainModule)
                (declareSMTLemmas mainModule)
            )
            worker
    withoutSMT = SMT.runNoSMT worker
    KoreSolverOptions { timeOut, resetInterval, prelude, solver } =
        Lens.view (field @"koreSolverOptions") options
    config =
        SMT.defaultConfig
            { SMT.timeOut = timeOut
            , SMT.resetInterval = resetInterval
            , SMT.prelude = prelude
            }

loadPattern :: LoadedModule -> Maybe FilePath -> Main (TermLike VariableName)
loadPattern mainModule (Just fileName) =
    mainPatternParseAndVerify mainModule fileName
loadPattern _ Nothing = error "Missing: --pattern PATTERN_FILE"

-- | IO action that parses a kore pattern from a filename and prints timing
-- information.
mainPatternParse :: String -> Main ParsedPattern
mainPatternParse = mainParse parseKorePattern

renderResult :: KoreExecOptions -> Doc ann -> IO ()
renderResult KoreExecOptions { outputFileName } doc =
    case outputFileName of
        Nothing -> putDoc doc
        Just outputFile -> withFile outputFile WriteMode (`hPutDoc` doc)

-- | IO action that parses a kore pattern from a filename, verifies it,
-- converts it to a pure pattern, and prints timing information.
mainPatternParseAndVerify
    :: VerifiedModule StepperAttributes
    -> String
    -> Main (TermLike VariableName)
mainPatternParseAndVerify indexedModule patternFileName =
    mainPatternParse patternFileName >>= mainPatternVerify indexedModule

mainParseSearchPattern
    :: VerifiedModule StepperAttributes
    -> String
    -> Main (Pattern VariableName)
mainParseSearchPattern indexedModule patternFileName = do
    purePattern <- mainPatternParseAndVerify indexedModule patternFileName
    case purePattern of
        And_ _ term predicateTerm -> return
            Conditional
                { term
                , predicate =
                    either (error . show . pretty) id
                        (makePredicate predicateTerm)
                , substitution = mempty
                }
        _ -> error "Unexpected non-conjunctive pattern"

savedProofsModuleName :: ModuleName
savedProofsModuleName = ModuleName
    "haskell-backend-saved-claims-43943e50-f723-47cd-99fd-07104d664c6d"<|MERGE_RESOLUTION|>--- conflicted
+++ resolved
@@ -465,11 +465,7 @@
                 <$> maybeLimit Nothing Just breadthLimit
             , (\limit -> unwords ["--depth", show limit])
                 <$> maybeLimit Nothing Just depthLimit
-<<<<<<< HEAD
-            , pure $ "--strategy " <> unparseExecutionMode strategy
-=======
-            , pure $ unwords ["--strategy", fst strategy]
->>>>>>> 97edcf4f
+            , pure $ unwords ["--strategy", unparseExecutionMode strategy]
             , rtsStatistics $>
                 unwords ["--rts-statistics", defaultRtsStatisticsFilePath]
             ]
