{-# OPTIONS_GHC -Wno-unused-top-binds #-}

module Main (main) where

import Control.Monad.Catch (
    bracket,
    handle,
 )
import Control.Monad.Reader (
    ReaderT (..),
 )
<<<<<<< HEAD


=======
import Data.Time.Clock (
    UTCTime (..),
 )

-- long,
-- option,
-- progDesc,
-- readerError,
-- strOption,
-- value,
-- unparseKoreSolverOptions,
-- writeKoreSolverFiles,
-- unparseKoreLogOptions,
-- Definition (Definition),
-- Module (Module),
-- Sentence (..),
>>>>>>> 4c213912
import GlobalMain qualified
import Kore.BugReport (
    BugReportOption,
    ExitCode,
    parseBugReportOption,
    withBugReport,
 )
import Kore.Exec (
    SerializedModule (..),
 )
import Kore.JsonRpc (runServer)
import Kore.Log (
    KoreLogOptions (..),
    parseKoreLogOptions,
    runKoreLog,
 )
import Kore.Log.ErrorException (
    handleSomeException,
 )

import Kore.Rewrite.SMT.Lemma (declareSMTLemmas)
import Kore.Syntax.Definition (
    ModuleName (..),
 )
import Log qualified
import Options.Applicative (
    InfoMod,
    Parser,
    argument,
    auto,
    fullDesc,
    header,
    help,
    metavar,
    str,
 )
import Options.SMT (
    KoreSolverOptions (..),
    ensureSmtPreludeExists,
    parseKoreSolverOptions,
 )
import Prelude.Kore
import SMT qualified
import System.Clock (
    Clock (Monotonic),
    TimeSpec,
    getTime,
 )
import System.Exit (
    ExitCode (ExitSuccess),
    exitWith,
 )

data KoreRpcServerOptions = KoreRpcServerOptions
    { definitionFileName :: !FilePath
    , mainModuleName :: !ModuleName
    , koreSolverOptions :: !KoreSolverOptions
    , koreLogOptions :: !KoreLogOptions
    , bugReportOption :: !BugReportOption
    , port :: !Int
    -- , version :: _ ??
    }

-- | Command Line Argument Parser
parseKoreRpcServerOptions :: TimeSpec -> Parser KoreRpcServerOptions
parseKoreRpcServerOptions startTime =
    KoreRpcServerOptions
        <$> argument
            str
            ( metavar "DEFINITION_FILE"
                <> help "Kore definition file to verify and use for execution"
            )
        <*> parseMainModuleName
        <*> parseKoreSolverOptions
        <*> parseKoreLogOptions Main.exeName startTime
        <*> parseBugReportOption
        <*> argument
            auto
            ( metavar "SERVER_PORT"
                <> help "Port for the RPC server to bind to"
            )
  where
    parseMainModuleName =
        GlobalMain.parseModuleName
            "MODULE"
            "module"
            "The name of the main module in the Kore definition."

-- | modifiers for the Command line parser description
parserInfoModifiers :: InfoMod options
parserInfoModifiers =
    fullDesc
        <> header "kore-rpc - a JSON RPC server for symbolically executing Kore definitions"

exeName :: GlobalMain.ExeName
exeName = GlobalMain.ExeName "kore-rpc"

-- | Environment variable name for extra arguments
envName :: String
envName = "KORE_RPC_OPTS"

main :: IO ()
main = do
    startTime <- getTime Monotonic
    options <-
        GlobalMain.mainGlobal
            Main.exeName
            (Just envName)
            (parseKoreRpcServerOptions startTime)
            parserInfoModifiers
    for_ (GlobalMain.localOptions options) mainWithOptions

-- main :: IO ()
-- main = runServer 31337

mainWithOptions :: GlobalMain.LocalOptions KoreRpcServerOptions -> IO ()
mainWithOptions localOptions@GlobalMain.LocalOptions{execOptions = KoreRpcServerOptions{koreSolverOptions, koreLogOptions, bugReportOption}} = do
    ensureSmtPreludeExists koreSolverOptions
    exitWith
        =<< ( withBugReport Main.exeName bugReportOption $ \tmpDir ->
                koreRpcServerRun localOptions
                    & handle handleSomeException
                    & runKoreLog
                        tmpDir
                        koreLogOptions
            )

koreRpcServerRun :: GlobalMain.LocalOptions KoreRpcServerOptions -> GlobalMain.Main ExitCode
koreRpcServerRun GlobalMain.LocalOptions{execOptions, simplifierx} = do
    let KoreRpcServerOptions{definitionFileName, mainModuleName, koreSolverOptions, port} = execOptions
        KoreSolverOptions{timeOut, rLimit, resetInterval, prelude} = koreSolverOptions
    GlobalMain.SerializedDefinition{serializedModule, lemmas} <-
        GlobalMain.deserializeDefinition simplifierx koreSolverOptions definitionFileName mainModuleName
    let SerializedModule{metadataTools} = serializedModule
    let smtConfig =
            SMT.defaultConfig
                { SMT.timeOut = timeOut
                , SMT.rLimit = rLimit
                , SMT.resetInterval = resetInterval
                , SMT.prelude = prelude
                }

    GlobalMain.clockSomethingIO "Executing" $
        bracket
            (SMT.newSolver smtConfig)
            SMT.stopSolver
            $ \mvar -> do
                let solverSetup = SMT.SolverSetup{userInit = declareSMTLemmas metadataTools lemmas, refSolverHandle = mvar, config = smtConfig}
                runReaderT (SMT.getSMT SMT.initSolver) solverSetup
                Log.LoggerT $ ReaderT $ \loggerEnv -> runServer port solverSetup loggerEnv simplifierx serializedModule

    pure ExitSuccess

-- exec ::
--     forall smt.
--     ( MonadIO smt
--     , MonadLog smt
--     , MonadSMT smt
--     , MonadMask smt
--     , MonadProf smt
--     ) =>
--     SimplifierXSwitch ->
--     Limit Natural ->
--     Limit Natural ->
--     -- | The main module
--     SerializedModule ->
--     ExecutionMode ->
--     -- | The input pattern
--     TermLike VariableName ->
--     smt (ExitCode, TermLike VariableName)
-- exec
--     simplifierx
--     depthLimit
--     breadthLimit
--     SerializedModule
--         { sortGraph
--         , overloadGraph
--         , metadataTools
--         , verifiedModule
--         , rewrites
--         , equations
--         }
--     strategy
--     (mkRewritingTerm -> initialTerm) =
--         evalSimplifier simplifierx verifiedModule' sortGraph overloadGraph metadataTools equations $ do
--             let Initialized{rewriteRules} = rewrites
--             finals <-
--                 getFinalConfigsOf $ do
--                     initialConfig <-
--                         Pattern.simplify
--                             (Pattern.fromTermLike initialTerm)
--                             >>= Logic.scatter
--                     let updateQueue = \as ->
--                             Strategy.unfoldDepthFirst as
--                                 >=> lift
--                                     . Strategy.applyBreadthLimit
--                                         breadthLimit
--                                         dropStrategy
--                         rewriteGroups = groupRewritesByPriority rewriteRules
--                         transit instr config =
--                             Strategy.transitionRule
--                                 ( transitionRule rewriteGroups strategy
--                                     & profTransitionRule
--                                     & trackExecDepth
--                                 )
--                                 instr
--                                 config
--                                 & runTransitionT
--                                 & fmap (map fst)
--                                 & lift
--                     Strategy.leavesM
--                         Leaf
--                         updateQueue
--                         (unfoldTransition transit)
--                         ( limitedExecutionStrategy depthLimit
--                         , (ExecDepth 0, Start initialConfig)
--                         )
--             let (depths, finalConfigs) = unzip finals
--             infoExecDepth (maximum (ExecDepth 0 : depths))
--             let finalConfigs' =
--                     MultiOr.make $
--                         mapMaybe extractProgramState finalConfigs
--             exitCode <- getExitCode verifiedModule finalConfigs'
--             let finalTerm =
--                     MultiOr.map getRewritingPattern finalConfigs'
--                         & OrPattern.toTermLike initialSort
--                         & sameTermLikeSort initialSort
--             return (exitCode, finalTerm)
--       where
--         dropStrategy = snd
--         getFinalConfigsOf act = observeAllT $ fmap snd act
--         verifiedModule' =
--             IndexedModule.mapAliasPatterns
--                 -- TODO (thomas.tuegel): Move this into Kore.Builtin
--                 (Builtin.internalize metadataTools)
--                 verifiedModule
--         initialSort = termLikeSort initialTerm
--         unfoldTransition transit (instrs, config) = do
--             when (null instrs) $ forM_ depthLimit warnDepthLimitExceeded
--             Strategy.unfoldTransition transit (instrs, config)<|MERGE_RESOLUTION|>--- conflicted
+++ resolved
@@ -9,27 +9,8 @@
 import Control.Monad.Reader (
     ReaderT (..),
  )
-<<<<<<< HEAD
-
-
-=======
-import Data.Time.Clock (
-    UTCTime (..),
- )
-
--- long,
--- option,
--- progDesc,
--- readerError,
--- strOption,
--- value,
--- unparseKoreSolverOptions,
--- writeKoreSolverFiles,
--- unparseKoreLogOptions,
--- Definition (Definition),
--- Module (Module),
--- Sentence (..),
->>>>>>> 4c213912
+
+
 import GlobalMain qualified
 import Kore.BugReport (
     BugReportOption,
