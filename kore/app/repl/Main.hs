--- conflicted
+++ resolved
@@ -226,22 +226,6 @@
                 exitFailure
             else
                 lift
-<<<<<<< HEAD
-                $ SMT.runSMT smtConfig (swappableLogger mLogger)
-                   $ do
-                        give
-                            (MetadataTools.build indexedModule)
-                            (declareSMTLemmas indexedModule)
-                        proveWithRepl
-                            indexedModule
-                            specDefIndexedModule
-                            Nothing
-                            mLogger
-                            replScript
-                            replMode
-                            outputFile
-                            mainModuleName
-=======
                 $ withLogger koreLogOptions
                     $ runSMT
                         smtConfig
@@ -258,7 +242,7 @@
                                 replScript
                                 replMode
                                 outputFile
->>>>>>> f814c555
+                                mainModuleName
 
   where
     runSMT
