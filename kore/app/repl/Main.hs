--- conflicted
+++ resolved
@@ -190,12 +190,7 @@
             (Just envName)
             (parseKoreReplOptions startTime)
             parserInfoModifiers
-<<<<<<< HEAD
-    maybe (pure ()) mainWithOptions $
-        localOptions options
-=======
     whenJust (localOptions options) mainWithOptions
->>>>>>> 2b924355
 
 mainWithOptions :: LocalOptions KoreReplOptions -> IO ()
 mainWithOptions LocalOptions{execOptions, simplifierx} = do
