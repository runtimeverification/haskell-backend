--- conflicted
+++ resolved
@@ -106,13 +106,8 @@
             )
         <*> GlobalMain.parseModuleName
                 "MAIN_MODULE"
-<<<<<<< HEAD
-                "Kore main module name."
-                "module"
-=======
                 "module"
                 "Kore main module name."
->>>>>>> ce2b5bee
 
     parseSmtOptions :: Parser SmtOptions
     parseSmtOptions =
