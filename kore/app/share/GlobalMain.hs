{-# LANGUAGE TemplateHaskell #-}

module GlobalMain
    ( MainOptions(..)
    , GlobalOptions(..)
    , KoreProveOptions(..)
    , KoreMergeOptions(..)
    , Main
    , parseKoreProveOptions
    , parseKoreMergeOptions
    , mainGlobal
    , defaultMainGlobal
    , enableDisableFlag
    , clockSomething
    , clockSomethingIO
    , mainPatternVerify
    , parseDefinition
    , verifyDefinitionWithBase
    , mainParse
    , lookupMainModule
    , LoadedDefinition
    , LoadedModule
    , loadDefinitions
    , loadModule
    ) where

import Control.Exception
    ( evaluate
    )
import Control.Monad
    ( when
    )
import qualified Control.Monad as Monad
import Control.Monad.Trans.Class
    ( lift
    )
import Data.Function
    ( (&)
    )
import Data.List
    ( intercalate
    )
import Data.Map
    ( Map
    )
import qualified Data.Map as Map
import Data.Semigroup
    ( (<>)
    )
import Data.Text
    ( Text
    , pack
    )
import Data.Time.Format
    ( defaultTimeLocale
    , formatTime
    )
import Data.Time.LocalTime
    ( ZonedTime
    , getZonedTime
    )
import Data.Version
    ( showVersion
    )
import Development.GitRev
    ( gitBranch
    , gitCommitDate
    , gitHash
    )
import GHC.Stack
    ( emptyCallStack
    )
import Options.Applicative
    ( InfoMod
    , Parser
    , argument
    , defaultPrefs
    , disabled
    , execParserPure
    , flag
    , flag'
    , handleParseResult
    , help
    , helper
    , hidden
    , info
    , internal
    , long
    , maybeReader
    , metavar
    , option
    , optional
    , readerError
    , str
    , strOption
    , switch
    , value
    , (<**>)
    , (<|>)
    )
import System.Clock
    ( Clock (Monotonic)
    , diffTimeSpec
    , getTime
    )
import qualified System.Environment as Env

import Kore.ASTVerifier.DefinitionVerifier
    ( verifyAndIndexDefinitionWithBase
    )
import Kore.ASTVerifier.PatternVerifier as PatternVerifier
import qualified Kore.Attribute.Axiom as Attribute
import qualified Kore.Attribute.Symbol as Attribute
    ( Symbol
    )
import qualified Kore.Builtin as Builtin
import Kore.Error
import Kore.IndexedModule.IndexedModule
    ( VerifiedModule
    )
import Kore.Logger.Output as Logger
import Kore.Parser
    ( ParsedPattern
    , parseKoreDefinition
    )
import Kore.Step.Strategy
    ( GraphSearchOrder (..)
    )
import Kore.Syntax
import Kore.Syntax.Definition
    ( ModuleName (..)
    , ParsedDefinition
    , getModuleNameForError
    )
import qualified Kore.Verified as Verified
import qualified Paths_kore as MetaData
    ( version
    )
import Text.Read
    ( readMaybe
    )

type Main = LoggerT IO

data KoreProveOptions =
    KoreProveOptions
        { specFileName :: !FilePath
        -- ^ Name of file containing the spec to be proven
        , specMainModule :: !ModuleName
        -- ^ The main module of the spec to be proven
        , graphSearch :: GraphSearchOrder
        -- ^ Search order of the execution graph
        , bmc :: !Bool
        -- ^ Whether to use bounded model checker
        }

parseKoreProveOptions :: Parser KoreProveOptions
parseKoreProveOptions =
    KoreProveOptions
    <$> strOption
        (  metavar "SPEC_FILE"
        <> long "prove"
        <> help "Kore source file representing spec to be proven.\
                \Needs --spec-module."
        )
    <*> (ModuleName
        <$> strOption
            (  metavar "SPEC_MODULE"
            <> long "spec-module"
            <> help "The name of the main module in the spec to be proven."
            )
        )
    <*> parseGraphSearch
    <*> switch
        ( long "bmc"
        <> help "Whether to use the bounded model checker." )
  where
    parseGraphSearch =
        option readGraphSearch
            (  metavar "GRAPH_SEARCH"
            <> long "graph-search"
            <> value BreadthFirst
            <> help "Search order of the execution graph. \
                    \Either breadth-first or depth-first. \
                    \Default is breadth-first."
            )
      where
        searchOrders =
            [ ("breadth-first", BreadthFirst)
            , ("depth-first", DepthFirst)
            ]
        readGraphSearch = do
            input <- str
            let found = lookup input searchOrders
            case found of
                Just searchOrder -> pure searchOrder
                Nothing ->
                    let
                        unknown = "Unknown search order '" ++ input ++ "'. "
                        names = intercalate ", " (fst <$> searchOrders)
                        known = "Known search order are: " ++ names
                    in
                        readerError (unknown ++ known)

data KoreMergeOptions =
    KoreMergeOptions
        { rulesFileName     :: !FilePath
        -- ^ Name for file containing a sequence of rules to merge.
        , maybeBatchSize    :: Maybe Int
        }

parseKoreMergeOptions :: Parser KoreMergeOptions
parseKoreMergeOptions =
    KoreMergeOptions
    <$> strOption
        (  metavar "MERGE_RULES_FILE"
        <> long "merge-rules"
        <> help
            "List of rules to merge."
        )
    <*> optional
        (option
            (maybeReader readMaybe)
            (  metavar "MERGE_BATCH_SIZE"
            <> long "merge-batch-size"
            <> help
                "The size of a merge batch."
            )
        )

{- | Record Type containing common command-line arguments for each executable in
the project -}
data GlobalOptions = GlobalOptions
    { willVersion    :: !Bool -- ^ Version flag [default=false]
    }


-- | Record type to store all state and options for the subMain operations
data MainOptions a = MainOptions
    { globalOptions :: !GlobalOptions
    , localOptions  :: !(Maybe a)
    }


{- |
Global main function parses command line arguments, handles global flags
and returns the parsed options
-}
mainGlobal
    :: Parser options                -- ^ local options parser
    -> InfoMod (MainOptions options) -- ^ option parser information
    -> IO      (MainOptions options)
mainGlobal localOptionsParser modifiers = do
  options <- commandLineParse localOptionsParser modifiers
  when (willVersion $ globalOptions options) (getZonedTime >>= mainVersion)
  return options


defaultMainGlobal :: IO (MainOptions options)
defaultMainGlobal = mainGlobal (argument disabled mempty) mempty


-- | main function to print version information
mainVersion :: ZonedTime -> IO ()
mainVersion time =
      mapM_ putStrLn
      [ "K framework version " ++ packageVersion
      , "Git:"
      , "  revision:\t"    ++ $gitHash
      , "  branch:\t"      ++ $gitBranch
      , "  last commit:\t" ++  gitTime
      , "Build date:\t"    ++  exeTime
      ]
    where
      packageVersion = showVersion MetaData.version
      formatGit (_:mm:dd:tt:yy:tz:_) = [yy,mm,dd,tt,tz]
      formatGit t                    = t
      gitTime = (unwords . formatGit . words) $gitCommitDate
      exeTime = formatTime defaultTimeLocale  "%Y %b %d %X %z" time


--------------------
-- Option Parsers --

-- | Global Main argument parser for common options
globalCommandLineParser :: Parser GlobalOptions
globalCommandLineParser =
    GlobalOptions
    <$> flag False True
        (  long "version"
        <> help "Print version information" )


-- | Run argument parser for local executable
commandLineParse
    :: Parser a                -- ^ local options parser
    -> InfoMod (MainOptions a) -- ^ local parser info modifiers
    -> IO (MainOptions a)
commandLineParse localCommandLineParser modifiers = do
    args' <- Env.getArgs
    env <- Env.lookupEnv "KORE_EXEC_OPTS"
    let
        args = case env of
            Nothing -> args'
            Just opts -> args' <> words opts
        parseResult = execParserPure
            defaultPrefs
            ( info
                ( MainOptions
                    <$> globalCommandLineParser
                    <*> optional localCommandLineParser
                <**> helper
                )
                modifiers
            )
            args
    handleParseResult parseResult



----------------------
-- Helper Functions --

{-|
Parser builder to create an optional boolean flag,
with an enabled, disabled and default value.
Based on `enableDisableFlagNoDefault`
from commercialhaskell/stack:
https://github.com/commercialhaskell/stack/blob/master/src/Options/Applicative/Builder/Extra.hs
-}
enableDisableFlag
    :: String -- ^ flag name
    -> option -- ^ enabled value
    -> option -- ^ disabled value
    -> option -- ^ default value
    -> String -- ^ Help text suffix; appended to "Enable/disable "
    -> Parser option
enableDisableFlag name enabledVal disabledVal defaultVal helpSuffix =
    flag' enabledVal
        (  hidden
        <> internal
        <> long name
        <> help helpSuffix)
    <|> flag' disabledVal
        (  hidden
        <> internal
        <> long ("no-" ++ name)
        <> help helpSuffix )
    <|> flag' disabledVal
        (  long ( "[no-]" ++ name )
        <> help ( "Enable/disable " ++ helpSuffix ) )
    <|> pure defaultVal


-- | Time a pure computation and print results.
clockSomething :: String -> a -> Main a
clockSomething description something =
    clockSomethingIO description (evaluate something)


-- | Time an IO computation and print results.
clockSomethingIO :: String -> IO a -> Main a
clockSomethingIO description something = do
    start  <- lift $ getTime Monotonic
    x      <- lift   something
    end    <- lift $ getTime Monotonic
    logM $ logMessage end start
    return x
  where
    logMessage end start =
        Logger.WithScope
            (mkMessage start end)
            (Scope "TimingInfo")
    mkMessage start end =
        SomeEntry $ Logger.LogMessage
            { message =
                pack $ description ++" "++ show (diffTimeSpec end start)
            , severity = Logger.Info
            , callstack = emptyCallStack
            }

-- | Verify that a Kore pattern is well-formed and print timing information.
mainPatternVerify
    :: VerifiedModule Attribute.Symbol axiomAttrs
    -- ^ Module containing definitions visible in the pattern
    -> ParsedPattern -- ^ Parsed pattern to check well-formedness
    -> Main Verified.Pattern
mainPatternVerify verifiedModule patt = do
    verifyResult <-
        clockSomething "Verifying the pattern"
            (runPatternVerifier context $ verifyStandalonePattern Nothing patt)
    either (error . printError) return verifyResult
  where
<<<<<<< HEAD
    Builtin.Verifiers { domainValueVerifiers, applicationVerifiers } =
        Builtin.koreVerifiers
    context =
        PatternVerifier.Context
            { indexedModule =
                verifiedModule
                & IndexedModule.eraseAxiomAttributes
            , declaredSortVariables = Set.empty
            , declaredVariables = emptyDeclaredVariables
            , builtinDomainValueVerifiers = domainValueVerifiers
            , builtinApplicationVerifiers = applicationVerifiers
            }
=======
    context =
        PatternVerifier.verifiedModuleContext verifiedModule
        & PatternVerifier.withBuiltinVerifiers Builtin.koreVerifiers
>>>>>>> c48fc7b4

lookupMainModule
    :: Monad monad
    => ModuleName
    -> Map.Map
        ModuleName
        (VerifiedModule Attribute.Symbol Attribute.Axiom)
    -> monad (VerifiedModule Attribute.Symbol Attribute.Axiom)
lookupMainModule name modules =
    case Map.lookup name modules of
        Nothing ->
            error
                (  "The main module, '"
                ++ getModuleNameForError name
                ++ "', was not found. Check the --module flag."
                )
        Just m -> return m

{- | Verify the well-formedness of a Kore definition.

Also prints timing information; see 'mainParse'.

 -}
verifyDefinitionWithBase
    ::  ( Map.Map ModuleName (VerifiedModule Attribute.Symbol Attribute.Axiom)
        , Map.Map Text AstLocation
        )
    -- ^ already verified definition
    -> ParsedDefinition
    -- ^ Parsed definition to check well-formedness
    -> Main
        ( Map.Map ModuleName
            (VerifiedModule Attribute.Symbol Attribute.Axiom)
        , Map.Map Text AstLocation
        )
verifyDefinitionWithBase
    alreadyVerified
    definition
  = do
    verifyResult <- clockSomething "Verifying the definition"
        (verifyAndIndexDefinitionWithBase
            alreadyVerified
            Builtin.koreVerifiers
            definition
        )
    case verifyResult of
        Left err1               -> error (printError err1)
        Right indexedDefinition -> return indexedDefinition

{- | Parse a Kore definition from a filename.

Also prints timing information; see 'mainParse'.

 -}
parseDefinition :: FilePath -> Main ParsedDefinition
parseDefinition = mainParse parseKoreDefinition

mainParse
    :: (FilePath -> String -> Either String a)
    -> String
    -> Main a
mainParse parser fileName = do
    contents <-
        clockSomethingIO "Reading the input file" (readFile fileName)
    parseResult <-
        clockSomething "Parsing the file" (parser fileName contents)
    case parseResult of
        Left err         -> error err
        Right definition -> return definition

type LoadedModule = VerifiedModule Attribute.Symbol Attribute.Axiom

type LoadedDefinition = (Map ModuleName LoadedModule, Map Text AstLocation)

loadDefinitions :: [FilePath] -> Main LoadedDefinition
loadDefinitions filePaths =
    Monad.foldM verifyDefinitionWithBase mempty
    =<< traverse parseDefinition filePaths

loadModule :: ModuleName -> LoadedDefinition -> Main LoadedModule
loadModule moduleName = lookupMainModule moduleName . fst<|MERGE_RESOLUTION|>--- conflicted
+++ resolved
@@ -391,24 +391,9 @@
             (runPatternVerifier context $ verifyStandalonePattern Nothing patt)
     either (error . printError) return verifyResult
   where
-<<<<<<< HEAD
-    Builtin.Verifiers { domainValueVerifiers, applicationVerifiers } =
-        Builtin.koreVerifiers
-    context =
-        PatternVerifier.Context
-            { indexedModule =
-                verifiedModule
-                & IndexedModule.eraseAxiomAttributes
-            , declaredSortVariables = Set.empty
-            , declaredVariables = emptyDeclaredVariables
-            , builtinDomainValueVerifiers = domainValueVerifiers
-            , builtinApplicationVerifiers = applicationVerifiers
-            }
-=======
     context =
         PatternVerifier.verifiedModuleContext verifiedModule
         & PatternVerifier.withBuiltinVerifiers Builtin.koreVerifiers
->>>>>>> c48fc7b4
 
 lookupMainModule
     :: Monad monad
