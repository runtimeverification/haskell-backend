name:                kore
version:             0.0.1.0
github:              "kframework/kore"
license:             NCSA
license-file:        LICENSE
author:              "Virgil Serbanuta"
maintainer:          "virgil.serbanuta@runtimeverification.com"
copyright:           "2018-2019 Runtime Verification Inc"
category:            Language

extra-source-files:
  - README.md
  - ChangeLog.md
  - test/resources/*.kore
  - test/resources/*.kore.golden

# Metadata used when publishing your package
# synopsis:            Short description of your package
# category:            Web

# To avoid duplicated efforts in documentation and dealing with the
# complications of embedding Haddock markup inside cabal files, it is
# common to point users to the README.md file.
description: Please see the [README](README.md) file.

dependencies:
  - base >=4.7
  - array >=0.5
  - bytestring >=0.10
  - comonad >=5.0
  - containers >=0.5.8
  - clock >=0.8
  - co-log >=0.3
  - cryptonite >=0.25
  - data-default >=0.7
  - deepseq >=1.4
  - directory >=1.3
  - errors >=2.3
  - exceptions >=0.10
  - extra >=1.6
  - fgl >=5.7
  - free >=5.1
  - filepath >=1.4
  - generic-lens >=1.1
  - generics-sop >=0.4 && <0.5
  - ghc-trace-events >= 0.0
  - gitrev >=1.3
  - graphviz >=2999.20
  - groom >=0.1
  - hashable >=1.2
  - haskeline >=0.7
  - integer-gmp >=1.0
  - lens >=4.17
  - megaparsec >= 7.0.4
<<<<<<< HEAD
  - memory
  - mmorph
  - mtl
  - optparse-applicative
  - parser-combinators
  - prettyprinter
  - process
  - profunctors
  - recursion-schemes
  - reflection
  - semialign
  - streams
  - template-haskell
  - text
  - these
  - time
  - transformers
  - unliftio-core
  - unordered-containers
  - witherable
=======
  - memory >=0.14
  - mmorph >=1.1
  - mtl >=2.2
  - optparse-applicative >=0.14
  - parser-combinators >=1.1
  - prettyprinter >=1.2
  - process >=1.6
  - profunctors >=5.3
  - recursion-schemes >=5.1
  - reflection >=2.1
  - semialign >=1
  - template-haskell >=2.14
  - text >=1.2
  - these >=1.0
  - time >=1.8
  - transformers >=0.4
  - unliftio-core >=0.1
  - unordered-containers >=0.2
  - witherable >=0.3
>>>>>>> 7688ecef

build-tools:
  - tasty-discover:tasty-discover >=4.2

default-extensions:
  - BangPatterns
  - ConstraintKinds
  - DataKinds
  - DefaultSignatures
  - DeriveDataTypeable
  - DeriveFoldable
  - DeriveFunctor
  - DeriveGeneric
  - DeriveTraversable
  - DerivingVia
  - DuplicateRecordFields
  - EmptyCase
  - ExistentialQuantification
  - FlexibleContexts
  - FlexibleInstances
  - FunctionalDependencies
  - GADTs
  - GeneralizedNewtypeDeriving
  - InstanceSigs
  - KindSignatures
  - LambdaCase
  - MultiParamTypeClasses
  - NamedFieldPuns
  - OverloadedStrings
  - PatternSynonyms
  - RankNTypes
  - ScopedTypeVariables
  - StandaloneDeriving
  - TypeApplications
  - TypeFamilies
  - TypeOperators
  - TypeSynonymInstances
  - ViewPatterns

ghc-options: -fno-ignore-asserts

library:
  source-dirs: src

executables:
  kore-parser:
    main: Main.hs
    source-dirs:
      - app/parser
      - app/share
    ghc-options: -threaded -rtsopts "-with-rtsopts=-N -A32M -qn8"
    dependencies:
      - kore

  kore-exec:
    main: Main.hs
    source-dirs:
      - app/exec
      - app/share
    ghc-options: -threaded -rtsopts "-with-rtsopts=-N -A32M -qn8"
    dependencies:
      - kore

  kore-format:
    main: Main.hs
    source-dirs:
      - app/format
      - app/share
    ghc-options: -threaded -rtsopts "-with-rtsopts=-N -A32M -qn8"
    dependencies:
      - kore

  kore-repl:
    main: Main.hs
    source-dirs:
      - app/repl
      - app/share
    ghc-options: -threaded -rtsopts "-with-rtsopts=-N -A32M -qn8"
    dependencies:
      - kore

  kore-profiler:
    main: Main.hs
    source-dirs:
      - app/profiler
      - app/share
    ghc-options: -threaded -rtsopts "-with-rtsopts=-N -A32M -qn8"
    dependencies:
      - kore

tests:
  kore-test:
    main: Test.hs
    source-dirs:
      - test
    ghc-options: -threaded -rtsopts "-with-rtsopts=-N -A32M -qn8"
    dependencies:
      - kore
      - QuickCheck >=2.13
      - call-stack >=0.1
      - hedgehog >=1.0
      - quickcheck-instances >=0.3
      - tasty >=1.2
      - tasty-ant-xml >=1.1
      - tasty-hedgehog >=1.0
      - tasty-golden >=2.3
      - tasty-hunit >=0.10
      - tasty-quickcheck >=0.10
      - template-haskell >=2.14

benchmarks:
  kore-parser-benchmark:
    main: Main.hs
    other-modules:
      - Paths
    source-dirs:
      - bench/parser
      - test
    ghc-options: -threaded -rtsopts "-with-rtsopts=-N -A32M -qn8"
    dependencies:
      - kore
      - criterion >=1.5
      - template-haskell >=2.14

  kore-exec-benchmark:
    main: Main.hs
    other-modules:
      - Paths
    source-dirs:
      - bench/exec
      - test
    ghc-options: -threaded -rtsopts "-with-rtsopts=-N -A32M -qn8"
    dependencies:
      - kore
      - criterion >=1.5
      - template-haskell >=2.14
      - temporary >=1.3<|MERGE_RESOLUTION|>--- conflicted
+++ resolved
@@ -52,28 +52,6 @@
   - integer-gmp >=1.0
   - lens >=4.17
   - megaparsec >= 7.0.4
-<<<<<<< HEAD
-  - memory
-  - mmorph
-  - mtl
-  - optparse-applicative
-  - parser-combinators
-  - prettyprinter
-  - process
-  - profunctors
-  - recursion-schemes
-  - reflection
-  - semialign
-  - streams
-  - template-haskell
-  - text
-  - these
-  - time
-  - transformers
-  - unliftio-core
-  - unordered-containers
-  - witherable
-=======
   - memory >=0.14
   - mmorph >=1.1
   - mtl >=2.2
@@ -85,6 +63,7 @@
   - recursion-schemes >=5.1
   - reflection >=2.1
   - semialign >=1
+  - streams
   - template-haskell >=2.14
   - text >=1.2
   - these >=1.0
@@ -93,7 +72,6 @@
   - unliftio-core >=0.1
   - unordered-containers >=0.2
   - witherable >=0.3
->>>>>>> 7688ecef
 
 build-tools:
   - tasty-discover:tasty-discover >=4.2
