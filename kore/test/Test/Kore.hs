--- conflicted
+++ resolved
@@ -191,7 +191,7 @@
     Context { objectVariables } <- Reader.ask
     variableGen' patternSort [v | RegVar v <- objectVariables]
 
-variableGen' :: Sort -> [Variable] -> Gen (Variable)
+variableGen' :: Sort -> [Variable] -> Gen Variable
 variableGen' patternSort variables =
     case filter bySort variables of
         [] -> freshVariable
@@ -202,7 +202,6 @@
                 ]
   where
     bySort Variable { variableSort } = variableSort == patternSort
-<<<<<<< HEAD
     freshVariable =
         Variable <$> idGen <*> pure mempty <*> pure patternSort
 
@@ -210,20 +209,6 @@
 setVariableGen sort = do
     Context { objectVariables } <- Reader.ask
     SetVariable <$> variableGen' sort [v | SetVar v <- objectVariables]
-=======
-    variableGenWorker :: [Variable] -> Gen Variable
-    variableGenWorker variables =
-        case filter bySort variables of
-            [] -> freshVariable
-            variables' ->
-                Gen.choice
-                    [ Gen.element variables'
-                    , freshVariable
-                    ]
-      where
-        freshVariable =
-            Variable <$> idGen <*> pure mempty <*> pure patternSort
->>>>>>> 5b766b1a
 
 unaryOperatorGen
     :: MonadGen m
