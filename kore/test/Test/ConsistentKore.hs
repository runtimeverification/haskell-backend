{-# LANGUAGE Strict #-}

module Test.ConsistentKore (
    CollectionSorts (..),
    Setup (..),
    runTermGen,
    termLikeGen,
) where

import qualified Control.Arrow as Arrow
import qualified Control.Monad as Monad
import Control.Monad.Reader (
    ReaderT,
 )
import qualified Control.Monad.Reader as Reader
import qualified Data.Functor.Foldable as Recursive
import qualified Data.List as List (
    foldl',
 )
import qualified Data.Map.Strict as Map
import qualified Data.Set as Set
import Data.Text (
    Text,
 )
import qualified Hedgehog
import qualified Hedgehog.Gen as Gen
import qualified Hedgehog.Range as Range
import qualified Kore.Attribute.Constructor as Attribute.Constructor (
    Constructor (..),
 )
import Kore.Attribute.Pattern.FreeVariables (
    FreeVariables,
    freeVariables,
    nullFreeVariables,
 )
import qualified Kore.Attribute.Symbol as Attribute (
    Symbol,
 )
import qualified Kore.Attribute.Symbol as Attribute.Symbol (
    Symbol (..),
 )
import Kore.Builtin.AssociativeCommutative as AssociativeCommutative (
    TermWrapper,
    asInternal,
 )
import qualified Kore.Builtin.Bool.Bool as BuiltinBool (
    asBuiltin,
 )
import qualified Kore.Builtin.Int.Int as BuiltinInt (
    asBuiltin,
 )
import qualified Kore.Builtin.List.List as BuiltinList (
    asBuiltin,
 )
import Kore.Builtin.Map.Map as BuiltinMap (
    isSymbolElement,
 )
import Kore.Builtin.Set.Set as BuiltinSet (
    isSymbolElement,
 )
import Kore.IndexedModule.MetadataTools (
    SmtMetadataTools,
 )
import qualified Kore.Internal.Alias as Alias.DoNotUse
import qualified Kore.Internal.Alias as Internal (
    Alias (Alias),
 )
import Kore.Internal.ApplicationSorts (
    ApplicationSorts (ApplicationSorts),
 )
import Kore.Internal.InternalMap
import Kore.Internal.InternalSet
import Kore.Internal.InternalString
import qualified Kore.Internal.Symbol as Internal (
    Symbol (Symbol),
 )
import qualified Kore.Internal.Symbol as Symbol.DoNotUse
<<<<<<< HEAD
import Kore.Internal.TermLike (
    Key,
    TermLike,
    TermLikeF (..),
    mkAnd,
    mkApplyAlias,
    mkApplySymbol,
    mkBottom,
    mkCeil,
    mkElemVar,
    mkEquals,
    mkEvaluated,
    mkExists,
    mkFloor,
    mkForall,
    mkIff,
    mkImplies,
    mkIn,
    mkInternalBool,
    mkInternalInt,
    mkInternalList,
    mkInternalString,
    mkMu,
    mkNot,
    mkNu,
    mkOr,
    mkRewrites,
    mkSetVar,
    mkStringLiteral,
    mkTop,
    retractKey,
 )
import qualified Kore.Internal.TermLike as TermLike (
    asConcrete,
 )
import Kore.Sort (
    Sort,
 )
=======
import Kore.Internal.TermLike
    ( Key
    , TermLike
    , TermLikeF (..)
    , mkAnd
    , mkApplyAlias
    , mkApplySymbol
    , mkBottom
    , mkCeil
    , mkElemVar
    , mkEquals
    , mkExists
    , mkFloor
    , mkForall
    , mkIff
    , mkImplies
    , mkIn
    , mkInternalBool
    , mkInternalInt
    , mkInternalList
    , mkInternalString
    , mkMu
    , mkNot
    , mkNu
    , mkOr
    , mkRewrites
    , mkSetVar
    , mkStringLiteral
    , mkTop
    , retractKey
    )
import qualified Kore.Internal.TermLike as TermLike
    ( asConcrete
    )
import Kore.Sort
    ( Sort
    )
>>>>>>> abf14770
import Kore.Syntax.Variable
import Prelude.Kore
import Test.Kore (
    idGen,
 )

data SortRequirements
    = AnySort
    | SpecificSort !Sort
    deriving (Eq, Ord, Show)

data AttributeRequirements = AttributeRequirements
    { isConstructorLike :: !Bool
    , isConcrete :: !Bool
    }
    deriving (Eq, Ord, Show)

data TermGenerator = TermGenerator
    { arity :: !Integer
    , sort :: !SortRequirements
    , attributes :: !AttributeRequirements
    , generator ::
        (Sort -> Gen (Maybe (TermLike VariableName))) ->
        Sort ->
        Gen (Maybe (TermLike VariableName))
    }

termGeneratorSort :: TermGenerator -> SortRequirements
termGeneratorSort TermGenerator{sort} = sort

data BuiltinGenerator = BuiltinGenerator
    { arity :: !Integer
    , sort :: !SortRequirements
    , attributes :: !AttributeRequirements
    , generator ::
        (Sort -> Gen (Maybe (TermLike VariableName))) ->
        Gen (Maybe (TermLike VariableName))
    }

data CollectionSorts = CollectionSorts
    { collectionSort :: !Sort
    , elementSort :: !Sort
    }

data MapSorts = MapSorts
    { collectionSort :: !Sort
    , keySort :: !Sort
    , valueSort :: !Sort
    }

data Context = Context
    { availableElementVariables :: !(Set.Set (ElementVariable VariableName))
    , availableSetVariables :: !(Set.Set (SetVariable VariableName))
    , onlyConstructorLike :: !Bool
    , onlyConcrete :: !Bool
    }
    deriving (Eq, Ord, Show)

data Setup = Setup
    { allSorts :: ![Sort]
    , allSymbols :: ![Internal.Symbol]
    , allAliases :: ![Internal.Alias (TermLike VariableName)]
    , freeElementVariables :: !(Set.Set (ElementVariable VariableName))
    , freeSetVariables :: !(Set.Set (SetVariable VariableName))
    , maybeIntSort :: !(Maybe Sort)
    , maybeBoolSort :: !(Maybe Sort)
    , maybeListSorts :: !(Maybe CollectionSorts)
    , maybeMapSorts :: !(Maybe MapSorts)
    , maybeSetSorts :: !(Maybe CollectionSorts)
    , maybeStringLiteralSort :: !(Maybe Sort)
    , maybeStringBuiltinSort :: !(Maybe Sort)
    , metadataTools :: SmtMetadataTools Attribute.Symbol
    }

type Gen = ReaderT (Setup, Context) Hedgehog.Gen

runTermGen :: Setup -> Gen a -> Hedgehog.Gen a
runTermGen
    setup@Setup{freeElementVariables, freeSetVariables}
    generator =
        Reader.runReaderT generator (setup, context)
      where
        context =
            Context
                { availableElementVariables = freeElementVariables
                , availableSetVariables = freeSetVariables
                , onlyConstructorLike = False
                , onlyConcrete = False
                }

addQuantifiedSetVariable :: SetVariable VariableName -> Context -> Context
addQuantifiedSetVariable
    variable
    context@Context{availableSetVariables} =
        context{availableSetVariables = Set.insert variable availableSetVariables}

addQuantifiedElementVariable :: ElementVariable VariableName -> Context -> Context
addQuantifiedElementVariable
    variable
    context@Context{availableElementVariables} =
        context
            { availableElementVariables =
                Set.insert variable availableElementVariables
            }

localContext :: (Context -> Context) -> Gen a -> Gen a
localContext transformer =
    Reader.local (Arrow.second transformer)

requestConstructorLike :: Gen a -> Gen a
requestConstructorLike =
    localContext (\context -> context{onlyConstructorLike = True})

requestConcrete :: Gen a -> Gen a
requestConcrete =
    localContext (\context -> context{onlyConcrete = True})

termLikeGen :: Gen (TermLike VariableName)
termLikeGen = do
    topSort <- sortGen
    maybeResult <-
        Gen.scale limitTermDepth $
            Gen.sized (\size -> termLikeGenImpl size topSort)
    case maybeResult of
        Nothing -> error "Cannot generate terms."
        Just result -> return result
  where
    limitTermDepth (Range.Size s)
        | s < 10 = Range.Size s
        | otherwise = Range.Size 10

termLikeGenImpl :: Range.Size -> Sort -> Gen (Maybe (TermLike VariableName))
termLikeGenImpl (Range.Size size) requestedSort = do
    allGenerators <- termGenerators
    let allSortGenerators :: [TermGenerator]
        allSortGenerators = generatorsForSort allGenerators requestedSort

        nullaryGenerators :: [TermGenerator]
        nullaryGenerators = filter isNullary allSortGenerators

        actualGenerators :: [TermGenerator]
        actualGenerators =
            if size == 0 then nullaryGenerators else allSortGenerators

        nextGenerator :: Sort -> Gen (Maybe (TermLike VariableName))
        nextGenerator =
            if size > 0
                then termLikeGenImpl (Range.Size $ size - 1)
                else const empty
    if null actualGenerators
        then return Nothing
        else do
            TermGenerator{generator} <- Gen.element actualGenerators
            tryToGetJust 3 (generator nextGenerator requestedSort)
  where
    isNullary :: TermGenerator -> Bool
    isNullary TermGenerator{arity} = arity == 0

    tryToGetJust ::
        Int ->
        Gen (Maybe a) ->
        Gen (Maybe a)
    tryToGetJust attempts generator
        | attempts <= 0 = return Nothing
        | otherwise = do
            maybeResult <- generator
            maybe
                (tryToGetJust (attempts - 1) generator)
                (return . Just)
                maybeResult

    generatorsForSort ::
        Map.Map SortRequirements [TermGenerator] -> Sort -> [TermGenerator]
    generatorsForSort generators sort =
        fromMaybe [] (Map.lookup AnySort generators)
            ++ fromMaybe [] (Map.lookup (SpecificSort sort) generators)

{- The only purpose of this function is to produce an error message when
new cases are being added to TermLikeF, so that we don't forget to also
change this file.
-}
_checkTermImplemented :: TermLike VariableName -> TermLike VariableName
_checkTermImplemented term@(Recursive.project -> _ :< termF) =
    checkTermF termF
  where
    checkTermF (AndF _) = term
    checkTermF (ApplySymbolF _) = term
    checkTermF (ApplyAliasF _) = term
    checkTermF (BottomF _) = term
    checkTermF (CeilF _) = term
    checkTermF (DomainValueF _) = term
    checkTermF (EqualsF _) = term
    checkTermF (ExistsF _) = term
    checkTermF (FloorF _) = term
    checkTermF (ForallF _) = term
    checkTermF (IffF _) = term
    checkTermF (ImpliesF _) = term
    checkTermF (InF _) = term
    checkTermF (MuF _) = term
    checkTermF (NextF _) = term
    checkTermF (NotF _) = term
    checkTermF (NuF _) = term
    checkTermF (OrF _) = term
    checkTermF (RewritesF _) = term
    checkTermF (TopF _) = term
    checkTermF (VariableF _) = term
    checkTermF (StringLiteralF _) = term
    checkTermF (InternalBoolF _) = term
    checkTermF (InternalBytesF _) = term
    checkTermF (InternalIntF _) = term
    checkTermF (InternalStringF _) = term
    checkTermF (InternalListF _) = term
    checkTermF (InternalMapF _) = term
    checkTermF (InternalSetF _) = term
<<<<<<< HEAD
    checkTermF (EvaluatedF _) = term
    checkTermF (InhabitantF _) = term -- Not implemented.
    checkTermF (EndiannessF _) = term -- Not implemented.
    checkTermF (SignednessF _) = term -- Not implemented.
    checkTermF (InjF _) = term -- Not implemented.
=======
    checkTermF (InhabitantF _) = term  -- Not implemented.
    checkTermF (EndiannessF _) = term  -- Not implemented.
    checkTermF (SignednessF _) = term  -- Not implemented.
    checkTermF (InjF _) = term  -- Not implemented.
>>>>>>> abf14770

termGenerators :: Gen (Map.Map SortRequirements [TermGenerator])
termGenerators = do
    (setup, Context{onlyConstructorLike}) <- Reader.ask
    generators <-
        filterGeneratorsAndGroup
            [ andGenerator
            , bottomGenerator
            , ceilGenerator
            , equalsGenerator
            , existsGenerator
            , floorGenerator
            , forallGenerator
            , iffGenerator
            , impliesGenerator
            , inGenerator
            , muGenerator
            , notGenerator
            , nuGenerator
            , orGenerator
            , rewritesGenerator
            , topGenerator
            ]
    literals <-
        filterGeneratorsAndGroup
            ( catMaybes
                [maybeStringLiteralGenerator setup]
            )
    variable <- allVariableGenerators
    symbol <- symbolGenerators
    alias <- aliasGenerators
    allBuiltin <- allBuiltinGenerators
    if onlyConstructorLike
        then return symbol
        else
            return
                ( generators
                    `merge` literals
                    `merge` wrap variable
                    `merge` symbol
                    `merge` alias
                    `merge` wrap allBuiltin
                )
  where
    merge :: Ord a => Map.Map a [b] -> Map.Map a [b] -> Map.Map a [b]
    merge = Map.unionWith (++)

    wrap :: Map.Map a b -> Map.Map a [b]
    wrap a = listSingleton <$> a

    listSingleton :: a -> [a]
    listSingleton x = [x]

withContext ::
    Monad m =>
    Context ->
    ReaderT (r, Context) m a ->
    ReaderT (r, Context) m a
withContext context = Reader.local (\(r, _) -> (r, context))

nullaryFreeSortOperatorGenerator ::
    (Sort -> TermLike VariableName) ->
    TermGenerator
nullaryFreeSortOperatorGenerator builder =
    TermGenerator
        { arity = 0
        , sort = AnySort
        , attributes =
            AttributeRequirements
                { isConstructorLike = False
                , isConcrete = True
                }
        , generator = worker
        }
  where
    worker _childGenerator resultSort =
        return (Just (builder resultSort))

unaryOperatorGenerator ::
    (TermLike VariableName -> TermLike VariableName) ->
    TermGenerator
unaryOperatorGenerator builder =
    TermGenerator
        { arity = 1
        , sort = AnySort
        , attributes =
            AttributeRequirements
                { isConstructorLike = False
                , isConcrete = True
                }
        , generator = worker
        }
  where
    worker childGenerator childSort = do
        child <- childGenerator childSort
        return
            (builder <$> child) -- Maybe functor

unaryFreeSortOperatorGenerator ::
    (Sort -> TermLike VariableName -> TermLike VariableName) ->
    TermGenerator
unaryFreeSortOperatorGenerator builder =
    TermGenerator
        { arity = 1
        , sort = AnySort
        , attributes =
            AttributeRequirements
                { isConstructorLike = False
                , isConcrete = True
                }
        , generator = worker
        }
  where
    worker childGenerator resultSort = do
        childSort <- sortGen
        child <- childGenerator childSort
        return
            (builder resultSort <$> child) -- Maybe functor

unaryQuantifiedElementOperatorGenerator ::
    (ElementVariable VariableName -> TermLike VariableName -> TermLike VariableName) ->
    TermGenerator
unaryQuantifiedElementOperatorGenerator builder =
    TermGenerator
        { arity = 1
        , sort = AnySort
        , attributes =
            AttributeRequirements
                { isConstructorLike = False
                , isConcrete = False
                }
        , generator = worker
        }
  where
    worker childGenerator childSort = do
        (_, context) <- Reader.ask
        variableSort <- sortGen
        quantifiedVariable <- elementVariableGen variableSort
        child <-
            withContext
                (addQuantifiedElementVariable quantifiedVariable context)
                $ childGenerator childSort
        return
            (builder quantifiedVariable <$> child) -- Maybe functor

muNuOperatorGenerator ::
    (SetVariable VariableName -> TermLike VariableName -> TermLike VariableName) ->
    TermGenerator
muNuOperatorGenerator builder =
    TermGenerator
        { arity = 1
        , sort = AnySort
        , attributes =
            AttributeRequirements
                { isConstructorLike = False
                , isConcrete = False
                }
        , generator = worker
        }
  where
    worker childGenerator childSort = do
        (_, context) <- Reader.ask
        quantifiedVariable <- setVariableGen childSort
        withContext (addQuantifiedSetVariable quantifiedVariable context) $ do
            child <- childGenerator childSort
            return
                (builder quantifiedVariable <$> child) -- Maybe functor

binaryFreeSortOperatorGenerator ::
    (Sort -> TermLike VariableName -> TermLike VariableName -> TermLike VariableName) ->
    TermGenerator
binaryFreeSortOperatorGenerator builder =
    TermGenerator
        { arity = 2
        , sort = AnySort
        , attributes =
            AttributeRequirements
                { isConstructorLike = False
                , isConcrete = True
                }
        , generator = worker
        }
  where
    worker childGenerator resultSort = do
        childSort <- sortGen
        child1 <- childGenerator childSort
        child2 <- childGenerator childSort
        return
            (builder resultSort <$> child1 <*> child2) -- Maybe applicative

binaryOperatorGenerator ::
    (TermLike VariableName -> TermLike VariableName -> TermLike VariableName) ->
    TermGenerator
binaryOperatorGenerator builder =
    TermGenerator
        { arity = 2
        , sort = AnySort
        , attributes =
            AttributeRequirements
                { isConstructorLike = False
                , isConcrete = True
                }
        , generator = worker
        }
  where
    worker childGenerator childSort = do
        first <- childGenerator childSort
        second <- childGenerator childSort
        return
            (builder <$> first <*> second) -- Maybe applicative

andGenerator :: TermGenerator
andGenerator = binaryOperatorGenerator mkAnd

bottomGenerator :: TermGenerator
bottomGenerator = nullaryFreeSortOperatorGenerator mkBottom

ceilGenerator :: TermGenerator
ceilGenerator = unaryFreeSortOperatorGenerator mkCeil

equalsGenerator :: TermGenerator
equalsGenerator = binaryFreeSortOperatorGenerator mkEquals

existsGenerator :: TermGenerator
existsGenerator = unaryQuantifiedElementOperatorGenerator mkExists

floorGenerator :: TermGenerator
floorGenerator = unaryFreeSortOperatorGenerator mkFloor

forallGenerator :: TermGenerator
forallGenerator = unaryQuantifiedElementOperatorGenerator mkForall

iffGenerator :: TermGenerator
iffGenerator = binaryOperatorGenerator mkIff

impliesGenerator :: TermGenerator
impliesGenerator = binaryOperatorGenerator mkImplies

inGenerator :: TermGenerator
inGenerator = binaryFreeSortOperatorGenerator mkIn

muGenerator :: TermGenerator
muGenerator = muNuOperatorGenerator mkMu

notGenerator :: TermGenerator
notGenerator = unaryOperatorGenerator mkNot

nuGenerator :: TermGenerator
nuGenerator = muNuOperatorGenerator mkNu

orGenerator :: TermGenerator
orGenerator = binaryOperatorGenerator mkOr

rewritesGenerator :: TermGenerator
rewritesGenerator = binaryOperatorGenerator mkRewrites

topGenerator :: TermGenerator
topGenerator = nullaryFreeSortOperatorGenerator mkTop

maybeStringLiteralGenerator :: Setup -> Maybe TermGenerator
maybeStringLiteralGenerator Setup{maybeStringLiteralSort} =
    case maybeStringLiteralSort of
        Nothing -> Nothing
        Just stringSort ->
            Just
                TermGenerator
                    { arity = 0
                    , sort = SpecificSort stringSort
                    , attributes =
                        AttributeRequirements
                            { isConstructorLike = True
                            , isConcrete = True
                            }
                    , generator = \_childGenerator resultSort -> do
                        str <- stringGen
                        when
                            (stringSort /= resultSort)
                            (error "Sort mismatch.")
                        return (Just (mkStringLiteral str))
                    }

allBuiltinGenerators :: Gen (Map.Map SortRequirements TermGenerator)
allBuiltinGenerators = do
    (setup, _) <- Reader.ask
    let maybeBuiltinGenerators =
            [ maybeBoolBuiltinGenerator setup
            , maybeIntBuiltinGenerator setup
            , maybeListBuiltinGenerator setup
            , maybeMapBuiltinGenerator setup
            , maybeSetBuiltinGenerator setup
            , maybeStringBuiltinGenerator setup
            ]
        termGeneratorList =
            map toTermGenerator $ catMaybes maybeBuiltinGenerators
    filterGeneratorsGroupAndPickOne termGeneratorList
  where
    toTermGenerator :: BuiltinGenerator -> TermGenerator
    toTermGenerator
        BuiltinGenerator{arity, sort, attributes, generator} =
            TermGenerator
                { arity
                , sort
                , attributes
                , generator =
                    \childGenerator resultSort -> do
                        case sort of
                            AnySort -> return ()
                            SpecificSort generatedSort ->
                                when
                                    (generatedSort /= resultSort)
                                    (error "Sort mismatch.")
                        generator childGenerator
                }

maybeStringBuiltinGenerator :: Setup -> Maybe BuiltinGenerator
maybeStringBuiltinGenerator Setup{maybeStringBuiltinSort} =
    case maybeStringBuiltinSort of
        Nothing -> Nothing
        Just stringSort ->
            Just
                BuiltinGenerator
                    { arity = 0
                    , sort = SpecificSort stringSort
                    , attributes =
                        AttributeRequirements
                            { isConstructorLike = True
                            , isConcrete = True
                            }
                    , generator = stringGenerator stringSort
                    }
  where
    stringGenerator ::
        Sort ->
        (Sort -> Gen (Maybe (TermLike VariableName))) ->
        Gen (Maybe (TermLike VariableName))
    stringGenerator stringSort _childGenerator =
        Just . mkInternalString . InternalString stringSort <$> stringGen

maybeBoolBuiltinGenerator :: Setup -> Maybe BuiltinGenerator
maybeBoolBuiltinGenerator Setup{maybeBoolSort} =
    case maybeBoolSort of
        Nothing -> Nothing
        Just boolSort ->
            Just
                BuiltinGenerator
                    { arity = 0
                    , sort = SpecificSort boolSort
                    , attributes =
                        AttributeRequirements
                            { isConstructorLike = True
                            , isConcrete = True
                            }
                    , generator = boolGenerator boolSort
                    }
  where
    boolGenerator ::
        Sort ->
        (Sort -> Gen (Maybe (TermLike VariableName))) ->
        Gen (Maybe (TermLike VariableName))
    boolGenerator boolSort _childGenerator =
        Just . mkInternalBool . BuiltinBool.asBuiltin boolSort <$> Gen.bool

maybeIntBuiltinGenerator :: Setup -> Maybe BuiltinGenerator
maybeIntBuiltinGenerator Setup{maybeIntSort} =
    case maybeIntSort of
        Nothing -> Nothing
        Just intSort ->
            Just
                BuiltinGenerator
                    { arity = 0
                    , sort = SpecificSort intSort
                    , attributes =
                        AttributeRequirements
                            { isConstructorLike = True
                            , isConcrete = True
                            }
                    , generator = intGenerator intSort
                    }
  where
    intGenerator ::
        Sort ->
        (Sort -> Gen (Maybe (TermLike VariableName))) ->
        Gen (Maybe (TermLike VariableName))
    intGenerator intSort _childGenerator = do
        value <- Gen.integral (Range.constant 0 2000)
        (pure . Just . mkInternalInt) (BuiltinInt.asBuiltin intSort value)

maybeListBuiltinGenerator :: Setup -> Maybe BuiltinGenerator
maybeListBuiltinGenerator Setup{maybeListSorts} =
    case maybeListSorts of
        Nothing -> Nothing
        Just CollectionSorts{collectionSort, elementSort} ->
            Just
                BuiltinGenerator
                    { arity = 5
                    , sort = SpecificSort collectionSort
                    , attributes =
                        AttributeRequirements
                            { isConstructorLike = False
                            , -- We could generate constructor-like or concrete lists
                              -- if we wanted to.
                              isConcrete = False
                            }
                    , generator = listGenerator collectionSort elementSort
                    }
  where
    listGenerator ::
        Sort ->
        Sort ->
        (Sort -> Gen (Maybe (TermLike VariableName))) ->
        Gen (Maybe (TermLike VariableName))
    listGenerator listSort listElementSort childGenerator = do
        (Setup{metadataTools}, _) <- Reader.ask
        elements <-
            Gen.seq
                (Range.constant 0 5)
                (childGenerator listElementSort)
        return
            ( mkInternalList . BuiltinList.asBuiltin metadataTools listSort
                <$> sequenceA elements
            )

concreteTermGenerator ::
    Sort ->
    (Sort -> Gen (Maybe (TermLike VariableName))) ->
    Gen (Maybe (TermLike Concrete))
concreteTermGenerator requestedSort childGenerator = do
    maybeResult <-
        requestConcrete $
            childGenerator requestedSort
    return (forceConcrete <$> maybeResult)
  where
    forceConcrete term =
        fromMaybe
            (error "Expected concrete key.")
            (TermLike.asConcrete term)

-- TODO(virgil): Test that we are generating non-empty maps.
maybeMapBuiltinGenerator :: Setup -> Maybe BuiltinGenerator
maybeMapBuiltinGenerator Setup{maybeMapSorts} =
    case maybeMapSorts of
        Nothing -> Nothing
        Just MapSorts{collectionSort, keySort, valueSort} ->
            Just
                BuiltinGenerator
                    { arity = 10
                    , sort = SpecificSort collectionSort
                    , attributes =
                        AttributeRequirements
                            { isConstructorLike = False
                            , -- We could generate constructor-like or concrete maps
                              -- if we wanted to.
                              isConcrete = False
                            }
                    , generator =
                        acGenerator
                            collectionSort
                            keySort
                            (valueGenerator valueSort)
                    }
  where
    valueGenerator ::
        Sort ->
        (Sort -> Gen (Maybe (TermLike VariableName))) ->
        Gen (Maybe (MapValue (TermLike VariableName)))
    valueGenerator valueSort childGenerator = do
        maybeValue <- childGenerator valueSort
        return (MapValue <$> maybeValue)

-- TODO(virgil): Test that we are generating non-empty sets.
maybeSetBuiltinGenerator :: Setup -> Maybe BuiltinGenerator
maybeSetBuiltinGenerator Setup{maybeSetSorts} =
    case maybeSetSorts of
        Nothing -> Nothing
        Just CollectionSorts{collectionSort, elementSort} ->
            Just
                BuiltinGenerator
                    { arity = 10
                    , sort = SpecificSort collectionSort
                    , attributes =
                        AttributeRequirements
                            { isConstructorLike = False
                            , -- We could generate constructor-like or concrete sets
                              -- if we wanted to.
                              isConcrete = False
                            }
                    , generator =
                        acGenerator collectionSort elementSort valueGenerator
                    }
  where
    valueGenerator :: a -> Gen (Maybe (SetValue (TermLike VariableName)))
    valueGenerator _ = return (Just SetValue)

acGenerator ::
    forall normalized.
    AssociativeCommutative.TermWrapper normalized =>
    Sort ->
    Sort ->
    ( (Sort -> Gen (Maybe (TermLike VariableName))) ->
      Gen (Maybe (Value normalized (TermLike VariableName)))
    ) ->
    (Sort -> Gen (Maybe (TermLike VariableName))) ->
    Gen (Maybe (TermLike VariableName))
acGenerator mapSort keySort valueGenerator childGenerator = do
    let concreteKeyGenerator :: Gen (Maybe Key)
        concreteKeyGenerator =
            fmap (>>= retractKey) $
                requestConstructorLike $
                    concreteTermGenerator keySort childGenerator
    maybeConcreteMap <-
        Gen.map
            (Range.constant 0 5)
            ( (,)
                <$> concreteKeyGenerator
                <*> valueGenerator childGenerator
            )
    let concreteMapElem ::
            ( Maybe Key
            , Maybe (Value normalized (TermLike VariableName))
            ) ->
            Maybe (Key, Value normalized (TermLike VariableName))
        concreteMapElem (ma, mb) = (,) <$> ma <*> mb
        concreteMap =
            Map.fromList
                (mapMaybe concreteMapElem (Map.toList maybeConcreteMap))
    mixedKeys <-
        requestConstructorLike $
            Gen.set
                (Range.constant 0 5)
                (childGenerator keySort)
    let variableKeys :: [TermLike VariableName]
        variableKeys =
            filter
                (not . nullFreeVariables . freeVariables')
                (catMaybes (Set.toList mixedKeys))
    maybeVariablePairs <- mapM variablePair variableKeys
    let variablePairs :: [Element normalized (TermLike VariableName)]
        variablePairs = catMaybes maybeVariablePairs
    (Setup{metadataTools}, _) <- Reader.ask
    return $
        Just $
            AssociativeCommutative.asInternal
                metadataTools
                mapSort
                ( wrapAc
                    NormalizedAc
                        { elementsWithVariables = variablePairs
                        , concreteElements = concreteMap
                        , opaque = []
                        -- TODO (virgil): also fill the opaque field.
                        }
                )
  where
    freeVariables' :: TermLike VariableName -> FreeVariables VariableName
    freeVariables' = freeVariables
    variablePair ::
        TermLike VariableName ->
        Gen (Maybe (Element normalized (TermLike VariableName)))
    variablePair key = do
        maybeValue <- valueGenerator childGenerator
        return $ do
            -- maybe monad
            value <- maybeValue
            return (wrapElement (key, value))

stringGen :: Gen Text
stringGen = Gen.text (Range.linear 0 64) (Reader.lift Gen.unicode)

symbolGenerators :: Gen (Map.Map SortRequirements [TermGenerator])
symbolGenerators = do
    (Setup{allSymbols}, _) <- Reader.ask
    filterGeneratorsAndGroup (map symbolGenerator allSymbols)

symbolGenerator :: Internal.Symbol -> TermGenerator
symbolGenerator
    symbol@Internal.Symbol
        { symbolParams = []
        , symbolSorts =
            ApplicationSorts
                { applicationSortsOperands
                , applicationSortsResult
                }
        , symbolAttributes
        } =
        TermGenerator
            { arity = toInteger $ length applicationSortsOperands
            , sort = SpecificSort applicationSortsResult
            , attributes =
                AttributeRequirements
                    { isConstructorLike =
                        Attribute.Constructor.isConstructor $
                            Attribute.Symbol.constructor symbolAttributes
                    , isConcrete = True
                    }
            , generator = applicationGenerator
            }
      where
        applicationGenerator termGenerator sort = do
            when (sort /= applicationSortsResult) (error "Sort mismatch.")
            let request =
                    if BuiltinMap.isSymbolElement symbol
                        || BuiltinSet.isSymbolElement symbol
                        then requestConcrete . requestConstructorLike
                        else -- TODO (virgil): also allow constructor-like stuff
                        -- with variables.
                            id
            maybeTerms <- request $ mapM termGenerator applicationSortsOperands
            return (mkApplySymbol symbol <$> sequenceA maybeTerms)
symbolGenerator
    Internal.Symbol
        { symbolParams = _ : _
        } =
        error "Not implemented."

aliasGenerators :: Gen (Map.Map SortRequirements [TermGenerator])
aliasGenerators = do
    (Setup{allAliases}, _) <- Reader.ask
    filterGeneratorsAndGroup (map aliasGenerator allAliases)

aliasGenerator :: Internal.Alias (TermLike VariableName) -> TermGenerator
aliasGenerator
    alias@Internal.Alias
        { aliasParams = []
        , aliasSorts =
            ApplicationSorts
                { applicationSortsOperands
                , applicationSortsResult
                }
        } =
        TermGenerator
            { arity = toInteger $ length applicationSortsOperands
            , sort = SpecificSort applicationSortsResult
            , attributes =
                AttributeRequirements
                    { isConstructorLike = False
                    , isConcrete = False
                    }
            , generator = applicationGenerator
            }
      where
        applicationGenerator ::
            (Sort -> Gen (Maybe (TermLike VariableName))) ->
            Sort ->
            Gen (Maybe (TermLike VariableName))
        applicationGenerator termGenerator sort = do
            when (sort /= applicationSortsResult) (error "Sort mismatch.")
            maybeTerms <- mapM termGenerator applicationSortsOperands
            return $ do
                terms <- sequenceA maybeTerms
                return $ mkApplyAlias alias terms
aliasGenerator
    Internal.Alias
        { aliasParams = _ : _
        } =
        error "Not implemented."

{- The only purpose of this function is to produce an error message when
new cases are being added to SomeVariable, so that we don't forget to also
change this file.
-}
_checkAllVariableImplemented ::
    SomeVariable VariableName -> SomeVariable VariableName
_checkAllVariableImplemented variable =
    case variableName variable of
        SomeVariableNameSet _ -> variable
        SomeVariableNameElement _ -> variable

allVariableGenerators :: Gen (Map.Map SortRequirements TermGenerator)
allVariableGenerators = do
    elementGenerators <- elementVariableGenerators
    setGenerators <- setVariableGenerators
    traverse
        Gen.element
        ( Map.unionWith
            (++)
            ((: []) <$> elementGenerators)
            ((: []) <$> setGenerators)
        )

elementVariableGenerators :: Gen (Map.Map SortRequirements TermGenerator)
elementVariableGenerators = do
    (_, Context{availableElementVariables}) <- Reader.ask
    let generators =
            map generatorForVariable (Set.toList availableElementVariables)
    filterGeneratorsGroupAndPickOne generators
  where
    generatorForVariable :: ElementVariable VariableName -> TermGenerator
    generatorForVariable variable =
        TermGenerator
            { arity = 0
            , sort = SpecificSort (variableSort variable)
            , attributes =
                AttributeRequirements
                    { isConstructorLike = False
                    , isConcrete = False
                    }
            , generator = variableGenerator variable
            }

    variableGenerator variable _termGenerator sort = do
        when (sort /= variableSort variable) (error "Sort mismatch.")
        return (Just (mkElemVar variable))

setVariableGenerators :: Gen (Map.Map SortRequirements TermGenerator)
setVariableGenerators = do
    (_, Context{availableSetVariables}) <- Reader.ask
    let generators = map generatorForVariable (Set.toList availableSetVariables)
    filterGeneratorsGroupAndPickOne generators
  where
    generatorForVariable :: SetVariable VariableName -> TermGenerator
    generatorForVariable variable =
        TermGenerator
            { arity = 0
            , sort = SpecificSort (variableSort variable)
            , attributes =
                AttributeRequirements
                    { isConstructorLike = False
                    , isConcrete = False
                    }
            , generator = variableGenerator variable
            }

    variableGenerator variable _termGenerator sort = do
        when (sort /= variableSort variable) (error "Sort mismatch.")
        return (Just (mkSetVar variable))

filterGeneratorsGroupAndPickOne ::
    [TermGenerator] -> Gen (Map.Map SortRequirements TermGenerator)
filterGeneratorsGroupAndPickOne generators = do
    groupedGenerators <- filterGeneratorsAndGroup generators
    traverse Gen.element groupedGenerators

filterGeneratorsAndGroup ::
    [TermGenerator] -> Gen (Map.Map SortRequirements [TermGenerator])
filterGeneratorsAndGroup generators = do
    filteredGenerators <- filterGenerators generators
    return (groupBySort filteredGenerators)

filterGenerators :: [TermGenerator] -> Gen [TermGenerator]
filterGenerators = Monad.filterM acceptGenerator
  where
    acceptGenerator :: TermGenerator -> Gen Bool
    acceptGenerator
        TermGenerator{attributes} =
            do
                (_, context@(Context _ _ _ _)) <- Reader.ask
                let Context{onlyConcrete, onlyConstructorLike} = context
                return $ case attributes of
                    AttributeRequirements{isConcrete, isConstructorLike} ->
                        (not onlyConcrete || isConcrete)
                            && (not onlyConstructorLike || isConstructorLike)

groupBySort :: [TermGenerator] -> Map.Map SortRequirements [TermGenerator]
groupBySort = groupBy termGeneratorSort

groupBy :: forall a b. Ord b => (a -> b) -> [a] -> Map.Map b [a]
groupBy keyExtractor elements =
    List.foldl' addElement Map.empty elements
  where
    addElement ::
        Map.Map b [a] ->
        a ->
        Map.Map b [a]
    addElement keyToElement element =
        Map.insertWith (++) (keyExtractor element) [element] keyToElement

sortGen :: Gen Sort
sortGen = do
    (Setup{allSorts}, _) <- Reader.ask
    Gen.element allSorts

setVariableGen :: Sort -> Gen (SetVariable VariableName)
setVariableGen sort = (fmap . fmap) SetVariableName (variableGen sort)

elementVariableGen :: Sort -> Gen (ElementVariable VariableName)
elementVariableGen sort = (fmap . fmap) ElementVariableName (variableGen sort)

variableGen :: Sort -> Gen (Variable VariableName)
variableGen variableSort = do
    base <- idGen
    let variableName = VariableName{base, counter = mempty}
    return Variable{variableName, variableSort}<|MERGE_RESOLUTION|>--- conflicted
+++ resolved
@@ -75,7 +75,6 @@
     Symbol (Symbol),
  )
 import qualified Kore.Internal.Symbol as Symbol.DoNotUse
-<<<<<<< HEAD
 import Kore.Internal.TermLike (
     Key,
     TermLike,
@@ -87,7 +86,6 @@
     mkCeil,
     mkElemVar,
     mkEquals,
-    mkEvaluated,
     mkExists,
     mkFloor,
     mkForall,
@@ -114,45 +112,6 @@
 import Kore.Sort (
     Sort,
  )
-=======
-import Kore.Internal.TermLike
-    ( Key
-    , TermLike
-    , TermLikeF (..)
-    , mkAnd
-    , mkApplyAlias
-    , mkApplySymbol
-    , mkBottom
-    , mkCeil
-    , mkElemVar
-    , mkEquals
-    , mkExists
-    , mkFloor
-    , mkForall
-    , mkIff
-    , mkImplies
-    , mkIn
-    , mkInternalBool
-    , mkInternalInt
-    , mkInternalList
-    , mkInternalString
-    , mkMu
-    , mkNot
-    , mkNu
-    , mkOr
-    , mkRewrites
-    , mkSetVar
-    , mkStringLiteral
-    , mkTop
-    , retractKey
-    )
-import qualified Kore.Internal.TermLike as TermLike
-    ( asConcrete
-    )
-import Kore.Sort
-    ( Sort
-    )
->>>>>>> abf14770
 import Kore.Syntax.Variable
 import Prelude.Kore
 import Test.Kore (
@@ -367,18 +326,10 @@
     checkTermF (InternalListF _) = term
     checkTermF (InternalMapF _) = term
     checkTermF (InternalSetF _) = term
-<<<<<<< HEAD
-    checkTermF (EvaluatedF _) = term
     checkTermF (InhabitantF _) = term -- Not implemented.
     checkTermF (EndiannessF _) = term -- Not implemented.
     checkTermF (SignednessF _) = term -- Not implemented.
     checkTermF (InjF _) = term -- Not implemented.
-=======
-    checkTermF (InhabitantF _) = term  -- Not implemented.
-    checkTermF (EndiannessF _) = term  -- Not implemented.
-    checkTermF (SignednessF _) = term  -- Not implemented.
-    checkTermF (InjF _) = term  -- Not implemented.
->>>>>>> abf14770
 
 termGenerators :: Gen (Map.Map SortRequirements [TermGenerator])
 termGenerators = do
