--- conflicted
+++ resolved
@@ -46,12 +46,8 @@
     ( Symbol (..)
     )
 import Kore.Builtin.AssociativeCommutative as AssociativeCommutative
-<<<<<<< HEAD
-    ( asInternalBuiltin
-=======
     ( TermWrapper
     , asInternalBuiltin
->>>>>>> 2cd40331
     )
 import qualified Kore.Builtin.Bool.Bool as BuiltinBool
     ( asBuiltin
@@ -800,66 +796,6 @@
                     -- if we wanted to.
                     , isConcrete = False
                     }
-<<<<<<< HEAD
-                , generator = mapGenerator collectionSort keySort valueSort
-                }
-  where
-    mapGenerator
-        :: Sort
-        -> Sort
-        -> Sort
-        -> (Sort -> Gen (Maybe (TermLike Variable)))
-        -> Gen (Maybe (Domain.Builtin (TermLike Concrete) (TermLike Variable)))
-    mapGenerator mapSort keySort valueSort childGenerator = do
-        let concreteKeyGenerator :: Gen (Maybe (TermLike Concrete))
-            concreteKeyGenerator =
-                    requestNonSimplifiable
-                    $ concreteTermGenerator keySort childGenerator
-        maybeConcreteMap <-
-            Gen.map (Range.constant 0 5)
-                (   (,)
-                <$> concreteKeyGenerator
-                <*> childGenerator keySort
-                )
-        let concreteMapElem
-                :: (Maybe (TermLike Concrete), Maybe (TermLike Variable))
-                -> Maybe
-                    (TermLike Concrete, Domain.MapValue (TermLike Variable))
-            concreteMapElem (ma, mb) = (,) <$> ma <*> (Domain.MapValue <$> mb)
-            concreteMap =
-                Map.fromList
-                    (mapMaybe concreteMapElem (Map.toList maybeConcreteMap))
-        mixedKeyValues <-
-            requestNonSimplifiable
-            $ Gen.set (Range.constant 0 5)
-                (childGenerator keySort)
-        let variableKeys :: [TermLike Variable]
-            variableKeys =
-                filter
-                    (not . null . TermLike.freeVariables)
-                    (catMaybes (Set.toList mixedKeyValues))
-        maybeVariablePairs <- mapM variablePair variableKeys
-        let variablePairs :: [Domain.MapElement (TermLike Variable)]
-            variablePairs = catMaybes maybeVariablePairs
-        (Setup {metadataTools}, _) <- Reader.ask
-        return $ Just $
-            AssociativeCommutative.asInternalBuiltin
-                metadataTools
-                mapSort
-                (Domain.NormalizedMap Domain.NormalizedAc
-                    { elementsWithVariables = variablePairs
-                    , concreteElements = concreteMap
-                    , opaque = []
-                    -- TODO (virgil): also fill the opaque field.
-                    }
-                )
-      where
-        variablePair key = do
-            maybeValue <- childGenerator valueSort
-            return $ do  -- maybe monad
-                value <- maybeValue
-                return (Domain.MapElement (key, value))
-=======
                 , generator =
                     acGenerator
                         collectionSort
@@ -876,7 +812,6 @@
         return $ do  -- Maybe monad
             value <- maybeValue
             return (Domain.MapValue value)
->>>>>>> 2cd40331
 
 -- TODO(virgil): Test that we are generating non-empty sets.
 maybeSetBuiltinGenerator :: Setup -> Maybe BuiltinGenerator
@@ -893,55 +828,6 @@
                     -- if we wanted to.
                     , isConcrete = False
                     }
-<<<<<<< HEAD
-                , generator = setGenerator collectionSort elementSort
-                }
-  where
-    setGenerator
-        :: Sort
-        -> Sort
-        -> (Sort -> Gen (Maybe (TermLike Variable)))
-        -> Gen (Maybe (Domain.Builtin (TermLike Concrete) (TermLike Variable)))
-    setGenerator mapSort keySort childGenerator = do
-        let concreteKeyGenerator :: Gen (Maybe (TermLike Concrete))
-            concreteKeyGenerator =
-                    requestNonSimplifiable
-                    $ concreteTermGenerator keySort childGenerator
-        maybeConcreteMap <-
-            Gen.map (Range.constant 0 5)
-                (   (,)
-                <$> concreteKeyGenerator
-                <*> pure Domain.SetValue
-                )
-        let firstMaybe :: (Maybe a, b) -> Maybe (a, b)
-            firstMaybe (ma, b) = (,) <$> ma <*> pure b
-            concreteMap =
-                Map.fromList (mapMaybe firstMaybe (Map.toList maybeConcreteMap))
-        mixedKeyValues <-
-            requestNonSimplifiable
-            $ Gen.set (Range.constant 0 5)
-                (childGenerator keySort)
-        let variableKeys :: [TermLike Variable]
-            variableKeys =
-                filter
-                    (not . null . TermLike.freeVariables)
-                    (catMaybes (Set.toList mixedKeyValues))
-            variableElements :: [Domain.SetElement (TermLike Variable)]
-            variableElements =
-                map Domain.SetElement variableKeys
-        (Setup {metadataTools}, _) <- Reader.ask
-        return $ Just $
-            AssociativeCommutative.asInternalBuiltin
-                metadataTools
-                mapSort
-                (Domain.NormalizedSet Domain.NormalizedAc
-                    { elementsWithVariables = variableElements
-                    , concreteElements = concreteMap
-                    , opaque = []
-                    -- TODO (virgil): also fill the opaque field.
-                    }
-                )
-=======
                 , generator =
                     acGenerator collectionSort elementSort valueGenerator
                 }
@@ -1014,8 +900,6 @@
             value <- maybeValue
             return (Domain.wrapElement (key, value))
 
->>>>>>> 2cd40331
-
 stringGen :: Gen Text
 stringGen = Gen.text (Range.linear 0 64) (Reader.lift Gen.unicode)
 
