--- conflicted
+++ resolved
@@ -660,20 +660,7 @@
     , testVerifyForall
     ]
   where
-<<<<<<< HEAD
-    context =
-        PatternVerifier.Context
-            { declaredVariables = PatternVerifier.emptyDeclaredVariables
-            , declaredSortVariables = Set.empty
-            , indexedModule =
-                Builtin.verifiedModule
-                & IndexedModule.eraseAxiomAttributes
-            , builtinDomainValueVerifiers = mempty
-            , builtinApplicationVerifiers = mempty
-            }
-=======
     context = PatternVerifier.verifiedModuleContext Builtin.verifiedModule
->>>>>>> c48fc7b4
     testVerifyBinder name expect =
         testCase name $ do
             let
