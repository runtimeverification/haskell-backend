--- conflicted
+++ resolved
@@ -18,18 +18,7 @@
 import qualified Generics.SOP as SOP
 import qualified GHC.Generics as GHC
 
-<<<<<<< HEAD
-import Kore.Parser.Lexeme
-=======
-import qualified Kore.Internal.Condition as Condition
-import qualified Kore.Internal.Pattern as Pattern
-import Kore.Internal.Predicate
-    ( makeCeilPredicate_
-    , makeMultipleAndPredicate
-    )
-import qualified Kore.Internal.Substitution as Substitution
 import Kore.Parser.Lexer
->>>>>>> 8a1c1dfc
 import Kore.Parser.Parser
 import Kore.Parser.ParserUtils
 import Kore.Syntax
@@ -39,13 +28,9 @@
 import Test.Kore hiding
     ( Gen
     )
-<<<<<<< HEAD
-=======
 import Test.Kore.Parser
     ( parse'
     )
-import qualified Test.Kore.Step.MockSymbols as Mock
->>>>>>> 8a1c1dfc
 import Test.Tasty.HUnit.Ext
 import qualified Test.Terse as Terse
 
