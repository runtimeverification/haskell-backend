module Test.Kore.Unparser
    ( test_parse
    , test_unparse
    , test_unparseGeneric
    ) where

import Hedgehog
    ( Gen
    , Property
    , (===)
    )
import qualified Hedgehog
import Test.Tasty
import Test.Tasty.Hedgehog

import qualified Generics.SOP as SOP
import qualified GHC.Generics as GHC

import qualified Kore.Internal.Pattern as Pattern
import qualified Kore.Internal.Predicate as Predicate
import Kore.Parser.Lexeme
import Kore.Parser.Parser
import Kore.Parser.ParserUtils
import Kore.Syntax
import Kore.Syntax.Definition
import qualified Kore.Unification.Substitution as Substitution
import Kore.Unparser
import Kore.Variables.UnifiedVariable

import Test.Kore hiding
    ( Gen
    )
import qualified Test.Kore.Step.MockSymbols as Mock
import Test.Tasty.HUnit.Ext
import qualified Test.Terse as Terse

test_unparse :: TestTree
test_unparse =
    testGroup
        "Unparse"
        [ unparseTest
            (asSentence
                (SentenceSort
                    { sentenceSortName = testId "x"
                    , sentenceSortParameters = []
                    , sentenceSortAttributes = Attributes []
                    }
                    :: ParsedSentenceSort
                )
            )
            "sort x{} []"
        , unparseTest
            Attributes
                { getAttributes =
                    [ asParsedPattern (TopF Top
                        { topSort = SortVariableSort SortVariable
                            { getSortVariable = testId "#Fm" }
                        })
                    , asParsedPattern (InF In
                        { inOperandSort = SortActualSort SortActual
                            { sortActualName = testId "B"
                            , sortActualSorts = []
                            }
                        , inResultSort = SortActualSort SortActual
                            { sortActualName = testId "G"
                            , sortActualSorts = []
                            }
                        , inContainedChild =
                            asParsedPattern $ VariableF $ Const $ ElemVar
                            $ ElementVariable Variable
                                { variableName = testId "T"
                                , variableSort = SortVariableSort SortVariable
                                    { getSortVariable = testId "C" }
                                , variableCounter = mempty
                                }
                        , inContainingChild =
                            asParsedPattern
                            $ StringLiteralF $ Const
                                StringLiteral { getStringLiteral = "" }
                        })
                    ]
                }
            "[\\top{#Fm}(), \\in{B{}, G{}}(T:C, \"\")]"
        , unparseTest
            (Module
                { moduleName = ModuleName "t"
                , moduleSentences = []
                , moduleAttributes = Attributes []
                }
                :: ParsedModule
            )
            "module t\n\
            \endmodule\n\
            \[]"
        , unparseParseTest
            koreDefinitionParser
            Definition
                { definitionAttributes = Attributes {getAttributes = []}
                , definitionModules =
                    [ Module
                        { moduleName = ModuleName {getModuleName = "i"}
                        , moduleSentences = []
                        , moduleAttributes = Attributes {getAttributes = []}
                        }
                    , Module
                        { moduleName = ModuleName {getModuleName = "k"}
                        , moduleSentences = []
                        , moduleAttributes = Attributes {getAttributes = []}
                        }
                    ]
                }
        , unparseTest
            (Definition
                { definitionAttributes = Attributes {getAttributes = []}
                , definitionModules =
                    [ Module
                        { moduleName = ModuleName {getModuleName = "i"}
                        , moduleSentences = []
                        , moduleAttributes = Attributes {getAttributes = []}
                        }
                    , Module
                        { moduleName = ModuleName {getModuleName = "k"}
                        , moduleSentences = []
                        , moduleAttributes = Attributes {getAttributes = []}
                        }
                    ]
                }
                :: ParsedDefinition
            )
            "[]\n\
            \module i\n\
            \endmodule\n\
            \[]\n\
            \module k\n\
            \endmodule\n\
            \[]"
        , unparseTest
            ( SentenceImportSentence SentenceImport
                { sentenceImportModuleName = ModuleName {getModuleName = "sl"}
                , sentenceImportAttributes =
                    Attributes { getAttributes = [] } :: Attributes
                }
                :: ParsedSentence
            )
            "import sl []"
        , unparseTest
            (Attributes
                { getAttributes =
                    [ asParsedPattern
                        ( TopF Top
                            { topSort = SortActualSort SortActual
                                { sortActualName = testId "#CharList"
                                , sortActualSorts = []
                                }
                            }
                        )
                    ]
                }::Attributes
            )
            "[\\top{#CharList{}}()]"
<<<<<<< HEAD
=======
        , unparseTest
            (Attributes
                { getAttributes =
                    [ asParsedPattern $ CharLiteralF $ Const
                        CharLiteral { getCharLiteral = '\'' }
                    , asParsedPattern $ CharLiteralF $ Const
                        CharLiteral { getCharLiteral = '\'' }
                    ]
                }::Attributes
            )
            "[''', ''']"
        , unparseTest
            (Pattern.andCondition
                (Pattern.topOf Mock.topSort)
                (Predicate.fromSubstitution $ Substitution.wrap
                    [ (ElemVar Mock.x, Mock.a)
                    , (ElemVar Mock.y, Mock.b)
                    , (ElemVar Mock.z, Mock.c)
                    ]
                )
            )
            "\\and{topSort{}}(\n\
            \    /* term: */\n\
            \    \\top{topSort{}}(),\n\
            \\\and{topSort{}}(\n\
            \    /* predicate: */\n\
            \    \\top{topSort{}}(),\n\
            \    /* substitution: */\n\
            \    \\and{topSort{}}(\n\
            \        \\equals{testSort{}, topSort{}}(x:testSort{}, a{}()),\n\
            \    \\and{topSort{}}(\n\
            \        \\equals{testSort{}, topSort{}}(y:testSort{}, b{}()),\n\
            \        \\equals{testSort{}, topSort{}}(z:testSort{}, c{}())\n\
            \    ))\n\
            \))"
>>>>>>> e29564f3
        ]

test_parse :: TestTree
test_parse =
    testGroup
        "Parse"
        [ testProperty "Generic testId" $ roundtrip idGen idParser
        , testProperty "StringLiteral" $
            roundtrip stringLiteralGen stringLiteralParser
        , testProperty "Object Symbol" $
            roundtrip symbolGen symbolParser
        , testProperty "Object Alias" $
            roundtrip aliasGen aliasParser
        , testProperty "Object SortVariable" $
            roundtrip sortVariableGen sortVariableParser
        , testProperty "Object Sort" $
            roundtrip (standaloneGen sortGen) sortParser
        , testProperty "ParsedPattern" $
            roundtrip korePatternGen korePatternParser
        , testProperty "Attributes" $
            roundtrip (standaloneGen attributesGen) attributesParser
        , testProperty "Sentence" $
            roundtrip (standaloneGen koreSentenceGen) koreSentenceParser
        , testProperty "Module" $
            roundtrip
                (standaloneGen $ moduleGen koreSentenceGen)
                (moduleParser koreSentenceParser)
        , testProperty "Definition" $
            roundtrip
                (standaloneGen $ definitionGen koreSentenceGen)
                (definitionParser koreSentenceParser)
        ]

parse :: Parser a -> String -> Either String a
parse parser =
    parseOnly (parser <* endOfInput) "<test-string>"

roundtrip :: (Unparse a, Eq a, Show a) => Gen a -> Parser a -> Property
roundtrip generator parser =
    Hedgehog.property $ do
        generated <- Hedgehog.forAll generator
        parse parser (unparseToString generated) === Right generated

unparseParseTest
    :: (Unparse a, Debug a, Diff a) => Parser a -> a -> TestTree
unparseParseTest parser astInput =
    testCase
        "Parsing + unparsing."
        (assertEqual ""
            (Right astInput)
            (parse parser (unparseToString astInput)))

unparseTest :: (Unparse a, Debug a) => a -> String -> TestTree
unparseTest astInput expected =
    testCase
        "Unparsing"
        (assertEqual (show $ debug astInput)
            expected
            (unparseToString astInput))

-- -----------------------------------------------------------------------------
-- Generic unparsing tests

-- Three simple symbols
data A = A deriving GHC.Generic
data B = B deriving GHC.Generic
data C = C deriving GHC.Generic

instance Unparse A where
    unparse A = "A"
    unparse2 A = "A"

instance Unparse B where
    unparse B = "B"
    unparse2 B = "B"

instance Unparse C where
    unparse C = "C"
    unparse2 C = "C"

-- A sum type with three different symbols
data S = SA A | SB B | SC C deriving GHC.Generic

instance SOP.Generic S

-- A product type with three different symbols
data P = P A B C deriving GHC.Generic

instance SOP.Generic P

-- A complex algebraic type with sums and products
data D = D0 | D1 A | D2 A B | D3 A B C deriving GHC.Generic

instance SOP.Generic D

test_unparseGeneric :: [TestTree]
test_unparseGeneric =
    [ SA A     `yields` "A"
    , SB B     `yields` "B"
    , SC C     `yields` "C"
    , P A B C  `yields` "A B C"
    , D0       `yields` ""
    , D1 A     `yields` "A"
    , D2 A B   `yields` "A B"
    , D3 A B C `yields` "A B C"
    ]
  where
    yields input = Terse.equals_ (show $ unparseGeneric input)<|MERGE_RESOLUTION|>--- conflicted
+++ resolved
@@ -158,19 +158,6 @@
                 }::Attributes
             )
             "[\\top{#CharList{}}()]"
-<<<<<<< HEAD
-=======
-        , unparseTest
-            (Attributes
-                { getAttributes =
-                    [ asParsedPattern $ CharLiteralF $ Const
-                        CharLiteral { getCharLiteral = '\'' }
-                    , asParsedPattern $ CharLiteralF $ Const
-                        CharLiteral { getCharLiteral = '\'' }
-                    ]
-                }::Attributes
-            )
-            "[''', ''']"
         , unparseTest
             (Pattern.andCondition
                 (Pattern.topOf Mock.topSort)
@@ -195,7 +182,6 @@
             \        \\equals{testSort{}, topSort{}}(z:testSort{}, c{}())\n\
             \    ))\n\
             \))"
->>>>>>> e29564f3
         ]
 
 test_parse :: TestTree
