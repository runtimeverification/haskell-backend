--- conflicted
+++ resolved
@@ -9,14 +9,10 @@
     (.~),
  )
 import qualified Control.Lens as Lens
-<<<<<<< HEAD
 import Data.Generics.Product (
     field,
  )
-import qualified Data.Map.Internal as Data.Map
-import Data.Maybe (
-    fromJust,
- )
+import qualified Data.Set
 import Kore.ASTVerifier.DefinitionVerifier (
     sortModuleClaims,
  )
@@ -32,37 +28,6 @@
 import Kore.IndexedModule.MetadataTools (
     SmtMetadataTools,
  )
-import Kore.Internal.InternalSet (
-    Value (..),
- )
-import Kore.Internal.NormalizedAc (
-    InternalAc (..),
-    NormalizedAc (..),
-    emptyNormalizedAc,
-    wrapAc,
- )
-=======
-import Data.Generics.Product
-    ( field
-    )
-import qualified Data.Set
-
-import Kore.ASTVerifier.DefinitionVerifier
-    ( sortModuleClaims
-    )
-import Kore.Attribute.Axiom
-    ( SourceLocation
-    )
-import qualified Kore.Attribute.Symbol as Attribute
-import qualified Kore.Builtin as Kore
-import Kore.IndexedModule.IndexedModule
-    ( IndexedModule (..)
-    , VerifiedModule
-    )
-import Kore.IndexedModule.MetadataTools
-    ( SmtMetadataTools
-    )
->>>>>>> abf14770
 import Kore.Internal.TermLike
 import Kore.Rewriting.RewritingVariable (
     RewritingVariableName,
@@ -76,33 +41,12 @@
 import qualified Test.Kore.Builtin.Int as Int
 import qualified Test.Kore.Builtin.List as List
 import qualified Test.Kore.Builtin.Map as Map
-<<<<<<< HEAD
+import qualified Test.Kore.Builtin.Set as Set
 import Test.Kore.Step.SMT.Builders (
     indexModule,
  )
 import Test.Tasty
 import Test.Tasty.HUnit
-
-withUnit :: Bool
-withUnit = True
-
-withoutUnit :: Bool
-withoutUnit = False
-
-withElement :: Bool
-withElement = True
-
-withoutElement :: Bool
-withoutElement = False
-
-withConcat :: Bool
-withConcat = True
-
-withoutConcat :: Bool
-withoutConcat = False
-=======
-import qualified Test.Kore.Builtin.Set as Set
->>>>>>> abf14770
 
 test_internalize :: [TestTree]
 test_internalize =
@@ -136,45 +80,25 @@
     , internalizes
         "unitMap"
         unitMap
-<<<<<<< HEAD
-        (mkMap [] withUnit withoutElement withoutConcat)
+        (mkMap [])
     , internalizes
         "elementMap"
         (elementMap zero x)
-        (mkMap [(zero, x)] withoutUnit withElement withoutConcat)
+        (mkMap [(zero, x)])
     , internalizes
         "concatMap(internal, internal)"
-        ( concatMap
-            (mkMap [(zero, x)] withoutUnit withElement withoutConcat)
-            (mkMap [(one, y)] withoutUnit withElement withoutConcat)
-        )
-        (mkMap [(zero, x), (one, y)] withoutUnit withElement withConcat)
+        (concatMap (mkMap [(zero, x)]) (mkMap [(one, y)]))
+        (mkMap [(zero, x), (one, y)])
     , internalizes
         "concatMap(element, element)"
         (concatMap (elementMap zero x) (elementMap one y))
-        (mkMap [(zero, x), (one, y)] withoutUnit withElement withConcat)
+        (mkMap [(zero, x), (one, y)])
     , internalizes
         "concatMap(element, unit)"
         (concatMap (elementMap zero x) unitMap)
-        (mkMap [(zero, x)] withUnit withElement withConcat)
+        (mkMap [(zero, x)])
     , internalizes
         "concatMap(unit, element)"
-=======
-        (mkMap [])
-    , internalizes  "elementMap"
-        (elementMap zero x)
-        (mkMap [(zero, x)])
-    , internalizes  "concatMap(internal, internal)"
-        (concatMap (mkMap [(zero, x)]) (mkMap [(one, y)]))
-        (mkMap [(zero, x), (one, y)])
-    , internalizes  "concatMap(element, element)"
-        (concatMap (elementMap zero x) (elementMap one y))
-        (mkMap [(zero, x), (one, y)])
-    , internalizes  "concatMap(element, unit)"
-        (concatMap (elementMap zero x) unitMap)
-        (mkMap [(zero, x)])
-    , internalizes  "concatMap(unit, element)"
->>>>>>> abf14770
         (concatMap unitMap (elementMap one y))
         (mkMap [(one, y)])
     , notInternalizes "m:Map" m
@@ -183,45 +107,25 @@
     , internalizes
         "unitSet"
         unitSet
-<<<<<<< HEAD
-        (mkSet [] withUnit withoutElement withoutConcat)
+        (mkSet [])
     , internalizes
         "elementSet"
         (elementSet zero)
-        (mkSet [zero] withoutUnit withElement withoutConcat)
+        (mkSet [zero])
     , internalizes
         "concatSet(internal, internal)"
-        ( concatSet
-            (mkSet [zero] withoutUnit withElement withoutConcat)
-            (mkSet [one] withoutUnit withElement withoutConcat)
-        )
-        (mkSet [zero, one] withoutUnit withElement withConcat)
+        (concatSet (mkSet [zero]) (mkSet [one]))
+        (mkSet [zero, one])
     , internalizes
         "concatSet(element, element)"
         (concatSet (elementSet zero) (elementSet one))
-        (mkSet [zero, one] withoutUnit withElement withConcat)
+        (mkSet [zero, one])
     , internalizes
         "concatSet(element, unit)"
         (concatSet (elementSet zero) unitSet)
-        (mkSet [zero] withUnit withElement withConcat)
+        (mkSet [zero])
     , internalizes
         "concatSet(unit, element)"
-=======
-        (mkSet [])
-    , internalizes  "elementSet"
-        (elementSet zero)
-        (mkSet [zero])
-    , internalizes  "concatSet(internal, internal)"
-        (concatSet (mkSet [zero]) (mkSet [one]))
-        (mkSet [zero, one])
-    , internalizes  "concatSet(element, element)"
-        (concatSet (elementSet zero) (elementSet one))
-        (mkSet [zero, one])
-    , internalizes  "concatSet(element, unit)"
-        (concatSet (elementSet zero) unitSet)
-        (mkSet [zero])
-    , internalizes  "concatSet(unit, element)"
->>>>>>> abf14770
         (concatSet unitSet (elementSet one))
         (mkSet [one])
     , notInternalizes "s:Set" s
@@ -240,62 +144,14 @@
     unitMap = Builtin.unitMap
     elementMap = Builtin.elementMap
     concatMap = Builtin.concatMap
-<<<<<<< HEAD
-    mkMap elems hasUnit hasElement hasConcat =
-        mkInternalMap
-            InternalAc
-                { builtinAcSort = mapSort
-                , builtinAcUnit =
-                    Attribute.Unit $
-                        if hasUnit then Just Builtin.unitMapSymbol else Nothing
-                , builtinAcElement =
-                    Attribute.Element $
-                        if hasElement then Just Builtin.elementMapSymbol else Nothing
-                , builtinAcConcat =
-                    Attribute.Concat $
-                        if hasConcat then Just Builtin.concatMapSymbol else Nothing
-                , builtinAcChild = Map.normalizedMap elems []
-                }
-=======
     mkMap = Map.asInternal
->>>>>>> abf14770
     m = mkElemVar (configElementVariableFromId "m" mapSort)
 
     setSort = Builtin.setSort
     unitSet = Builtin.unitSet
     elementSet = Builtin.elementSet
     concatSet = Builtin.concatSet
-<<<<<<< HEAD
-    mkSet ::
-        [TermLike RewritingVariableName] ->
-        Bool ->
-        Bool ->
-        Bool ->
-        TermLike RewritingVariableName
-    mkSet elems hasUnit hasElement hasConcat =
-        mkInternalSet
-            InternalAc
-                { builtinAcSort = setSort
-                , builtinAcUnit =
-                    Attribute.Unit $
-                        if hasUnit then Just Builtin.unitSetSymbol else Nothing
-                , builtinAcElement =
-                    Attribute.Element $
-                        if hasElement then Just Builtin.elementSetSymbol else Nothing
-                , builtinAcConcat =
-                    Attribute.Concat $
-                        if hasConcat then Just Builtin.concatSetSymbol else Nothing
-                , builtinAcChild =
-                    wrapAc
-                        emptyNormalizedAc
-                            { concreteElements =
-                                Data.Map.fromList
-                                    [(fromJust (retractKey e), SetValue) | e <- elems]
-                            }
-                }
-=======
     mkSet = Set.asInternal . Data.Set.fromList
->>>>>>> abf14770
     s = mkElemVar (configElementVariableFromId "s" setSort)
 
     mkInt :: InternalVariable variable => Integer -> TermLike variable
