--- conflicted
+++ resolved
@@ -25,12 +25,8 @@
 import qualified Kore.AllPath as AllPath
 import qualified Kore.Annotation.Null as Annotation
 import           Kore.Annotation.Valid
-<<<<<<< HEAD
-=======
 import qualified Kore.AST.Common as SetVariable
                  ( SetVariable (..) )
-import           Kore.AST.Kore
->>>>>>> 1b03e1c8
 import           Kore.AST.Pure
 import           Kore.AST.Sentence
 import qualified Kore.Attribute.Axiom as Attribute
@@ -309,46 +305,6 @@
     wrapperConstructorName _ = "PurePattern"
 
 instance
-<<<<<<< HEAD
-=======
-    ( Show (KorePattern domain variable annotation)
-    , Show1 domain
-    , Eq1 domain
-    , Show annotation
-    , Eq annotation
-    , EqualWithExplanation annotation
-    , EqualWithExplanation (variable Meta)
-    , EqualWithExplanation (variable Object)
-    , EqualWithExplanation (domain (Cofree (UnifiedPattern domain variable) annotation))
-    , OrdMetaOrObject variable
-    , ShowMetaOrObject variable
-    ) =>
-    EqualWithExplanation (KorePattern domain variable annotation)
-  where
-    compareWithExplanation a@(KorePattern _) = wrapperCompareWithExplanation a
-    printWithExplanation = show
-
-instance
-    ( Show (KorePattern domain variable annotation)
-    , Eq1 domain, Show1 domain
-    , Eq annotation, Show annotation
-    , EqualWithExplanation annotation
-    , EqualWithExplanation (variable Meta)
-    , EqualWithExplanation (variable Object)
-    , EqualWithExplanation (domain (Cofree (UnifiedPattern domain variable) annotation))
-    , OrdMetaOrObject variable, ShowMetaOrObject variable
-    ) =>
-    WrapperEqualWithExplanation (KorePattern domain variable annotation)
-  where
-    wrapperField expected actual =
-        EqWrap
-            "getKorePattern = "
-            (getKorePattern expected)
-            (getKorePattern actual)
-    wrapperConstructorName _ = "KorePattern"
-
-instance
->>>>>>> 1b03e1c8
     ( Show (CofreeT f w a)
     , EqualWithExplanation (w (CofreeF f a (CofreeT f w a)))
     ) =>
