--- conflicted
+++ resolved
@@ -349,12 +349,8 @@
 smtSyntaxPredicate
     :: TermLike VariableName -> PredicateState -> Predicate VariableName
 smtSyntaxPredicate term predicateState =
-<<<<<<< HEAD
     makeEqualsPredicate
-=======
-    makeEqualsPredicate_
         (Mock.builtinBool (predicateStateToBool predicateState))
->>>>>>> 5fa295c9
         (Mock.lessInt
             (Mock.fTestInt term)
             (Mock.builtinInt 0)
@@ -438,12 +434,8 @@
             [ Conditional
                 { term = Mock.a
                 , predicate =
-<<<<<<< HEAD
                     makeEqualsPredicate
-=======
-                    makeEqualsPredicate Mock.testSort
                         (Mock.builtinBool True)
->>>>>>> 5fa295c9
                         (Mock.lessInt
                             (Mock.fTestInt Mock.b)
                             (Mock.builtinInt 0)
