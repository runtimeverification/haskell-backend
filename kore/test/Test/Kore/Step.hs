module Test.Kore.Step
    ( test_constructorRewriting
    , test_ruleThatDoesn'tApply
    , test_stepStrategy
    , test_SMT
    , test_unificationError
    ) where

import Prelude.Kore

import Test.Tasty

import qualified Control.Exception as Exception
import qualified Control.Lens as Lens
import Data.Default
    ( def
    )
import Data.Generics.Product

import Data.Limit
    ( Limit (..)
    )
import Data.List.Extra
    ( groupSortOn
    )
import Data.Text
    ( Text
    )
import qualified Kore.Attribute.Axiom as Attribute
import qualified Kore.Attribute.Symbol as Attribute
import Kore.IndexedModule.MetadataTools
    ( MetadataTools (..)
    , SmtMetadataTools
    )
import Kore.Internal.Condition
    ( Condition
    )
import qualified Kore.Internal.Condition as Condition
import Kore.Internal.Conditional as Conditional
    ( Conditional (Conditional)
    )
import Kore.Internal.Pattern
    ( Pattern
    )
import qualified Kore.Internal.Pattern as Pattern
import Kore.Internal.Predicate
    ( Predicate
    , makeEqualsPredicate
    , makeEqualsPredicate_
    , makeTruePredicate
    , makeTruePredicate_
    )
import Kore.Internal.Symbol
    ( Symbol (Symbol, symbolConstructor)
    , constructor
    , functional
    )
import qualified Kore.Internal.Symbol as Symbol
import Kore.Internal.TermLike
    ( TermLike
    , mkApplySymbol
    , mkElemVar
    )
import qualified Kore.Internal.TermLike as TermLike
import Kore.Rewriting.RewritingVariable
import Kore.Sort
    ( Sort (..)
    )
import Kore.Step
import Kore.Step.RulePattern
    ( RewriteRule (RewriteRule)
    , injectTermIntoRHS
    , mkRewritingRule
    )
import Kore.Step.RulePattern as RulePattern
    ( RulePattern (..)
    , rulePattern
    )
import qualified Kore.Step.Strategy as Strategy
import Kore.Syntax.Variable

import Test.Kore
import qualified Test.Kore.Step.MockSymbols as Mock
import Test.Kore.Step.Simplification
import Test.Tasty.HUnit.Ext

{-
    Tests of running a strategy by checking if the expected
    endpoint of the rewrites is achieved.

    These tests are concise examples of common situations.
    They are more integration tests than unit tests.
-}

-- DANGER DANGER DANGER DANGER DANGER DANGER DANGER DANGER DANGER DANGER
-- The names of constructors ("c1", etc.) must match those in
-- `mockMetadataTools. `
test_constructorRewriting :: TestTree
test_constructorRewriting =
    applyStrategy                              "a constructor applied to a var"
        ( Start $ cons c1 ["var"])
        [ Axiom $ cons c1 ["x1"] `rewritesTo` cons c2 ["x1"]
        , Axiom $ cons c2 ["x2"] `rewritesTo` cons c3 ["x2"]
        ]
        ( Expect $                            cons c3 ["var"])
      where
        cons = applyConstructorToVariables

constructorSymbol :: Text -> Symbol
constructorSymbol name = symbol name & functional & constructor

c1, c2, c3, unused :: Symbol
c1 = constructorSymbol "c1"
c2 = constructorSymbol "c2"
c3 = constructorSymbol "c3"
unused = constructorSymbol "unused"

test_ruleThatDoesn'tApply :: TestTree
test_ruleThatDoesn'tApply =
    applyStrategy                              "unused rewrite rule"
        ( Start $ cons c1     ["var"])
        [ Axiom $ cons c1     ["x1"] `rewritesTo`  cons c2 ["x1"]
        , Axiom $ cons unused ["x2"] `rewritesTo`  var "x2"
        ]
        ( Expect $                                 cons c2 ["var"])
      where
        cons = applyConstructorToVariables


        {- Test API -}

applyStrategy
    :: HasCallStack
    => TestName -> Start -> [Axiom] -> Expect -> TestTree
applyStrategy testName start axioms expected =
    testCase testName $
        takeSteps (start, axioms) >>= compareTo expected


        {- API Helpers -}

takeSteps :: (Start, [Axiom]) -> IO Actual
takeSteps (Start start, wrappedAxioms) = do
    x <- runSimplifier mockEnv
            $ makeExecutionGraph
                (pure $ makeRewritingTerm start)
                ((fmap . fmap) mkRewritingRule groupedRewrites)
    let y = pickLongest x
    return (extractExecutionState y)
  where
    makeExecutionGraph
        :: Pattern RewritingVariableName
        -> [[RewriteRule RewritingVariableName]]
        -> Simplifier (Strategy.ExecutionGraph
                (ExecutionState (Pattern RewritingVariableName))
                (RewriteRule RewritingVariableName)
              )
    makeExecutionGraph configuration axioms =
        Strategy.runStrategy
            Unlimited
            (transitionRule axioms All)
            (toList executionStrategy)
            (StartExec configuration)
    makeRewritingTerm = TermLike.mapVariables (pure mkConfigVariable)
    groupedRewrites =
        groupSortOn Attribute.getPriorityOfAxiom
        $ unAxiom
        <$> wrappedAxioms

compareTo
    :: HasCallStack
    => Expect -> Actual -> IO ()
compareTo (Expect expected) actual =
    assertEqual
        ""
        (mkRewritingPattern . Pattern.fromTermLike $ expected)
        actual

    {- Types used in this file -}

type CommonTermLike = TermLike VariableName

-- Test types
type TestPattern = CommonTermLike
newtype Start = Start TestPattern
newtype Axiom = Axiom { unAxiom :: RewriteRule VariableName }
newtype Expect = Expect TestPattern

type Actual = Pattern RewritingVariableName

-- Builders -- should these find a better home?

-- | Create a function pattern from a function name and list of argnames.
applyConstructorToVariables :: Symbol -> [Text] -> TestPattern
applyConstructorToVariables constr arguments =
    mkApplySymbol constr (var <$> arguments)

-- | Do the busywork of converting a name into a variable pattern.
var :: Text -> TestPattern
var name =
    mkElemVar $ mkElementVariable (testId name) Mock.testSort
-- can the above be more abstract?

rewritesTo :: TestPattern -> TestPattern -> RewriteRule VariableName
rewritesTo = (RewriteRule .) . rulePattern

{-

    The following tests are old and should eventually be rewritten.

    They should perhaps be rewritten to use individual Kore.Step functions
    like `rewriteStep`.
-}

a1, b1, x1 :: Sort -> ElementVariable VariableName
a1 = mkElementVariable (testId "a1")
b1 = mkElementVariable (testId "b1")
x1 = mkElementVariable (testId "x1")

initialFailSimple :: Pattern VariableName
initialFailSimple =
    Conditional
        { term =
            metaSigma
                (metaG (mkElemVar $ a1 Mock.testSort))
                (metaF (mkElemVar $ b1 Mock.testSort))
        , predicate = makeTruePredicate Mock.testSort
        , substitution = mempty
        }

expectFailSimple :: [Pattern RewritingVariableName]
expectFailSimple = [initialFailSimple & mkRewritingPattern]

actualFailSimple :: IO [Pattern RewritingVariableName]
actualFailSimple =
    runStep
        initialFailSimple
        [ mkRewritingRule . RewriteRule $ rulePattern
            (metaSigma
                    (mkElemVar $ x1 Mock.testSort)
                    (mkElemVar $ x1 Mock.testSort)
            )
            (mkElemVar (x1 Mock.testSort))
        ]

initialFailCycle :: Pattern VariableName
initialFailCycle =
    Conditional
        { term =
            metaSigma
                (mkElemVar $ a1 Mock.testSort)
                (mkElemVar $ a1 Mock.testSort)
        , predicate = makeTruePredicate Mock.testSort
        , substitution = mempty
        }

expectFailCycle :: [Pattern RewritingVariableName]
expectFailCycle = [initialFailCycle & mkRewritingPattern]

actualFailCycle :: IO [Pattern RewritingVariableName]
actualFailCycle =
    runStep
        initialFailCycle
        [ mkRewritingRule . RewriteRule $ rulePattern
            (metaSigma
                    (metaF (mkElemVar $ x1 Mock.testSort))
                    (mkElemVar $ x1 Mock.testSort)
            )
            (mkElemVar (x1 Mock.testSort))
        ]

test_stepStrategy :: [TestTree]
test_stepStrategy =
    [ -- TODO: remove, creates cycle
      -- testCase "Applies a simple axiom"
      --   -- Axiom: X1 => X1
      --   -- Start pattern: V1
      --   -- Expected: V1
      --   (assertEqual "" expectIdentity =<< actualIdentity)
    -- TODO: remove, implies is not function-like
    -- , testCase "Applies two simple axioms"
    --     -- Axiom: X1 => X1
    --     -- Axiom: X1 => implies(X1, X1)
    --     -- Start pattern: V1
    --     -- Expected: V1
    --     -- Expected: implies(V1, V1)
    --     (assertEqual "" expectTwoAxioms =<< actualTwoAxioms)
    testCase "Fails to apply a simple axiom"      --- unification failure
        -- Axiom: sigma(X1, X1) => X1
        -- Start pattern: sigma(f(A1), g(B1))
        -- Expected: empty result list
        (assertEqual "" expectFailSimple =<< actualFailSimple)
    , testCase "Fails to apply a simple axiom due to cycle."
        -- unification error constructor based
        -- Axiom: sigma(f(X1), X1) => X1
        -- Start pattern: sigma(A1, A1)
        -- Expected: empty result list
        (assertEqual "" expectFailCycle =<< actualFailCycle)
    ]

data PredicateState = PredicatePositive | PredicateNegated

predicateStateToBool :: PredicateState -> Bool
predicateStateToBool PredicatePositive = True
predicateStateToBool PredicateNegated = False

smtTerm :: TermLike VariableName -> TermLike VariableName
smtTerm term = Mock.functionalConstr10 term

smtSyntaxPredicate
    :: TermLike VariableName -> PredicateState -> Predicate VariableName
smtSyntaxPredicate term predicateState =
    makeEqualsPredicate_
        (Mock.builtinBool (predicateStateToBool predicateState))
        (Mock.lessInt
            (Mock.fTestInt term)
            (Mock.builtinInt 0)
        )

smtCondition :: TermLike VariableName -> PredicateState -> Condition VariableName
smtCondition term predicateState =
    Condition.fromPredicate (smtSyntaxPredicate term predicateState)

smtPattern :: TermLike VariableName -> PredicateState -> Pattern VariableName
smtPattern term predicateState =
    smtTerm term `Pattern.withCondition` smtCondition term predicateState


test_SMT :: [TestTree]
test_SMT =
    [ testCase "Branching with SMT pruning" $ do
        -- Target: a
        -- Coinductive axiom: n/a
        -- Normal axiom: constr10(b) => c | f(b) >= 0
        -- Normal axiom: constr10(b) => a | f(b) < 0
        -- Start pattern: constr10(b) | f(b) < 0
        -- Expected: a | f(b) < 0
<<<<<<< HEAD
        [ _actual1 ] <- runStep
=======
        [ _actual1 ] <- runStepSMT
>>>>>>> db68774c
            (smtPattern Mock.b PredicatePositive)
            [ mkRewritingRule $ RewriteRule RulePattern
                { left = smtTerm (TermLike.mkElemVar Mock.x)
                , antiLeft = Nothing
                , requires =
                    smtSyntaxPredicate (TermLike.mkElemVar Mock.x) PredicatePositive
                , rhs = injectTermIntoRHS Mock.a
                , attributes = def
                }
            , mkRewritingRule $ RewriteRule RulePattern
                { left = smtTerm (TermLike.mkElemVar Mock.x)
                , antiLeft = Nothing
                , rhs = injectTermIntoRHS Mock.c
                , requires =
                    smtSyntaxPredicate (TermLike.mkElemVar Mock.x) PredicateNegated
                , attributes = def
                }
            ]
        assertEqual ""
            [ Mock.a
                `Pattern.withCondition` smtCondition Mock.b PredicatePositive
                & mkRewritingPattern
            ]
            [ _actual1 ]
    , testCase "Remainder with SMT pruning" $ do
        -- Target: a
        -- Coinductive axiom: n/a
        -- Normal axiom: constr10(b) => a | f(b) < 0
        -- Start pattern: constr10(b) | f(b) < 0
        -- Expected: a | f(b) < 0
<<<<<<< HEAD
        [ _actual1 ] <- runStep
=======
        [ _actual1 ] <- runStepSMT
>>>>>>> db68774c
            Conditional
                { term = Mock.functionalConstr10 Mock.b
                , predicate = makeEqualsPredicate_
                    (Mock.lessInt
                        (Mock.fTestInt Mock.b)
                        (Mock.builtinInt 0)
                    )
                    (Mock.builtinBool True)
                , substitution = mempty
                }
            [ mkRewritingRule $ RewriteRule RulePattern
                { left = Mock.functionalConstr10 (TermLike.mkElemVar Mock.x)
                , antiLeft = Nothing
                , rhs = injectTermIntoRHS Mock.a
                , requires =
                    makeEqualsPredicate_
                        (Mock.lessInt
                            (Mock.fTestInt (TermLike.mkElemVar Mock.x))
                            (Mock.builtinInt 0)
                        )
                        (Mock.builtinBool True)
                , attributes = def
                }
            ]
        assertEqual ""
            [ Conditional
                { term = Mock.a
                , predicate =
                    makeEqualsPredicate Mock.testSort
                        (Mock.builtinBool True)
                        (Mock.lessInt
                            (Mock.fTestInt Mock.b)
                            (Mock.builtinInt 0)
                        )
                , substitution = mempty
                }
            ]
            [ _actual1 ]
    ]

test_unificationError :: TestTree
test_unificationError =
    testCase "Throws unification error" $ do
        result <- Exception.try actualUnificationError
        case result of
            Left (Exception.ErrorCall _) -> return ()
            Right _ -> assertFailure "Expected unification error"

actualUnificationError :: IO [Pattern RewritingVariableName]
actualUnificationError =
    runStep
        Conditional
            { term =
                metaSigma
                    (mkElemVar $ a1 Mock.testSort)
                    (metaI (mkElemVar $ b1 Mock.testSort))
            , predicate = makeTruePredicate_
            , substitution = mempty
            }
        [mkRewritingRule axiomMetaSigmaId]

mockMetadataTools :: SmtMetadataTools Attribute.Symbol
mockMetadataTools = MetadataTools
    { sortAttributes = const def
    , applicationSorts = undefined
    , symbolAttributes = undefined
    , smtData = undefined
    , sortConstructors = undefined
    }

mockEnv :: MonadSimplify simplifier => Env simplifier
mockEnv = Mock.env { metadataTools = mockMetadataTools }

sigmaSymbol :: Symbol
sigmaSymbol =
    symbol "#sigma"
    & functional & constructor
    & Lens.set (field @"symbolSorts") sorts
  where
    sorts = Symbol.applicationSorts [Mock.testSort, Mock.testSort] Mock.testSort

metaSigma
    :: TermLike VariableName
    -> TermLike VariableName
    -> TermLike VariableName
metaSigma p1 p2 = mkApplySymbol sigmaSymbol [p1, p2]

axiomMetaSigmaId :: RewriteRule VariableName
axiomMetaSigmaId =
    RewriteRule $ rulePattern
        (metaSigma
            (mkElemVar $ x1 Mock.testSort)
            (mkElemVar $ x1 Mock.testSort)
        )
        (mkElemVar $ x1 Mock.testSort)

symbol :: Text -> Symbol
symbol name =
    Symbol
        { symbolConstructor = testId name
        , symbolParams = []
        , symbolAttributes = Attribute.defaultSymbolAttributes
        , symbolSorts = Symbol.applicationSorts [Mock.testSort] Mock.testSort
        }

fSymbol :: Symbol
fSymbol = symbol "#f" & functional & constructor

metaF :: TermLike VariableName -> TermLike VariableName
metaF p = mkApplySymbol fSymbol [p]


gSymbol :: Symbol
gSymbol = symbol "#g" & functional & constructor

metaG :: TermLike VariableName -> TermLike VariableName
metaG p = mkApplySymbol gSymbol [p]

iSymbol :: Symbol
iSymbol = symbol "#i"

metaI :: TermLike VariableName -> TermLike VariableName
metaI p = mkApplySymbol iSymbol [p]

runStep
    :: Pattern VariableName
    -- ^left-hand-side of unification
    -> [RewriteRule RewritingVariableName]
    -> IO [Pattern RewritingVariableName]
<<<<<<< HEAD
runStep configuration axioms = do
    x <-
        runSimplifier Mock.env
        $ runStrategy
            Unlimited
            (transitionRule groupedRewrites All)
            (toList executionStrategy)
            (StartExec $ mkRewritingPattern configuration)
    let y = pickFinal x
    return (extractExecutionState <$> y)
  where
    groupedRewrites = groupSortOn Attribute.getPriorityOfAxiom axioms
=======
runStep configuration axioms =
    (<$>) pickFinal
    $ runSimplifierSMT mockEnv
    $ runStrategy Unlimited transitionRule [priorityAllStrategy axioms] (mkRewritingPattern configuration)

runStepSMT
    :: Pattern VariableName
    -- ^left-hand-side of unification
    -> [RewriteRule RewritingVariableName]
    -> IO [Pattern RewritingVariableName]
runStepSMT configuration axioms =
    (<$>) pickFinal
    $ runSimplifierSMT Mock.env
    $ runStrategy Unlimited transitionRule [priorityAllStrategy axioms] (mkRewritingPattern configuration)
>>>>>>> db68774c
<|MERGE_RESOLUTION|>--- conflicted
+++ resolved
@@ -138,10 +138,10 @@
 
 
         {- API Helpers -}
-
+-- TODO: rename to SMT?
 takeSteps :: (Start, [Axiom]) -> IO Actual
 takeSteps (Start start, wrappedAxioms) = do
-    x <- runSimplifier mockEnv
+    x <- runSimplifierSMT mockEnv
             $ makeExecutionGraph
                 (pure $ makeRewritingTerm start)
                 ((fmap . fmap) mkRewritingRule groupedRewrites)
@@ -335,11 +335,7 @@
         -- Normal axiom: constr10(b) => a | f(b) < 0
         -- Start pattern: constr10(b) | f(b) < 0
         -- Expected: a | f(b) < 0
-<<<<<<< HEAD
-        [ _actual1 ] <- runStep
-=======
         [ _actual1 ] <- runStepSMT
->>>>>>> db68774c
             (smtPattern Mock.b PredicatePositive)
             [ mkRewritingRule $ RewriteRule RulePattern
                 { left = smtTerm (TermLike.mkElemVar Mock.x)
@@ -370,11 +366,7 @@
         -- Normal axiom: constr10(b) => a | f(b) < 0
         -- Start pattern: constr10(b) | f(b) < 0
         -- Expected: a | f(b) < 0
-<<<<<<< HEAD
-        [ _actual1 ] <- runStep
-=======
         [ _actual1 ] <- runStepSMT
->>>>>>> db68774c
             Conditional
                 { term = Mock.functionalConstr10 Mock.b
                 , predicate = makeEqualsPredicate_
@@ -504,10 +496,9 @@
     -- ^left-hand-side of unification
     -> [RewriteRule RewritingVariableName]
     -> IO [Pattern RewritingVariableName]
-<<<<<<< HEAD
 runStep configuration axioms = do
     x <-
-        runSimplifier Mock.env
+        runSimplifier mockEnv
         $ runStrategy
             Unlimited
             (transitionRule groupedRewrites All)
@@ -517,19 +508,21 @@
     return (extractExecutionState <$> y)
   where
     groupedRewrites = groupSortOn Attribute.getPriorityOfAxiom axioms
-=======
-runStep configuration axioms =
-    (<$>) pickFinal
-    $ runSimplifierSMT mockEnv
-    $ runStrategy Unlimited transitionRule [priorityAllStrategy axioms] (mkRewritingPattern configuration)
 
 runStepSMT
     :: Pattern VariableName
     -- ^left-hand-side of unification
     -> [RewriteRule RewritingVariableName]
     -> IO [Pattern RewritingVariableName]
-runStepSMT configuration axioms =
-    (<$>) pickFinal
-    $ runSimplifierSMT Mock.env
-    $ runStrategy Unlimited transitionRule [priorityAllStrategy axioms] (mkRewritingPattern configuration)
->>>>>>> db68774c
+runStepSMT configuration axioms = do
+    x <-
+        runSimplifierSMT mockEnv
+        $ runStrategy
+            Unlimited
+            (transitionRule groupedRewrites All)
+            (toList executionStrategy)
+            (StartExec $ mkRewritingPattern configuration)
+    let y = pickFinal x
+    return (extractExecutionState <$> y)
+  where
+    groupedRewrites = groupSortOn Attribute.getPriorityOfAxiom axioms