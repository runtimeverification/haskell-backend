--- conflicted
+++ resolved
@@ -187,17 +187,10 @@
     [ testCase "parseAttribute"
         $ assertEqual
             "[symbolKywd{}()]"
-<<<<<<< HEAD
-            (Right SymbolKywd{isSymbolKywd = True})
-            (symbolKywd <$> parse [symbolKywdAttribute])
-    , testCase "defaultSymbolAttributes"
-        $ assertEqual
-=======
             (Right SymbolKywd{getSymbol = Just ""})
             (symbolKywd <$> parse [symbolKywdAttribute ""])
     , testCase "defaultSymbolAttributes" $
         assertEqual
->>>>>>> 6fd37bd5
             "[]"
             (Right def)
             (symbolKywd <$> parse [])
