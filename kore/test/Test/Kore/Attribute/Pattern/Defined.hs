--- conflicted
+++ resolved
@@ -152,11 +152,6 @@
       | otherwise   = isn't
 
     asSetBuiltin
-<<<<<<< HEAD
-        :: NormalizedAc NormalizedSet (TermLike Concrete) Defined
-        -> InternalAc NormalizedSet (TermLike Concrete) Defined
-=======
         :: NormalizedAc NormalizedSet Key Defined
-        -> InternalAc Key NormalizedSet Defined
->>>>>>> e87dac75
+        -> InternalAc NormalizedSet Key Defined
     asSetBuiltin = Ac.asInternalBuiltin Mock.metadataTools Mock.setSort . wrapAc