--- conflicted
+++ resolved
@@ -143,13 +143,7 @@
         | isFunctional x = is
         | otherwise = isn't
 
-<<<<<<< HEAD
     asSetBuiltin ::
         NormalizedAc NormalizedSet Key Functional ->
-        InternalAc NormalizedSet Key Functional
-=======
-    asSetBuiltin
-        :: NormalizedAc NormalizedSet Key Functional
-        -> InternalAc Key NormalizedSet Functional
->>>>>>> abf14770
+        InternalAc Key NormalizedSet Functional
     asSetBuiltin = Ac.asInternalBuiltin Mock.metadataTools Mock.setSort . wrapAc