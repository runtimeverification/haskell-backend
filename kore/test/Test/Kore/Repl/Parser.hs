module Test.Kore.Repl.Parser
    ( test_replParser
    ) where

import Numeric.Natural
import Test.Tasty
       ( TestTree, testGroup )

import Kore.Repl.Data
import Kore.Repl.Parser

import Test.Kore.Parser

test_replParser :: [TestTree]
test_replParser =
    [ helpTests         `tests` "help"
    , claimTests        `tests` "claim"
    , axiomTests        `tests` "axiom"
    , proveTests        `tests` "prove"
    , graphTests        `tests` "graph"
    , stepTests         `tests` "step"
    , selectTests       `tests` "select"
    , configTests       `tests` "config"
    , leafsTests        `tests` "leafs"
    , precBranchTests   `tests` "prec-branch"
    , childrenTests     `tests` "children"
    , exitTests         `tests` "exit"
    , omitTests         `tests` "omit"
    , labelTests        `tests` "label"
    , tryTests          `tests` "try"
    , redirectTests     `tests` "redirect"
    , ruleTests         `tests` "rule"
    , stepfTests        `tests` "stepf"
    , clearTests        `tests` "clear"
    , pipeTests         `tests` "pipe"
    , pipeRedirectTests `tests` "pipe redirect"
    , saveSessionTests  `tests` "save-session"
    , appendTests       `tests` "append"
    , pipeAppendTests   `tests` "pipe append"
    ]

tests :: [ParserTest ReplCommand] -> String -> TestTree
tests ts pname =
    testGroup
        ("REPL.Parser." <> pname)
        . parseTree commandParser
        $ ts

helpTests :: [ParserTest ReplCommand]
helpTests =
    [ "help"  `parsesTo_` Help
    , "help " `parsesTo_` Help
    ]

claimTests :: [ParserTest ReplCommand]
claimTests =
    [ "claim 0"  `parsesTo_` ShowClaim (ClaimIndex 0)
    , "claim 0 " `parsesTo_` ShowClaim (ClaimIndex 0)
    , "claim 5"  `parsesTo_` ShowClaim (ClaimIndex 5)
    , "claim"    `fails`     "needs parameters"
    , "claim -5" `fails`     "no negative numbers"
    ]

axiomTests :: [ParserTest ReplCommand]
axiomTests =
    [ "axiom 0"  `parsesTo_` ShowAxiom (AxiomIndex 0)
    , "axiom 0 " `parsesTo_` ShowAxiom (AxiomIndex 0)
    , "axiom 5"  `parsesTo_` ShowAxiom (AxiomIndex 5)
    , "axiom"    `fails`     "needs parameters"
    , "axiom -5" `fails`     "no negative numbers"
    ]

proveTests :: [ParserTest ReplCommand]
proveTests =
    [ "prove 0"  `parsesTo_` Prove (ClaimIndex 0)
    , "prove 0 " `parsesTo_` Prove (ClaimIndex 0)
    , "prove 5"  `parsesTo_` Prove (ClaimIndex 5)
    , "prove"    `fails`     "needs parameters"
    , "prove -5" `fails`     "no negative numbers"
    ]

graphTests :: [ParserTest ReplCommand]
graphTests =
    [ "graph"           `parsesTo_` ShowGraph Nothing
    , "graph "          `parsesTo_` ShowGraph Nothing
    , "graph file"      `parsesTo_` ShowGraph (Just "file")
    , "graph \"f ile\"" `parsesTo_` ShowGraph (Just "f ile")
    , "graph f ile"     `fails`     "graph doesn't take 2 args"
    ]

stepTests :: [ParserTest ReplCommand]
stepTests =
    [ "step"    `parsesTo_` ProveSteps 1
    , "step "   `parsesTo_` ProveSteps 1
    , "step 5"  `parsesTo_` ProveSteps 5
    , "step 5 " `parsesTo_` ProveSteps 5
    , "step -5" `fails`     "no negative numbers"
    ]

stepfTests :: [ParserTest ReplCommand]
stepfTests =
    [ "stepf"    `parsesTo_` ProveStepsF 1
    , "stepf "   `parsesTo_` ProveStepsF 1
    , "stepf 5"  `parsesTo_` ProveStepsF 5
    , "stepf 5 " `parsesTo_` ProveStepsF 5
    , "stepf -5" `fails`     "no negative numbers"
    ]

selectTests :: [ParserTest ReplCommand]
selectTests =
    [ "select 5"  `parsesTo_` SelectNode (ReplNode 5)
    , "select 5 " `parsesTo_` SelectNode (ReplNode 5)
    , "select -5" `fails`     "no negative numbers"
    ]

configTests :: [ParserTest ReplCommand]
configTests =
    [ "config"    `parsesTo_` ShowConfig Nothing
    , "config "   `parsesTo_` ShowConfig Nothing
    , "config 5"  `parsesTo_` ShowConfig (Just (ReplNode 5))
    , "config -5" `fails`     "no negative numbers"
    ]

omitTests :: [ParserTest ReplCommand]
omitTests =
    [ "omit"                  `parsesTo_` OmitCell Nothing
    , "omit "                 `parsesTo_` OmitCell Nothing
    , "omit   "               `parsesTo_` OmitCell Nothing
    , "omit k"                `parsesTo_` OmitCell (Just "k")
    , "omit k "               `parsesTo_` OmitCell (Just "k")
    , "omit state "           `parsesTo_` OmitCell (Just "state")
    , "omit Lbl-LT-'State-GT" `parsesTo_` OmitCell (Just "Lbl-LT-'State-GT")
    ]

leafsTests :: [ParserTest ReplCommand]
leafsTests =
    [ "leafs"  `parsesTo_` ShowLeafs
    , "leafs " `parsesTo_` ShowLeafs
    ]

precBranchTests :: [ParserTest ReplCommand]
precBranchTests =
    [ "prec-branch"    `parsesTo_` ShowPrecBranch Nothing
    , "prec-branch "   `parsesTo_` ShowPrecBranch Nothing
    , "prec-branch 5"  `parsesTo_` ShowPrecBranch (Just (ReplNode 5))
    , "prec-branch -5" `fails`     "no negative numbers"
    ]

childrenTests :: [ParserTest ReplCommand]
childrenTests =
    [ "children"    `parsesTo_` ShowChildren Nothing
    , "children "   `parsesTo_` ShowChildren Nothing
    , "children 5"  `parsesTo_` ShowChildren (Just (ReplNode 5))
    , "children -5" `fails`     "no negative numbers"
    ]

labelTests :: [ParserTest ReplCommand]
labelTests =
    [ "label"           `parsesTo_` Label Nothing
    , "label "          `parsesTo_` Label Nothing
    , "label label"     `parsesTo_` Label (Just "label")
    , "label 1ab31"     `parsesTo_` Label (Just "1ab31")
    , "label +label"    `parsesTo_` LabelAdd "label" Nothing
    , "label +1ab31"    `parsesTo_` LabelAdd "1ab31" Nothing
    , "label +-"        `parsesTo_` LabelAdd "-" Nothing
    , "label +label 5"  `parsesTo_` LabelAdd "label" (Just (ReplNode 5))
    , "label +1ab31 5"  `parsesTo_` LabelAdd "1ab31" (Just (ReplNode 5))
    , "label -label"    `parsesTo_` LabelDel "label"
    , "label -1ab31"    `parsesTo_` LabelDel "1ab31"
    , "label +label -5" `fails`     "no negative numbers"
    ]

tryTests :: [ParserTest ReplCommand]
tryTests =
    [ "try a5"  `parsesTo_` tryAxiom 5
    , "try c5"  `parsesTo_` tryClaim 5
    , "try"     `fails`     "empty try"
    , "try 5"   `fails`     "need to specify axiom or claim"
    , "try a 5" `fails`     "can't separate specifier and id"
    , "try a"   `fails`     "must specify identifier"
    ]
  where
    tryAxiom :: Int -> ReplCommand
    tryAxiom = Try . Left . AxiomIndex

    tryClaim :: Int -> ReplCommand
    tryClaim = Try . Right . ClaimIndex

exitTests :: [ParserTest ReplCommand]
exitTests =
    [ "exit"  `parsesTo_` Exit
    , "exit " `parsesTo_` Exit
    ]

redirectTests :: [ParserTest ReplCommand]
redirectTests =
    [ "config > file"     `parsesTo_` Redirect (ShowConfig Nothing)  "file"
    , "config 5 > file"   `parsesTo_` Redirect (ShowConfig (Just (ReplNode 5))) "file"
    , "config 5 > file"   `parsesTo_` Redirect (ShowConfig (Just (ReplNode 5))) "file"
    , "claim 3 > cf"      `parsesTo_` Redirect (ShowClaim (ClaimIndex 3)) "cf"
    , "claim 3 > \"c f\"" `parsesTo_` Redirect (ShowClaim (ClaimIndex 3)) "c f"
    , "config 5 > "       `fails`     "no file name"
    ]

pipeTests :: [ParserTest ReplCommand]
pipeTests =
    [ "config | script"                     `parsesTo_` pipeConfig Nothing "script" []
    , "config 5 | script"                   `parsesTo_` pipeConfig (Just (ReplNode 5)) "script" []
    , "config 5 | script \"arg1\" \"arg2\"" `parsesTo_` pipeConfig (Just (ReplNode 5)) "script" ["arg1", "arg2"]
    , "step 5 | script"                     `parsesTo_` pipeStep 5 "script" []
    , "step 5 | \"s c ri p t\""             `parsesTo_` pipeStep 5 "s c ri p t" []
    , "config 5 | "                         `fails`     "no script name"
    ]
  where
    pipeConfig
        :: Maybe ReplNode
        -> String
        -> [String]
        -> ReplCommand
    pipeConfig mrnode s xs =
        Pipe (ShowConfig mrnode) s xs
    pipeStep
        :: Natural
        -> String
        -> [String]
        -> ReplCommand
    pipeStep n s xs =
        Pipe (ProveSteps n) s xs


pipeRedirectTests :: [ParserTest ReplCommand]
pipeRedirectTests =
<<<<<<< HEAD
    [ "config | script > file"                          `parsesTo_` pipeRedirectConfig Nothing "script" [] "file"
    , "config | \"s cript\" \"arg 1\" arg2 > \"f ile\"" `parsesTo_` pipeRedirectConfig Nothing "s cript" ["arg 1", "arg2"] "f ile"
    , "config 5 | script \"a r g 1\" arg2 > file"       `parsesTo_` pipeRedirectConfig (Just (ReplNode 5)) "script" ["a r g 1", "arg2"] "file"
    , "config 5 | > "                                   `fails`     "no script or file name"
    , "config 5 | script > "                            `fails`     "no file name"
    , "config 5 | > file"                               `fails`     "no script name"
=======
    [ "config | script > file"
        `parsesTo_` pipeRedirectConfig Nothing "script" [] "file"
    , "config | \"s cript\" \"arg 1\" arg2 > \"f ile\""
        `parsesTo_` pipeRedirectConfig Nothing "s cript" ["arg 1", "arg2"] "f ile"
    , "config 5 | script \"a r g 1\" arg2 > file"
        `parsesTo_` pipeRedirectConfig (Just 5) "script" ["a r g 1", "arg2"] "file"
    , "config 5 | > "        `fails`     "no script or file name"
    , "config 5 | script > " `fails`     "no file name"
    , "config 5 | > file"    `fails`     "no script name"
>>>>>>> 27a4b220
    ]
  where
    pipeRedirectConfig
        :: Maybe ReplNode
        -> String
        -> [String]
        -> String
        -> ReplCommand
    pipeRedirectConfig mrnode s xs file =
        Redirect (Pipe (ShowConfig mrnode) s xs) file

appendTests :: [ParserTest ReplCommand]
appendTests =
    [ "config >> file"        `parsesTo_` AppendTo (ShowConfig Nothing) "file"
    , "config >> \"f i l e\"" `parsesTo_` AppendTo (ShowConfig Nothing) "f i l e"
    , "config >> "            `fails`     "no file name"
    ]

pipeAppendTests :: [ParserTest ReplCommand]
pipeAppendTests =
<<<<<<< HEAD
    [ "config | script >> file"                           `parsesTo_` pipeAppendConfig Nothing "script" [] "file"
    , "config 5 | \"sc ript\" arg1 \"a rg\" >> \"f ile\"" `parsesTo_` pipeAppendConfig (Just (ReplNode 5)) "sc ript" ["arg1", "a rg"] "f ile"
    , "config | > >> file"                                `fails` "incorrect script name"
    , "config | s >> "                                    `fails` "no file name"
=======
    [ "config | script >> file"
        `parsesTo_` pipeAppendConfig Nothing "script" [] "file"
    , "config 5 | \"sc ript\" arg1 \"a rg\" >> \"f ile\""
        `parsesTo_` pipeAppendConfig (Just 5) "sc ript" ["arg1", "a rg"] "f ile"
    , "config | > >> file" `fails` "incorrect script name"
    , "config | s >> "     `fails` "no file name"
>>>>>>> 27a4b220
    ]
  where
    pipeAppendConfig
        :: Maybe ReplNode
        -> String
        -> [String]
        -> String
        -> ReplCommand
    pipeAppendConfig mrnode s xs file =
        AppendTo (Pipe (ShowConfig mrnode) s xs) file

ruleTests :: [ParserTest ReplCommand]
ruleTests =
    [ "rule"    `parsesTo_` ShowRule Nothing
    , "rule "   `parsesTo_` ShowRule Nothing
    , "rule 5"  `parsesTo_` ShowRule (Just (ReplNode 5))
    , "rule 5 " `parsesTo_` ShowRule (Just (ReplNode 5))
    , "rule -5" `fails`     "no negative numbers"
    ]

clearTests :: [ParserTest ReplCommand]
clearTests =
    [ "clear"    `parsesTo_` Clear Nothing
    , "clear "   `parsesTo_` Clear Nothing
    , "clear 5"  `parsesTo_` Clear (Just (ReplNode 5))
    , "clear 5 " `parsesTo_` Clear (Just (ReplNode 5))
    , "clear -5" `fails`     "no negative numbers"
    ]

saveSessionTests :: [ParserTest ReplCommand]
saveSessionTests =
    [ "save-session file"  `parsesTo_` SaveSession "file"
    , "save-session file " `parsesTo_` SaveSession "file"
    , "save-session"       `fails`     "need to supply file name"
    ]<|MERGE_RESOLUTION|>--- conflicted
+++ resolved
@@ -230,24 +230,15 @@
 
 pipeRedirectTests :: [ParserTest ReplCommand]
 pipeRedirectTests =
-<<<<<<< HEAD
-    [ "config | script > file"                          `parsesTo_` pipeRedirectConfig Nothing "script" [] "file"
-    , "config | \"s cript\" \"arg 1\" arg2 > \"f ile\"" `parsesTo_` pipeRedirectConfig Nothing "s cript" ["arg 1", "arg2"] "f ile"
-    , "config 5 | script \"a r g 1\" arg2 > file"       `parsesTo_` pipeRedirectConfig (Just (ReplNode 5)) "script" ["a r g 1", "arg2"] "file"
-    , "config 5 | > "                                   `fails`     "no script or file name"
-    , "config 5 | script > "                            `fails`     "no file name"
-    , "config 5 | > file"                               `fails`     "no script name"
-=======
     [ "config | script > file"
         `parsesTo_` pipeRedirectConfig Nothing "script" [] "file"
     , "config | \"s cript\" \"arg 1\" arg2 > \"f ile\""
         `parsesTo_` pipeRedirectConfig Nothing "s cript" ["arg 1", "arg2"] "f ile"
     , "config 5 | script \"a r g 1\" arg2 > file"
-        `parsesTo_` pipeRedirectConfig (Just 5) "script" ["a r g 1", "arg2"] "file"
+        `parsesTo_` pipeRedirectConfig (Just (ReplNode 5)) "script" ["a r g 1", "arg2"] "file"
     , "config 5 | > "        `fails`     "no script or file name"
     , "config 5 | script > " `fails`     "no file name"
     , "config 5 | > file"    `fails`     "no script name"
->>>>>>> 27a4b220
     ]
   where
     pipeRedirectConfig
@@ -268,19 +259,12 @@
 
 pipeAppendTests :: [ParserTest ReplCommand]
 pipeAppendTests =
-<<<<<<< HEAD
-    [ "config | script >> file"                           `parsesTo_` pipeAppendConfig Nothing "script" [] "file"
-    , "config 5 | \"sc ript\" arg1 \"a rg\" >> \"f ile\"" `parsesTo_` pipeAppendConfig (Just (ReplNode 5)) "sc ript" ["arg1", "a rg"] "f ile"
-    , "config | > >> file"                                `fails` "incorrect script name"
-    , "config | s >> "                                    `fails` "no file name"
-=======
     [ "config | script >> file"
         `parsesTo_` pipeAppendConfig Nothing "script" [] "file"
     , "config 5 | \"sc ript\" arg1 \"a rg\" >> \"f ile\""
-        `parsesTo_` pipeAppendConfig (Just 5) "sc ript" ["arg1", "a rg"] "f ile"
+        `parsesTo_` pipeAppendConfig (Just (ReplNode 5)) "sc ript" ["arg1", "a rg"] "f ile"
     , "config | > >> file" `fails` "incorrect script name"
     , "config | s >> "     `fails` "no file name"
->>>>>>> 27a4b220
     ]
   where
     pipeAppendConfig
