--- conflicted
+++ resolved
@@ -12,7 +12,6 @@
 
 test_replParser :: [TestTree]
 test_replParser =
-<<<<<<< HEAD
     [ helpTests       `tests` "help"
     , claimTests      `tests` "claim"
     , axiomTests      `tests` "axiom"
@@ -27,22 +26,7 @@
     , childrenTests   `tests` "children"
     , exitTests       `tests` "exit"
     , redirectTests   `tests` "redirect"
-=======
-    [ helpTests        `tests` "help"
-    , claimTests       `tests` "claim"
-    , axiomTests       `tests` "axiom"
-    , proveTests       `tests` "prove"
-    , graphTests       `tests` "graph"
-    , stepTests        `tests` "step"
-    , selectTests      `tests` "select"
-    , configTests      `tests` "config"
-    , leafsTests       `tests` "leafs"
-    , precBranchTests  `tests` "prec-branch"
-    , childrenTests    `tests` "children"
-    , exitTests        `tests` "exit"
-    , omitTests        `tests` "omit"
     , labelTests       `tests` "label"
->>>>>>> ae885fd3
     ]
 
 tests :: [ParserTest ReplCommand] -> String -> TestTree
@@ -149,28 +133,18 @@
 
 labelTests :: [ParserTest ReplCommand]
 labelTests =
-    [ "label"          `parsesTo` Label Nothing
-    , "label "         `parsesTo` Label Nothing
-    , "label label"    `parsesTo` Label (Just "label")
-    , "label 1ab31"    `parsesTo` Label (Just "1ab31")
-    , "label +label"   `parsesTo` LabelAdd "label" Nothing
-    , "label +1ab31"   `parsesTo` LabelAdd "1ab31" Nothing
-    , "label +label 5" `parsesTo` LabelAdd "label" (Just 5)
-    , "label +1ab31 5" `parsesTo` LabelAdd "1ab31" (Just 5)
-    , "label -label"   `parsesTo` LabelDel "label"
-    , "label -1ab31"   `parsesTo` LabelDel "1ab31"
-    , "label +-"       `failsWith` "<test-string>:1:7:\n\
-                                    \  |\n\
-                                    \1 | label +-\n\
-                                    \  |       ^\n\
-                                    \unexpected '+'\n\
-                                    \expecting alphanumeric character, end of input, or white space\n"
-    , "label +label -5" `failsWith` "<test-string>:1:14:\n\
-                                     \  |\n\
-                                     \1 | label +label -5\n\
-                                     \  |              ^\n\
-                                     \unexpected '-'\n\
-                                     \expecting end of input, integer, or white space\n"
+    [ "label"           `parsesTo_` Label Nothing
+    , "label "          `parsesTo_` Label Nothing
+    , "label label"     `parsesTo_` Label (Just "label")
+    , "label 1ab31"     `parsesTo_` Label (Just "1ab31")
+    , "label +label"    `parsesTo_` LabelAdd "label" Nothing
+    , "label +1ab31"    `parsesTo_` LabelAdd "1ab31" Nothing
+    , "label +label 5"  `parsesTo_` LabelAdd "label" (Just 5)
+    , "label +1ab31 5"  `parsesTo_` LabelAdd "1ab31" (Just 5)
+    , "label -label"    `parsesTo_` LabelDel "label"
+    , "label -1ab31"    `parsesTo_` LabelDel "1ab31"
+    , "label +-"        `fails`     "can't both add and remove"
+    , "label +label -5" `fails`     "no negative numbers"
     ]
 
 exitTests :: [ParserTest ReplCommand]
