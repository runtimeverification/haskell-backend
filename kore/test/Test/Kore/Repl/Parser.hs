--- conflicted
+++ resolved
@@ -12,22 +12,6 @@
 
 test_replParser :: [TestTree]
 test_replParser =
-<<<<<<< HEAD
-    [ helpTests       `tests` "help"
-    , claimTests      `tests` "claim"
-    , axiomTests      `tests` "axiom"
-    , proveTests      `tests` "prove"
-    , graphTests      `tests` "graph"
-    , stepTests       `tests` "step"
-    , selectTests     `tests` "select"
-    , configTests     `tests` "config"
-    , omitTests       `tests` "omit"
-    , leafsTests      `tests` "leafs"
-    , precBranchTests `tests` "prec-branch"
-    , childrenTests   `tests` "children"
-    , exitTests       `tests` "exit"
-    , redirectTests   `tests` "redirect"
-=======
     [ helpTests        `tests` "help"
     , claimTests       `tests` "claim"
     , axiomTests       `tests` "axiom"
@@ -41,8 +25,8 @@
     , childrenTests    `tests` "children"
     , exitTests        `tests` "exit"
     , omitTests        `tests` "omit"
->>>>>>> 405a8f29
     , labelTests       `tests` "label"
+    , redirectTests    `tests` "redirect"
     ]
 
 tests :: [ParserTest ReplCommand] -> String -> TestTree
@@ -163,32 +147,6 @@
     , "label +label -5" `fails`     "no negative numbers"
     ]
 
-labelTests :: [ParserTest ReplCommand]
-labelTests =
-    [ "label"          `parsesTo` Label Nothing
-    , "label "         `parsesTo` Label Nothing
-    , "label label"    `parsesTo` Label (Just "label")
-    , "label 1ab31"    `parsesTo` Label (Just "1ab31")
-    , "label +label"   `parsesTo` LabelAdd "label" Nothing
-    , "label +1ab31"   `parsesTo` LabelAdd "1ab31" Nothing
-    , "label +label 5" `parsesTo` LabelAdd "label" (Just 5)
-    , "label +1ab31 5" `parsesTo` LabelAdd "1ab31" (Just 5)
-    , "label -label"   `parsesTo` LabelDel "label"
-    , "label -1ab31"   `parsesTo` LabelDel "1ab31"
-    , "label +-"       `failsWith` "<test-string>:1:7:\n\
-                                    \  |\n\
-                                    \1 | label +-\n\
-                                    \  |       ^\n\
-                                    \unexpected '+'\n\
-                                    \expecting alphanumeric character, end of input, or white space\n"
-    , "label +label -5" `failsWith` "<test-string>:1:14:\n\
-                                     \  |\n\
-                                     \1 | label +label -5\n\
-                                     \  |              ^\n\
-                                     \unexpected '-'\n\
-                                     \expecting end of input, integer, or white space\n"
-    ]
-
 exitTests :: [ParserTest ReplCommand]
 exitTests =
     [ "exit"  `parsesTo_` Exit
