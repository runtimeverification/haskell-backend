--- conflicted
+++ resolved
@@ -43,11 +43,8 @@
     , loadScriptTests   `tests`       "load file"
     , initScriptTests   `testsScript` "repl script"
     , aliasesWithArgs   `tests`       "aliases with arguments"
-<<<<<<< HEAD
     , proofStatus       `tests`       "proof-status"
-=======
     , logTests          `tests`       "log"
->>>>>>> 01f3d32c
     ]
 
 tests :: [ParserTest ReplCommand] -> String -> TestTree
