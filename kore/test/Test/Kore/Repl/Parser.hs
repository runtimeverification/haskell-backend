--- conflicted
+++ resolved
@@ -13,35 +13,6 @@
 
 test_replParser :: [TestTree]
 test_replParser =
-<<<<<<< HEAD
-    [ helpTests         `tests` "help"
-    , claimTests        `tests` "claim"
-    , axiomTests        `tests` "axiom"
-    , proveTests        `tests` "prove"
-    , graphTests        `tests` "graph"
-    , stepTests         `tests` "step"
-    , selectTests       `tests` "select"
-    , configTests       `tests` "config"
-    , leafsTests        `tests` "leafs"
-    , precBranchTests   `tests` "prec-branch"
-    , childrenTests     `tests` "children"
-    , exitTests         `tests` "exit"
-    , omitTests         `tests` "omit"
-    , labelTests        `tests` "label"
-    , tryTests          `tests` "try"
-    , redirectTests     `tests` "redirect"
-    , ruleTests         `tests` "rule"
-    , stepfTests        `tests` "stepf"
-    , clearTests        `tests` "clear"
-    , pipeTests         `tests` "pipe"
-    , pipeRedirectTests `tests` "pipe redirect"
-    , saveSessionTests  `tests` "save-session"
-    , appendTests       `tests` "append"
-    , pipeAppendTests   `tests` "pipe append"
-    , noArgsAliasTests  `tests` "no arguments alias"
-    , tryAliasTests     `tests` "try alias"
-    , aliasesWithArgs   `tests` "aliases with arguments"
-=======
     [ helpTests         `tests`       "help"
     , claimTests        `tests`       "claim"
     , axiomTests        `tests`       "axiom"
@@ -69,7 +40,7 @@
     , noArgsAliasTests  `tests`       "no arguments alias tests"
     , tryAliasTests     `tests`       "try alias"
     , initScriptTests   `testsScript` "repl script"
->>>>>>> 695237e7
+    , aliasesWithArgs   `tests`       "aliases with arguments"
     ]
 
 tests :: [ParserTest ReplCommand] -> String -> TestTree
@@ -311,10 +282,39 @@
 saveSessionTests =
     [ "save-session file"  `parsesTo_` SaveSession "file"
     , "save-session file " `parsesTo_` SaveSession "file"
-<<<<<<< HEAD
-=======
-    , "save-session"       `fails`     "need to supply file name"
-    ]
+    ]
+
+noArgsAliasTests :: [ParserTest ReplCommand]
+noArgsAliasTests =
+    [ "alias a = help"              `parsesTo_` alias "help"
+    , "alias a = config 10"         `parsesTo_` alias "config 10"
+    , "alias a = config 10 | c"     `parsesTo_` alias "config 10 | c"
+    , "alias a = config 10 > f"     `parsesTo_` alias "config 10 > f"
+    , "alias a = config 10 | c > f" `parsesTo_` alias "config 10 | c > f"
+    ]
+  where
+    alias        = Alias . AliasDefinition "a" []
+
+tryAliasTests :: [ParserTest ReplCommand]
+tryAliasTests =
+    [ "whatever"    `parsesTo_` tryAlias "whatever" []
+    , "c 1 \"a b\"" `parsesTo_` tryAlias "c" [str "1", quoted "a b"]
+    ]
+  where
+    tryAlias name = TryAlias . ReplAlias name
+    str = SimpleArgument
+    quoted = QuotedArgument
+
+aliasesWithArgs :: [ParserTest ReplCommand]
+aliasesWithArgs =
+    [ "alias s n = step n"         `parsesTo_` alias "s" ["n"] "step n"
+    , "alias s = step 1 > \"a b\"" `parsesTo_` alias "s" [] "step 1 > \"a b\""
+    , "alias c n s = config n | echo \"hello world\" > s"
+            `parsesTo_` alias "c" ["n", "s"] "config n | echo \"hello world\" > s"
+    ]
+  where
+    alias name arguments command =
+        Alias $ AliasDefinition { name, arguments, command }
 
 initScriptTests :: [ParserTest [ReplCommand]]
 initScriptTests =
@@ -339,58 +339,4 @@
             ]
       in
         script1 `parsesTo_` commands1
->>>>>>> 695237e7
-    ]
-
-noArgsAliasTests :: [ParserTest ReplCommand]
-noArgsAliasTests =
-<<<<<<< HEAD
-    [ "alias a = help"              `parsesTo_` alias "help"
-    , "alias a = config 10"         `parsesTo_` alias "config 10"
-    , "alias a = config 10 | c"     `parsesTo_` alias "config 10 | c"
-    , "alias a = config 10 > f"     `parsesTo_` alias "config 10 > f"
-    , "alias a = config 10 | c > f" `parsesTo_` alias "config 10 | c > f"
-    ]
-  where
-    alias        = Alias . AliasDefinition "a" []
-
-tryAliasTests :: [ParserTest ReplCommand]
-tryAliasTests =
-    [ "whatever"    `parsesTo_` tryAlias "whatever" []
-    , "c 1 \"a b\"" `parsesTo_` tryAlias "c" [str "1", quoted "a b"]
-    ]
-  where
-    tryAlias name = TryAlias . ReplAlias name
-    str = SimpleArgument
-    quoted = QuotedArgument
-
-aliasesWithArgs :: [ParserTest ReplCommand]
-aliasesWithArgs =
-    [ "alias s n = step n"         `parsesTo_` alias "s" ["n"] "step n"
-    , "alias s = step 1 > \"a b\"" `parsesTo_` alias "s" [] "step 1 > \"a b\""
-    , "alias c n s = config n | echo \"hello world\" > s"
-            `parsesTo_` alias "c" ["n", "s"] "config n | echo \"hello world\" > s"
-    ]
-  where
-    alias name arguments command =
-        Alias $ AliasDefinition { name, arguments, command }
-=======
-    [ "alias a = help"                   `parsesTo_` alias Help
-    , "alias a = config 10"              `parsesTo_` alias config10
-    , "alias a = config 10 | cmd"        `parsesTo_` alias pipeCmd
-    , "alias a = config 10 > file"       `parsesTo_` alias redirectFile
-    , "alias a = config 10 | cmd > file" `parsesTo_` alias pipeRedirect
-    ]
-  where
-    alias        = Alias . ReplAlias "a"
-    config10     = ShowConfig . Just . ReplNode $ 10
-    pipeCmd      = Pipe config10 "cmd" []
-    redirectFile = Redirect config10 "file"
-    pipeRedirect = Redirect pipeCmd "file"
-
-tryAliasTests :: [ParserTest ReplCommand]
-tryAliasTests =
-    [ "whatever"           `parsesTo_` TryAlias "whatever"
-    , "whatever with args" `fails`     "arguments not yet supported"
-    ]
->>>>>>> 695237e7
+    ]