module Test.Kore.Repl.Parser
    ( test_replParser
    ) where

import Data.Default
import qualified Data.GraphViz as Graph
import qualified Data.Set as Set
import Numeric.Natural
import Test.Tasty
    ( TestTree
    , testGroup
    )

import qualified Kore.Log as Log
import Kore.Log.Registry
    ( debugAppliedRuleType
    , debugAxiomEvaluationType
    )
import Kore.Repl.Data
import Kore.Repl.Parser

import Test.Kore.Parser

test_replParser :: [TestTree]
test_replParser =
    [ helpTests         `tests`       "help"
    , claimTests        `tests`       "claim"
    , axiomTests        `tests`       "axiom"
    , proveTests        `tests`       "prove"
    , graphTests        `tests`       "graph"
    , stepTests         `tests`       "step"
    , selectTests       `tests`       "select"
    , configTests       `tests`       "config"
    , leafsTests        `tests`       "leafs"
    , precBranchTests   `tests`       "prec-branch"
    , childrenTests     `tests`       "children"
    , exitTests         `tests`       "exit"
    , omitTests         `tests`       "omit"
    , labelTests        `tests`       "label"
    , tryTests          `tests`       "try"
    , tryFTests         `tests`       "tryF"
    , redirectTests     `tests`       "redirect"
    , ruleTests         `tests`       "rule"
    , stepfTests        `tests`       "stepf"
    , clearTests        `tests`       "clear"
    , pipeTests         `tests`       "pipe"
    , pipeRedirectTests `tests`       "pipe redirect"
    , saveSessionTests  `tests`       "save-session"
    , appendTests       `tests`       "append"
    , pipeAppendTests   `tests`       "pipe append"
    , noArgsAliasTests  `tests`       "no arguments alias tests"
    , tryAliasTests     `tests`       "try alias"
    , loadScriptTests   `tests`       "load file"
    , initScriptTests   `testsScript` "repl script"
    , aliasesWithArgs   `tests`       "aliases with arguments"
    , proofStatus       `tests`       "proof-status"
    , logTests          `tests`       "log"
    ]

tests :: [ParserTest ReplCommand] -> String -> TestTree
tests ts pname =
    testGroup
        ("REPL.Parser." <> pname)
        . parseTree commandParser
        $ ts

testsScript :: [ParserTest [ReplCommand]] -> String -> TestTree
testsScript ts pname =
    testGroup
        ("REPL.Parser." <> pname)
        . parseTree scriptParser
        $ ts

helpTests :: [ParserTest ReplCommand]
helpTests =
    [ "help"  `parsesTo_` Help
    , "help " `parsesTo_` Help
    ]

proofStatus :: [ParserTest ReplCommand]
proofStatus =
    [ "proof-status"  `parsesTo_` ProofStatus
    , "proof-status " `parsesTo_` ProofStatus
    ]

claimTests :: [ParserTest ReplCommand]
claimTests =
    [ "claim 0"            `parsesTo_` ShowClaim (Just . Left . ClaimIndex $ 0)
    , "claim 0 "           `parsesTo_` ShowClaim (Just . Left . ClaimIndex $ 0)
    , "claim 5"            `parsesTo_` ShowClaim (Just . Left . ClaimIndex $ 5)
    , "claim lbl"          `parsesTo_` ShowClaim (Just . Right . RuleName $ "lbl")
    , "claim \"my lbl\" "  `parsesTo_` ShowClaim (Just . Right . RuleName $ "my lbl")
    , "claim"              `parsesTo_` ShowClaim Nothing
    ]

axiomTests :: [ParserTest ReplCommand]
axiomTests =
    [ "axiom 0"            `parsesTo_` ShowAxiom (Left . AxiomIndex $ 0)
    , "axiom 0 "           `parsesTo_` ShowAxiom (Left . AxiomIndex $ 0)
    , "axiom 5"            `parsesTo_` ShowAxiom (Left . AxiomIndex $ 5)
    , "axiom lbl"          `parsesTo_` ShowAxiom (Right . RuleName$ "lbl")
    , "axiom \"my lbl\" "  `parsesTo_` ShowAxiom (Right . RuleName $ "my lbl")
    , "axiom"              `fails`     ()
    ]

proveTests :: [ParserTest ReplCommand]
proveTests =
    [ "prove 0"  `parsesTo_` Prove (Left . ClaimIndex $ 0)
    , "prove 0 " `parsesTo_` Prove (Left . ClaimIndex $ 0)
    , "prove 5"  `parsesTo_` Prove (Left . ClaimIndex $ 5)
    , "prove lbl"          `parsesTo_` Prove (Right . RuleName $ "lbl")
    , "prove \"my lbl\" "  `parsesTo_` Prove (Right . RuleName $ "my lbl")
    , "prove"    `fails`     ()
    ]

graphTests :: [ParserTest ReplCommand]
graphTests =
    [ "graph"                `parsesTo_` ShowGraph Nothing Nothing
    , "graph "               `parsesTo_` ShowGraph Nothing Nothing
    , "graph file"           `parsesTo_` ShowGraph (Just "file") Nothing
    , "graph file svg"       `parsesTo_` ShowGraph (Just "file") (Just Graph.Svg)
    , "graph file jpeg"      `parsesTo_` ShowGraph (Just "file") (Just Graph.Jpeg)
    , "graph file jpg"       `parsesTo_` ShowGraph (Just "file") (Just Graph.Jpeg)
    , "graph file pdf"       `parsesTo_` ShowGraph (Just "file") (Just Graph.Pdf)
    , "graph file png"       `parsesTo_` ShowGraph (Just "file") (Just Graph.Png)
    , "graph \"f ile\""      `parsesTo_` ShowGraph (Just "f ile") Nothing
    , "graph \"f ile\" jpg"  `parsesTo_` ShowGraph (Just "f ile") (Just Graph.Jpeg)
    , "graph f ile"          `fails`     ()
    ]

stepTests :: [ParserTest ReplCommand]
stepTests =
    [ "step"    `parsesTo_` ProveSteps 1
    , "step "   `parsesTo_` ProveSteps 1
    , "step 5"  `parsesTo_` ProveSteps 5
    , "step 5 " `parsesTo_` ProveSteps 5
    , "step -5" `fails`     ()
    ]

stepfTests :: [ParserTest ReplCommand]
stepfTests =
    [ "stepf"    `parsesTo_` ProveStepsF 1
    , "stepf "   `parsesTo_` ProveStepsF 1
    , "stepf 5"  `parsesTo_` ProveStepsF 5
    , "stepf 5 " `parsesTo_` ProveStepsF 5
    , "stepf -5" `fails`     ()
    ]

selectTests :: [ParserTest ReplCommand]
selectTests =
    [ "select 5"  `parsesTo_` SelectNode (ReplNode 5)
    , "select 5 " `parsesTo_` SelectNode (ReplNode 5)
    , "select -5" `fails`     ()
    ]

configTests :: [ParserTest ReplCommand]
configTests =
    [ "config"             `parsesTo_` ShowConfig Nothing
    , "config "            `parsesTo_` ShowConfig Nothing
    , "config 5"           `parsesTo_` ShowConfig (Just (ReplNode 5))
    , "config -5"          `fails`     ()
    , "config | > >> file" `fails`     ()
    , "config | s >> "     `fails`     ()
    ]

omitTests :: [ParserTest ReplCommand]
omitTests =
    [ "omit"                  `parsesTo_` OmitCell Nothing
    , "omit "                 `parsesTo_` OmitCell Nothing
    , "omit   "               `parsesTo_` OmitCell Nothing
    , "omit k"                `parsesTo_` OmitCell (Just "k")
    , "omit k "               `parsesTo_` OmitCell (Just "k")
    , "omit state "           `parsesTo_` OmitCell (Just "state")
    , "omit Lbl-LT-'State-GT" `parsesTo_` OmitCell (Just "Lbl-LT-'State-GT")
    ]

leafsTests :: [ParserTest ReplCommand]
leafsTests =
    [ "leafs"  `parsesTo_` ShowLeafs
    , "leafs " `parsesTo_` ShowLeafs
    ]

precBranchTests :: [ParserTest ReplCommand]
precBranchTests =
    [ "prec-branch"    `parsesTo_` ShowPrecBranch Nothing
    , "prec-branch "   `parsesTo_` ShowPrecBranch Nothing
    , "prec-branch 5"  `parsesTo_` ShowPrecBranch (Just (ReplNode 5))
    , "prec-branch -5" `fails`     ()
    ]

childrenTests :: [ParserTest ReplCommand]
childrenTests =
    [ "children"    `parsesTo_` ShowChildren Nothing
    , "children "   `parsesTo_` ShowChildren Nothing
    , "children 5"  `parsesTo_` ShowChildren (Just (ReplNode 5))
    , "children -5" `fails`     ()
    ]

labelTests :: [ParserTest ReplCommand]
labelTests =
    [ "label"           `parsesTo_` Label Nothing
    , "label "          `parsesTo_` Label Nothing
    , "label label"     `parsesTo_` Label (Just "label")
    , "label 1ab31"     `parsesTo_` Label (Just "1ab31")
    , "label +label"    `parsesTo_` LabelAdd "label" Nothing
    , "label +1ab31"    `parsesTo_` LabelAdd "1ab31" Nothing
    , "label +-"        `parsesTo_` LabelAdd "-" Nothing
    , "label +label 5"  `parsesTo_` LabelAdd "label" (Just (ReplNode 5))
    , "label +1ab31 5"  `parsesTo_` LabelAdd "1ab31" (Just (ReplNode 5))
    , "label -label"    `parsesTo_` LabelDel "label"
    , "label -1ab31"    `parsesTo_` LabelDel "1ab31"
    ]

tryTests :: [ParserTest ReplCommand]
tryTests =
    [ "try a5"            `parsesTo_` tryAxiomIndex 5
    , "try c5"            `parsesTo_` tryClaimIndex 5
    , "try lbl"           `parsesTo_` tryRuleName "lbl"
    , "try \"my lbl\" "   `parsesTo_` tryRuleName "my lbl"
    , "try albl"          `parsesTo_` tryRuleName "albl"
    , "try clbl"          `parsesTo_` tryRuleName "clbl"
    , "try"               `fails`     ()
    ]

tryFTests :: [ParserTest ReplCommand]
tryFTests =
    [ "tryf a5"            `parsesTo_` tryFAxiomIndex 5
    , "tryf c5"            `parsesTo_` tryFClaimIndex 5
    , "tryf lbl"           `parsesTo_` tryFRuleName "lbl"
    , "tryf \"my lbl\" "   `parsesTo_` tryFRuleName "my lbl"
    , "tryf albl"          `parsesTo_` tryFRuleName "albl"
    , "tryf clbl"          `parsesTo_` tryFRuleName "clbl"
    , "tryf"               `fails`     ()
    ]

tryAxiomIndex :: Int -> ReplCommand
tryAxiomIndex = Try . ByIndex . Left . AxiomIndex

tryClaimIndex :: Int -> ReplCommand
tryClaimIndex = Try . ByIndex . Right . ClaimIndex

tryRuleName :: String -> ReplCommand
tryRuleName = Try . ByName . RuleName

tryFAxiomIndex :: Int -> ReplCommand
tryFAxiomIndex = TryF . ByIndex . Left . AxiomIndex

tryFClaimIndex :: Int -> ReplCommand
tryFClaimIndex = TryF . ByIndex . Right . ClaimIndex

tryFRuleName :: String -> ReplCommand
tryFRuleName = TryF . ByName . RuleName

exitTests :: [ParserTest ReplCommand]
exitTests =
    [ "exit"  `parsesTo_` Exit
    , "exit " `parsesTo_` Exit
    ]

redirectTests :: [ParserTest ReplCommand]
redirectTests =
    [ "config > file"     `parsesTo_` redirectConfig Nothing "file"
    , "config 5 > file"   `parsesTo_` redirectConfig (Just $ ReplNode 5) "file"
    , "config 5 > file"   `parsesTo_` redirectConfig (Just $ ReplNode 5) "file"
    , "claim 3 > cf"      `parsesTo_` redirectClaim (Just . Left . ClaimIndex $ 3) "cf"
    , "claim 3 > \"c f\"" `parsesTo_` redirectClaim (Just . Left . ClaimIndex $ 3) "c f"
    , "config 5 > "       `fails`     ()
    ]
  where
    redirectConfig maybeNode file  = Redirect (ShowConfig maybeNode) file
    redirectClaim  maybeClaim file = Redirect (ShowClaim maybeClaim) file

pipeTests :: [ParserTest ReplCommand]
pipeTests =
    [ "config | script"                     `parsesTo_` pipeConfig Nothing "script" []
    , "config 5 | script"                   `parsesTo_` pipeConfig (Just (ReplNode 5)) "script" []
    , "config 5 | script \"arg1\" \"arg2\"" `parsesTo_` pipeConfig (Just (ReplNode 5)) "script" ["arg1", "arg2"]
    , "step 5 | script"                     `parsesTo_` pipeStep 5 "script" []
    , "step 5 | \"s c ri p t\""             `parsesTo_` pipeStep 5 "s c ri p t" []
    , "config 5 | "                         `fails`     ()
    ]
  where
    pipeConfig
        :: Maybe ReplNode
        -> String
        -> [String]
        -> ReplCommand
    pipeConfig mrnode s xs =
        Pipe (ShowConfig mrnode) s xs
    pipeStep
        :: Natural
        -> String
        -> [String]
        -> ReplCommand
    pipeStep n s xs =
        Pipe (ProveSteps n) s xs


pipeRedirectTests :: [ParserTest ReplCommand]
pipeRedirectTests =
    [ "config | script > file"
        `parsesTo_` pipeRedirectConfig Nothing "script" [] "file"
    , "config | \"s cript\" \"arg 1\" arg2 > \"f ile\""
        `parsesTo_` pipeRedirectConfig Nothing "s cript" ["arg 1", "arg2"] "f ile"
    , "config 5 | script \"a r g 1\" arg2 > file"
        `parsesTo_` pipeRedirectConfig (Just (ReplNode 5)) "script" ["a r g 1", "arg2"] "file"
    ]

pipeRedirectConfig
    :: Maybe ReplNode
    -> String
    -> [String]
    -> String
    -> ReplCommand
pipeRedirectConfig mrnode s xs file =
    Redirect (Pipe (ShowConfig mrnode) s xs) file

appendTests :: [ParserTest ReplCommand]
appendTests =
    [ "config >> file"        `parsesTo_` AppendTo (ShowConfig Nothing) "file"
    , "config >> \"f i l e\"" `parsesTo_` AppendTo (ShowConfig Nothing) "f i l e"
    , "config >> "            `fails`     ()
    ]

pipeAppendTests :: [ParserTest ReplCommand]
pipeAppendTests =
    [ "config | script >> file"
        `parsesTo_` pipeAppendConfig Nothing "script" [] "file"
    , "config 5 | \"sc ript\" arg1 \"a rg\" >> \"f ile\""
        `parsesTo_` pipeAppendConfig (Just (ReplNode 5)) "sc ript" ["arg1", "a rg"] "f ile"
    ]

pipeAppendConfig
    :: Maybe ReplNode
    -> String
    -> [String]
    -> String
    -> ReplCommand
pipeAppendConfig mrnode s xs file =
    AppendTo (Pipe (ShowConfig mrnode) s xs) file

ruleTests :: [ParserTest ReplCommand]
ruleTests =
    [ "rule"    `parsesTo_` ShowRule Nothing
    , "rule "   `parsesTo_` ShowRule Nothing
    , "rule 5"  `parsesTo_` ShowRule (Just (ReplNode 5))
    , "rule 5 " `parsesTo_` ShowRule (Just (ReplNode 5))
    , "rule -5" `fails`     ()
    ]

clearTests :: [ParserTest ReplCommand]
clearTests =
    [ "clear"    `parsesTo_` Clear Nothing
    , "clear "   `parsesTo_` Clear Nothing
    , "clear 5"  `parsesTo_` Clear (Just (ReplNode 5))
    , "clear 5 " `parsesTo_` Clear (Just (ReplNode 5))
    , "clear -5" `fails`     ()
    ]

saveSessionTests :: [ParserTest ReplCommand]
saveSessionTests =
    [ "save-session file"  `parsesTo_` SaveSession "file"
    , "save-session file " `parsesTo_` SaveSession "file"
    , "save-session"       `fails`     ()
    ]

noArgsAliasTests :: [ParserTest ReplCommand]
noArgsAliasTests =
    [ "alias a = help"              `parsesTo_` alias "help"
    , "alias a = config 10"         `parsesTo_` alias "config 10"
    , "alias a = config 10 | c"     `parsesTo_` alias "config 10 | c"
    , "alias a = config 10 > f"     `parsesTo_` alias "config 10 > f"
    , "alias a = config 10 | c > f" `parsesTo_` alias "config 10 | c > f"
    ]
  where
    alias        = Alias . AliasDefinition "a" []

tryAliasTests :: [ParserTest ReplCommand]
tryAliasTests =
    [ "whatever"    `parsesTo_` tryAlias "whatever" []
    , "c 1 \"a b\"" `parsesTo_` tryAlias "c" [str "1", quoted "a b"]
    ]
  where
    tryAlias name = TryAlias . ReplAlias name
    str = SimpleArgument
    quoted = QuotedArgument

aliasesWithArgs :: [ParserTest ReplCommand]
aliasesWithArgs =
    [ "alias s n = step n"         `parsesTo_` alias "s" ["n"] "step n"
    , "alias s = step 1 > \"a b\"" `parsesTo_` alias "s" [] "step 1 > \"a b\""
    , "alias c n s = config n | echo \"hello world\" > s"
            `parsesTo_` alias "c" ["n", "s"] "config n | echo \"hello world\" > s"
    ]
  where
    alias name arguments command =
        Alias $ AliasDefinition { name, arguments, command }

loadScriptTests :: [ParserTest ReplCommand]
loadScriptTests =
    [ "load file"      `parsesTo_` LoadScript "file"
    , "load file "     `parsesTo_` LoadScript "file"
    , "load \"f ile\"" `parsesTo_` LoadScript "f ile"
    , "load"           `fails`     ()
    ]

initScriptTests :: [ParserTest [ReplCommand]]
initScriptTests =
    [ let
        script1 =
            "// comment\n\
            \step 5    \n\n\n\
            \try a3\n\
            \/* multi\n\
            \line\n\
            \comment */\n\
            \stepf    10\n\
            \config   5 | grep predicate > file\n\
            \// comment\n\
            \select    9    \n"
        commands1 =
            [ ProveSteps 5
            , tryAxiomIndex 3
            , ProveStepsF 10
            , pipeRedirectConfig (Just (ReplNode 5)) "grep" ["predicate"] "file"
            , SelectNode (ReplNode 9)
            ]
      in
        script1 `parsesTo_` commands1
    ]

logTests :: [ParserTest ReplCommand]
logTests =
    [ "log debug [] stderr"
<<<<<<< HEAD
        `parsesTo_` Log Log.KoreLogOptions
            { logLevel = Log.Debug
            , logEntries = mempty
            , timestampsSwitch = Log.TimestampsEnable
            , logType = Log.LogStdErr
            , debugAppliedRuleOptions = mempty
            , debugAxiomEvaluationOptions = mempty
            , debugSolverOptions = Log.emptyDebugSolverOptions
            , exeName = Log.ExeName "kore-repl"
            }
    , "log [] stderr"
        `parsesTo_` Log Log.KoreLogOptions
            { logLevel = Log.Warning
            , logEntries = mempty
            , timestampsSwitch = Log.TimestampsEnable
            , logType = Log.LogStdErr
            , debugAppliedRuleOptions = mempty
            , debugAxiomEvaluationOptions = mempty
            , debugSolverOptions = Log.emptyDebugSolverOptions
            , exeName = Log.ExeName "kore-repl"
            }
    , "log [DebugAppliedRule] stderr"
        `parsesTo_` Log Log.KoreLogOptions
            { logLevel = Log.Warning
            , logEntries = Set.singleton debugAppliedRuleType
            , timestampsSwitch = Log.TimestampsEnable
            , logType = Log.LogStdErr
            , debugAppliedRuleOptions = mempty
            , debugAxiomEvaluationOptions = mempty
            , debugSolverOptions = Log.emptyDebugSolverOptions
            , exeName = Log.ExeName "kore-repl"
            }
    , "log error [DebugAppliedRule] stderr"
        `parsesTo_` Log Log.KoreLogOptions
            { logLevel = Log.Error
            , logEntries = Set.singleton debugAppliedRuleType
            , timestampsSwitch = Log.TimestampsEnable
            , logType = Log.LogStdErr
            , debugAppliedRuleOptions = mempty
            , debugAxiomEvaluationOptions = mempty
            , debugSolverOptions = Log.emptyDebugSolverOptions
            , exeName = Log.ExeName "kore-repl"
            }
    , "log info [ DebugAppliedRule,  DebugAxiomEvaluation ] file \"f s\""
        `parsesTo_` Log Log.KoreLogOptions
            { logLevel = Log.Info
            , logEntries = Set.fromList
                [debugAppliedRuleType, debugAxiomEvaluationType]
            , timestampsSwitch = Log.TimestampsEnable
            , logType = Log.LogFileText "f s"
            , debugAppliedRuleOptions = mempty
            , debugAxiomEvaluationOptions = mempty
            , debugSolverOptions = Log.emptyDebugSolverOptions
            , exeName = Log.ExeName "kore-repl"
            }
    , "log info [ DebugAppliedRule   DebugAxiomEvaluation ] file \"f s\""
        `parsesTo_` Log Log.KoreLogOptions
            { logLevel = Log.Info
            , logEntries = Set.fromList
                [debugAppliedRuleType, debugAxiomEvaluationType]
            , timestampsSwitch = Log.TimestampsEnable
            , logType = Log.LogFileText "f s"
            , debugAppliedRuleOptions = mempty
            , debugAxiomEvaluationOptions = mempty
            , debugSolverOptions = Log.emptyDebugSolverOptions
            , exeName = Log.ExeName "kore-repl"
=======
        `parsesTo_` Log def
            { Log.logLevel = Log.Debug
            , Log.logType = Log.LogStdErr
            }
    , "log [] stderr"
        `parsesTo_` Log def
            { Log.logLevel = Log.Warning
            , Log.logType = Log.LogStdErr
            }
    , "log [DebugAppliedRule] stderr"
        `parsesTo_` Log def
            { Log.logLevel = Log.Warning
            , Log.logType = Log.LogStdErr
            , Log.logEntries = Set.singleton debugAppliedRuleType
            }
    , "log error [DebugAppliedRule] stderr"
        `parsesTo_` Log def
            { Log.logLevel = Log.Error
            , Log.logType = Log.LogStdErr
            , Log.logEntries = Set.singleton debugAppliedRuleType
            }
    , "log info [ DebugAppliedRule,  DebugAxiomEvaluation ] file \"f s\""
        `parsesTo_` Log def
            { Log.logLevel = Log.Info
            , Log.logType = Log.LogFileText "f s"
            , Log.logEntries =
                Set.fromList
                    [debugAppliedRuleType, debugAxiomEvaluationType]
            }
    , "log info [ DebugAppliedRule   DebugAxiomEvaluation ] file \"f s\""
        `parsesTo_` Log def
            { Log.logLevel = Log.Info
            , Log.logType = Log.LogFileText "f s"
            , Log.logEntries =
                Set.fromList
                    [debugAppliedRuleType, debugAxiomEvaluationType]
>>>>>>> efc4c4be
            }
    ]<|MERGE_RESOLUTION|>--- conflicted
+++ resolved
@@ -432,74 +432,6 @@
 logTests :: [ParserTest ReplCommand]
 logTests =
     [ "log debug [] stderr"
-<<<<<<< HEAD
-        `parsesTo_` Log Log.KoreLogOptions
-            { logLevel = Log.Debug
-            , logEntries = mempty
-            , timestampsSwitch = Log.TimestampsEnable
-            , logType = Log.LogStdErr
-            , debugAppliedRuleOptions = mempty
-            , debugAxiomEvaluationOptions = mempty
-            , debugSolverOptions = Log.emptyDebugSolverOptions
-            , exeName = Log.ExeName "kore-repl"
-            }
-    , "log [] stderr"
-        `parsesTo_` Log Log.KoreLogOptions
-            { logLevel = Log.Warning
-            , logEntries = mempty
-            , timestampsSwitch = Log.TimestampsEnable
-            , logType = Log.LogStdErr
-            , debugAppliedRuleOptions = mempty
-            , debugAxiomEvaluationOptions = mempty
-            , debugSolverOptions = Log.emptyDebugSolverOptions
-            , exeName = Log.ExeName "kore-repl"
-            }
-    , "log [DebugAppliedRule] stderr"
-        `parsesTo_` Log Log.KoreLogOptions
-            { logLevel = Log.Warning
-            , logEntries = Set.singleton debugAppliedRuleType
-            , timestampsSwitch = Log.TimestampsEnable
-            , logType = Log.LogStdErr
-            , debugAppliedRuleOptions = mempty
-            , debugAxiomEvaluationOptions = mempty
-            , debugSolverOptions = Log.emptyDebugSolverOptions
-            , exeName = Log.ExeName "kore-repl"
-            }
-    , "log error [DebugAppliedRule] stderr"
-        `parsesTo_` Log Log.KoreLogOptions
-            { logLevel = Log.Error
-            , logEntries = Set.singleton debugAppliedRuleType
-            , timestampsSwitch = Log.TimestampsEnable
-            , logType = Log.LogStdErr
-            , debugAppliedRuleOptions = mempty
-            , debugAxiomEvaluationOptions = mempty
-            , debugSolverOptions = Log.emptyDebugSolverOptions
-            , exeName = Log.ExeName "kore-repl"
-            }
-    , "log info [ DebugAppliedRule,  DebugAxiomEvaluation ] file \"f s\""
-        `parsesTo_` Log Log.KoreLogOptions
-            { logLevel = Log.Info
-            , logEntries = Set.fromList
-                [debugAppliedRuleType, debugAxiomEvaluationType]
-            , timestampsSwitch = Log.TimestampsEnable
-            , logType = Log.LogFileText "f s"
-            , debugAppliedRuleOptions = mempty
-            , debugAxiomEvaluationOptions = mempty
-            , debugSolverOptions = Log.emptyDebugSolverOptions
-            , exeName = Log.ExeName "kore-repl"
-            }
-    , "log info [ DebugAppliedRule   DebugAxiomEvaluation ] file \"f s\""
-        `parsesTo_` Log Log.KoreLogOptions
-            { logLevel = Log.Info
-            , logEntries = Set.fromList
-                [debugAppliedRuleType, debugAxiomEvaluationType]
-            , timestampsSwitch = Log.TimestampsEnable
-            , logType = Log.LogFileText "f s"
-            , debugAppliedRuleOptions = mempty
-            , debugAxiomEvaluationOptions = mempty
-            , debugSolverOptions = Log.emptyDebugSolverOptions
-            , exeName = Log.ExeName "kore-repl"
-=======
         `parsesTo_` Log def
             { Log.logLevel = Log.Debug
             , Log.logType = Log.LogStdErr
@@ -536,6 +468,5 @@
             , Log.logEntries =
                 Set.fromList
                     [debugAppliedRuleType, debugAxiomEvaluationType]
->>>>>>> efc4c4be
             }
     ]