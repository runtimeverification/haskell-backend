module Test.Kore.Repl.Parser
    ( test_replParser
    ) where

import Test.Tasty
       ( TestTree, testGroup )

import Kore.Repl.Data
import Kore.Repl.Parser

import Test.Kore.Parser

test_replParser :: [TestTree]
test_replParser =
    [ helpTests   `tests` "help"
    , claimTests  `tests` "claim"
    , axiomTests  `tests` "axiom"
    , proveTests  `tests` "prove"
    , graphTests  `tests` "graph"
    , stepTests   `tests` "step"
    , selectTests `tests` "select"
    , configTests `tests` "config"
<<<<<<< HEAD
    , omitTests   `tests` "omit"
=======
    , leafsTests  `tests` "leafs"
>>>>>>> 8ee1474a
    , exitTests   `tests` "exit"
    ]

tests :: [ParserTest ReplCommand] -> String -> TestTree
tests ts pname =
    testGroup
        ("REPL.Parser." <> pname)
        . parseTree commandParser
        $ ts

helpTests :: [ParserTest ReplCommand]
helpTests =
    [ "help"  `parsesTo` Help
    , "help " `parsesTo` Help
    ]

claimTests :: [ParserTest ReplCommand]
claimTests =
    [ "claim 0"  `parsesTo`  ShowClaim 0
    , "claim 0 " `parsesTo`  ShowClaim 0
    , "claim 5"  `parsesTo`  ShowClaim 5
    , "claim"    `failsWith` "<test-string>:1:6:\n\
                             \  |\n\
                             \1 | claim\n\
                             \  |      ^\n\
                             \unexpected end of input\n\
                             \expecting integer or white space\n"
    , "claim -5" `failsWith` "<test-string>:1:7:\n\
                             \  |\n\
                             \1 | claim -5\n\
                             \  |       ^\n\
                             \unexpected '-'\n\
                             \expecting integer or white space\n"
    ]

axiomTests :: [ParserTest ReplCommand]
axiomTests =
    [ "axiom 0"  `parsesTo`   ShowAxiom 0
    , "axiom 0 " `parsesTo`   ShowAxiom 0
    , "axiom 5"  `parsesTo`   ShowAxiom 5
    , "axiom"    `failsWith`  "<test-string>:1:6:\n\
                              \  |\n\
                              \1 | axiom\n\
                              \  |      ^\n\
                              \unexpected end of input\n\
                              \expecting integer or white space\n"
    , "axiom -5"  `failsWith` "<test-string>:1:7:\n\
                              \  |\n\
                              \1 | axiom -5\n\
                              \  |       ^\n\
                              \unexpected '-'\n\
                              \expecting integer or white space\n"
    ]

proveTests :: [ParserTest ReplCommand]
proveTests =
    [ "prove 0"  `parsesTo`   Prove 0
    , "prove 0 " `parsesTo`   Prove 0
    , "prove 5"  `parsesTo`   Prove 5
    , "prove"    `failsWith`  "<test-string>:1:6:\n\
                              \  |\n\
                              \1 | prove\n\
                              \  |      ^\n\
                              \unexpected end of input\n\
                              \expecting integer or white space\n"
    , "prove -5"  `failsWith` "<test-string>:1:7:\n\
                              \  |\n\
                              \1 | prove -5\n\
                              \  |       ^\n\
                              \unexpected '-'\n\
                              \expecting integer or white space\n"
    ]

graphTests :: [ParserTest ReplCommand]
graphTests =
    [ "graph"  `parsesTo` ShowGraph
    , "graph " `parsesTo` ShowGraph
    ]

stepTests :: [ParserTest ReplCommand]
stepTests =
    [ "step"    `parsesTo`  ProveSteps 1
    , "step "   `parsesTo`  ProveSteps 1
    , "step 5"  `parsesTo`  ProveSteps 5
    , "step 5 " `parsesTo`  ProveSteps 5
    , "step -5" `failsWith` "<test-string>:1:6:\n\
                            \  |\n\
                            \1 | step -5\n\
                            \  |      ^\n\
                            \unexpected '-'\n\
                            \expecting end of input, integer, or white space\n"
    ]

selectTests :: [ParserTest ReplCommand]
selectTests =
    [ "select 5"  `parsesTo`  SelectNode 5
    , "select 5 " `parsesTo`  SelectNode 5
    , "select -5" `failsWith` "<test-string>:1:8:\n\
                              \  |\n\
                              \1 | select -5\n\
                              \  |        ^\n\
                              \unexpected '-'\n\
                              \expecting integer or white space\n"
    ]

configTests :: [ParserTest ReplCommand]
configTests =
    [ "config"    `parsesTo`  ShowConfig Nothing
    , "config "   `parsesTo`  ShowConfig Nothing
    , "config 5"  `parsesTo`  ShowConfig (Just 5)
    , "config -5" `failsWith` "<test-string>:1:8:\n\
                              \  |\n\
                              \1 | config -5\n\
                              \  |        ^\n\
                              \unexpected '-'\n\
                              \expecting end of input, integer, or white space\n"
    ]

<<<<<<< HEAD
omitTests :: [ParserTest ReplCommand]
omitTests =
    [ "omit"        `parsesTo` OmitCell Nothing
    , "omit "       `parsesTo` OmitCell Nothing
    , "omit   "     `parsesTo` OmitCell Nothing
    , "omit k"      `parsesTo` OmitCell (Just "k")
    , "omit k "     `parsesTo` OmitCell (Just "k")
    , "omit state " `parsesTo` OmitCell (Just "state")
=======
leafsTests :: [ParserTest ReplCommand]
leafsTests =
    [ "leafs"  `parsesTo` ShowLeafs
    , "leafs " `parsesTo` ShowLeafs
>>>>>>> 8ee1474a
    ]

exitTests :: [ParserTest ReplCommand]
exitTests =
    [ "exit"  `parsesTo` Exit
    , "exit " `parsesTo` Exit
    ]<|MERGE_RESOLUTION|>--- conflicted
+++ resolved
@@ -20,11 +20,8 @@
     , stepTests   `tests` "step"
     , selectTests `tests` "select"
     , configTests `tests` "config"
-<<<<<<< HEAD
     , omitTests   `tests` "omit"
-=======
     , leafsTests  `tests` "leafs"
->>>>>>> 8ee1474a
     , exitTests   `tests` "exit"
     ]
 
@@ -143,7 +140,6 @@
                               \expecting end of input, integer, or white space\n"
     ]
 
-<<<<<<< HEAD
 omitTests :: [ParserTest ReplCommand]
 omitTests =
     [ "omit"        `parsesTo` OmitCell Nothing
@@ -152,12 +148,12 @@
     , "omit k"      `parsesTo` OmitCell (Just "k")
     , "omit k "     `parsesTo` OmitCell (Just "k")
     , "omit state " `parsesTo` OmitCell (Just "state")
-=======
+    ]
+
 leafsTests :: [ParserTest ReplCommand]
 leafsTests =
     [ "leafs"  `parsesTo` ShowLeafs
     , "leafs " `parsesTo` ShowLeafs
->>>>>>> 8ee1474a
     ]
 
 exitTests :: [ParserTest ReplCommand]
