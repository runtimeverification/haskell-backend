--- conflicted
+++ resolved
@@ -447,23 +447,11 @@
             , Log.logType = Log.LogStdErr
             , Log.logEntries = Set.singleton debugAppliedRuleType
             }
-<<<<<<< HEAD
-    , "log critical [DebugAppliedRule] stderr"
-        `parsesTo_` Log def
-            { Log.logLevel = Log.Critical
+    , "log error [DebugAppliedRule] stderr"
+        `parsesTo_` Log def
+            { Log.logLevel = Log.Error
             , Log.logType = Log.LogStdErr
             , Log.logEntries = Set.singleton debugAppliedRuleType
-=======
-    , "log error [DebugAppliedRule] stderr"
-        `parsesTo_` Log Log.KoreLogOptions
-            { logLevel = Log.Error
-            , logEntries = Set.singleton debugAppliedRuleType
-            , timestampsSwitch = Log.TimestampsEnable
-            , logType = Log.LogStdErr
-            , debugAppliedRuleOptions = mempty
-            , debugAxiomEvaluationOptions = mempty
-            , debugSolverOptions = Log.emptyDebugSolverOptions
->>>>>>> 3213fbb6
             }
     , "log info [ DebugAppliedRule,  DebugAxiomEvaluation ] file \"f s\""
         `parsesTo_` Log def
