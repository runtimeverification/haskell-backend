--- conflicted
+++ resolved
@@ -61,11 +61,8 @@
     , recursiveAlias         `tests` "Create alias of unknown command"
     , tryAlias               `tests` "Executing an existing alias with arguments"
     , unificationFailure     `tests` "Force axiom that doesn't unify"
-<<<<<<< HEAD
     , proofStatus            `tests` "Multi claim proof status"
-=======
     , logUpdatesState        `tests` "Log command updates the state"
->>>>>>> 01f3d32c
     ]
 
 showUsage :: IO ()
@@ -243,7 +240,6 @@
         continue `equals` True
         state `hasCurrentNode` ReplNode 0
 
-<<<<<<< HEAD
 proofStatus :: IO ()
 proofStatus =
     let
@@ -261,7 +257,7 @@
             run command axioms claims claim
         output `equalsOutput` showProofStatus expectedProofStatus
         continue `equals` True
-=======
+
 logUpdatesState :: IO ()
 logUpdatesState =
     let
@@ -269,11 +265,10 @@
         claim   = emptyClaim
         command = Log Logger.Info LogToStdOut
     in do
-        Result { output, continue, state } <- run command axioms claim
+        Result { output, continue, state } <- run command axioms [claim] claim
         output   `equalsOutput`  ""
         continue `equals`     True
         state    `hasLogging` (Logger.Info, LogToStdOut)
->>>>>>> 01f3d32c
 
 add1 :: Axiom
 add1 = coerce $ rulePattern n plusOne
