--- conflicted
+++ resolved
@@ -74,13 +74,6 @@
  )
 import Prelude.Kore
 import SMT qualified
-<<<<<<< HEAD
-import System.Console.Haskeline (
-    defaultSettings,
-    runInputT,
- )
-=======
->>>>>>> bcb8e350
 import System.Clock (
     Clock (Monotonic),
     TimeSpec,
