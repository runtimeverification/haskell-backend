--- conflicted
+++ resolved
@@ -9,15 +9,6 @@
 import qualified Data.Foldable as Foldable
 import qualified Data.Map as Map
 
-<<<<<<< HEAD
-import           Kore.Internal.MultiOr
-                 ( MultiOr )
-=======
-import           Kore.Attribute.Symbol
-                 ( StepperAttributes )
-import           Kore.IndexedModule.MetadataTools
-                 ( SmtMetadataTools )
->>>>>>> 424d6880
 import qualified Kore.Internal.MultiOr as MultiOr
 import           Kore.Internal.OrPredicate
                  ( OrPredicate )
