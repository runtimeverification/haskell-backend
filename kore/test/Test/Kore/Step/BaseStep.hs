--- conflicted
+++ resolved
@@ -111,10 +111,10 @@
                 , substitution = mempty
                 }
             [RewriteRule RulePattern
-                { left =
-                    Mock.functionalConstr20 Mock.a (mkVar Mock.y)
+                { left = Mock.functionalConstr20 Mock.a (mkVar Mock.y)
                 , right = mkVar Mock.y
                 , requires = makeTruePredicate
+                , ensures = makeTruePredicate
                 , attributes = def
                 }
             ]
@@ -211,6 +211,7 @@
                     Mock.a (mkVar Mock.y) (mkVar Mock.z)
                 , right = mkVar Mock.y
                 , requires = makeTruePredicate
+                , ensures = makeTruePredicate
                 , attributes = def
                 }
             , RewriteRule RulePattern
@@ -218,6 +219,7 @@
                     Mock.b (mkVar Mock.y) (mkVar Mock.z)
                 , right = mkVar Mock.z
                 , requires = makeTruePredicate
+                , ensures = makeTruePredicate
                 , attributes = def
                 }
             ]
@@ -299,6 +301,7 @@
                     { left = mkVar Mock.x
                     , right = Mock.b
                     , requires = Predicate.makeTruePredicate
+                    , ensures = makeTruePredicate
                     , attributes = Default.def
                     }
             unifier =
@@ -316,6 +319,7 @@
                     { left = Mock.a
                     , right = mkVar Mock.y
                     , requires = Predicate.makeTruePredicate
+                    , ensures = makeTruePredicate
                     , attributes = Default.def
                     }
             unifier =
@@ -334,6 +338,7 @@
                     , right = Mock.b
                     , requires =
                         Predicate.makeCeilPredicate (Mock.f (mkVar Mock.x))
+                    , ensures = makeTruePredicate
                     , attributes = Default.def
                     }
             unifier =
@@ -351,6 +356,7 @@
                     { left = Mock.a
                     , right = Mock.b
                     , requires = Predicate.makeTruePredicate
+                    , ensures = makeTruePredicate
                     , attributes = Default.def
                     }
             unifier = PredicateSubstitution.bottom
@@ -364,6 +370,7 @@
                     { left = Mock.a
                     , right = Mock.b
                     , requires = Predicate.makeTruePredicate
+                    , ensures = makeTruePredicate
                     , attributes = Default.def
                     }
             unifier =
@@ -386,6 +393,7 @@
                     , requires =
                         Predicate.makeNotPredicate
                         $ Predicate.makeEqualsPredicate (mkVar Mock.x) Mock.a
+                    , ensures = makeTruePredicate
                     , attributes = Default.def
                     }
             unifier =
@@ -401,6 +409,7 @@
                     { left = Mock.a
                     , right = Mock.b
                     , requires = Predicate.makeTruePredicate
+                    , ensures = makeTruePredicate
                     , attributes = Default.def
                     }
             unifier =
@@ -420,6 +429,7 @@
                     { left = Mock.a
                     , right = Mock.b
                     , requires = Predicate.makeTruePredicate
+                    , ensures = makeTruePredicate
                     , attributes = Default.def
                     }
             unifier =
@@ -486,33 +496,13 @@
                     , predicate = Predicate.makeTruePredicate
                     , substitution = mempty
                     }
-<<<<<<< HEAD
             axiom =
                 RulePattern
                     { left = Mock.a
                     , right = Mock.b
                     , requires = Predicate.makeTruePredicate
-                    , attributes = Default.def
-=======
-                (RewriteRule RulePattern
-                    { left =
-                        metaSigma
-                            (metaSigma
-                                (mkVar $ x1 patternMetaSort)
-                                (mkVar $ x1 patternMetaSort)
-                            )
-                            (metaSigma
-                                (mkVar $ y1 patternMetaSort)
-                                (mkVar $ y1 patternMetaSort)
-                            )
-                    , right =
-                        metaSigma
-                            (mkVar $ x1 patternMetaSort)
-                            (mkVar $ y1 patternMetaSort)
-                    , requires = makeTruePredicate
-                    , ensures = makeTruePredicate
-                    , attributes = def
->>>>>>> 1756f007
+                    , ensures = makeTruePredicate
+                    , attributes = Default.def
                     }
             initial = PredicateSubstitution.bottom
             expect = Right []
@@ -526,24 +516,13 @@
                     , predicate = Predicate.makeTruePredicate
                     , substitution = mempty
                     }
-<<<<<<< HEAD
             axiom =
                 RulePattern
                     { left = Mock.a
                     , right = Mock.b
                     , requires = Predicate.makeTruePredicate
-                    , attributes = Default.def
-=======
-                (RewriteRule RulePattern
-                    { left = mkVar $ x1 patternMetaSort
-                    , right =
-                        mkExists
-                            (a1 patternMetaSort)
-                            (mkVar $ x1 patternMetaSort)
-                    , requires = makeTruePredicate
-                    , ensures = makeTruePredicate
-                    , attributes = def
->>>>>>> 1756f007
+                    , ensures = makeTruePredicate
+                    , attributes = Default.def
                     }
             initial = PredicateSubstitution.top
             expect = Right [ right axiom <$ initial ]
@@ -562,6 +541,7 @@
                     { left = Mock.a
                     , right = Mock.b
                     , requires = Predicate.makeTruePredicate
+                    , ensures = makeTruePredicate
                     , attributes = Default.def
                     }
             initial = PredicateSubstitution.fromPredicate expect1
@@ -591,6 +571,7 @@
                     { left = Mock.a
                     , right = Mock.b
                     , requires = Predicate.makeTruePredicate
+                    , ensures = makeTruePredicate
                     , attributes = Default.def
                     }
             initial =
@@ -644,6 +625,7 @@
                     , right = Mock.g (mkVar Mock.x)
                     , requires =
                         Predicate.makeEqualsPredicate (mkVar Mock.x) Mock.a
+                    , ensures = makeTruePredicate
                     , attributes = Default.def
                     }
         Right [unified] <- unifyRule initial axiom
@@ -657,6 +639,7 @@
                     { left = Mock.functionalConstr10 (mkVar Mock.x)
                     , right = Mock.g Mock.b
                     , requires = Predicate.makeTruePredicate
+                    , ensures = makeTruePredicate
                     , attributes = Default.def
                     }
             expect = Right [(pure axiom) { substitution }]
@@ -672,6 +655,7 @@
                     { left = Mock.functionalConstr11 (mkVar Mock.x)
                     , right = Mock.g Mock.b
                     , requires = Predicate.makeTruePredicate
+                    , ensures = makeTruePredicate
                     , attributes = Default.def
                     }
             expect = Right []
@@ -866,52 +850,10 @@
                         , predicate = makeTruePredicate
                         , substitution = Substitution.wrap [(Mock.x, fb)]
                         }
-<<<<<<< HEAD
                     ]
             initial =
                 pure $ Mock.sigma (Mock.sigma (mkVar Mock.x) fb) (mkVar Mock.x)
         actual <- applyRewriteRule_ initial axiomSigmaXXY
-=======
-                    , mconcat
-                        (map stepProof
-                            [ StepProofVariableRenamings []
-                            , StepProofUnification EmptyUnificationProof
-                            ]
-                        )
-                    )
-                ]
-        actual <-
-            runStep
-                mockMetaMetadataTools
-                Predicated
-                    { term =
-                        metaSigma
-                            (metaSigma
-                                (mkVar $ a1 patternMetaSort)
-                                fOfB
-                            )
-                            (mkVar $ a1 patternMetaSort)
-                    , predicate = makeTruePredicate
-                    , substitution = mempty
-                    }
-                (RewriteRule RulePattern
-                    { left =
-                        metaSigma
-                            (metaSigma
-                                (mkVar $ x1 patternMetaSort)
-                                (mkVar $ x1 patternMetaSort)
-                            )
-                            (mkVar $ y1 patternMetaSort)
-                    , right =
-                        metaSigma
-                            (mkVar $ x1 patternMetaSort)
-                            (mkVar $ y1 patternMetaSort)
-                    , requires = makeTruePredicate
-                    , ensures = makeTruePredicate
-                    , attributes = def
-                    }
-                )
->>>>>>> 1756f007
         assertEqualWithExplanation "" expect actual
 
     -- sigma(sigma(x, x), y) => sigma(x, y)
@@ -941,27 +883,7 @@
                     , predicate = makeTruePredicate
                     , substitution = Substitution.wrap [(Mock.x, fz)]
                     }
-<<<<<<< HEAD
         actual <- applyRewriteRule_ initial axiomSigmaXXY
-=======
-                (RewriteRule RulePattern
-                    { left =
-                        metaSigma
-                            (metaSigma
-                                (mkVar $ x1 patternMetaSort)
-                                (mkVar $ x1 patternMetaSort)
-                            )
-                            (mkVar $ y1 patternMetaSort)
-                    , right =
-                        metaSigma
-                            (mkVar $ x1 patternMetaSort)
-                            (mkVar $ y1 patternMetaSort)
-                    , requires = makeTruePredicate
-                    , ensures = makeTruePredicate
-                    , attributes = def
-                    }
-                )
->>>>>>> 1756f007
         assertEqualWithExplanation "" expect actual
 
     -- "sl1" => x
@@ -1031,62 +953,23 @@
                             (Mock.functional10 (mkVar Mock.x))
                     , substitution = mempty
                     }
-<<<<<<< HEAD
         actual <- applyRewriteRule_ initial axiomSigmaXXY
-=======
-                (RewriteRule RulePattern
-                    { left =
-                        metaSigma
-                            (metaSigma
-                                (mkVar $ x1 patternMetaSort)
-                                (mkVar $ x1 patternMetaSort)
-                            )
-                            (mkVar $ y1 patternMetaSort)
-                    , right =
-                        metaSigma
-                            (mkVar $ x1 patternMetaSort)
-                            (mkVar $ y1 patternMetaSort)
-                    , requires = makeTruePredicate
-                    , ensures = makeTruePredicate
-                    , attributes = def
-                    }
-                )
->>>>>>> 1756f007
         assertEqualWithExplanation "" expect actual
 
     -- x => x ensures g(x)=f(x)
     -- vs
     -- a
     -- Expected: a and g(a)=f(a)
-    , testCase "Conjoins axiom post-condition" $ do
+    , testCase "conjoin rule ensures" $ do
         let
-            preCondition var =
+            ensures =
                 makeEqualsPredicate
-                    (metaG (mkVar $ var patternMetaSort))
-                    (metaF (mkVar $ var patternMetaSort))
-            expect = Right
-                [   ( Predicated
-                        { term = mkVar $ a1 patternMetaSort
-                        , predicate = preCondition a1
-                        , substitution = mempty
-                        }
-                    , mconcat
-                        (map stepProof
-                            [ StepProofVariableRenamings []
-                            , StepProofUnification EmptyUnificationProof
-                            ]
-                        )
-                    )
-                ]
-        actual <-
-            runStep
-                mockMetaMetadataTools
-                Predicated
-                    { term = mkVar $ a1 patternMetaSort
-                    , predicate = makeTruePredicate
-                    , substitution = mempty
-                    }
-                (RewriteRule ruleId { ensures = preCondition x1 })
+                    (Mock.functional11 (mkVar Mock.x))
+                    (Mock.functional10 (mkVar Mock.x))
+            expect = Right [ initial { predicate = ensures } ]
+            initial = pure (mkVar Mock.x)
+            axiom = RewriteRule ruleId { ensures }
+        actual <- applyRewriteRule_ initial axiom
         assertEqualWithExplanation "" expect actual
 
     -- x => x requires g(x)=f(x)
@@ -1106,57 +989,6 @@
         assertEqualWithExplanation "" expect actual
     ]
   where
-<<<<<<< HEAD
-=======
-    v1, a1, b1, c1, x1, y1, var_a1_0 :: Sort Meta -> Variable Meta
-    v1 = Variable (testId "#v1") mempty
-    a1 = Variable (testId "#a1") mempty
-    b1 = Variable (testId "#b1") mempty
-    c1 = Variable (testId "#c1") mempty
-    x1 = Variable (testId "#x1") mempty
-    y1 = Variable (testId "#y1") mempty
-    var_a1_0 = Variable (testId "#a1") (Just (Element 0))
-
-    identicalVariablesAssertion var = do
-        let expect = Right
-                [   ( Predicated
-                        { term = mkVar $ var patternMetaSort
-                        , predicate = makeTruePredicate
-                        , substitution = mempty
-                        }
-                    , mconcat
-                        (map stepProof
-                            [ StepProofVariableRenamings []
-                            , StepProofUnification EmptyUnificationProof
-                            ]
-                        )
-                    )
-                ]
-        actual <-
-            runStep
-                mockMetaMetadataTools
-                Predicated
-                    { term =
-                        metaSigma
-                            (mkVar $ var patternMetaSort)
-                            (mkVar $ var patternMetaSort)
-                    , predicate = makeTruePredicate
-                    , substitution = mempty
-                    }
-                (RewriteRule RulePattern
-                    { left =
-                        metaSigma
-                            (mkVar $ x1 patternMetaSort)
-                            (mkVar $ x1 patternMetaSort)
-                    , right = mkVar $ x1 patternMetaSort
-                    , requires = makeTruePredicate
-                    , ensures = makeTruePredicate
-                    , attributes = def
-                    }
-                )
-        assertEqualWithExplanation "" expect actual
-
->>>>>>> 1756f007
     ruleId =
         RulePattern
             { left = mkVar Mock.x
@@ -1172,6 +1004,7 @@
             { left = Mock.sigma (mkVar Mock.x) (mkVar Mock.x)
             , right = mkVar Mock.x
             , requires = makeTruePredicate
+            , ensures = makeTruePredicate
             , attributes = def
             }
 
@@ -1195,6 +1028,7 @@
                     (mkVar Mock.y)
             , right = Mock.sigma (mkVar Mock.x) (mkVar Mock.y)
             , requires = makeTruePredicate
+            , ensures = makeTruePredicate
             , attributes = def
             }
 
@@ -1267,7 +1101,6 @@
                                 $ makeCeilPredicate Mock.cg
                             , substitution = mempty
                             }
-<<<<<<< HEAD
                         , Predicated
                             { term = initialTerm
                             , predicate =
@@ -1281,36 +1114,8 @@
             initial = pure initialTerm
         actual <- applyRewriteRule initial axiomIfThen
         assertEqualWithExplanation "" expect actual
+
     , testCase "if _ then _ with initial condition" $ do
-=======
-                        }
-                    , mconcat
-                        (map stepProof
-                            [ StepProofVariableRenamings []
-                            , StepProofUnification EmptyUnificationProof
-                            ]
-                        )
-                    )
-                ]
-        actual <- runSingleStepWithRemainder
-            mockMetadataTools
-            Predicated
-                { term = Mock.functionalConstr20 (mkVar Mock.x) Mock.cg
-                , predicate = makeTruePredicate
-                , substitution = mempty
-                }
-            (RewriteRule RulePattern
-                { left =
-                    Mock.functionalConstr20 Mock.a (mkVar Mock.y)
-                , right = mkVar Mock.y
-                , requires = makeTruePredicate
-                , ensures = makeTruePredicate
-                , attributes = def
-                }
-            )
-        assertEqualWithExplanation "" expected actual
-    , testCase "If-then with existing predicate" $ do
->>>>>>> 1756f007
         -- This uses `functionalConstr20(x, y)` instead of `if x then y`
         -- and `a` instead of `true`.
         --
@@ -1357,7 +1162,6 @@
                                 $ makeEqualsPredicate (mkVar Mock.x) Mock.a
                             , substitution = mempty
                             }
-<<<<<<< HEAD
                         ]
                     }
             initialTerm = Mock.functionalConstr20 (mkVar Mock.x) Mock.cg
@@ -1370,34 +1174,6 @@
         actual <- applyRewriteRule initial axiomIfThen
         assertEqualWithExplanation "" expect actual
 
-=======
-                        }
-                    , mconcat
-                        (map stepProof
-                            [ StepProofVariableRenamings []
-                            , StepProofUnification EmptyUnificationProof
-                            ]
-                        )
-                    )
-                ]
-        actual <- runSingleStepWithRemainder
-            mockMetadataTools
-            Predicated
-                { term = Mock.functionalConstr20 (mkVar Mock.x) Mock.cg
-                , predicate = makeCeilPredicate Mock.cf
-                , substitution = mempty
-                }
-            (RewriteRule RulePattern
-                { left =
-                    Mock.functionalConstr20 Mock.a (mkVar Mock.y)
-                , right = mkVar Mock.y
-                , requires = makeTruePredicate
-                , ensures = makeTruePredicate
-                , attributes = def
-                }
-            )
-        assertEqualWithExplanation "" expected actual
->>>>>>> 1756f007
     , testCase "signum - side condition" $ do
         -- This uses `functionalConstr20(x, y)` instead of `if x then y`
         -- and `a` instead of `true`.
@@ -1412,145 +1188,16 @@
         --   rewritten: a, with f(x) == b
         --   remainder: functionalConstr10(x), with ¬(f(x) == b)
         let
-<<<<<<< HEAD
             expect =
                 Right OrStepResult
                     { rewrittenPattern =
-=======
-            expected = Right
-                [   ( StepResult
-                        { rewrittenPattern = Predicated
-                            { term = Mock.a
-                            , predicate =
-                                makeEqualsPredicate
-                                    (Mock.f (mkVar Mock.x)) Mock.b
-                            , substitution = mempty
-                            }
-                        , remainder = Predicated
-                            { term = Mock.functionalConstr10 (mkVar Mock.x)
-                            , predicate =
-                                makeNotPredicate
-                                    (makeEqualsPredicate
-                                        (Mock.f (mkVar Mock.x))
-                                        Mock.b
-                                    )
-                            , substitution = mempty
-                            }
-                        }
-                    , mconcat
-                        (map stepProof
-                            [ StepProofVariableRenamings []
-                            , StepProofUnification EmptyUnificationProof
-                            ]
-                        )
-                    )
-                ]
-        actual <- runSingleStepWithRemainder
-            mockMetadataTools
-            Predicated
-                { term = Mock.functionalConstr10 (mkVar Mock.x)
-                , predicate = makeTruePredicate
-                , substitution = mempty
-                }
-            (RewriteRule RulePattern
-                { left =
-                    Mock.functionalConstr10 (mkVar Mock.y)
-                , right = Mock.a
-                , requires =
-                    makeEqualsPredicate (Mock.f (mkVar Mock.y)) Mock.b
-                , ensures = makeTruePredicate
-                , attributes = def
-                }
-            )
-        assertEqualWithExplanation "" expected actual
-    ]
-
-test_baseStepMultipleRemainder :: [TestTree]
-test_baseStepMultipleRemainder =
-    [ testCase "If-then" $ do
-        -- This uses `functionalConstr20(x, y)` instead of `if x then y`
-        -- and `a` instead of `true`.
-        --
-        -- Intended:
-        --   term: if x then cg
-        --   axiom: if true y => y
-        -- Actual:
-        --   term: constr20(x, cg)
-        --   axiom: constr20(a, y) => y
-        -- Expected:
-        --   rewritten: cg, with ⌈cg⌉ and [x=a]
-        --   remainder: constr20(x, cg), with ¬(⌈cg⌉ and x=a)
-        let
-            expected =
-                OrStepResult
-                    { rewrittenPattern = MultiOr.make
-                        [ Predicated
-                            { term = Mock.cg
-                            , predicate = makeCeilPredicate Mock.cg
-                            , substitution =
-                                Substitution.wrap [(Mock.x, Mock.a)]
-                            }
-                        ]
-                    , remainder = MultiOr.make
->>>>>>> 1756f007
                         [ Predicated
                             { term = Mock.a
                             , predicate = requirement
                             , substitution = mempty
                             }
                         ]
-<<<<<<< HEAD
                     , remainder =
-=======
-                    }
-        actual <- runStepWithRemainders
-            mockMetadataTools
-            Predicated
-                { term = Mock.functionalConstr20 (mkVar Mock.x) Mock.cg
-                , predicate = makeTruePredicate
-                , substitution = mempty
-                }
-            [RewriteRule RulePattern
-                { left =
-                    Mock.functionalConstr20 Mock.a (mkVar Mock.y)
-                , right = mkVar Mock.y
-                , requires = makeTruePredicate
-                , ensures = makeTruePredicate
-                , attributes = def
-                }
-            ]
-        assertEqualWithExplanation "" expected actual
-    , testCase "case" $ do
-        -- This uses `functionalConstr30(x, y, z)` to represent a case
-        -- statement,
-        -- i.e. `case x of 1 -> y; 2 -> z`
-        -- and `a`, `b` as the case labels.
-        --
-        -- Intended:
-        --   term: case x of 1 -> cf; 2 -> cg
-        --   axiom: case 1 of 1 -> cf; 2 -> cg => cf
-        --   axiom: case 2 of 1 -> cf; 2 -> cg => cg
-        -- Actual:
-        --   term: constr30(x, cg, cf)
-        --   axiom: constr30(a, y, z) => y
-        --   axiom: constr30(b, y, z) => z
-        -- Expected:
-        --   rewritten: cf, with ⌈cf⌉ and ⌈cg⌉ and [x=a]
-        --   rewritten:
-        --      cg, with ¬(⌈cf⌉ and ⌈cg⌉ and x=b) and (⌈cf⌉ and ⌈cg⌉ and b=a)
-        --   remainder:
-        --     constr20(x, cf, cg)
-        --        with ¬(⌈cf⌉ and ⌈cg⌉ and x=a)
-        --        and ¬(⌈cf⌉ and ⌈cg⌉ and x=b)
-        let
-            unificationNotBottom =
-                makeAndPredicate
-                    (makeCeilPredicate Mock.cf)
-                    (makeCeilPredicate Mock.cg)
-            expected =
-                OrStepResult
-                    { rewrittenPattern = MultiOr.make
->>>>>>> 1756f007
                         [ Predicated
                             { term = Mock.functionalConstr10 (mkVar Mock.x)
                             , predicate = makeNotPredicate requirement
@@ -1558,39 +1205,10 @@
                             }
                         ]
                     }
-<<<<<<< HEAD
             initial = pure (Mock.functionalConstr10 (mkVar Mock.x))
             requirement = makeEqualsPredicate (Mock.f (mkVar Mock.x)) Mock.b
         actual <- applyRewriteRule initial axiomSignum
         assertEqualWithExplanation "" expect actual
-=======
-        actual <- runStepWithRemainders
-            mockMetadataTools
-            Predicated
-                { term =
-                    Mock.functionalConstr30 (mkVar Mock.x) Mock.cf Mock.cg
-                , predicate = makeTruePredicate
-                , substitution = mempty
-                }
-            [ RewriteRule RulePattern
-                { left = Mock.functionalConstr30
-                    Mock.a (mkVar Mock.y) (mkVar Mock.z)
-                , right = mkVar Mock.y
-                , requires = makeTruePredicate
-                , ensures = makeTruePredicate
-                , attributes = def
-                }
-            , RewriteRule RulePattern
-                { left = Mock.functionalConstr30
-                    Mock.b (mkVar Mock.y) (mkVar Mock.z)
-                , right = mkVar Mock.z
-                , requires = makeTruePredicate
-                , ensures = makeTruePredicate
-                , attributes = def
-                }
-            ]
-        assertEqualWithExplanation "" expected actual
->>>>>>> 1756f007
     ]
   where
     axiomIfThen =
@@ -1598,6 +1216,7 @@
             { left = Mock.functionalConstr20 Mock.a (mkVar Mock.y)
             , right = mkVar Mock.y
             , requires = makeTruePredicate
+            , ensures = makeTruePredicate
             , attributes = def
             }
     axiomSignum =
@@ -1605,5 +1224,6 @@
             { left = Mock.functionalConstr10 (mkVar Mock.y)
             , right = Mock.a
             , requires = makeEqualsPredicate (Mock.f (mkVar Mock.y)) Mock.b
+            , ensures = makeTruePredicate
             , attributes = def
             }