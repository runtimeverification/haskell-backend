--- conflicted
+++ resolved
@@ -124,26 +124,15 @@
                     }
             initial = PredicateSubstitution.bottom
             expect = Right mempty
-<<<<<<< HEAD
         actual <- applyInitialConditions initial unification
-        assertEqual "" expect actual
-=======
-        actual <- applyUnifiedRule initial unifiedRule
-        assertEqualWithExplanation "" expect actual
->>>>>>> 2f9af066
+        assertEqualWithExplanation "" expect actual
 
     , testCase "returns axiom right-hand side" $ do
         let unification = PredicateSubstitution.top
             initial = PredicateSubstitution.top
-<<<<<<< HEAD
             expect = Right [MultiOr.singleton initial]
         actual <- applyInitialConditions initial unification
-        assertEqual "" expect actual
-=======
-            expect = Right (MultiOr [ right axiom <$ initial ])
-        actual <- applyUnifiedRule initial unifiedRule
-        assertEqualWithExplanation "" expect actual
->>>>>>> 2f9af066
+        assertEqualWithExplanation "" expect actual
 
     , testCase "combine initial and rule conditions" $ do
         let unification = PredicateSubstitution.fromPredicate expect2
@@ -169,13 +158,8 @@
                 PredicateSubstitution.fromPredicate
                 $ Predicate.makeNotPredicate predicate
             expect = Right mempty
-<<<<<<< HEAD
         actual <- applyInitialConditions initial unification
-        assertEqual "" expect actual
-=======
-        actual <- applyUnifiedRule initial unifiedRule
-        assertEqualWithExplanation "" expect actual
->>>>>>> 2f9af066
+        assertEqualWithExplanation "" expect actual
 
     ]
 
@@ -734,16 +718,9 @@
     -> Step.Results Variable
     -> Assertion
 checkResults expect actual =
-<<<<<<< HEAD
-    assertEqualWithExplanation
-        "Expected results"
+    assertEqualWithExplanation "compare results"
         expect
         (Step.gatherResults actual)
-=======
-    assertEqualWithExplanation "compare results"
-        expect
-        (Step.result <$> Step.results actual)
->>>>>>> 2f9af066
 
 checkRemainders
     :: HasCallStack
@@ -751,12 +728,7 @@
     -> Step.Results Variable
     -> Assertion
 checkRemainders expect actual =
-<<<<<<< HEAD
-    assertEqualWithExplanation
-        "Expected remainders"
-=======
     assertEqualWithExplanation "compare remainders"
->>>>>>> 2f9af066
         expect
         (Step.remainders actual)
 
@@ -964,34 +936,8 @@
                         }
                     ]
             remainders =
-<<<<<<< HEAD
                 MultiOr.make
-                    [ initial { predicate = undefinedBranches }
-                    , initial
-                        { predicate =
-                            Predicate.makeAndPredicate
-                                undefinedBranches
-                                (Predicate.makeNotPredicate
-                                    $ Predicate.makeEqualsPredicate
-                                        (mkVar Mock.x)
-                                        Mock.b
-                                )
-                        }
-                    , initial
-                        { predicate =
-                            Predicate.makeAndPredicate
-                                (Predicate.makeNotPredicate
-                                    $ Predicate.makeEqualsPredicate
-                                        (mkVar Mock.x)
-                                        Mock.a
-                                )
-                                undefinedBranches
-                        }
-                    , initial
-=======
-                MultiOr
                     [ initial
->>>>>>> 2f9af066
                         { predicate =
                             Predicate.makeAndPredicate
                                 (Predicate.makeNotPredicate
@@ -1273,7 +1219,7 @@
             x' = nextVariable Mock.x
             sigma = Mock.sigma (mkVar x') (mkVar Mock.y)
             results =
-                MultiOr
+                MultiOr.make
                     [ Predicated
                         { term = Mock.a
                         , predicate = Predicate.makeTruePredicate
@@ -1281,7 +1227,7 @@
                         }
                     ]
             remainders =
-                MultiOr
+                MultiOr.make
                     [ initial
                         { predicate =
                             Predicate.makeNotPredicate
