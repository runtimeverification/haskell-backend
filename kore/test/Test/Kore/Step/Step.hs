--- conflicted
+++ resolved
@@ -1130,103 +1130,4 @@
             ]
         checkResults results actual
         checkRemainders remainders actual
-<<<<<<< HEAD
-    ]
-
-axiomFunctionalSigma :: EqualityRule Variable
-axiomFunctionalSigma =
-    EqualityRule RulePattern
-        { left = Mock.functional10 (Mock.sigma x y)
-        , right = Mock.a
-        , requires = Predicate.makeTruePredicate
-        , ensures = Predicate.makeTruePredicate
-        , attributes = Default.def
-        }
-  where
-    x = mkElemVar Mock.x
-    y = mkElemVar Mock.y
-
--- | Apply the 'RewriteRule's to the configuration in sequence.
-sequenceMatchingRules
-    :: Pattern Variable
-    -- ^ Configuration
-    -> [EqualityRule Variable]
-    -- ^ Rewrite rule
-    -> IO (Either UnificationOrSubstitutionError (Step.Results Variable))
-sequenceMatchingRules initial rules =
-    (fmap . fmap) Foldable.fold
-    $ SMT.runSMT SMT.defaultConfig emptyLogger
-    $ evalSimplifier Mock.env
-    $ runUnifierT
-    $ Step.applyRulesSequence unificationProcedure initial equalityRules
-  where
-    equalityRules = getEqualityRule <$> rules
-    unificationProcedure =
-        UnificationProcedure Matcher.unificationWithAppMatchOnTop
-
-test_sequenceMatchingRules :: [TestTree]
-test_sequenceMatchingRules =
-    [ testCase "functional10(x) and functional10(sigma(x, y)) => a" $ do
-        let
-            initialTerm = Mock.functional10 (mkElemVar Mock.x)
-            initial = pure initialTerm
-            x' = nextVariable <$> Mock.x
-            sigma = Mock.sigma (mkElemVar x') (mkElemVar Mock.y)
-            results =
-                OrPattern.fromPatterns
-                    [ Conditional
-                        { term =
-                            mkExists
-                                Mock.y
-                                (mkExists
-                                    x'
-                                    (mkAnd
-                                        Mock.a
-                                        (mkEquals_ (mkElemVar Mock.x) sigma)
-                                    )
-                                )
-                        , predicate = Predicate.makeTruePredicate
-                        , substitution = mempty
-                        }
-                    ]
-            remainders =
-                OrPattern.fromPatterns
-                    [ initial
-                        { predicate =
-                            Predicate.makeNotPredicate
-                            $ Predicate.makeExistsPredicate x'
-                            $ Predicate.makeExistsPredicate Mock.y
-                            $ Predicate.makeEqualsPredicate
-                                (mkElemVar Mock.x)
-                                sigma
-                        }
-                    ]
-        Right actual <- sequenceMatchingRules initial [axiomFunctionalSigma]
-        checkResults results actual
-        checkRemainders remainders actual
-
-    , testCase "adding variables" $ do
-        -- Term: a
-        -- Rule: a => f(x)
-        -- Expected: exists x . f(x)
-        let
-            results =
-                OrPattern.fromTermLike
-                    (mkExists Mock.x (Mock.f (mkElemVar Mock.x)))
-            remainders = OrPattern.bottom
-            initialTerm = Mock.a
-            initial = Pattern.fromTermLike initialTerm
-        Right actual <- applyRewriteRulesSequence initial
-            [ RewriteRule RulePattern
-                { left = Mock.a
-                , right = Mock.f (mkElemVar Mock.x)
-                , requires = makeTruePredicate
-                , ensures = makeTruePredicate
-                , attributes = def
-                }
-            ]
-        checkResults results actual
-        checkRemainders remainders actual
-=======
->>>>>>> 4b43f76c
     ]