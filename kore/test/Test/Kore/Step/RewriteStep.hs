--- conflicted
+++ resolved
@@ -142,11 +142,7 @@
     -> IO [Conditional' RulePattern']
 unifyRule initial rule =
     Step.unifyRule Unification.unificationProcedure initial rule
-<<<<<<< HEAD
     & Logic.observeAllT
-=======
-    & runExceptT . Logic.observeAllT
->>>>>>> bd4ec1b4
     & runSimplifier Mock.env
 
 test_renameRuleVariables :: [TestTree]
@@ -316,15 +312,8 @@
 
     , testCase "quantified rhs: non-clashing" $ do
         let expect =
-<<<<<<< HEAD
                  [ OrPattern.fromPatterns [Pattern.fromTermLike final] ]
             x' = nextVariable <$> Mock.x
-=======
-                Right [ OrPattern.fromPatterns [Pattern.fromTermLike final] ]
-            x' =
-                traverse (nextName (variableName Mock.x)) Mock.x
-                & fromJust
->>>>>>> bd4ec1b4
             final = mkElemVar x'
             initial = pure (mkElemVar Mock.y)
             axiom =
