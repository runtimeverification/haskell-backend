--- conflicted
+++ resolved
@@ -1116,14 +1116,8 @@
     -> IO Results'
 applyRewriteRulesParallel initial rules =
     Step.applyRewriteRulesParallel
-<<<<<<< HEAD
-        Unification.unificationProcedure
         rules
         (simplifiedPattern initial)
-=======
-        (mkRewritingRule <$> rules)
-        (mkRewritingPattern $ simplifiedPattern initial)
->>>>>>> 34143537
     & runSimplifierSMT Mock.env
 
 applyClaimsSequence
@@ -1135,12 +1129,7 @@
 applyClaimsSequence initial claims =
     Step.applyClaimsSequence
         AllPathClaim
-<<<<<<< HEAD
-        Unification.unificationProcedure
         (simplifiedPattern initial)
-=======
-        (mkRewritingPattern $ simplifiedPattern initial)
->>>>>>> 34143537
         claims
     & runSimplifierSMT Mock.env
 
@@ -1560,14 +1549,8 @@
     -> IO Results'
 applyRewriteRulesSequence initial rules =
     Step.applyRewriteRulesSequence
-<<<<<<< HEAD
-        Unification.unificationProcedure
         (simplifiedPattern initial)
         rules
-=======
-        (mkRewritingPattern $ simplifiedPattern initial)
-        (mkRewritingRule <$> rules)
->>>>>>> 34143537
     & runSimplifierSMT Mock.env
 
 test_applyRewriteRulesSequence :: [TestTree]
