module Test.Kore.Step.RewriteStep
    ( test_applyInitialConditions
    , test_renameRuleVariables
    , test_unifyRule
    , test_applyRewriteRule_
    , test_applyRewriteRulesParallel
    , test_applyRewriteRulesSequence
    , test_narrowing
    ) where

import Prelude.Kore

import Test.Tasty

import qualified Control.Exception as Exception
import Data.Default as Default
    ( def
    )
import qualified Data.Foldable as Foldable
import Data.Maybe
    ( fromJust
    )
import qualified Data.Set as Set

import Kore.Attribute.Pattern.FreeVariables
    ( FreeVariables
    )
import qualified Kore.Attribute.Pattern.FreeVariables as FreeVariables
import qualified Kore.Internal.Conditional as Conditional
import qualified Kore.Internal.MultiOr as MultiOr
import Kore.Internal.Predicate as Predicate
    ( makeAndPredicate
    , makeCeilPredicate
    , makeCeilPredicate
    , makeEqualsPredicate
    , makeEqualsPredicate
    , makeFalsePredicate
    , makeNotPredicate
    , makeTruePredicate
    , makeTruePredicate
    )
import qualified Kore.Internal.Predicate as Predicate
import qualified Kore.Internal.Substitution as Substitution
import Kore.Internal.TermLike
import Kore.Reachability
    ( AllPathClaim (..)
    )
import Kore.Rewriting.RewritingVariable
import Kore.Step.ClaimPattern
    ( ClaimPattern
    , claimPattern
    , refreshExistentials
    )
import qualified Kore.Step.RewriteStep as Step
import Kore.Step.RulePattern
    ( RHS (..)
    , RewriteRule (..)
    , RulePattern (..)
    , injectTermIntoRHS
    , mkRewritingRule
    , rulePattern
    )
import qualified Kore.Step.RulePattern as RulePattern
import qualified Kore.Step.Step as Step
import qualified Kore.Unification.Procedure as Unification
import Kore.Variables.Fresh
    ( nextName
    )
import qualified Logic

import Test.Kore.Internal.Condition as Condition
import Test.Kore.Internal.OrCondition
    ( OrTestCondition
    )
import Test.Kore.Internal.OrPattern
    ( OrPattern
    , OrTestPattern
    )
import qualified Test.Kore.Internal.OrPattern as OrPattern
import Test.Kore.Internal.Pattern as Pattern
import qualified Test.Kore.Step.MockSymbols as Mock
import Test.Kore.Step.Simplification
import Test.Tasty.HUnit.Ext

type RewriteRule' = RewriteRule VariableName
type Results' = Step.Results (RulePattern RewritingVariableName)

applyInitialConditions
    :: TestCondition
    -> TestCondition
    -> IO [OrTestCondition]
applyInitialConditions initial unification =
    Step.applyInitialConditions initial unification
    & runSimplifier Mock.env . Logic.observeAllT

test_applyInitialConditions :: [TestTree]
test_applyInitialConditions =
    [ testCase "\\bottom initial condition" $ do
        let unification =
                Conditional
                    { term = ()
                    , predicate = Predicate.makeTruePredicate
                    , substitution = mempty
                    }
            initial = Condition.bottom
            expect = mempty
        actual <- applyInitialConditions initial unification
        assertEqual "" expect actual

    , testCase "returns axiom right-hand side" $ do
        let unification = Condition.top
            initial = Condition.top
            expect = [MultiOr.singleton initial]
        actual <- applyInitialConditions initial unification
        assertEqual "" expect actual

    , testCase "combine initial and rule conditions" $ do
        let unification = Condition.fromPredicate expect2
            initial = Condition.fromPredicate expect1
            expect1 =
<<<<<<< HEAD
                Predicate.makeEqualsPredicate
                    (Mock.f $ mkElemVar Mock.x)
=======
                Predicate.makeEqualsPredicate_
>>>>>>> 5fa295c9
                    Mock.a
                    (Mock.f $ mkElemVar Mock.x)
            expect2 =
<<<<<<< HEAD
                Predicate.makeEqualsPredicate
                    (Mock.f $ mkElemVar Mock.y)
=======
                Predicate.makeEqualsPredicate_
>>>>>>> 5fa295c9
                    Mock.b
                    (Mock.f $ mkElemVar Mock.y)
            expect =
                MultiOr.singleton (Predicate.makeAndPredicate expect1 expect2)
        [applied] <- applyInitialConditions initial unification
        let actual = MultiOr.map Conditional.predicate applied
        assertEqual "" expect actual

    , testCase "conflicting initial and rule conditions" $ do
        let predicate = Predicate.makeEqualsPredicate (mkElemVar Mock.x) Mock.a
            unification = Condition.fromPredicate predicate
            initial =
                Condition.fromPredicate
                $ Predicate.makeNotPredicate predicate
            expect = mempty
        actual <- applyInitialConditions initial unification
        assertEqual "" expect actual

    ]

unifyRule
    :: InternalVariable variable
    => Step.UnifyingRule rule
    => Step.UnifyingRuleVariable rule ~ variable
    => Pattern variable
    -> rule
    -> IO [Step.UnifiedRule rule]
unifyRule initial rule =
    Step.unifyRule Unification.unificationProcedure initial rule
    & Logic.observeAllT
    & runSimplifier Mock.env

claimPatternFromPatterns
    :: Pattern VariableName
    -> Pattern VariableName
    -> ClaimPattern
claimPatternFromPatterns patt1 patt2 =
    claimPattern
        ( patt1
        & Pattern.mapVariables (pure mkRuleVariable)
        )
        ( patt2
        & Pattern.mapVariables (pure mkRuleVariable)
        & OrPattern.fromPattern
        )
        []

claimPatternFromTerms
    :: TermLike VariableName
    -> TermLike VariableName
    -> [ElementVariable VariableName]
    -> ClaimPattern
claimPatternFromTerms term1 term2 existentials' =
    claimPattern
        ( term1
        & Pattern.fromTermLike
        & Pattern.mapVariables (pure mkRuleVariable)
        )
        ( term2
        & Pattern.fromTermLike
        & Pattern.mapVariables (pure mkRuleVariable)
        & OrPattern.fromPattern
        )
        (mapElementVariable (pure mkRuleVariable) <$> existentials')

test_renameRuleVariables :: [TestTree]
test_renameRuleVariables =
    [ testCase "renames axiom left variables" $ do
        let initial =
                Step.mkRewritingPattern
                $ Pattern.fromTermLike
                $ Mock.f (mkElemVar Mock.x)
            axiom =
                RulePattern
                    { left = Mock.f (mkElemVar Mock.x)
                    , antiLeft = Nothing
                    , requires =
                        Predicate.makeEqualsPredicate (mkElemVar Mock.x) Mock.a
                    , rhs = injectTermIntoRHS (Mock.g (mkElemVar Mock.x))
                    , attributes = Default.def
                    }
            claim =
                claimPatternFromPatterns
                    ( Pattern.fromTermAndPredicate
                        (Mock.f (mkElemVar Mock.x))
                        (Predicate.makeEqualsPredicate
                            (mkElemVar Mock.x)
                            Mock.a
                        )
                    )
                    ( Mock.g (mkElemVar Mock.x)
                    & Pattern.fromTermLike
                    )
            actualAxiom = mkRewritingRule axiom
            actualClaim = claim
            initialFreeVariables :: FreeVariables RewritingVariableName
            initialFreeVariables = freeVariables initial
            actualAxiomFreeVariables = freeVariables actualAxiom
            actualClaimFreeVariables = freeVariables actualClaim
        assertEqual "Axiom: Expected no common free variables"
            Set.empty
            $ on Set.intersection FreeVariables.toSet
                initialFreeVariables
                actualAxiomFreeVariables
        assertEqual "Claim: Expected no common free variables"
            Set.empty
            $ on Set.intersection FreeVariables.toSet
                initialFreeVariables
                actualClaimFreeVariables

    ]

test_unifyRule :: [TestTree]
test_unifyRule =
    [ testCase "performs unification with initial term" $ do
        let initial = pure (Mock.functionalConstr10 Mock.a)
            axiom =
                RulePattern
                    { left = Mock.functionalConstr10 (mkElemVar Mock.x)
                    , antiLeft = Nothing
                    , requires = Predicate.makeTruePredicate
                    , rhs = injectTermIntoRHS (Mock.g Mock.b)
                    , attributes = Default.def
                    }
            claim =
                claimPatternFromTerms
                    (Mock.functionalConstr10 (mkElemVar Mock.x))
                    (Mock.g Mock.b)
                    []
            expectAxiom = [(pure axiom) { substitution = substitutionAxiom }]
            expectClaim = [(pure claim) { substitution = substitutionClaim }]
            substitutionAxiom =
                Substitution.unsafeWrap [(inject Mock.x, Mock.a)]
            substitutionClaim =
                Substitution.unsafeWrap [(inject x, Mock.a)]
              where
                x = mapElementVariable (pure mkRuleVariable) Mock.x
        actualAxiom <- unifyRule initial axiom
        actualClaim <- unifyRule (mkRewritingPattern initial) claim
        assertEqual "" expectAxiom actualAxiom
        assertEqual "" expectClaim actualClaim

    , testCase "returns unification failures" $ do
        let initial = pure (Mock.functionalConstr10 Mock.a)
            axiom =
                RulePattern
                    { left = Mock.functionalConstr11 (mkElemVar Mock.x)
                    , antiLeft = Nothing
                    , requires = Predicate.makeTruePredicate
                    , rhs = injectTermIntoRHS (Mock.g Mock.b)
                    , attributes = Default.def
                    }
            claim =
                claimPatternFromTerms
                    (Mock.functionalConstr11 (mkElemVar Mock.x))
                    (Mock.g Mock.b)
                    []
            expect = []
        actualAxiom <- unifyRule initial axiom
        actualClaim <- unifyRule (mkRewritingPattern initial) claim
        assertEqual "" expect actualAxiom
        assertEqual "" expect actualClaim
    ]

-- | Apply the 'RewriteRule' to the configuration, but discard remainders.
applyRewriteRule_
    ::  ( Pattern VariableName -> [RewriteRule'] -> IO Results' )
    -- ^ 'RewriteRule'
    -> TestPattern
    -- ^ Configuration
    -> RewriteRule'
    -- ^ Rewrite rule
    -> IO [OrPattern RewritingVariableName]
applyRewriteRule_ applyRewriteRules initial rule =
    applyRewriteRules_ applyRewriteRules initial [rule]

-- | Apply the 'RewriteRule's to the configuration, but discard remainders.
applyRewriteRules_
    :: (Pattern VariableName -> [RewriteRule'] -> IO Results')
    -- ^ 'RewriteRule's
    -> TestPattern
    -- ^ Configuration
    -> [RewriteRule']
    -- ^ Rewrite rule
    -> IO [OrPattern RewritingVariableName]
applyRewriteRules_ applyRewriteRules initial rules = do
    result <- applyRewriteRules initial rules
    return (Foldable.toList . discardRemainders $ result)
  where
    discardRemainders = fmap Step.result . Step.results

applyClaim_
    :: (TestPattern -> [ClaimPattern] -> IO (Step.Results ClaimPattern))
    -- ^ 'RewriteRule's
    -> TestPattern
    -- ^ Configuration
    -> ClaimPattern
    -- ^ Rewrite rule
    -> IO [OrPattern RewritingVariableName]
applyClaim_ applyClaims initial claim =
    applyClaims_ applyClaims initial [claim]

-- | Apply the 'RewriteRule's to the configuration, but discard remainders.
applyClaims_
    :: (TestPattern -> [ClaimPattern] -> IO (Step.Results ClaimPattern))
    -- ^ 'RewriteRule's
    -> TestPattern
    -- ^ Configuration
    -> [ClaimPattern]
    -- ^ Rewrite rule
    -> IO [OrPattern RewritingVariableName]
applyClaims_ applyClaims initial claims = do
    result <- applyClaims initial claims
    return (Foldable.toList . discardRemainders $ result)
  where
    discardRemainders = fmap Step.result . Step.results

test_applyRewriteRule_ :: [TestTree]
test_applyRewriteRule_ =
    [ testCase "apply identity axiom" $ do
        let expect =
                [ OrPattern.fromPatterns [initial] ]
            initial = Pattern.fromTermLike (mkElemVar Mock.x)
        actualAxiom <- applyRewriteRuleParallel_ initial axiomId
        actualClaim <- applyClaim initial claimId
        assertEqual "" expect actualAxiom
        assertEqual "" expect actualClaim

    , testCase "apply identity without renaming" $ do
        let expect =
                [ OrPattern.fromPatterns [initial] ]
            initial = Pattern.fromTermLike (mkElemVar Mock.y)
        actualAxiom <- applyRewriteRuleParallel_ initial axiomId
        actualClaim <- applyClaim initial claimId
        assertEqual "" expect actualAxiom
        assertEqual "" expect actualClaim

    , testCase "substitute variable with itself" $ do
        let expect =
                [ OrPattern.fromPatterns [initial { term = mkElemVar Mock.x }] ]
            initial = Pattern.fromTermLike
                (Mock.sigma (mkElemVar Mock.x) (mkElemVar Mock.x))
        actualAxiom <- applyRewriteRuleParallel_ initial axiomSigmaId
        actualClaim <- applyClaim initial claimSigmaId
        assertEqual "" expect actualAxiom
        assertEqual "" expect actualClaim

    , testCase "merge configuration patterns" $ do
        let term = Mock.functionalConstr10 (mkElemVar Mock.y)
            expect =
                [ OrPattern.fromPatterns [initial { term, substitution }] ]
              where
                substitution =
                    Substitution.wrap
                    $ Substitution.mkUnwrappedSubstitution
                    [ (inject Mock.x, term) ]
            initial = Pattern.fromTermLike (Mock.sigma (mkElemVar Mock.x) term)
        actualAxiom <- applyRewriteRuleParallel_ initial axiomSigmaId
        actualClaim <- applyClaim initial claimSigmaId
        assertEqual "" expect actualAxiom
        assertEqual "" expect actualClaim

    , testCase "substitution with symbol matching" $ do
        let expect =
                [ OrPattern.fromPatterns [initial { term = fz, substitution }] ]
              where
                substitution =
                    Substitution.wrap
                    $ Substitution.mkUnwrappedSubstitution
                    [ (inject Mock.y, mkElemVar Mock.z) ]
            fy = Mock.functionalConstr10 (mkElemVar Mock.y)
            fz = Mock.functionalConstr10 (mkElemVar Mock.z)
            initial = Pattern.fromTermLike (Mock.sigma fy fz)
        actualAxiom <- applyRewriteRuleParallel_ initial axiomSigmaId
        actualClaim <- applyClaim initial claimSigmaId
        assertEqual "" expect actualAxiom
        assertEqual "" expect actualClaim

    , testCase "merge multiple variables" $ do
        let expect =
                [ OrPattern.fromPatterns [initial { term = yy, substitution }] ]
              where
                substitution =
                    Substitution.wrap
                    $ Substitution.mkUnwrappedSubstitution
                    [ (inject Mock.x, mkElemVar Mock.y) ]
            xy = Mock.sigma (mkElemVar Mock.x) (mkElemVar Mock.y)
            yx = Mock.sigma (mkElemVar Mock.y) (mkElemVar Mock.x)
            yy = Mock.sigma (mkElemVar Mock.y) (mkElemVar Mock.y)
            initial = Pattern.fromTermLike (Mock.sigma xy yx)
        actualAxiom <- applyRewriteRuleParallel_ initial axiomSigmaXXYY
        actualClaim <- applyClaim initial claimSigmaXXYY
        assertEqual "" expect actualAxiom
        assertEqual "" expect actualClaim

    , testCase "rename quantified right variables" $ do
        let expect =
                 [ OrPattern.fromPatterns [Pattern.fromTermLike final] ]
            final = mkElemVar Mock.y
            initial = pure (mkElemVar Mock.y)
            axiom =
                RewriteRule $ rulePattern
                    (mkElemVar Mock.x)
                    (mkExists Mock.y (mkElemVar Mock.x))
            claim =
                claimPatternFromTerms
                    (mkElemVar Mock.x)
                    (mkElemVar Mock.x)
                    [Mock.y]
        actualAxiom <- applyRewriteRuleParallel_ initial axiom
        actualClaim <- applyClaim initial claim
        assertEqual "" expect actualAxiom
        assertEqual "" expect actualClaim

    , testCase "quantified rhs: non-clashing" $ do
        let expect =
                [ OrPattern.fromPatterns [Pattern.fromTermLike final] ]
            x' =
                traverse (nextName (variableName Mock.x)) Mock.x
                & fromJust
            final = mkElemVar x'
            initial = pure (mkElemVar Mock.y)
            axiom =
                RewriteRule $ rulePattern
                    (mkElemVar Mock.x)
                    (mkExists Mock.x (mkElemVar Mock.x))
            claim =
                refreshExistentials $ claimPatternFromTerms
                    (mkElemVar Mock.x)
                    (mkElemVar Mock.x)
                    [Mock.x]
        actualAxiom <- applyRewriteRuleParallel_ initial axiom
        actualClaim <- applyClaim initial claim
        assertEqual "" expect actualAxiom
        assertEqual "" expect actualClaim

    , testCase "Apply non-function-like rule in parallel" $ do
        let initial =
                pure (Mock.sigma (mkElemVar Mock.x) (mkElemVar Mock.x))
        resultAxiom <-
            Exception.try
            $ applyRewriteRuleParallel_ initial axiomSigmaTopId
        case resultAxiom of
            Left (Exception.ErrorCall _) -> return ()
            Right _ -> assertFailure "Expected error"

        resultClaim <-
            Exception.try
            $ applyClaim initial claimSigmaTopId
        case resultClaim of
            Left (Exception.ErrorCall _) -> return ()
            Right _ -> assertFailure "Expected error"

    , testCase "Apply list containing non-function-like rule in parallel" $ do
        let initial =
                pure (Mock.sigma (mkElemVar Mock.x) (mkElemVar Mock.x))
        resultAxiom <-
            Exception.try
            $ applyRewriteRules_
                applyRewriteRulesParallel
                initial
                [axiomCaseA, axiomSigmaTopId]
        case resultAxiom of
            Left (Exception.ErrorCall _) -> return ()
            Right _ -> assertFailure "Expected error"

        resultClaim <-
            Exception.try
            $ applyClaims_
                applyClaimsSequence
                initial
                [claimCaseA, claimSigmaTopId]
        case resultClaim of
            Left (Exception.ErrorCall _) -> return ()
            Right _ -> assertFailure "Expected error"

    , testCase "Apply non-function-like rule in sequence" $ do
        let initial = pure (Mock.sigma (mkElemVar Mock.x) (mkElemVar Mock.x))
        resultAxiom <-
            Exception.try
            $ applyRewriteRule_
                applyRewriteRulesSequence
                initial
                axiomSigmaTopId
        case resultAxiom of
            Left (Exception.ErrorCall _) -> return ()
            Right _ -> assertFailure "Expected error"

        resultClaim <-
            Exception.try
            $ applyClaim_
                applyClaimsSequence
                initial
                claimSigmaTopId
        case resultClaim of
            Left (Exception.ErrorCall _) -> return ()
            Right _ -> assertFailure "Expected error"

    , testCase "Apply list containing non-function-like rule in sequence" $ do
        let initial =
                pure (Mock.sigma (mkElemVar Mock.x) (mkElemVar Mock.x))
        resultAxiom <-
            Exception.try
            $ applyRewriteRules_
                applyRewriteRulesParallel
                initial
                [axiomCaseA, axiomSigmaTopId]
        case resultAxiom of
            Left (Exception.ErrorCall _) -> return ()
            Right _ -> assertFailure "Expected error"

        resultClaim <-
            Exception.try
            $ applyClaims_
                applyClaimsSequence
                initial
                [claimCaseA, claimSigmaTopId]
        case resultClaim of
            Left (Exception.ErrorCall _) -> return ()
            Right _ -> assertFailure "Expected error"

    , testCase "symbol clash" $ do
        let expect =  mempty
            fx = Mock.functionalConstr10 (mkElemVar Mock.x)
            gy = Mock.functionalConstr11 (mkElemVar Mock.y)
            initial = pure (Mock.sigma fx gy)
        actualAxiom <- applyRewriteRuleParallel_ initial axiomSigmaId
        actualClaim <- applyClaim initial claimSigmaId
        assertEqual "" expect actualAxiom
        assertEqual "" expect actualClaim

    , testCase "impossible substitution" $ do
        let expect =  mempty
            xfy =
                Mock.sigma
                    (mkElemVar Mock.x)
                    (Mock.functionalConstr10 (mkElemVar Mock.y))
            xy = Mock.sigma (mkElemVar Mock.x) (mkElemVar Mock.y)
            initial = pure (Mock.sigma xfy xy)
        actualAxiom <- applyRewriteRuleParallel_ initial axiomSigmaXXYY
        actualClaim <- applyClaim initial claimSigmaXXYY
        assertEqual "" expect actualAxiom
        assertEqual "" expect actualClaim

    -- sigma(x, x) -> x
    -- vs
    -- sigma(a, f(b)) with substitution b=a
    , testCase "impossible substitution (ctor)" $ do
        let expect =  mempty
            initial =
                Conditional
                    { term =
                        Mock.sigma
                            (mkElemVar Mock.x)
                            (Mock.functionalConstr10 (mkElemVar Mock.y))
                    , predicate = Predicate.makeTruePredicate
                    , substitution =
                        Substitution.wrap
                        $ Substitution.mkUnwrappedSubstitution
                        [(inject Mock.y, mkElemVar Mock.x)]
                    }
        actualAxiom <- applyRewriteRuleParallel_ initial axiomSigmaId
        actualClaim <- applyClaim initial claimSigmaId
        assertEqual "" expect actualAxiom
        assertEqual "" expect actualClaim

    -- sigma(x, x) -> x
    -- vs
    -- sigma(a, h(b)) with substitution b=a
    , testCase "circular dependency error" $ do
        let expect =
                Conditional
                    { term = fy
                    , predicate =
                        makeEqualsPredicate (mkElemVar Mock.y) fy
                    , substitution =
                        Substitution.wrap
                        $ Substitution.mkUnwrappedSubstitution
                        [(inject Mock.x, fy)]
                    }
                & pure . OrPattern.fromPattern
            fy = Mock.functional10 (mkElemVar Mock.y)
            initial =
                Conditional
                    { term = Mock.sigma (mkElemVar Mock.x) fy
                    , predicate = makeTruePredicate
                    , substitution =
                        Substitution.wrap
                        $ Substitution.mkUnwrappedSubstitution
                        [(inject Mock.y, mkElemVar Mock.x)]
                    }
        actualAxiom <- applyRewriteRuleParallel_ initial axiomSigmaId
        actualClaim <- applyClaim initial claimSigmaId
        assertEqual "" expect actualAxiom
        assertEqual "" expect actualClaim

    -- sigma(x, x) -> x
    -- vs
    -- sigma(sigma(a, a), sigma(sigma(b, c), sigma(b, b)))
    , testCase "unify all children" $ do
        let expect =

                    [ OrPattern.fromPatterns
                        [ Conditional
                            { term = Mock.sigma zz zz
                            , predicate = makeTruePredicate
                            , substitution =
                                Substitution.wrap
                                $ Substitution.mkUnwrappedSubstitution
                                [ (inject Mock.x, zz)
                                , (inject Mock.y, mkElemVar Mock.z)
                                ]
                            }
                        ]
                    ]
            xx = Mock.sigma (mkElemVar Mock.x) (mkElemVar Mock.x)
            yy = Mock.sigma (mkElemVar Mock.y) (mkElemVar Mock.y)
            zz = Mock.sigma (mkElemVar Mock.z) (mkElemVar Mock.z)
            yz = Mock.sigma (mkElemVar Mock.y) (mkElemVar Mock.z)
            initial = pure $ Mock.sigma xx (Mock.sigma yz yy)
        actualAxiom <- applyRewriteRuleParallel_ initial axiomSigmaId
        actualClaim <- applyClaim initial claimSigmaId
        assertEqual "" expect actualAxiom
        assertEqual "" expect actualClaim

    -- sigma(sigma(x, x), y) => sigma(x, y)
    -- vs
    -- sigma(sigma(a, f(b)), a)
    -- Expected: sigma(f(b), f(b)) and a=f(b)
    , testCase "normalize substitution" $ do
        let
            fb = Mock.functional10 (mkElemVar Mock.y)
            expect =

                    [ OrPattern.fromPatterns
                        [ Conditional
                            { term = Mock.sigma fb fb
                            , predicate = makeTruePredicate
                            , substitution =
                                Substitution.wrap
                                $ Substitution.mkUnwrappedSubstitution
                                [(inject Mock.x, fb)]
                            }
                        ]
                    ]
            initial = pure $
                Mock.sigma(Mock.sigma (mkElemVar Mock.x) fb) (mkElemVar Mock.x)
        actualAxiom <- applyRewriteRuleParallel_ initial axiomSigmaXXY
        actualClaim <- applyClaim initial claimSigmaXXY
        assertEqual "" expect actualAxiom
        assertEqual "" expect actualClaim

    -- sigma(sigma(x, x), y) => sigma(x, y)
    -- vs
    -- sigma(sigma(a, f(b)), a) and a=f(c)
    -- Expected: sigma(f(b), f(b)) and a=f(b), b=c
    , testCase "merge substitution with initial" $ do
        let
            fy = Mock.functionalConstr10 (mkElemVar Mock.y)
            fz = Mock.functionalConstr10 (mkElemVar Mock.z)
            expect =

                    [ OrPattern.fromPatterns
                        [ Conditional
                            { term = Mock.sigma fz fz
                            , predicate = makeTruePredicate
                            , substitution =
                                Substitution.wrap
                                $ Substitution.mkUnwrappedSubstitution
                                    [ (inject Mock.x, fz)
                                    , (inject Mock.y, mkElemVar Mock.z)
                                    ]
                            }
                        ]
                    ]
            initial =
                Conditional
                    { term =
                        Mock.sigma
                            (Mock.sigma (mkElemVar Mock.x) fy)
                            (mkElemVar Mock.x)
                    , predicate = makeTruePredicate
                    , substitution =
                        Substitution.wrap
                        $ Substitution.mkUnwrappedSubstitution
                        [(inject Mock.x, fz)]
                    }
        actualAxiom <- applyRewriteRuleParallel_ initial axiomSigmaXXY
        actualClaim <- applyClaim initial claimSigmaXXY
        assertEqual "" expect actualAxiom
        assertEqual "" expect actualClaim

    -- "sl1" => x
    -- vs
    -- "sl2"
    -- Expected: bottom
    , testCase "unmatched string literals" $ do
        let expect =  mempty
            initial = pure (mkStringLiteral "sl2")
            axiom =
                RewriteRule $ rulePattern
                    (mkStringLiteral "sl1")
                    (mkElemVar Mock.x)
            claim =
                claimPatternFromTerms
                    (mkStringLiteral "sl1")
                    (mkElemVar Mock.x)
                    []
        actualAxiom <- applyRewriteRuleParallel_ initial axiom
        actualClaim <- applyClaim initial claim
        assertEqual "" expect actualAxiom
        assertEqual "" expect actualClaim

    -- x => x
    -- vs
    -- a and g(a)=f(a)
    -- Expected: a and g(a)=f(a)
    , testCase "preserve initial condition" $ do
        let expect =
                [ OrPattern.fromPatterns [initial] ]
            predicate =
                makeEqualsPredicate
                    (Mock.functional11 Mock.a)
                    (Mock.functional10 Mock.a)
            initial =
                Conditional
                    { term = Mock.a
                    , predicate
                    , substitution = mempty
                    }
        actualAxiom <- applyRewriteRuleParallel_ initial axiomId
        actualClaim <- applyClaim initial claimId
        assertEqual "" expect actualAxiom
        assertEqual "" expect actualClaim

    -- sigma(sigma(x, x), y) => sigma(x, y)
    -- vs
    -- sigma(sigma(a, f(b)), a) and g(a)=f(a)
    -- Expected: sigma(f(b), f(b)) and a=f(b) and and g(f(b))=f(f(b))
    , testCase "normalize substitution with initial condition" $ do
        let
            fb = Mock.functional10 (mkElemVar Mock.y)
            expect =

                    [ OrPattern.fromPatterns
                        [ Conditional
                            { term = Mock.sigma fb fb
                            , predicate =
<<<<<<< HEAD
                                makeEqualsPredicate
                                    (Mock.functional11 fb)
=======
                                makeEqualsPredicate Mock.testSort
>>>>>>> 5fa295c9
                                    (Mock.functional10 fb)
                                    (Mock.functional11 fb)
                            , substitution =
                                Substitution.wrap
                                $ Substitution.mkUnwrappedSubstitution
                                [(inject Mock.x, fb)]
                            }
                        ]
                    ]
            initial =
                Conditional
                    { term =
                        Mock.sigma
                            (Mock.sigma (mkElemVar Mock.x) fb)
                            (mkElemVar Mock.x)
                    , predicate =
                        makeEqualsPredicate
                            (Mock.functional11 (mkElemVar Mock.x))
                            (Mock.functional10 (mkElemVar Mock.x))
                    , substitution = mempty
                    }
        actualAxiom <- applyRewriteRuleParallel_ initial axiomSigmaXXY
        actualClaim <- applyClaim initial claimSigmaXXY
        assertEqual "" expect actualAxiom
        assertEqual "" expect actualClaim

    -- x => x ensures g(x)=f(x)
    -- vs
    -- y
    -- Expected: y and g(y)=f(y)
    , testCase "conjoin rule ensures" $ do
        let
            ensures =
                makeEqualsPredicate
                    (Mock.functional11 (mkElemVar Mock.x))
                    (Mock.functional10 (mkElemVar Mock.x))
            rhs = (RulePattern.rhs ruleId) { ensures }
            expect =
                [ OrPattern.fromPatterns
                    [ Conditional
                        { term = mkElemVar Mock.y
<<<<<<< HEAD
                        , predicate = makeEqualsPredicate
                            (Mock.functional11 (mkElemVar Mock.y))
=======
                        , predicate = makeEqualsPredicate Mock.testSort
>>>>>>> 5fa295c9
                            (Mock.functional10 (mkElemVar Mock.y))
                            (Mock.functional11 (mkElemVar Mock.y))
                        , substitution = mempty
                        }
                    ]
                ]
            initial = Pattern.fromTermLike (mkElemVar Mock.y)
            axiom = RewriteRule ruleId { rhs }
            claim =
                claimPatternFromPatterns
                    (mkElemVar Mock.x & Pattern.fromTermLike)
                    (Pattern.fromTermAndPredicate
                        (mkElemVar Mock.x)
                        ensures
                    )
        actualAxiom <- applyRewriteRuleParallel_ initial axiom
        actualClaim <- applyClaim initial claim
        assertEqual "" expect actualAxiom
        assertEqual "" expect actualClaim

    -- x => x requires g(x)=f(x)
    -- vs
    -- a
    -- Expected: y1 and g(a)=f(a)
    , testCase "conjoin rule requirement" $ do
        let
            requires =
<<<<<<< HEAD
                makeEqualsPredicate
                    (Mock.functional11 (mkElemVar Mock.x))
=======
                makeEqualsPredicate_
>>>>>>> 5fa295c9
                    (Mock.functional10 (mkElemVar Mock.x))
                    (Mock.functional11 (mkElemVar Mock.x))
            expect =
                [ OrPattern.fromPatterns
                    [ initialTerm
                    `Pattern.withCondition` Condition.fromPredicate requires
                    ]
                ]
            initialTerm = mkElemVar Mock.x
            initial = pure initialTerm
            axiom = RewriteRule ruleId { requires }
            claim =
                claimPatternFromPatterns
                    (Pattern.fromTermAndPredicate
                        (mkElemVar Mock.x)
                        requires
                    )
                    (mkElemVar Mock.x & Pattern.fromTermLike)
        actualAxiom <- applyRewriteRuleParallel_ initial axiom
        actualClaim <- applyClaim initial claim
        assertEqual "" expect actualAxiom
        assertEqual "" expect actualClaim

    , testCase "rule a => \\bottom" $ do
        let expect =  [ OrPattern.fromPatterns [] ]
            initial = pure Mock.a
        actualAxiom <- applyRewriteRuleParallel_ initial axiomBottom
        actualClaim <- applyClaim initial claimBottom
        assertEqual "" expect actualAxiom
        assertEqual "" expect actualClaim

    , testCase "rule a => b ensures \\bottom" $ do
        let expect =  [ OrPattern.fromPatterns [] ]
            initial = pure Mock.a
        actualAxiom <- applyRewriteRuleParallel_ initial axiomEnsuresBottom
        actualClaim <- applyClaim initial claimEnsuresBottom
        assertEqual "" expect actualAxiom
        assertEqual "" expect actualClaim

    , testCase "rule a => b requires \\bottom" $ do
        let expect =  [ ]
            initial = pure Mock.a
        actualAxiom <- applyRewriteRuleParallel_ initial axiomRequiresBottom
        actualClaim <- applyClaim initial claimRequiresBottom
        assertEqual "" expect actualAxiom
        assertEqual "" expect actualClaim

    , testCase "rule a => \\bottom does not apply to c" $ do
        let expect =  [ ]
            initial = pure Mock.c
        actualAxiom <- applyRewriteRuleParallel_ initial axiomRequiresBottom
        actualClaim <- applyClaim initial claimRequiresBottom
        assertEqual "" expect actualAxiom
        assertEqual "" expect actualClaim
    ]
  where
    applyRewriteRuleParallel_
        :: TestPattern
        -> RewriteRule'
        -> IO [OrPattern VariableName]
    applyRewriteRuleParallel_ patt rule =
        applyRewriteRule_ applyRewriteRulesParallel patt rule
        & (fmap . fmap . OrPattern.map) getRewritingPattern

    applyClaim
        :: TestPattern
        -> ClaimPattern
        -> IO [OrPattern VariableName]
    applyClaim patt rule =
        applyClaim_ applyClaimsSequence patt rule
        & (fmap . fmap . OrPattern.map) getRewritingPattern

    ruleId =
        rulePattern
            (mkElemVar Mock.x)
            (mkElemVar Mock.x)
    axiomId = RewriteRule ruleId
    claimId =
        claimPatternFromTerms
            (mkElemVar Mock.x)
            (mkElemVar Mock.x)
            []

    axiomBottom =
        RewriteRule RulePattern
            { left = Mock.a
            , antiLeft = Nothing
            , requires = makeTruePredicate
            , rhs = injectTermIntoRHS (mkBottom Mock.testSort)
            , attributes = def
            }

    claimBottom =
        claimPatternFromTerms
            Mock.a
            (mkBottom Mock.testSort)
            []

    axiomEnsuresBottom =
        RewriteRule RulePattern
            { left = Mock.a
            , antiLeft = Nothing
            , requires = makeTruePredicate
            , rhs = RHS
                { existentials = []
                , right = Mock.b
                , ensures = makeFalsePredicate
                }
            , attributes = def
            }

    claimEnsuresBottom =
        claimPatternFromPatterns
            (Mock.a & Pattern.fromTermLike )
            (Pattern.fromTermAndPredicate
                Mock.b
                makeFalsePredicate
            )

    axiomRequiresBottom =
        RewriteRule RulePattern
            { left = Mock.a
            , antiLeft = Nothing
            , requires = makeFalsePredicate
            , rhs = injectTermIntoRHS Mock.b
            , attributes = def
            }

    claimRequiresBottom =
        claimPatternFromPatterns
            (Pattern.fromTermAndPredicate
                Mock.a
                makeFalsePredicate
            )
            (Mock.b & Pattern.fromTermLike)

    axiomSigmaId =
        RewriteRule $ rulePattern
            (Mock.sigma (mkElemVar Mock.x) (mkElemVar Mock.x))
            (mkElemVar Mock.x)

    claimSigmaId =
        claimPatternFromTerms
            (Mock.sigma (mkElemVar Mock.x) (mkElemVar Mock.x))
            (mkElemVar Mock.x)
            []

    axiomSigmaTopId =
        RewriteRule $ rulePattern
            (Mock.sigma (mkElemVar Mock.x) mkTop_)
            (mkElemVar Mock.x)

    claimSigmaTopId =
        claimPatternFromTerms
            (Mock.sigma (mkElemVar Mock.x) mkTop_)
            (mkElemVar Mock.x)
            []

    axiomSigmaXXYY =
        RewriteRule $ rulePattern
            (Mock.sigma
                    (Mock.sigma (mkElemVar Mock.x) (mkElemVar Mock.x))
                    (Mock.sigma (mkElemVar Mock.y) (mkElemVar Mock.y))
            )
            (Mock.sigma (mkElemVar Mock.x) (mkElemVar Mock.y))

    claimSigmaXXYY =
        claimPatternFromTerms
            (Mock.sigma
                    (Mock.sigma (mkElemVar Mock.x) (mkElemVar Mock.x))
                    (Mock.sigma (mkElemVar Mock.y) (mkElemVar Mock.y))
            )
            (Mock.sigma (mkElemVar Mock.x) (mkElemVar Mock.y))
            []

    axiomSigmaXXY =
        RewriteRule $ rulePattern
            (Mock.sigma
                    (Mock.sigma (mkElemVar Mock.x) (mkElemVar Mock.x))
                    (mkElemVar Mock.y)
            )
            (Mock.sigma (mkElemVar Mock.x) (mkElemVar Mock.y))

    claimSigmaXXY =
        claimPatternFromTerms
            (Mock.sigma
                    (Mock.sigma (mkElemVar Mock.x) (mkElemVar Mock.x))
                    (mkElemVar Mock.y)
            )
            (Mock.sigma (mkElemVar Mock.x) (mkElemVar Mock.y))
            []

{- | Tests for symbolic narrowing.

Narrowing happens when a variable in a symbolic configuration is instantiated
with a particular value.

 -}
test_narrowing :: [TestTree]
test_narrowing =
    [ testCase "applyRewriteRulesParallel" $ do
        actual <- apply axiom (Pattern.fromTermLike initial)
        let results = OrPattern.fromPatterns [result]
        checkResults results actual
        let remainders = OrPattern.fromPatterns [remainder]
        checkRemainders remainders actual
    , testCase "resetResultPattern" $ do
        let resultRewriting =
                Pattern.withCondition (Mock.sigma Mock.b (mkElemVar xRule))
                $ Condition.fromSingleSubstitution
                $ Substitution.assign
                    (inject xConfig)
                    (Mock.sigma Mock.a (mkElemVar xRule))
            initialVariables = FreeVariables.freeVariable (inject xConfig)
            actual = resetResultPattern initialVariables resultRewriting
        assertEqual "" (mkRewritingPattern result) actual
    ]
  where
    apply rule config = applyRewriteRulesParallel config [rule]
    x = Mock.x
    x' = traverse (\name -> nextName name name) x & fromJust
    xConfig = mkElementConfigVariable x
    xRule = mkElementRuleVariable x
    initial = mkElemVar x
    -- The significance of this axiom is that it narrows the initial term and
    -- introduces a new variable.
    axiom =
        RewriteRule $ rulePattern
            (Mock.sigma Mock.a (mkElemVar x))
            (Mock.sigma Mock.b (mkElemVar x))
    result =
        Pattern.withCondition (Mock.sigma Mock.b (mkElemVar x'))
        $ Condition.fromSingleSubstitution
        $ Substitution.assign (inject x) (Mock.sigma Mock.a (mkElemVar x'))
    remainder =
        Pattern.withCondition initial
        $ Condition.fromPredicate
        $ Predicate.makeNotPredicate
        $ Predicate.makeExistsPredicate x'
        $ Predicate.makeEqualsPredicate
            (mkElemVar x)
            (Mock.sigma Mock.a (mkElemVar x'))

-- | Apply the 'RewriteRule's to the configuration.
applyRewriteRulesParallel
    :: TestPattern
    -- ^ Configuration
    -> [RewriteRule']
    -- ^ Rewrite rule
    -> IO Results'
applyRewriteRulesParallel initial rules =
    Step.applyRewriteRulesParallel
        Unification.unificationProcedure
        (mkRewritingRule <$> rules)
        (mkRewritingPattern $ simplifiedPattern initial)
    & runSimplifier Mock.env

applyClaimsSequence
    :: TestPattern
    -- ^ Configuration
    -> [ClaimPattern]
    -- ^ Rewrite rule
    -> IO (Step.Results ClaimPattern)
applyClaimsSequence initial claims =
    Step.applyClaimsSequence
        AllPathClaim
        Unification.unificationProcedure
        (mkRewritingPattern $ simplifiedPattern initial)
        claims
    & runSimplifier Mock.env

checkResults
    :: Step.UnifyingRuleVariable rule ~ RewritingVariableName
    => HasCallStack
    => OrTestPattern
    -> Step.Results rule
    -> Assertion
checkResults expect actual =
    assertEqual "compare results"
        expect
        (OrPattern.map getRewritingPattern $ Step.gatherResults actual)

checkRemainders
    :: Step.UnifyingRuleVariable rule ~ RewritingVariableName
    => HasCallStack
    => OrTestPattern
    -> Step.Results rule
    -> Assertion
checkRemainders expect actual =
    assertEqual "compare remainders"
        expect
        (OrPattern.map getRewritingPattern $ Step.remainders actual)

test_applyRewriteRulesParallel :: [TestTree]
test_applyRewriteRulesParallel =
    [ testCase "if _ then _" $ do
        -- This uses `functionalConstr20(x, y)` instead of `if x then y`
        -- and `a` instead of `true`.
        --
        -- Intended:
        --   term: if x then cg
        --   axiom: if true y => y
        -- Actual:
        --   term: constr20(x, cg)
        --   axiom: constr20(a, y) => y
        -- Expected:
        --   rewritten: cg, with ⌈cg⌉ and [x=a]
        --   remainder: constr20(x, cg), with ¬(⌈cg⌉ and x=a)
        let
            results =
                MultiOr.singleton Conditional
                    { term = Mock.cg
                    , predicate = makeCeilPredicate Mock.cg
                    , substitution =
                        Substitution.wrap
                        $ Substitution.mkUnwrappedSubstitution
                        [(inject Mock.x, Mock.a)]
                    }
            remainders =
                OrPattern.fromPatterns
                    [ Conditional
                        { term = initialTerm
                        , predicate =
                            makeNotPredicate
                            $ makeAndPredicate
                                (makeCeilPredicate Mock.cg)
                                (makeEqualsPredicate
                                    (mkElemVar Mock.x)
                                    Mock.a
                                )
                        , substitution = mempty
                        }
                    ]
            initialTerm = Mock.functionalConstr20 (mkElemVar Mock.x) Mock.cg
            initial = pure initialTerm
        actual <- applyRewriteRulesParallel initial [axiomIfThen]
        checkResults results actual
        checkRemainders remainders actual

    , testCase "if _ then _ with initial condition" $ do
        -- This uses `functionalConstr20(x, y)` instead of `if x then y`
        -- and `a` instead of `true`.
        --
        -- Intended:
        --   term: if x then cg
        --   axiom: if true y => y
        -- Actual:
        --   term: constr20(x, cg), with a ⌈cf⌉ predicate
        --   axiom: constr20(a, y) => y
        -- Expected:
        --   rewritten: cg, with ⌈cf⌉ and ⌈cg⌉ and [x=a]
        --   remainder: constr20(x, cg), with ⌈cf⌉ and ¬(⌈cg⌉ and x=a)
        let
            results =
                MultiOr.singleton Conditional
                    { term = Mock.cg
                    , predicate =
                        makeAndPredicate
                            (makeCeilPredicate Mock.cf)
                            (makeCeilPredicate Mock.cg)
                    , substitution =
                        Substitution.wrap
                        $ Substitution.mkUnwrappedSubstitution
                            [(inject Mock.x, Mock.a)]
                    }
            remainders =
                OrPattern.fromPatterns
                    [ Conditional
                        { term =
                            Mock.functionalConstr20
                                (mkElemVar Mock.x)
                                Mock.cg
                        , predicate =
                            makeAndPredicate
                                (makeCeilPredicate Mock.cf)
                                (makeNotPredicate $ makeAndPredicate
                                    (makeCeilPredicate Mock.cg)
                                    (makeEqualsPredicate
                                        (mkElemVar Mock.x)
                                        Mock.a
                                    )
                                )
                        , substitution = mempty
                        }
                    ]
            initialTerm = Mock.functionalConstr20 (mkElemVar Mock.x) Mock.cg
            initial =
                Conditional
                    { term = initialTerm
                    , predicate = makeCeilPredicate Mock.cf
                    , substitution = mempty
                    }
        actual <- applyRewriteRulesParallel initial [axiomIfThen]
        checkResults results actual
        checkRemainders remainders actual

    , testCase "signum - side condition" $ do
        -- This uses `functionalConstr20(x, y)` instead of `if x then y`
        -- and `a` instead of `true`.
        --
        -- Intended:
        --   term: signum(x)
        --   axiom: signum(y) => -1 if (y<0 == true)
        -- Actual:
        --   term: functionalConstr10(x)
        --   axiom: functionalConstr10(y) => a if f(y) == b
        -- Expected:
        --   rewritten: a, with f(x) == b
        --   remainder: functionalConstr10(x), with ¬(f(x) == b)
        let
            results =
                MultiOr.singleton Conditional
                    { term = Mock.a
                    , predicate = requirement
                    , substitution = mempty
                    }
            remainders =
                MultiOr.singleton Conditional
                    { term = Mock.functionalConstr10 (mkElemVar Mock.x)
                    , predicate = makeNotPredicate requirement
                    , substitution = mempty
                    }
            initial = pure (Mock.functionalConstr10 (mkElemVar Mock.x))
            requirement =
<<<<<<< HEAD
                makeEqualsPredicate
                    (Mock.f (mkElemVar Mock.x))
=======
                makeEqualsPredicate Mock.testSort
>>>>>>> 5fa295c9
                    Mock.b
                    (Mock.f (mkElemVar Mock.x))
        actual <- applyRewriteRulesParallel initial [axiomSignum]
        checkResults results actual
        checkRemainders remainders actual

    , testCase "if _ then _ -- partial" $ do
        -- This uses `functionalConstr20(x, y)` instead of `if x then y`
        -- and `a` instead of `true`.
        --
        -- Intended:
        --   term: if x then cg
        --   axiom: if true y => y
        -- Actual:
        --   term: functionalConstr20(x, cg)
        --   axiom: functionalConstr20(a, y) => y
        -- Expected:
        --   rewritten: cg, with ⌈cg⌉ and [x=a]
        --   remainder: functionalConstr20(x, cg), with ¬(⌈cg⌉ and x=a)
        let
            results =
                MultiOr.singleton Conditional
                    { term = Mock.cg
                    , predicate = makeCeilPredicate Mock.cg
                    , substitution =
                        Substitution.wrap
                        $ Substitution.mkUnwrappedSubstitution
                        [(inject Mock.x, Mock.a)]
                    }
            remainders =
                OrPattern.fromPatterns
                    [ initial
                        { predicate =
                            makeNotPredicate
                            $ makeAndPredicate
                                (makeCeilPredicate Mock.cg)
                                (makeEqualsPredicate
                                    (mkElemVar Mock.x)
                                    Mock.a
                                )
                        }
                    ]
            initialTerm = Mock.functionalConstr20 (mkElemVar Mock.x) Mock.cg
            initial = pure initialTerm
        actual <- applyRewriteRulesParallel initial [axiomIfThen]
        checkResults results actual
        checkRemainders remainders actual

    , testCase "case _ of a -> _; b -> _ -- partial" $ do
        -- This uses `functionalConstr30(x, y, z)` to represent a case
        -- statement,
        -- i.e. `case x of 1 -> y; 2 -> z`
        -- and `a`, `b` as the case labels.
        --
        -- Intended:
        --   term: case x of 1 -> cf; 2 -> cg
        --   axiom: case 1 of 1 -> cf; 2 -> cg => cf
        --   axiom: case 2 of 1 -> cf; 2 -> cg => cg
        -- Actual:
        --   term: constr30(x, cg, cf)
        --   axiom: constr30(a, y, z) => y
        --   axiom: constr30(b, y, z) => z
        -- Expected:
        --   rewritten: cf, with (⌈cf⌉ and ⌈cg⌉) and [x=a]
        --   rewritten: cg, with (⌈cf⌉ and ⌈cg⌉) and [x=b]
        --   remainder:
        --     constr20(x, cf, cg)
        --        with ¬(⌈cf⌉ and ⌈cg⌉ and [x=a])
        --         and ¬(⌈cf⌉ and ⌈cg⌉ and [x=b])
        let
            definedBranches =
                makeAndPredicate
                    (makeCeilPredicate Mock.cf)
                    (makeCeilPredicate Mock.cg)
            results =
                OrPattern.fromPatterns
                    [ Conditional
                        { term = Mock.cf
                        , predicate = definedBranches
                        , substitution =
                            Substitution.wrap
                            $ Substitution.mkUnwrappedSubstitution
                            [(inject Mock.x, Mock.a)]
                        }
                    , Conditional
                        { term = Mock.cg
                        , predicate = definedBranches
                        , substitution =
                            Substitution.wrap
                            $ Substitution.mkUnwrappedSubstitution
                            [(inject Mock.x, Mock.b)]
                        }
                    ]
            remainders =
                OrPattern.fromPatterns
                    [ initial
                        { predicate =
                            Predicate.makeAndPredicate
                                (makeNotPredicate $ makeAndPredicate
                                    definedBranches
                                    (Predicate.makeEqualsPredicate
                                        (mkElemVar Mock.x)
                                        Mock.a
                                    )
                                )
                                (makeNotPredicate $ makeAndPredicate
                                    definedBranches
                                    (Predicate.makeEqualsPredicate
                                        (mkElemVar Mock.x)
                                        Mock.b
                                    )
                                )
                        }
                    ]
            initialTerm =
                Mock.functionalConstr30 (mkElemVar Mock.x) Mock.cf Mock.cg
            initial = pure initialTerm
        actual <- applyRewriteRulesParallel initial axiomsCase
        checkResults results actual
        checkRemainders remainders actual

    , testCase "if _ then _ -- partial" $ do
        -- This uses `functionalConstr20(x, y)` instead of `if x then y`
        -- and `a` instead of `true`.
        --
        -- Intended:
        --   term: if x then cg
        --   axiom: if true y => y
        -- Actual:
        --   term: functionalConstr20(x, cg)
        --   axiom: functionalConstr20(a, y) => y
        -- Expected:
        --   rewritten: cg, with ⌈cg⌉ and [x=a]
        --   remainder: functionalConstr20(x, cg), with ¬(⌈cg⌉ and x=a)
        let
            results =
                MultiOr.singleton Conditional
                    { term = Mock.cg
                    , predicate = makeCeilPredicate Mock.cg
                    , substitution =
                        Substitution.wrap
                        $ Substitution.mkUnwrappedSubstitution
                        [(inject Mock.x, Mock.a)]
                    }
            remainders =
                OrPattern.fromPatterns
                    [ initial
                        { predicate =
                            makeNotPredicate $ makeAndPredicate
                                (makeCeilPredicate Mock.cg)
                                (makeEqualsPredicate
                                    (mkElemVar Mock.x)
                                    Mock.a
                                )
                        }
                    ]
            initialTerm = Mock.functionalConstr20 (mkElemVar Mock.x) Mock.cg
            initial = pure initialTerm
        actual <- applyRewriteRulesParallel initial [axiomIfThen]
        checkResults results actual
        checkRemainders remainders actual

    , testCase "adding variables" $ do
        -- Term: a
        -- Rule: a => x
        -- Expected: exists x . x
        let
            results =
                OrPattern.fromTermLike (mkElemVar Mock.x)
            remainders = OrPattern.bottom
            initialTerm = Mock.a
            initial = Pattern.fromTermLike initialTerm
        actual <- applyRewriteRulesParallel initial
            [ RewriteRule RulePattern
                { left = Mock.a
                , antiLeft = Nothing
                , requires = makeTruePredicate
                , rhs = injectTermIntoRHS (mkElemVar Mock.x)
                , attributes = def
                }
            ]
        checkResults results actual
        checkRemainders remainders actual
    ]

axiomIfThen :: RewriteRule'
axiomIfThen =
    RewriteRule $ rulePattern
        (Mock.functionalConstr20 Mock.a (mkElemVar Mock.y))
        (mkElemVar Mock.y)

axiomSignum :: RewriteRule'
axiomSignum =
    RewriteRule RulePattern
        { left = Mock.functionalConstr10 (mkElemVar Mock.y)
        , antiLeft = Nothing
        , requires = makeEqualsPredicate (Mock.f (mkElemVar Mock.y)) Mock.b
        , rhs = injectTermIntoRHS Mock.a
        , attributes = def
        }

axiomCaseA :: RewriteRule'
axiomCaseA =
    RewriteRule $ rulePattern
        (Mock.functionalConstr30
                Mock.a
                (mkElemVar Mock.y)
                (mkElemVar Mock.z)
        )
        (mkElemVar Mock.y)

axiomCaseB :: RewriteRule'
axiomCaseB =
    RewriteRule $ rulePattern
        (Mock.functionalConstr30
                Mock.b
                (mkElemVar Mock.y)
                (mkElemVar Mock.z)
        )
        (mkElemVar Mock.z)

axiomsCase :: [RewriteRule']
axiomsCase = [axiomCaseA, axiomCaseB]

claimCaseA :: ClaimPattern
claimCaseA =
    claimPatternFromTerms
        (Mock.functionalConstr30
                Mock.a
                (mkElemVar Mock.y)
                (mkElemVar Mock.z)
        )
        (mkElemVar Mock.y)
        []

claimCaseB :: ClaimPattern
claimCaseB =
    claimPatternFromTerms
        (Mock.functionalConstr30
                Mock.b
                (mkElemVar Mock.y)
                (mkElemVar Mock.z)
        )
        (mkElemVar Mock.z)
        []

claimsCase :: [ClaimPattern]
claimsCase = [claimCaseA, claimCaseB]

-- | Apply the 'RewriteRule's to the configuration in sequence.
applyRewriteRulesSequence
    :: TestPattern
    -- ^ Configuration
    -> [RewriteRule']
    -- ^ Rewrite rule
    -> IO Results'
applyRewriteRulesSequence initial rules =
    Step.applyRewriteRulesSequence
        Unification.unificationProcedure
        (mkRewritingPattern $ simplifiedPattern initial)
        (mkRewritingRule <$> rules)
    & runSimplifier Mock.env

test_applyRewriteRulesSequence :: [TestTree]
test_applyRewriteRulesSequence =
    [ testCase "case _ of a -> _; b -> _ -- partial" $ do
        -- This uses `functionalConstr30(x, y, z)` to represent a case
        -- statement,
        -- i.e. `case x of 1 -> y; 2 -> z`
        -- and `a`, `b` as the case labels.
        --
        -- Intended:
        --   term: case x of 1 -> cf; 2 -> cg
        --   axiom: case 1 of 1 -> cf; 2 -> cg => cf
        --   axiom: case 2 of 1 -> cf; 2 -> cg => cg
        -- Actual:
        --   term: constr30(x, cg, cf)
        --   axiom: constr30(a, y, z) => y
        --   axiom: constr30(b, y, z) => z
        -- Expected:
        --   rewritten: cf, with (⌈cf⌉ and ⌈cg⌉) and [x=a]
        --   rewritten: cg, with (⌈cf⌉ and ⌈cg⌉) and [x=b]
        --   remainder:
        --     constr20(x, cf, cg)
        --        with ¬(⌈cf⌉ and [x=a])
        --         and ¬(⌈cg⌉ and [x=b])
        let
            definedBranches =
                makeAndPredicate
                    (makeCeilPredicate Mock.cf)
                    (makeCeilPredicate Mock.cg)
            results =
                OrPattern.fromPatterns
                    [ Conditional
                        { term = Mock.cf
                        , predicate = definedBranches
                        , substitution =
                            Substitution.wrap
                            $ Substitution.mkUnwrappedSubstitution
                            [(inject Mock.x, Mock.a)]
                        }
                    , Conditional
                        { term = Mock.cg
                        , predicate = definedBranches
                        , substitution =
                            Substitution.wrap
                            $ Substitution.mkUnwrappedSubstitution
                            [(inject Mock.x, Mock.b)]
                        }
                    ]
            remainders =
                OrPattern.fromPatterns
                    [ initial
                        { predicate =
                            Predicate.makeAndPredicate
                                (Predicate.makeNotPredicate
                                    $ Predicate.makeAndPredicate
                                        definedBranches
                                        (Predicate.makeEqualsPredicate
                                            (mkElemVar Mock.x)
                                            Mock.a
                                        )
                                )
                                (Predicate.makeNotPredicate
                                    $ Predicate.makeAndPredicate
                                        definedBranches
                                        (Predicate.makeEqualsPredicate
                                            (mkElemVar Mock.x)
                                            Mock.b
                                        )
                                )
                        }
                    ]
            initialTerm =
                Mock.functionalConstr30 (mkElemVar Mock.x) Mock.cf Mock.cg
            initial = pure initialTerm
        actualAxiom <- applyRewriteRulesSequence initial axiomsCase
        checkResults results actualAxiom
        checkRemainders remainders actualAxiom
        actualClaim <- applyClaimsSequence initial claimsCase
        checkResults results actualClaim
        checkRemainders remainders actualClaim

    , testCase "adding variables" $ do
        -- Term: a
        -- Rule: a => x
        -- Expected: exists x . x
        let
            results =
                OrPattern.fromTermLike (mkElemVar Mock.x)
            remainders = OrPattern.bottom
            initialTerm = Mock.a
            initial = Pattern.fromTermLike initialTerm
        actualAxiom <- applyRewriteRulesSequence initial
            [ RewriteRule $ rulePattern
                Mock.a
                (mkElemVar Mock.x)
            ]
        checkResults results actualAxiom
        checkRemainders remainders actualAxiom
        actualClaim <- applyClaimsSequence initial
            [ claimPatternFromTerms
                Mock.a
                (mkElemVar Mock.x)
                []
            ]
        checkResults results actualClaim
        checkRemainders remainders actualClaim
    ]<|MERGE_RESOLUTION|>--- conflicted
+++ resolved
@@ -118,21 +118,11 @@
         let unification = Condition.fromPredicate expect2
             initial = Condition.fromPredicate expect1
             expect1 =
-<<<<<<< HEAD
                 Predicate.makeEqualsPredicate
-                    (Mock.f $ mkElemVar Mock.x)
-=======
-                Predicate.makeEqualsPredicate_
->>>>>>> 5fa295c9
                     Mock.a
                     (Mock.f $ mkElemVar Mock.x)
             expect2 =
-<<<<<<< HEAD
                 Predicate.makeEqualsPredicate
-                    (Mock.f $ mkElemVar Mock.y)
-=======
-                Predicate.makeEqualsPredicate_
->>>>>>> 5fa295c9
                     Mock.b
                     (Mock.f $ mkElemVar Mock.y)
             expect =
@@ -781,12 +771,7 @@
                         [ Conditional
                             { term = Mock.sigma fb fb
                             , predicate =
-<<<<<<< HEAD
                                 makeEqualsPredicate
-                                    (Mock.functional11 fb)
-=======
-                                makeEqualsPredicate Mock.testSort
->>>>>>> 5fa295c9
                                     (Mock.functional10 fb)
                                     (Mock.functional11 fb)
                             , substitution =
@@ -828,12 +813,7 @@
                 [ OrPattern.fromPatterns
                     [ Conditional
                         { term = mkElemVar Mock.y
-<<<<<<< HEAD
                         , predicate = makeEqualsPredicate
-                            (Mock.functional11 (mkElemVar Mock.y))
-=======
-                        , predicate = makeEqualsPredicate Mock.testSort
->>>>>>> 5fa295c9
                             (Mock.functional10 (mkElemVar Mock.y))
                             (Mock.functional11 (mkElemVar Mock.y))
                         , substitution = mempty
@@ -861,12 +841,7 @@
     , testCase "conjoin rule requirement" $ do
         let
             requires =
-<<<<<<< HEAD
                 makeEqualsPredicate
-                    (Mock.functional11 (mkElemVar Mock.x))
-=======
-                makeEqualsPredicate_
->>>>>>> 5fa295c9
                     (Mock.functional10 (mkElemVar Mock.x))
                     (Mock.functional11 (mkElemVar Mock.x))
             expect =
@@ -1291,12 +1266,7 @@
                     }
             initial = pure (Mock.functionalConstr10 (mkElemVar Mock.x))
             requirement =
-<<<<<<< HEAD
                 makeEqualsPredicate
-                    (Mock.f (mkElemVar Mock.x))
-=======
-                makeEqualsPredicate Mock.testSort
->>>>>>> 5fa295c9
                     Mock.b
                     (Mock.f (mkElemVar Mock.x))
         actual <- applyRewriteRulesParallel initial [axiomSignum]
