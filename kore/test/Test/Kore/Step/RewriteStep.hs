--- conflicted
+++ resolved
@@ -1370,11 +1370,7 @@
                     ]
             aBranch =
                 MultiAnd.make
-<<<<<<< HEAD
                     [ Predicate.fromMultiAnd definedBranches
-=======
-                    [ MultiAnd.toPredicate definedBranches
->>>>>>> ff45ce63
                     , fromEquals_ (mkElemVar Mock.xConfig) Mock.a
                     ]
             -- Uncomment when using new Equals simplifier:
@@ -1388,11 +1384,7 @@
                     & makeNotPredicate
             bBranch =
                 MultiAnd.make
-<<<<<<< HEAD
                     [ Predicate.fromMultiAnd definedBranches
-=======
-                    [ MultiAnd.toPredicate definedBranches
->>>>>>> ff45ce63
                     , fromEquals_ (mkElemVar Mock.xConfig) Mock.b
                     ]
             -- Uncomment when using new Equals simplifier:
@@ -1615,11 +1607,7 @@
                     ]
             aBranch =
                 MultiAnd.make
-<<<<<<< HEAD
                     [ Predicate.fromMultiAnd definedBranches
-=======
-                    [ MultiAnd.toPredicate definedBranches
->>>>>>> ff45ce63
                     , fromEquals_ (mkElemVar Mock.xConfig) Mock.a
                     ]
             -- Uncomment when using new Equals simplifier:
@@ -1633,11 +1621,7 @@
                     & makeNotPredicate
             bBranch =
                 MultiAnd.make
-<<<<<<< HEAD
                     [ Predicate.fromMultiAnd definedBranches
-=======
-                    [ MultiAnd.toPredicate definedBranches
->>>>>>> ff45ce63
                     , fromEquals_ (mkElemVar Mock.xConfig) Mock.b
                     ]
             -- Uncomment when using new Equals simplifier:
