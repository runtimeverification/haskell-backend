--- conflicted
+++ resolved
@@ -225,137 +225,6 @@
     actual <- Test.runSimplifier testEnv $ SMT.Evaluator.decidePredicate prop
     assertEqual "" expect actual
 
-<<<<<<< HEAD
-unit_1 :: Assertion
-unit_1 =
-    assertRefuted
-    $ makeEqualsPredicate
-        (Builtin.Bool.asInternal True)
-        (andBool
-            (a `ltInt` Builtin.Int.intLiteral 0)
-            (Builtin.Int.intLiteral 0 `ltInt` a)
-        )
-
-unit_2 :: Assertion
-unit_2 =
-    assertRefuted
-    $ makeEqualsPredicate
-        (Builtin.Bool.asInternal True)
-        (andBool
-            ((a `addInt` a) `ltInt` (a `addInt` b))
-            ((b `addInt` b) `ltInt` (a `addInt` b))
-        )
-
-unit_3 :: Assertion
-unit_3 =
-    assertRefuted
-    $ makeEqualsPredicate
-        (Builtin.Bool.asInternal False)
-        (impliesBool
-            (a `ltInt` b)
-            (impliesBool (b `ltInt` c) (a `ltInt` c))
-        )
-
-unit_4 :: Assertion
-unit_4 =
-    assertRefuted
-    $ makeEqualsPredicate
-        (Builtin.Bool.asInternal True)
-        (eqInt
-            (addInt
-                (Builtin.Int.intLiteral 1)
-                (Builtin.Int.intLiteral 2 `mulInt` a)
-            )
-            (Builtin.Int.intLiteral 2 `mulInt` b)
-        )
-
-unit_5 :: Assertion
-unit_5 =
-    assertRefuted
-    $ makeEqualsPredicate
-        (Builtin.Bool.asInternal False)
-        (impliesBool
-            (eqInt
-                (Builtin.Int.intLiteral 0 `subInt` (a `mulInt` a))
-                (b `mulInt` b)
-            )
-            (eqInt a (Builtin.Int.intLiteral 0))
-        )
-
--- | Tests that translateSMT can translate `f(0)` into a
--- dummy variable `<0>`, where `f` is an uninterpreted function.
-unit_6 :: Assertion
-unit_6 =
-    assertRefuted
-    $ makeEqualsPredicate
-        (Builtin.Bool.asInternal True)
-        (andBool
-            (eqInt
-                (dummyInt (Builtin.Int.intLiteral 0))
-                (Builtin.Int.intLiteral 123)
-            )
-            (eqInt
-                (dummyInt (Builtin.Int.intLiteral 0))
-                (Builtin.Int.intLiteral 456)
-            )
-        )
-
-unit_div :: Assertion
-unit_div =
-    assertRefuted
-    $ makeEqualsPredicate
-        (Builtin.Bool.asInternal False)
-        (impliesBool
-            (Builtin.Int.intLiteral 0 `ltInt` a)
-            (ltInt (a `tdivInt` Builtin.Int.intLiteral 2) a)
-        )
-
-unit_mod :: Assertion
-unit_mod =
-    assertRefuted
-    $ makeEqualsPredicate
-        (Builtin.Bool.asInternal False)
-        (eqInt
-            (tmodInt
-                (a `mulInt` Builtin.Int.intLiteral 2)
-                (Builtin.Int.intLiteral 2)
-            )
-            (Builtin.Int.intLiteral 0)
-        )
-
-unit_pierce :: Assertion
-unit_pierce =
-    assertRefuted
-    $ makeEqualsPredicate
-        (Builtin.Bool.asInternal False)
-        (((p `impliesBool` q) `impliesBool` p) `impliesBool` p)
-
-unit_demorgan :: Assertion
-unit_demorgan =
-    assertRefuted
-    $ makeEqualsPredicate
-        (Builtin.Bool.asInternal False)
-        (eqBool
-            (notBool (p `orBool` q))
-            (andBool (notBool p) (notBool q))
-        )
-
-unit_true :: Assertion
-unit_true =
-    assertRefuted
-    $ makeNotPredicate makeTruePredicate
-
-unit_false :: Assertion
-unit_false =
-    assertRefuted
-    $ makeNotPredicate
-    $ makeEqualsPredicate
-        (Builtin.Bool.asInternal True)
-        (eqBool
-            (notBool p)
-            (p `impliesBool` Builtin.Bool.asInternal False)
-        )
-=======
 true, false :: TermLike Variable
 true = Builtin.Bool.asInternal True
 false = Builtin.Bool.asInternal False
@@ -413,5 +282,4 @@
         $ makeNotPredicate
         $ makeEqualsPredicate true
         $ eqBool (notBool p) (p `impliesBool` false)
-    ]
->>>>>>> 9ccee716
+    ]