module Test.Kore.Step.SMT.Symbols (
    test_sortDeclaration,
    test_resolve,
) where

import Prelude.Kore

import Test.Tasty
import Test.Tasty.HUnit.Ext

import Control.Monad.Trans.Maybe (
    MaybeT (..),
 )
import qualified Data.Map.Strict as Map
import Data.Maybe (
    fromJust,
 )
import Data.Reflection (
    give,
 )

<<<<<<< HEAD
import qualified Kore.Attribute.Sort.ConstructorsBuilder as Attribute.Constructors (
    indexBySort,
 )
import qualified Kore.Attribute.Symbol as Attribute (
    Symbol,
 )
import Kore.IndexedModule.IndexedModule (
    VerifiedModule,
 )
import Kore.IndexedModule.MetadataTools (
    SmtMetadataTools,
 )
import Kore.Internal.Predicate (
    Predicate,
    makeEqualsPredicate,
    makeNotPredicate,
 )
import Kore.Internal.Symbol (
    Symbol (..),
 )
=======
import qualified Kore.Attribute.Sort.ConstructorsBuilder as Attribute.Constructors
    ( indexBySort
    )
import qualified Kore.Attribute.Symbol as Attribute
    ( Symbol
    )
import Kore.IndexedModule.IndexedModule
    ( VerifiedModule
    )
import Kore.IndexedModule.MetadataTools
    ( SmtMetadataTools
    )
import Kore.Internal.Predicate
    ( Predicate
    , makeEqualsPredicate
    , makeNotPredicate
    )
import qualified Kore.Internal.SideCondition as SideCondition
import Kore.Internal.Symbol
    ( Symbol (..)
    )
>>>>>>> c35bfa56
import qualified Kore.Internal.Symbol as Symbol
import Kore.Internal.TermLike (
    Id,
    Sort,
    SortActual (..),
    TermLike,
    mkApplySymbol,
    mkElemVar,
 )
import Kore.Internal.Variable (
    InternalVariable,
 )
import Kore.Sort (
    Sort (..),
 )
import qualified Kore.Step.SMT.AST as AST hiding (
    Sort (..),
 )
import qualified Kore.Step.SMT.Declaration.All as Declaration (
    declare,
 )
import Kore.Step.SMT.Encoder (
    encodeName,
 )
import Kore.Step.SMT.Evaluator (
    translateTerm,
 )
import qualified Kore.Step.SMT.Representation.All as Representation (
    build,
 )
import Kore.Step.SMT.Translate (
    evalTranslator,
    translatePredicateWith,
 )
import Kore.Syntax.Variable
import Log (
    MonadLog (..),
 )
import SMT (
    MonadSMT,
    SExpr (..),
 )
import qualified SMT

import Test.Kore (
    testId,
 )
import qualified Test.Kore.Step.MockSymbols as Mock
import Test.Kore.Step.SMT.Builders (
    constructor,
    emptyModule,
    functional,
    indexModule,
    smthook,
    smtlib,
    sortDeclaration,
    symbolDeclaration,
 )
import Test.Kore.Step.SMT.Helpers (
    atom,
    constructorAxiom,
    eq,
    gt,
    isError,
    isNotSatisfiable,
    isNotSatisfiableWithTools,
    isSatisfiable,
    isSatisfiableWithTools,
    lt,
    ofType,
 )
import qualified Test.Kore.Step.SMT.Helpers as Helpers (
    testsForModule,
 )
import Test.Kore.With (
    with,
 )

test_sortDeclaration :: [TestTree]
test_sortDeclaration =
    [ testsForModule
        "Empty definition"
        (indexModule $ emptyModule "m")
        [ isSatisfiable
            [ "i" `ofType` "Int"
            ]
        , isSatisfiable
            [ "i" `ofType` "Int"
            , SMT.assert (atom "i" `gt` atom "0")
            ]
        , isNotSatisfiable
            [ "i" `ofType` "Int"
            , SMT.assert (atom "i" `gt` atom "0")
            , SMT.assert (atom "i" `lt` atom "0")
            ]
        , isError
            [ "x" `ofType` "S"
            ]
        , isError
            [ "x" `ofType` "S"
            , SMT.assert (atom "x" `eq` atom "C")
            ]
        ]
    , testsForModule
        "Constructors work (declared with sorts)"
        ( indexModule $
            emptyModule "m"
                `with` sortDeclaration "S"
                `with` (symbolDeclaration "C" "S" [] `with` [functional, constructor])
                `with` constructorAxiom "S" [("C", [])]
        )
        [ isSatisfiable
            [ SMT.assert (atom (encodeName "C") `eq` atom (encodeName "C"))
            ]
        ]
    , testsForModule
        "Declares smtlib without name encoding"
        ( indexModule $
            emptyModule "m"
                `with` sortDeclaration "S"
                `with` (symbolDeclaration "C" "S" [] `with` smtlib "C")
        )
        [ isSatisfiable
            [ SMT.assert (atom "C" `eq` atom "C")
            ]
        ]
    , testsForModule
        "Uses smtlib name for constructor"
        ( indexModule $
            emptyModule "m"
                `with` sortDeclaration "S"
                `with` ( symbolDeclaration "C" "S" []
                            `with` smtlib "C"
                            `with` constructor
                       )
        )
        [ isSatisfiable
            [ SMT.assert (atom "C" `eq` atom "C")
            ]
        , isError
            [ SMT.assert (atom (encodeName "C") `eq` atom (encodeName "C"))
            ]
        ]
    , testsForModule
        "Encodes smtlib name for constructor"
        ( indexModule $
            emptyModule "m"
                `with` sortDeclaration "S"
                `with` ( symbolDeclaration "C" "S" []
                            `with` smtlib "D"
                            `with` constructor
                            `with` functional
                       )
                `with` constructorAxiom "S" [("C", [])]
        )
        [ isSatisfiableWithTools
            [ encodeAndAssertPredicate $
                makeEqualsPredicate
                    (mkElemVar x)
                    c
            ]
        , isNotSatisfiableWithTools
            [ encodeAndAssertPredicate $
                makeNotPredicate
                    ( makeEqualsPredicate
                        (mkElemVar x)
                        c
                    )
            ]
        ]
    ]
  where
    testsForModule name = Helpers.testsForModule name declareSymbolsAndSorts

    encodeAndAssertPredicate ::
        MonadSMT m =>
        MonadLog m =>
        Predicate VariableName ->
        SmtMetadataTools Attribute.Symbol ->
        m ()
    encodeAndAssertPredicate predicate tools = do
        encoded <-
            encodePredicate
                tools
                predicate
        SMT.assert encoded

    encodePredicate ::
        MonadSMT m =>
        MonadLog m =>
        SmtMetadataTools Attribute.Symbol ->
        Predicate VariableName ->
        m SExpr
    encodePredicate tools predicate = do
        expr <-
<<<<<<< HEAD
            runMaybeT $
                evalTranslator $
                    give tools $
                        translatePredicateWith translateTerm predicate
=======
            runMaybeT $ evalTranslator $ give tools
            $ translatePredicateWith SideCondition.top translateTerm predicate
>>>>>>> c35bfa56
        maybe (error "Could not encode predicate") return expr

    sSortId :: Id
    sSortId = testId "S"

    sSort :: Sort
    sSort =
        SortActualSort
            SortActual
                { sortActualName = sSortId
                , sortActualSorts = []
                }

    cId :: Id
    cId = testId "C"

    cSymbol :: Symbol
    cSymbol = Mock.symbol cId [] sSort & Symbol.constructor

    c :: InternalVariable variable => TermLike variable
    c = mkApplySymbol cSymbol []

    x :: ElementVariable VariableName
    x = mkElementVariable (testId "x") sSort

    declareSymbolsAndSorts ::
        SMT.MonadSMT m =>
        VerifiedModule Attribute.Symbol ->
        m ()
    declareSymbolsAndSorts m =
        Declaration.declare
            (Representation.build m (Attribute.Constructors.indexBySort m))

test_resolve :: [TestTree]
test_resolve =
    [ testCase "Builtin indirect declaration" $ do
        let verifiedModule =
                indexModule $
                    emptyModule "m"
                        `with` sortDeclaration "S1"
                        `with` sortDeclaration "S2"
                        `with` sortDeclaration "S3"
                        `with` (symbolDeclaration "C" "S1" ["S2", "S3"] `with` smthook "c")
            smtDeclarations = resolveSymbolsAndSorts verifiedModule
            actual = extractSortDependencies smtDeclarations
            expected = []
        assertEqual "" expected actual
    , testCase "Constructor indirect declaration" $ do
        let verifiedModule =
                indexModule $
                    emptyModule "m"
                        `with` sortDeclaration "S1"
                        `with` sortDeclaration "S2"
                        `with` sortDeclaration "S3"
                        `with` ( symbolDeclaration "C" "S1" ["S2", "S3"]
                                    `with` smtlib "D"
                                    `with` constructor
                                    `with` functional
                               )
                        `with` constructorAxiom "S1" [("C", ["S2", "S3"])]
            smtDeclarations = resolveSymbolsAndSorts verifiedModule
            actual = extractSortDependencies smtDeclarations
            expected = ["S1", "S2", "S3"] & fmap (Atom . encodeName)
        assertEqual "" expected actual
    ]
  where
    resolveSymbolsAndSorts ::
        VerifiedModule Attribute.Symbol ->
        AST.SmtDeclarations
    resolveSymbolsAndSorts m =
        Representation.build m (Attribute.Constructors.indexBySort m)
    idC = testId "C"
    extractSortDependencies declarations =
        let symbolDeclaration' =
                declarations
                    & AST.symbols
                    & Map.lookup idC
                    & fromJust
                    & AST.declaration
         in case symbolDeclaration' of
                AST.SymbolBuiltin
                    AST.IndirectSymbolDeclaration{sortDependencies} ->
                        sortDependencies
                AST.SymbolConstructor
                    AST.IndirectSymbolDeclaration{sortDependencies} ->
                        sortDependencies
                _ -> error "Expecting an indirect symbol declaration."<|MERGE_RESOLUTION|>--- conflicted
+++ resolved
@@ -3,11 +3,6 @@
     test_resolve,
 ) where
 
-import Prelude.Kore
-
-import Test.Tasty
-import Test.Tasty.HUnit.Ext
-
 import Control.Monad.Trans.Maybe (
     MaybeT (..),
  )
@@ -18,8 +13,6 @@
 import Data.Reflection (
     give,
  )
-
-<<<<<<< HEAD
 import qualified Kore.Attribute.Sort.ConstructorsBuilder as Attribute.Constructors (
     indexBySort,
  )
@@ -37,32 +30,10 @@
     makeEqualsPredicate,
     makeNotPredicate,
  )
+import qualified Kore.Internal.SideCondition as SideCondition
 import Kore.Internal.Symbol (
     Symbol (..),
  )
-=======
-import qualified Kore.Attribute.Sort.ConstructorsBuilder as Attribute.Constructors
-    ( indexBySort
-    )
-import qualified Kore.Attribute.Symbol as Attribute
-    ( Symbol
-    )
-import Kore.IndexedModule.IndexedModule
-    ( VerifiedModule
-    )
-import Kore.IndexedModule.MetadataTools
-    ( SmtMetadataTools
-    )
-import Kore.Internal.Predicate
-    ( Predicate
-    , makeEqualsPredicate
-    , makeNotPredicate
-    )
-import qualified Kore.Internal.SideCondition as SideCondition
-import Kore.Internal.Symbol
-    ( Symbol (..)
-    )
->>>>>>> c35bfa56
 import qualified Kore.Internal.Symbol as Symbol
 import Kore.Internal.TermLike (
     Id,
@@ -101,12 +72,12 @@
 import Log (
     MonadLog (..),
  )
+import Prelude.Kore
 import SMT (
     MonadSMT,
     SExpr (..),
  )
 import qualified SMT
-
 import Test.Kore (
     testId,
  )
@@ -140,6 +111,8 @@
 import Test.Kore.With (
     with,
  )
+import Test.Tasty
+import Test.Tasty.HUnit.Ext
 
 test_sortDeclaration :: [TestTree]
 test_sortDeclaration =
@@ -258,15 +231,10 @@
         m SExpr
     encodePredicate tools predicate = do
         expr <-
-<<<<<<< HEAD
             runMaybeT $
                 evalTranslator $
                     give tools $
-                        translatePredicateWith translateTerm predicate
-=======
-            runMaybeT $ evalTranslator $ give tools
-            $ translatePredicateWith SideCondition.top translateTerm predicate
->>>>>>> c35bfa56
+                        translatePredicateWith SideCondition.top translateTerm predicate
         maybe (error "Could not encode predicate") return expr
 
     sSortId :: Id
