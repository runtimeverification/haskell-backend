--- conflicted
+++ resolved
@@ -58,12 +58,7 @@
 import qualified Kore.Step.Rule as RulePattern
                  ( RulePattern (..) )
 import           Kore.Step.Simplification.Data
-<<<<<<< HEAD
 import qualified Kore.SubstVar as SubstVar
-=======
-                 ( BuiltinAndAxiomSimplifierMap )
-import           Kore.Step.Simplification.Data
->>>>>>> ee388e54
 import           Kore.Unification.Error
                  ( UnificationOrSubstitutionError )
 import qualified Kore.Unification.Substitution as Substitution
@@ -1267,7 +1262,7 @@
     , matches "[x:Int] ~ [1]"
         (mkList [mkVar xInt])
         (mkList [one       ])
-        [(xInt, one)]
+        [(SubstVar.RegVar xInt, one)]
     , mkList [one] `notMatches` prefixList [one] xList  $ "[1] !~ [1] x:List"
     , mkList [one] `notMatches` suffixList xList [one]  $ "[1] !~ x:List [1]"
 
@@ -1275,37 +1270,37 @@
     , matches "[1] x:List ~ [1]"
         (prefixList [one] xList)
         (mkList     [one]      )
-        [(xList, unitList)]
+        [(SubstVar.RegVar xList, unitList)]
     , matches "[x:Int] y:List ~ [1]"
         (prefixList [mkVar xInt] yList)
         (mkList     [one]             )
-        [(xInt, one), (yList, unitList)]
+        [(SubstVar.RegVar xInt, one), (SubstVar.RegVar yList, unitList)]
     , matches "[1] x:List ~ [1, 2]"
         (prefixList [one] xList)
         (mkList     [one, two ])
-        [(xList, mkList [two])]
+        [(SubstVar.RegVar xList, mkList [two])]
     , matches "[x:Int] y:List ~ [1, 2]"
         (prefixList [mkVar xInt] yList)
         (mkList     [one,        two ])
-        [(xInt, one), (yList, mkList [two])]
+        [(SubstVar.RegVar xInt, one), (SubstVar.RegVar yList, mkList [two])]
 
     , suffixList xList [one] `notMatches` unitList      $ "x:List [1] !~ []"
     , matches "x:List [1] ~ [1]"
         (suffixList xList [one])
         (mkList           [one])
-        [(xList, unitList)]
+        [(SubstVar.RegVar xList, unitList)]
     , matches "y:List [x:Int] ~ [1]"
         (suffixList yList [mkVar xInt])
         (mkList           [one       ])
-        [(xInt, one), (yList, unitList)]
+        [(SubstVar.RegVar xInt, one), (SubstVar.RegVar yList, unitList)]
     , matches "x:List [2] ~ [1, 2]"
         (suffixList xList [two])
         (mkList    [one,   two])
-        [(xList, mkList [one])]
+        [(SubstVar.RegVar xList, mkList [one])]
     , matches "y:List [x:Int] ~ [1, 2]"
         (suffixList yList [mkVar xInt])
         (mkList    [one,   two       ])
-        [(xInt, two), (yList, mkList [one])]
+        [(SubstVar.RegVar xInt, two), (SubstVar.RegVar yList, mkList [one])]
     ]
   where
     xInt = varS (testId "xInt") Mock.intSort
@@ -1749,13 +1744,16 @@
     , matches "k |-> v m ~ 0 |-> 1"
         (framedMap [(mkVar kInt, mkVar vInt)] [mMap])
         (builtinMap [(zero, one)])
-        [(kInt, zero), (vInt, one), (mMap, unitMap)]
+        [ (SubstVar.RegVar kInt, zero)
+        , (SubstVar.RegVar vInt, one)
+        , (SubstVar.RegVar mMap, unitMap)
+        ]
     , matches "k |-> v m ~ 0 |-> 1 2 |-> 4"
         (framedMap [(mkVar kInt, mkVar vInt)] [mMap])
         (builtinMap [(zero, one), (two, four)])
-        [ (kInt, zero)
-        , (vInt, one)
-        , (mMap, builtinMap [(two, four)])
+        [ (SubstVar.RegVar kInt, zero)
+        , (SubstVar.RegVar vInt, one)
+        , (SubstVar.RegVar mMap, builtinMap [(two, four)])
         ]
     ]
   where
@@ -1898,7 +1896,7 @@
     => TestName
     -> TermLike Variable
     -> TermLike Variable
-    -> [(Variable, TermLike Variable)]
+    -> [(SubstVar.SubstVar Variable, TermLike Variable)]
     -> TestTree
 matches comment term1 term2 substitutions =
     withMatch check term1 term2 comment
