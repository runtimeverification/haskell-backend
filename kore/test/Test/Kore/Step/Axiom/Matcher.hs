module Test.Kore.Step.Axiom.Matcher
    ( test_matcherEqualHeads
    , test_matcherVariableFunction
    , test_matcherNonVarToPattern
    , test_matcherMergeSubresults
    , test_unificationWithAppMatchOnTop
<<<<<<< HEAD

    , match
=======
    , test_matchingBuiltins
>>>>>>> a7ba9730
    ) where

import Test.Tasty
import Test.Tasty.HUnit

import qualified Data.Bifunctor as Bifunctor
import           Data.Default
                 ( Default (..) )
import qualified Data.Foldable as Foldable
import           Data.Function
                 ( on )
import qualified Data.Map as Map
import qualified Data.Sequence as Seq
import qualified Data.Set as Set

import qualified Kore.Attribute.Axiom as Attribute
import           Kore.Attribute.Simplification
                 ( Simplification (Simplification) )
import qualified Kore.Builtin.Bool as Bool
import qualified Kore.Builtin.Int as Int
import qualified Kore.Builtin.List as List
import qualified Kore.Builtin.Map as Map
import qualified Kore.Builtin.Set as Set
import qualified Kore.Builtin.String as String
import qualified Kore.Domain.Builtin as Domain
import qualified Kore.Internal.MultiOr as MultiOr
                 ( make )
import           Kore.Internal.OrPredicate
                 ( OrPredicate )
import qualified Kore.Internal.OrPredicate as OrPredicate
import           Kore.Internal.Predicate
                 ( Conditional (..) )
import qualified Kore.Internal.Predicate as Predicate
import           Kore.Internal.TermLike
import           Kore.Predicate.Predicate
                 ( makeAndPredicate, makeCeilPredicate, makeEqualsPredicate,
                 makeTruePredicate )
import qualified Kore.Step.Axiom.Identifier as AxiomIdentifier
import           Kore.Step.Axiom.Matcher
                 ( matchAsUnification, unificationWithAppMatchOnTop )
import           Kore.Step.Axiom.Registry
                 ( axiomPatternsToEvaluators )
import           Kore.Step.Rule
                 ( EqualityRule (EqualityRule), RulePattern (RulePattern) )
import qualified Kore.Step.Rule as RulePattern
                 ( RulePattern (..) )
import           Kore.Step.Simplification.Data
                 ( BuiltinAndAxiomSimplifierMap )
import           Kore.Step.Simplification.Data
import           Kore.TopBottom
import           Kore.Unification.Error
                 ( UnificationOrSubstitutionError )
import qualified Kore.Unification.Substitution as Substitution
import qualified Kore.Unification.Unify as Monad.Unify
import qualified SMT

import           Test.Kore
                 ( emptyLogger, testId )
import           Test.Kore.Comparators ()
import qualified Test.Kore.Step.MockSymbols as Mock
import           Test.Tasty.HUnit.Extensions

test_matcherEqualHeads :: [TestTree]
test_matcherEqualHeads =
    [ testCase "And" $ do
        let expect = Just $ MultiOr.make
                [ Conditional
                    { term = ()
                    , predicate = makeTruePredicate
                    , substitution = Substitution.unsafeWrap [(Mock.x, Mock.b)]
                    }
                ]
        actual <-
            matchDefinition
                (mkAnd (Mock.plain10 Mock.a) (mkVar Mock.x))
                (mkAnd (Mock.plain10 Mock.a) Mock.b)
        assertEqualWithExplanation "" expect actual

    , testGroup "Application"
        [ testCase "same symbol" $ do
            let expect = Just $ MultiOr.make
                    [ Conditional
                        { term = ()
                        , predicate = makeTruePredicate
                        , substitution = Substitution.unsafeWrap
                            [(Mock.x, Mock.a)]
                        }
                    ]
            actual <-
                matchDefinition
                    (Mock.plain10 (mkVar Mock.x))
                    (Mock.plain10 Mock.a)
            assertEqualWithExplanation "" expect actual

        , Mock.constr10 (mkVar Mock.x) `notMatches` Mock.constr11 Mock.a $ "different constructors"
        , Mock.f Mock.b `notMatches` Mock.g Mock.a                       $ "different functions"
        , Mock.f (mkVar Mock.x) `notMatches` Mock.g Mock.a               $ "different functions with variable"
        , Mock.plain10 Mock.b `notMatches` Mock.plain11 Mock.a           $ "different symbols"
        , Mock.plain10 (mkVar Mock.x) `notMatches` Mock.plain11 Mock.a   $ "different symbols with variable"
        ]

    , testCase "Bottom" $ do
        let expect = Just $ OrPredicate.fromPredicate Predicate.topPredicate
        actual <- matchDefinition mkBottom_ mkBottom_
        assertEqualWithExplanation "" expect actual

    , testCase "Ceil" $ do
        let expect = Just $ MultiOr.make
                [ Conditional
                    { term = ()
                    , predicate = makeTruePredicate
                    , substitution = Substitution.unsafeWrap [(Mock.x, Mock.a)]
                    }
                ]
        actual <-
            matchDefinition
                (mkCeil_ (Mock.plain10 (mkVar Mock.x)))
                (mkCeil_ (Mock.plain10 Mock.a))
        assertEqualWithExplanation "" expect actual

    , testCase "CharLiteral" $ do
        let expect = Just $ OrPredicate.fromPredicate Predicate.topPredicate
        actual <-
            matchDefinition
                (mkCharLiteral 'a')
                (mkCharLiteral 'a')
        assertEqualWithExplanation "" expect actual

    , testCase "Builtin" $ do
        let expect = Just $ OrPredicate.fromPredicate Predicate.topPredicate
        actual <-
            matchDefinition
                (mkDomainValue DomainValue
                    { domainValueSort = Mock.testSort1
                    , domainValueChild = mkStringLiteral "10"
                    }
                )
                (mkDomainValue DomainValue
                    { domainValueSort = Mock.testSort1
                    , domainValueChild = mkStringLiteral "10"
                    }
                )
        assertEqualWithExplanation "" expect actual

    , testCase "DomainValue" $ do
        let expect = Just $ OrPredicate.fromPredicate Predicate.topPredicate
        actual <-
            matchDefinition
                (mkDomainValue DomainValue
                    { domainValueSort = Mock.testSort1
                    , domainValueChild = mkStringLiteral "10"
                    }
                )
                (mkDomainValue DomainValue
                    { domainValueSort = Mock.testSort1
                    , domainValueChild = mkStringLiteral "10"
                    }
                )
        assertEqualWithExplanation "" expect actual

    , testCase "Equals" $ do
        let expect = Just $ MultiOr.make
                [ Conditional
                    { term = ()
                    , predicate = makeTruePredicate
                    , substitution = Substitution.unsafeWrap [(Mock.x, Mock.b)]
                    }
                ]
        actual <-
            matchDefinition
                (mkEquals_ (Mock.plain10 Mock.a) (mkVar Mock.x))
                (mkEquals_ (Mock.plain10 Mock.a) Mock.b)
        assertEqualWithExplanation "" expect actual

    , testCase "Exists" $ do
        let expect = Just $ MultiOr.make
                [ Conditional
                    { predicate = makeTruePredicate
                    , substitution = Substitution.unsafeWrap [(Mock.y, Mock.a)]
                    , term = ()
                    }
                ]
        actual <-
            matchDefinition
                (mkExists Mock.x (Mock.plain10 (mkVar Mock.y)))
                (mkExists Mock.z (Mock.plain10 Mock.a))
        assertEqualWithExplanation "" expect actual

    , testCase "Floor" $ do
        let expect = Just $ MultiOr.make
                [ Conditional
                    { predicate = makeTruePredicate
                    , substitution = Substitution.unsafeWrap [(Mock.x, Mock.a)]
                    , term = ()
                    }
                ]
        actual <-
            matchDefinition
                (mkFloor_ (Mock.plain10 (mkVar Mock.x)))
                (mkFloor_ (Mock.plain10 Mock.a))
        assertEqualWithExplanation "" expect actual

    , testCase "Forall" $ do
        let expect = Just $ MultiOr.make
                [ Conditional
                    { predicate = makeTruePredicate
                    , substitution = Substitution.unsafeWrap [(Mock.y, Mock.a)]
                    , term = ()
                    }
                ]
        actual <-
            matchDefinition
                (mkForall Mock.x (Mock.plain10 (mkVar Mock.y)))
                (mkForall Mock.z (Mock.plain10 Mock.a))
        assertEqualWithExplanation "" expect actual

    , testCase "Iff" $ do
        let expect = Just $ MultiOr.make
                [ Conditional
                    { predicate = makeTruePredicate
                    , substitution = Substitution.unsafeWrap [(Mock.x, Mock.b)]
                    , term = ()
                    }
                ]
        actual <-
            matchDefinition
                (mkIff (Mock.plain10 Mock.a) (mkVar Mock.x))
                (mkIff (Mock.plain10 Mock.a) Mock.b)
        assertEqualWithExplanation "" expect actual

    , testCase "Implies" $ do
        let expect = Just $ MultiOr.make
                [ Conditional
                    { predicate = makeTruePredicate
                    , substitution = Substitution.unsafeWrap [(Mock.x, Mock.b)]
                    , term = ()
                    }
                ]
        actual <-
            matchDefinition
                (mkImplies (Mock.plain10 Mock.a) (mkVar Mock.x))
                (mkImplies (Mock.plain10 Mock.a) Mock.b)
        assertEqualWithExplanation "" expect actual

    , testCase "In" $ do
        let expect = Just $ MultiOr.make
                [ Conditional
                    { predicate = makeTruePredicate
                    , substitution = Substitution.unsafeWrap [(Mock.x, Mock.b)]
                    , term = ()
                    }
                ]
        actual <-
            matchDefinition
                (mkIn_ (Mock.plain10 Mock.a) (mkVar Mock.x))
                (mkIn_ (Mock.plain10 Mock.a) Mock.b)
        assertEqualWithExplanation "" expect actual

    , testCase "Next" $ do
        let expect = Just $ MultiOr.make
                [ Conditional
                    { predicate = makeTruePredicate
                    , substitution = Substitution.unsafeWrap [(Mock.x, Mock.a)]
                    , term = ()
                    }
                ]
        actual <-
            matchDefinition
                (mkNext (Mock.plain10 (mkVar Mock.x)))
                (mkNext (Mock.plain10 Mock.a))
        assertEqualWithExplanation "" expect actual

    , testCase "Not" $ do
        let expect = Just $ MultiOr.make
                [ Conditional
                    { predicate = makeTruePredicate
                    , substitution = Substitution.unsafeWrap [(Mock.x, Mock.a)]
                    , term = ()
                    }
                ]
        actual <-
            matchDefinition
                (mkNot (Mock.plain10 (mkVar Mock.x)))
                (mkNot (Mock.plain10 Mock.a))
        assertEqualWithExplanation "" expect actual

    , testCase "Or" $ do
        let expect = Just $ MultiOr.make
                [ Conditional
                    { predicate = makeTruePredicate
                    , substitution = Substitution.unsafeWrap [(Mock.x, Mock.b)]
                    , term = ()
                    }
                ]
        actual <-
            matchDefinition
                (mkOr (Mock.plain10 Mock.a) (mkVar Mock.x))
                (mkOr (Mock.plain10 Mock.a) Mock.b)
        assertEqualWithExplanation "" expect actual

    , testCase "Rewrites" $ do
        let expect = Just $ MultiOr.make
                [ Conditional
                    { predicate = makeTruePredicate
                    , substitution = Substitution.unsafeWrap [(Mock.x, Mock.b)]
                    , term = ()
                    }
                ]
        actual <-
            matchDefinition
                (mkRewrites (Mock.plain10 Mock.a) (mkVar Mock.x))
                (mkRewrites (Mock.plain10 Mock.a) Mock.b)
        assertEqualWithExplanation "" expect actual

    , testCase "StringLiteral" $ do
        let expect = Just $ OrPredicate.fromPredicate Predicate.topPredicate
        actual <-
            matchDefinition
                (mkStringLiteral "10")
                (mkStringLiteral "10")
        assertEqualWithExplanation "" expect actual

    , testCase "Top" $ do
        let expect = Just $ OrPredicate.fromPredicate Predicate.topPredicate
        actual <-
            matchDefinition
                mkTop_
                mkTop_
        assertEqualWithExplanation "" expect actual

    , testCase "Variable (quantified)" $ do
        let expect = Just $ OrPredicate.fromPredicate Predicate.topPredicate
        actual <-
            matchDefinition
                (mkExists Mock.x (Mock.plain10 (mkVar Mock.x)))
                (mkExists Mock.y (Mock.plain10 (mkVar Mock.y)))
        assertEqualWithExplanation "" expect actual

    , testCase "Iff vs Or" $ do
        let expect = Nothing
        actual <-
            matchDefinition
                (mkIff (Mock.plain10 Mock.a) (mkVar Mock.x))
                (mkOr (Mock.plain10 Mock.a) Mock.b)
        assertEqualWithExplanation "" expect actual

    , testGroup "Simplification"
        [ testCase "same symbol" $ do
            let expect = Just $ MultiOr.make
                    [ Conditional
                        { term = ()
                        , predicate = makeTruePredicate
                        , substitution = Substitution.unsafeWrap
                            [(Mock.x, Mock.a)]
                        }
                    ]
            actual <-
                matchSimplification
                    (Mock.plain10 (mkVar Mock.x))
                    (Mock.plain10 Mock.a)
            assertEqualWithExplanation "" expect actual
        ]
    ]

test_matcherVariableFunction :: [TestTree]
test_matcherVariableFunction =
    [ testCase "Functional" $ do
        let expect = Just $ MultiOr.make
                [ Conditional
                    { predicate = makeTruePredicate
                    , substitution =
                        Substitution.unsafeWrap [(Mock.x, Mock.functional00)]
                    , term = ()
                    }
                ]
        actual <- matchDefinition (mkVar Mock.x) Mock.functional00
        assertEqualWithExplanation "" expect actual

    , testCase "Function" $ do
        let expect = Just $ MultiOr.make
                [ Conditional
                    { predicate = makeCeilPredicate Mock.cf
                    , substitution = Substitution.unsafeWrap [(Mock.x, Mock.cf)]
                    , term = ()
                    }
                ]
        actual <- matchDefinition (mkVar Mock.x) Mock.cf
        assertEqualWithExplanation "" expect actual

    , testCase "Non-functional" $ do
        let expect = Nothing
        actual <- matchDefinition (mkVar Mock.x) (Mock.constr10 Mock.cf)
        assertEqualWithExplanation "" expect actual

    , testCase "Unidirectional" $ do
        let expect = Nothing
        actual <-
            matchDefinition
                (Mock.functional10 (mkVar Mock.y))
                (mkVar Mock.x)
        assertEqualWithExplanation "" expect actual

    , testCase "Injection" $ do
        let
            a = Mock.functional00SubSubSort
            x = Variable (testId "x") mempty Mock.subSort
            expect = Just $ MultiOr.make
                [ Conditional
                    { predicate = makeTruePredicate
                    , substitution = Substitution.unsafeWrap
                        [(x, Mock.sortInjectionSubSubToSub a)]
                    , term = ()
                    }
                ]
        actual <-
            matchDefinition
                (Mock.sortInjectionSubToTop (mkVar x))
                (Mock.sortInjectionSubSubToTop a)
        assertEqualWithExplanation "" expect actual

    , testCase "Injection reverse" $ do
        let
            a = Mock.functional00SubSubSort
            x = Variable (testId "x") mempty Mock.subSort
            expect = Nothing
        actual <-
            matchDefinition
                (Mock.sortInjectionSubSubToTop a)
                (Mock.sortInjectionSubToTop (mkVar x))
        assertEqualWithExplanation "" expect actual

    , testCase "Injection + substitution" $ do
        let
            aSubSub = Mock.functional00SubSubSort
            xSub = Variable (testId "x") mempty Mock.subSort
            expect = Just $ MultiOr.make
                [ Conditional
                    { predicate = makeTruePredicate
                    , substitution = Substitution.unsafeWrap
                        [ (xSub, Mock.sortInjectionSubSubToSub aSubSub)
                        , (Mock.x, Mock.functional10 Mock.a)
                        ]
                    , term = ()
                    }
                ]
        actual <-
            matchDefinition
                (Mock.functionalTopConstr20
                    (Mock.sortInjectionSubToTop (mkVar xSub))
                    (mkVar Mock.x)
                )
                (Mock.functionalTopConstr20
                    (Mock.sortInjectionSubSubToTop aSubSub)
                    (Mock.functional10 Mock.a)
                )
        assertEqualWithExplanation "" expect actual

    , testCase "substitution + Injection" $ do
        let
            aSubSub = Mock.functional00SubSubSort
            xSub = Variable (testId "x") mempty Mock.subSort
            expect = Just $ MultiOr.make
                [ Conditional
                    { predicate = makeTruePredicate
                    , substitution = Substitution.unsafeWrap
                        [ (xSub, Mock.sortInjectionSubSubToSub aSubSub)
                        , (Mock.x, Mock.functional10 Mock.a)
                        ]
                    , term = ()
                    }
                ]
        actual <-
            matchDefinition
                (Mock.functionalTopConstr21
                    (mkVar Mock.x)
                    (Mock.sortInjectionSubToTop (mkVar xSub))
                )
                (Mock.functionalTopConstr21
                    (Mock.functional10 Mock.a)
                    (Mock.sortInjectionSubSubToTop aSubSub)
                )
        assertEqualWithExplanation "" expect actual

    , testCase "Quantified match on equivalent variable" $ do
        let expect = Just $ MultiOr.make
                [ Conditional
                    { predicate = makeTruePredicate
                    , substitution = Substitution.unsafeWrap [(Mock.x, Mock.a)]
                    , term = ()
                    }
                ]
        actual <-
            matchDefinition
                (mkExists Mock.y (Mock.constr20 (mkVar Mock.x) (mkVar Mock.y)))
                (mkExists Mock.z (Mock.constr20 Mock.a (mkVar Mock.z)))
        assertEqualWithExplanation "" expect actual
    , testCase "Quantified no match on variable" $ do
        let expect = Nothing
        actual <-
            matchDefinition
                (mkExists Mock.y (Mock.constr20 (mkVar Mock.x) (mkVar Mock.y)))
                (mkExists Mock.z (Mock.constr20 Mock.a Mock.a))
        assertEqualWithExplanation "" expect actual
    , testGroup "Simplification"
        [ testCase "Function" $ do
            let expect = Just $ MultiOr.make
                    [ Conditional
                        { predicate = makeCeilPredicate Mock.cf
                        , substitution =
                            Substitution.unsafeWrap [(Mock.x, Mock.cf)]
                        , term = ()
                        }
                    ]
            actual <- matchSimplification (mkVar Mock.x) Mock.cf
            assertEqualWithExplanation "" expect actual

        , testCase "Non-function" $ do
            let expect = Nothing
            actual <-
                matchSimplification
                    (mkVar Mock.x)
                    (Mock.constr10 Mock.cf)
            assertEqualWithExplanation "" expect actual
        ]
    , testGroup "Evaluated"
        [ testCase "Functional" $ do
            let evaluated = mkEvaluated Mock.functional00
                expect =
                    Just . OrPredicate.fromPredicate
                    $ Predicate.fromSingleSubstitution (Mock.x, evaluated)
            actual <- matchDefinition (mkVar Mock.x) evaluated
            assertEqualWithExplanation "" expect actual

        , testCase "Function" $ do
            let evaluated = mkEvaluated Mock.cf
                expect =
                    (Just . OrPredicate.fromPredicate)
                    (Predicate.fromSingleSubstitution (Mock.x, evaluated))
                        { predicate = makeCeilPredicate evaluated }
            actual <- matchDefinition (mkVar Mock.x) evaluated
            assertEqualWithExplanation "" expect actual
        ]
    ]

test_matcherNonVarToPattern :: [TestTree]
test_matcherNonVarToPattern =
    [ failure Mock.a Mock.b                 "no-var - no-var"
    , failure (mkVar Mock.x) Mock.a         "var - no-var"
    , failure Mock.a (mkVar Mock.x)         "no-var - var"
    , failure (mkVar Mock.x) (mkVar Mock.y) "no-var - var"
    ]
  where
    failure term1 term2 = notMatches (Mock.plain10 term1) (Mock.plain11 term2)

test_matcherMergeSubresults :: [TestTree]
test_matcherMergeSubresults =
    [ testCase "And" $ do
        let expect = Just $ MultiOr.make
                [ Conditional
                    { predicate = makeCeilPredicate Mock.cf
                    , substitution = Substitution.unsafeWrap
                        [(Mock.x, Mock.cf), (Mock.y, Mock.b)]
                    , term = ()
                    }
                ]
        actual <-
            matchDefinition
                (mkAnd (mkVar Mock.x) (Mock.constr20 Mock.cf (mkVar Mock.y)))
                (mkAnd    Mock.cf     (Mock.constr20 Mock.cf    Mock.b))
        assertEqualWithExplanation "" expect actual

    , testCase "Application" $ do
        let expect = Just $ MultiOr.make
                [ Conditional
                    { predicate = makeCeilPredicate Mock.cf
                    , substitution = Substitution.unsafeWrap
                        [(Mock.x, Mock.cf), (Mock.y, Mock.b)]
                    , term = ()
                    }
                ]
        actual <-
            matchDefinition
                (Mock.plain20
                    (mkVar Mock.x)
                    (Mock.constr20 Mock.cf (mkVar Mock.y))
                )
                (Mock.plain20
                    Mock.cf
                    (Mock.constr20 Mock.cf Mock.b)
                )
        assertEqualWithExplanation "" expect actual

    , testCase "Equals" $ do
        let expect = Just $ MultiOr.make
                [ Conditional
                    { predicate = makeCeilPredicate Mock.cf
                    , substitution = Substitution.unsafeWrap
                        [(Mock.x, Mock.cf), (Mock.y, Mock.b)]
                    , term = ()
                    }
                ]
        actual <-
            matchDefinition
                (mkEquals_
                    (mkVar Mock.x)
                    (Mock.constr20 Mock.cf (mkVar Mock.y))
                )
                (mkEquals_ Mock.cf (Mock.constr20 Mock.cf Mock.b))
        assertEqualWithExplanation "" expect actual

    , testCase "Iff" $ do
        let expect = Just $ MultiOr.make
                [ Conditional
                    { predicate = makeCeilPredicate Mock.cf
                    , substitution = Substitution.unsafeWrap
                        [(Mock.x, Mock.cf), (Mock.y, Mock.b)]
                    , term = ()
                    }
                ]
        actual <-
            matchDefinition
                (mkIff (mkVar Mock.x) (Mock.constr20 Mock.cf (mkVar Mock.y)))
                (mkIff    Mock.cf     (Mock.constr20 Mock.cf    Mock.b))
        assertEqualWithExplanation "" expect actual

    , testCase "Implies" $ do
        let expect = Just $ MultiOr.make
                [ Conditional
                    { predicate = makeCeilPredicate Mock.cf
                    , substitution = Substitution.unsafeWrap
                        [(Mock.x, Mock.cf), (Mock.y, Mock.b)]
                    , term = ()
                    }
                ]
        actual <-
            matchDefinition
                (mkImplies
                    (mkVar Mock.x)
                    (Mock.constr20 Mock.cf (mkVar Mock.y))
                )
                (mkImplies
                    Mock.cf
                    (Mock.constr20 Mock.cf    Mock.b)
                )
        assertEqualWithExplanation "" expect actual

    , testCase "In" $ do
        let expect = Just $ MultiOr.make
                [ Conditional
                    { predicate = makeCeilPredicate Mock.cf
                    , substitution = Substitution.unsafeWrap
                       [(Mock.x, Mock.cf), (Mock.y, Mock.b)]
                    , term = ()
                    }
                ]
        actual <-
            matchDefinition
                (mkIn_ (mkVar Mock.x) (Mock.constr20 Mock.cf (mkVar Mock.y)))
                (mkIn_    Mock.cf     (Mock.constr20 Mock.cf    Mock.b))
        assertEqualWithExplanation "" expect actual

    , testCase "Or" $ do
        let expect = Just $ MultiOr.make
                [ Conditional
                    { predicate = makeCeilPredicate Mock.cf
                    , substitution = Substitution.unsafeWrap
                        [(Mock.x, Mock.cf), (Mock.y, Mock.b)]
                    , term = ()
                    }
                ]
        actual <-
            matchDefinition
                (mkOr (mkVar Mock.x) (Mock.constr20 Mock.cf (mkVar Mock.y)))
                (mkOr    Mock.cf     (Mock.constr20 Mock.cf    Mock.b))
        assertEqualWithExplanation "" expect actual

    , testCase "Rewrites" $ do
        let expect = Just $ MultiOr.make
                [ Conditional
                    { predicate = makeCeilPredicate Mock.cf
                    , substitution = Substitution.unsafeWrap
                        [(Mock.x, Mock.cf), (Mock.y, Mock.b)]
                    , term = ()
                    }
                ]
        actual <-
            matchDefinition
                (mkRewrites
                    (mkVar Mock.x)
                    (Mock.constr20 Mock.cg (mkVar Mock.y))
                )
                (mkRewrites
                    Mock.cf
                    (Mock.constr20 Mock.cg    Mock.b)
                )
        assertEqualWithExplanation "" expect actual

    , testCase "Merge conflict" $ do
        let expect = Just (MultiOr.make [])
        actual <-
            matchDefinition
                (mkAnd (mkVar Mock.x) (mkVar Mock.x))
                (mkAnd    Mock.a         Mock.b)
        assertEqualWithExplanation "" expect actual

    , testCase "Merge error" $ do
        let expect = Nothing
        actual <-
            matchDefinition
                (mkAnd (mkVar Mock.x) (mkVar Mock.x))
                (mkAnd (mkVar Mock.y) (Mock.f (mkVar Mock.y)))
        assertEqualWithExplanation "" expect actual
    ]

test_unificationWithAppMatchOnTop :: [TestTree]
test_unificationWithAppMatchOnTop =
    [ testCase "Simple match same top" $ do
        let
            expect = Just $ OrPredicate.fromPredicate Predicate.topPredicate
        actual <- unificationWithMatch Mock.cg Mock.cg
        assertEqualWithExplanation "" expect actual
    , testCase "variable vs function" $ do
        let
            expect = Just
                (MultiOr.make
                    [ Conditional
                        { term = ()
                        , predicate = makeCeilPredicate Mock.cf
                        , substitution = Substitution.unsafeWrap
                            [(Mock.x, Mock.cf)]
                        }
                    ]
                )
        actual <-
            unificationWithMatch
            (Mock.f (mkVar Mock.x))
            (Mock.f Mock.cf)
        assertEqualWithExplanation "" expect actual
    , testCase "function vs variable" $ do
        let
            expect = Just
                (MultiOr.make
                    [ Conditional
                        { term = ()
                        , predicate = makeCeilPredicate Mock.cf
                        , substitution = Substitution.unsafeWrap
                            [(Mock.x, Mock.cf)]
                        }
                    ]
                )
        actual <-
            unificationWithMatch
            (Mock.f Mock.cf)
            (Mock.f (mkVar Mock.x))
        assertEqualWithExplanation "" expect actual
    , testCase "removes constructor" $ do
        let
            expect = Just
                (MultiOr.make
                    [ Conditional
                        { term = ()
                        , predicate = makeCeilPredicate Mock.cf
                        , substitution = Substitution.unsafeWrap
                            [(Mock.x, Mock.cf)]
                        }
                    ]
                )
        actual <-
            unificationWithMatch
            (Mock.f (Mock.functionalConstr10 (mkVar Mock.x)))
            (Mock.f (Mock.functionalConstr10 Mock.cf))
        assertEqualWithExplanation "" expect actual
    , testCase "produces predicate" $ do
        let
            expect = Just
                (MultiOr.make
                    [ Conditional
                        { term = ()
                        , predicate = makeEqualsPredicate
                            Mock.a
                            (Mock.g (mkVar Mock.x))
                        , substitution = mempty
                        }
                    ]
                )
        actual <-
            unificationWithMatch
            (Mock.f Mock.a)
            (Mock.f (Mock.g (mkVar Mock.x)))
        assertEqualWithExplanation "" expect actual
    , testCase "merges results" $ do
        let
            expect = Just
                (MultiOr.make
                    [ Conditional
                        { term = ()
                        , predicate = makeAndPredicate
                            (makeEqualsPredicate
                                Mock.a
                                (Mock.g (mkVar Mock.x))
                            )
                            (makeCeilPredicate Mock.cf)
                        , substitution = Substitution.unsafeWrap
                            [(Mock.y, Mock.cf)]
                        }
                    ]
                )
        actual <-
            unificationWithMatch
            (Mock.functional20 Mock.a Mock.cf)
            (Mock.functional20 (Mock.g (mkVar Mock.x)) (mkVar Mock.y))
        assertEqualWithExplanation "" expect actual
    , testCase "not matching" $ do
        let
            expect = Just
                (MultiOr.make [])
        actual <-
            unificationWithMatch
            (Mock.f Mock.a)
            (Mock.f Mock.b)
        assertEqualWithExplanation "" expect actual
    , testCase "handles ambiguity" $ do
        let
            expected = Just $ OrPredicate.fromPredicates
                [ Conditional
                    { term = ()
                    , predicate = makeEqualsPredicate (Mock.f Mock.a) Mock.a
                    , substitution = Substitution.unsafeWrap [(Mock.x, Mock.cf)]
                    }
                , Conditional
                    { term = ()
                    , predicate = makeEqualsPredicate (Mock.f Mock.b) Mock.b
                    , substitution = Substitution.unsafeWrap [(Mock.x, Mock.cf)]
                    }
                ]
            sortVar = SortVariableSort (SortVariable (testId "S"))
            -- Ceil branches, which makes matching ambiguous.
            simplifiers = axiomPatternsToEvaluators $ Map.fromList
                [   (   AxiomIdentifier.Ceil
                            (AxiomIdentifier.Application Mock.cfId)
                    ,   [ EqualityRule RulePattern
                            { left = mkCeil sortVar Mock.cf
                            , right =
                                mkOr
                                    (mkAnd
                                        (mkEquals_
                                            (Mock.f (mkVar Mock.y))
                                            Mock.a
                                        )
                                        (mkEquals_ (mkVar Mock.y) Mock.a)
                                    )
                                    (mkAnd
                                        (mkEquals_
                                            (Mock.f (mkVar Mock.y))
                                            Mock.b
                                        )
                                        (mkEquals_ (mkVar Mock.y) Mock.b)
                                    )
                            , requires = makeTruePredicate
                            , ensures = makeTruePredicate
                            , attributes = def
                                {Attribute.simplification = Simplification True}
                            }
                        ]
                    )
                ]
        actual <- unificationWithMatchSimplifiers
            simplifiers
            (Mock.f (mkVar Mock.x))
            (Mock.f Mock.cf)
        assertEqualWithExplanation "" expected actual
    , testCase "handles multiple ambiguity" $ do
        let
            expected = Just $ OrPredicate.fromPredicates
                [ Conditional
                    { term = ()
                    , predicate = makeAndPredicate
                        (makeEqualsPredicate (Mock.f Mock.a) Mock.a)
                        (makeEqualsPredicate (Mock.g Mock.a) Mock.a)
                    , substitution = Substitution.unsafeWrap
                        [ (Mock.x, Mock.cf), (Mock.var_x_1, Mock.cg) ]
                    }
                , Conditional
                    { term = ()
                    , predicate = makeAndPredicate
                        (makeEqualsPredicate (Mock.f Mock.a) Mock.a)
                        (makeEqualsPredicate (Mock.g Mock.b) Mock.b)
                    , substitution = Substitution.unsafeWrap
                        [ (Mock.x, Mock.cf), (Mock.var_x_1, Mock.cg) ]
                    }
                , Conditional
                    { term = ()
                    , predicate = makeAndPredicate
                        (makeEqualsPredicate (Mock.f Mock.b) Mock.b)
                        (makeEqualsPredicate (Mock.g Mock.a) Mock.a)
                    , substitution = Substitution.unsafeWrap
                        [ (Mock.x, Mock.cf), (Mock.var_x_1, Mock.cg) ]
                    }
                , Conditional
                    { term = ()
                    , predicate = makeAndPredicate
                        (makeEqualsPredicate (Mock.f Mock.b) Mock.b)
                        (makeEqualsPredicate (Mock.g Mock.b) Mock.b)
                    , substitution = Substitution.unsafeWrap
                        [ (Mock.x, Mock.cf), (Mock.var_x_1, Mock.cg) ]
                    }
                ]
            sortVar = SortVariableSort (SortVariable (testId "S"))
            -- Ceil branches, which makes matching ambiguous.
            simplifiers = axiomPatternsToEvaluators $ Map.fromList
                [   (   AxiomIdentifier.Ceil
                            (AxiomIdentifier.Application Mock.cfId)
                    ,   [ EqualityRule RulePattern
                            { left = mkCeil sortVar Mock.cf
                            , right =
                                mkOr
                                    (mkAnd
                                        (mkEquals_
                                            (Mock.f (mkVar Mock.y))
                                            Mock.a
                                        )
                                        (mkEquals_ (mkVar Mock.y) Mock.a)
                                    )
                                    (mkAnd
                                        (mkEquals_
                                            (Mock.f (mkVar Mock.y))
                                            Mock.b
                                        )
                                        (mkEquals_ (mkVar Mock.y) Mock.b)
                                    )
                            , requires = makeTruePredicate
                            , ensures = makeTruePredicate
                            , attributes = def
                                {Attribute.simplification = Simplification True}
                            }
                        ]
                    )
                ,   (   AxiomIdentifier.Ceil
                            (AxiomIdentifier.Application Mock.cgId)
                    ,   [ EqualityRule RulePattern
                            { left = mkCeil sortVar Mock.cg
                            , right =
                                mkOr
                                    (mkAnd
                                        (mkEquals_
                                            (Mock.g (mkVar Mock.z))
                                            Mock.a
                                        )
                                        (mkEquals_ (mkVar Mock.z) Mock.a)
                                    )
                                    (mkAnd
                                        (mkEquals_
                                            (Mock.g (mkVar Mock.z))
                                            Mock.b
                                        )
                                        (mkEquals_ (mkVar Mock.z) Mock.b)
                                    )
                            , requires = makeTruePredicate
                            , ensures = makeTruePredicate
                            , attributes = def
                                {Attribute.simplification = Simplification True}
                            }
                        ]
                    )
                ]
        actual <- unificationWithMatchSimplifiers
            simplifiers
            (Mock.functionalConstr20 (mkVar Mock.x) (mkVar Mock.var_x_1))
            (Mock.functionalConstr20 Mock.cf Mock.cg)
        assertEqualWithExplanation "" expected actual
    ]

test_matchingBuiltins :: [TestTree]
test_matchingBuiltins =
    Foldable.fold
        [ matchingBool
        , matchingInt
        , matchingString
        , matchingList
        , matchingSet
        , matchingMap
        ]

matchingBool :: [TestTree]
matchingBool =
    [ testCase "concrete top" $ do
        let expect = top
        actual <- matchConcrete True True
        assertEqualWithExplanation "" expect actual
    , testCase "concrete bottom" $ do
        let expect = Nothing
        actual <- matchConcrete True False
        assertEqualWithExplanation "" expect actual
    , testCase "variable vs concrete" $ do
        let expect = substitution [(Mock.xBool, True)]
        actual <- matchVariable Mock.xBool True
        assertEqualWithExplanation "" expect actual
    , testCase "concrete vs variable does not work" $ do
        let expect = Nothing
        actual <- matchDefinition (mkBool True) (mkVar Mock.xBool)
        assertEqualWithExplanation "" expect actual
    ]
  where
    top = Just $ OrPredicate.fromPredicate Predicate.topPredicate
    substitution subst = Just $ MultiOr.make
        [ Conditional
            { term = ()
            , predicate = makeTruePredicate
            , substitution =
                Substitution.unsafeWrap
                    ((fmap . fmap) mkBool subst)
            }
        ]
    mkBool = Bool.asInternal Mock.boolSort
    matchConcrete = matchDefinition `on` mkBool
    matchVariable var val =
        matchDefinition (mkVar var) (mkBool val)

matchingInt :: [TestTree]
matchingInt =
    [ testCase "concrete top" $ do
        let expect = top
        actual <- matchConcrete 1 1
        assertEqualWithExplanation "" expect actual
    , testCase "concrete bottom" $ do
        let expect = Nothing
        actual <- matchConcrete 1 0
        assertEqualWithExplanation "" expect actual
    , testCase "variable vs concrete" $ do
        let expect = substitution [(Mock.xInt, 1)]
        actual <- matchVariable Mock.xInt 1
        assertEqualWithExplanation "" expect actual
    , testCase "concrete vs variable does not work" $ do
        let expect = Nothing
        actual <- matchDefinition (mkInt 1) (mkVar Mock.xInt)
        assertEqualWithExplanation "" expect actual
    ]
  where
    top = Just $ OrPredicate.fromPredicate Predicate.topPredicate
    substitution subst = Just $ MultiOr.make
        [ Conditional
            { term = ()
            , predicate = makeTruePredicate
            , substitution =
                Substitution.unsafeWrap
                    ((fmap . fmap) mkInt subst)
            }
        ]
    mkInt = Int.asInternal Mock.intSort
    matchConcrete = matchDefinition `on` mkInt
    matchVariable var val =
        matchDefinition (mkVar var) (mkInt val)

matchingString :: [TestTree]
matchingString =
    [ testCase "concrete top" $ do
        let expect = top
        actual <- matchConcrete "str" "str"
        assertEqualWithExplanation "" expect actual
    , testCase "concrete bottom" $ do
        let expect = Nothing
        actual <- matchConcrete "s1" "s2"
        assertEqualWithExplanation "" expect actual
    , testCase "variable vs concrete" $ do
        let expect = substitution [(Mock.xString, "str")]
        actual <- matchVariable Mock.xString "str"
        assertEqualWithExplanation "" expect actual
    , testCase "concrete vs variable does not work" $ do
        let expect = Nothing
        actual <- matchDefinition (mkStr "str") (mkVar Mock.xString)
        assertEqualWithExplanation "" expect actual
    ]
  where
    top = Just $ OrPredicate.fromPredicate Predicate.topPredicate
    substitution subst = Just $ MultiOr.make
        [ Conditional
            { term = ()
            , predicate = makeTruePredicate
            , substitution =
                Substitution.unsafeWrap
                    ((fmap . fmap) mkStr subst)
            }
        ]
    mkStr = String.asInternal Mock.stringSort
    matchConcrete = matchDefinition `on` mkStr
    matchVariable var val =
        matchDefinition (mkVar var) (mkStr val)

matchingList :: [TestTree]
matchingList =
    [ testCase "concrete top" $ do
        let expect = top
        actual <- matchConcrete [1, 2] [1, 2]
        assertEqualWithExplanation "" expect actual
    , testCase "concrete bottom" $ do
        let expect = Nothing
        actual <- matchConcrete [1, 2] [1, 3]
        assertEqualWithExplanation "" expect actual
    , testCase "concrete bottom 2" $ do
        let expect = Nothing
        actual <- matchConcrete [1, 2] [1, 2, 3]
        assertEqualWithExplanation "" expect actual
    , testCase "variable on right does not match" $ do
        let expect = Nothing
        actual <- matchDefinition (mkList [mkInt 1]) (mkVar Mock.xList)
        assertEqualWithExplanation "" expect actual
    , testCase "single variable" $ do
        let expect = substitution [(Mock.xInt, 2)]
        actual <- matchVariable [Right 1, Left Mock.xInt] [1, 2]
        assertEqualWithExplanation "" expect actual
    , testCase "two variables (simple)" $ do
        let expect = substitution [(Mock.xInt, 1), (Mock.yInt, 2)]
        actual <- matchVariable
            [ Left Mock.xInt
            , Left Mock.yInt
            ]
            [ 1, 2 ]
        assertEqualWithExplanation "" expect actual
    , testCase "two variables" $ do
        let expect = substitution [(Mock.xInt, 2), (Mock.yInt, 4)]
        actual <- matchVariable
            [ Right 1
            , Left Mock.xInt
            , Right 3
            , Left Mock.yInt
            ]
            [ 1, 2, 3, 4 ]
        assertEqualWithExplanation "" expect actual
    , testCase "no AC" $ do
        let expect = Nothing
        actual <- matchVariable
            [ Right 1, Left Mock.xInt] [ 2, 1 ]
        assertEqualWithExplanation "" expect actual
    , testCase "concat(empty, var) vs concrete" $ do
        let expect =
                Just $ MultiOr.make
                    [ Conditional
                        { term = ()
                        , predicate = makeTruePredicate
                        , substitution = Substitution.unsafeWrap
                            [ (Mock.xList, mkList [mkInt 1, mkInt 2, mkInt 3])
                            ]
                        }
                    ]
        actual <- matchConcat
            (mkList [] `concat'` mkVar Mock.xList)
            [1, 2, 3]
        assertEqualWithExplanation "" expect actual
    , testCase "concat(unit, var) vs concrete" $ do
        let expect =
                Just $ MultiOr.make
                    [ Conditional
                        { term = ()
                        , predicate = makeTruePredicate
                        , substitution = Substitution.unsafeWrap
                            [ (Mock.xList, mkList [mkInt 2, mkInt 3])
                            ]
                        }
                    ]
        actual <- matchConcat
            (mkList [mkInt 1] `concat'` mkVar Mock.xList)
            [1, 2, 3]
        assertEqualWithExplanation "" expect actual
    , testCase "concat(concrete, var) vs concrete" $ do
        let expect =
                Just $ MultiOr.make
                    [ Conditional
                        { term = ()
                        , predicate = makeTruePredicate
                        , substitution = Substitution.unsafeWrap
                            [ (Mock.xList, mkList [])
                            ]
                        }
                    ]
        actual <- matchConcat
            (mkList [mkInt 1, mkInt 2, mkInt 3] `concat'` mkVar Mock.xList)
            [1, 2, 3]
        assertEqualWithExplanation "" expect actual
    , testCase "concat(var, empty) vs concrete" $ do
        let expect =
                Just $ MultiOr.make
                    [ Conditional
                        { term = ()
                        , predicate = makeTruePredicate
                        , substitution = Substitution.unsafeWrap
                            [ (Mock.xList, mkList [mkInt 1, mkInt 2, mkInt 3])
                            ]
                        }
                    ]
        actual <- matchConcat
            (mkVar Mock.xList `concat'` mkList [] )
            [1, 2, 3]
        assertEqualWithExplanation "" expect actual
    , testCase "concat(var, unit) vs concrete" $ do
        let expect =
                Just $ MultiOr.make
                    [ Conditional
                        { term = ()
                        , predicate = makeTruePredicate
                        , substitution = Substitution.unsafeWrap
                            [ (Mock.xList, mkList [mkInt 1, mkInt 2])
                            ]
                        }
                    ]
        actual <- matchConcat
            (mkVar Mock.xList `concat'` mkList [mkInt 3] )
            [1, 2, 3]
        assertEqualWithExplanation "" expect actual
    , testCase "concat(var, concrete) vs concrete" $ do
        let expect =
                Just $ MultiOr.make
                    [ Conditional
                        { term = ()
                        , predicate = makeTruePredicate
                        , substitution = Substitution.unsafeWrap
                            [ (Mock.xList, mkList [])
                            ]
                        }
                    ]
        actual <- matchConcat
            (mkVar Mock.xList `concat'` mkList [mkInt 1, mkInt 2, mkInt 3] )
            [1, 2, 3]
        assertEqualWithExplanation "" expect actual
    , testCase "concat(x, var) vs concrete" $ do
        let expect =
                Just $ MultiOr.make
                    [ Conditional
                        { term = ()
                        , predicate = makeTruePredicate
                        , substitution = Substitution.unsafeWrap
                            [ (Mock.xInt, mkInt 1)
                            , (Mock.xList, mkList [mkInt 2, mkInt 3])
                            ]
                        }
                    ]
        actual <- matchConcat
            (mkList [mkVar Mock.xInt] `concat'` mkVar Mock.xList)
            [1, 2, 3]
        assertEqualWithExplanation "" expect actual
    , testCase "concat(var, x) vs concrete" $ do
        let expect =
                Just $ MultiOr.make
                    [ Conditional
                        { term = ()
                        , predicate = makeTruePredicate
                        , substitution = Substitution.unsafeWrap
                            [ (Mock.xInt, mkInt 3)
                            , (Mock.xList, mkList [mkInt 1, mkInt 2])
                            ]
                        }
                    ]
        actual <- matchConcat
            (mkVar Mock.xList `concat'` mkList [mkVar Mock.xInt])
            [1, 2, 3]
        assertEqualWithExplanation "" expect actual
    ]
  where
    top = Just $ OrPredicate.fromPredicate Predicate.topPredicate
    substitution subst = Just $ MultiOr.make
        [ Conditional
            { term = ()
            , predicate = makeTruePredicate
            , substitution =
                Substitution.unsafeWrap
                    ((fmap . fmap) mkInt subst)
            }
        ]
    mkInt = Int.asInternal Mock.intSort
    mkList = List.asInternal Mock.metadataTools Mock.listSort . Seq.fromList
    concat' = Mock.concatList
    matchList = matchDefinition `on` mkList
    matchConcrete =
        matchList `on` fmap mkInt
    matchVariable var val =
            matchList
            (either mkVar mkInt <$> var)
            (mkInt <$> val)
    matchConcat t1 l2 =
        matchDefinition t1
            . mkList
            . fmap mkInt
            $ l2

data SetElementType concrete elem set
    = Concrete concrete
    | ElemVar elem
    | SetVar set

concrete :: [SetElementType concrete elem set] -> [concrete]
concrete = concat . fmap isConcrete'
  where
    isConcrete' =
        \case
            Concrete x -> [x]
            _ -> []
elemVars :: [SetElementType concrete elem set] -> [elem]
elemVars = concat . fmap isElemVar
  where
    isElemVar =
        \case
            ElemVar x -> [x]
            _ -> []
setVars :: [SetElementType concrete elem set] -> [set]
setVars = concat . fmap isSetVar
  where
    isSetVar =
        \case
            SetVar x -> [x]
            _ -> []

matchingSet :: [TestTree]
matchingSet =
    [ testCase "empty vs empty" $ do
        let expect = top
        actual <- matchConcrete [] []
        assertEqualWithExplanation "" expect actual
    , testCase "concrete vs concrete" $ do
        let expect = top
        actual <- matchConcrete [1, 2, 3] [1, 2, 3]
        assertEqualWithExplanation "" expect actual
    , testCase "empty vs concrete" $ do
        let expect = Nothing
        actual <- matchConcrete [] [1, 2, 3]
        assertEqualWithExplanation "" expect actual
    , testCase "concrete vs empty" $ do
        let expect = Nothing
        actual <- matchConcrete [1, 2, 3] []
        assertEqualWithExplanation "" expect actual

    , testCase "elementVar vs singleton" $ do
        let expect = substitution [(Mock.xInt, 1)]
        actual <- matchVariable [ElemVar Mock.xInt] [1]
        assertEqualWithExplanation "" expect actual
    , testCase "{elementVar, rest} vs {set}" $ do
        let expect = substitution [(Mock.xInt, 2)]
        actual <-
            matchVariable [Concrete 1, Concrete 3, ElemVar Mock.xInt] [1, 2, 3]
        assertEqualWithExplanation "" expect actual
    , testCase "{elementVars, rest} vs {set}" $ do
        let expect =
                substitution
                    [ (Mock.xInt, 2)
                    , (Mock.yInt, 4)
                    ]
        actual <-
            matchVariable
                [Concrete 1, Concrete 3, ElemVar Mock.xInt, ElemVar Mock.yInt]
                [1, 2, 3, 4]
        assertEqualWithExplanation "" expect actual
    , testCase "more variables than available items" $ do
        let expect = Nothing
        actual <-
            matchVariable
                [Concrete 1, Concrete 3, ElemVar Mock.xInt, ElemVar Mock.yInt]
                [1, 2, 3]
        assertEqualWithExplanation "" expect actual
    , testCase "more items than available variables" $ do
        let expect = Nothing
        actual <-
            matchVariable
                [Concrete 1, Concrete 3, ElemVar Mock.xInt, ElemVar Mock.yInt]
                [1, 2, 3, 4, 5]
        assertEqualWithExplanation "" expect actual
    , testCase "{elementVariable} vs empty" $ do
        let expect = Nothing
        actual <- matchVariable [ElemVar Mock.xInt] []
        assertEqualWithExplanation "" expect actual

    , testCase "setVar vs empty" $ do
        let expect =
                Just $ MultiOr.make
                    [ Conditional
                        { term = ()
                        , predicate = makeTruePredicate
                        , substitution = Substitution.unsafeWrap
                            [ (Mock.xSet, mkConcreteSet [])
                            ]
                        }
                    ]
        actual <- matchVariable [SetVar Mock.xSet] []
        assertEqualWithExplanation "" expect actual
    , testCase "setVar vs unit" $ do
        let expect =
                Just $ MultiOr.make
                    [ Conditional
                        { term = ()
                        , predicate = makeTruePredicate
                        , substitution = Substitution.unsafeWrap
                            [ (Mock.xSet, mkConcreteSet [mkKey 1])
                            ]
                        }
                    ]
        actual <- matchVariable [SetVar Mock.xSet] [1]
        assertEqualWithExplanation "" expect actual
    , testCase "setVar vs {set}" $ do
        let expect =
                Just $ MultiOr.make
                    [ Conditional
                        { term = ()
                        , predicate = makeTruePredicate
                        , substitution = Substitution.unsafeWrap
                            [ (Mock.xSet, mkConcreteSet [mkKey 1, mkKey 2, mkKey 3])
                            ]
                        }
                    ]
        actual <- matchVariable [SetVar Mock.xSet] [1, 2, 3]
        assertEqualWithExplanation "" expect actual
    , testCase "{setVar, rest} vs {set}" $ do
        let expect =
                Just $ MultiOr.make
                    [ Conditional
                        { term = ()
                        , predicate = makeTruePredicate
                        , substitution = Substitution.unsafeWrap
                            [ (Mock.xSet, mkConcreteSet [mkKey 2, mkKey 3])
                            ]
                        }
                    ]
        actual <- matchVariable [SetVar Mock.xSet, Concrete 1] [1, 2, 3]
        assertEqualWithExplanation "" expect actual
    , testCase "{setVar, set} vs {set}" $ do
        let expect =
                Just $ MultiOr.make
                    [ Conditional
                        { term = ()
                        , predicate = makeTruePredicate
                        , substitution = Substitution.unsafeWrap
                            [ (Mock.xSet, mkConcreteSet [])
                            ]
                        }
                    ]
        actual <-
            matchVariable
                [SetVar Mock.xSet, Concrete 1, Concrete 2, Concrete 3]
                [1, 2, 3]
        assertEqualWithExplanation "" expect actual
    , testCase "{setVar, set, a} vs {set}" $ do
        let expect = Nothing
        actual <-
            matchVariable
                [SetVar Mock.xSet, Concrete 1, Concrete 2, Concrete 3, Concrete 4]
                [1, 2, 3]
        assertEqualWithExplanation "" expect actual
    , testCase "multiple setVars don't match" $ do
        let expect = Nothing
        actual <-
            matchVariable
                [SetVar Mock.xSet, SetVar Mock.ySet]
                [1, 2]
        assertEqualWithExplanation "" expect actual

    , testCase "{setVar, elemVar} vs empty" $ do
        let expect = Nothing
        actual <-
            matchVariable
                [SetVar Mock.xSet, ElemVar Mock.xInt]
                []
        assertEqualWithExplanation "" expect actual
    , testCase "{setVar, elemVar} vs unit" $ do
        let expect =
                Just $ MultiOr.make
                    [ Conditional
                        { term = ()
                        , predicate = makeTruePredicate
                        , substitution = Substitution.unsafeWrap
                            [ (Mock.xSet, mkConcreteSet [])
                            , (Mock.xInt, mkKey 1)
                            ]
                        }
                    ]
        actual <-
            matchVariable
                [SetVar Mock.xSet, ElemVar Mock.xInt]
                [1]
        assertEqualWithExplanation "" expect actual
    , testCase "{setVar, elemVar} vs set" $ do
        let expect =
                Just $ MultiOr.make
                    [ Conditional
                        { term = ()
                        , predicate = makeTruePredicate
                        , substitution = Substitution.unsafeWrap
                            [ (Mock.xSet, mkConcreteSet [mkKey 2, mkKey 3])
                            , (Mock.xInt, mkKey 1)
                            ]
                        }
                    ]
        actual <-
            matchVariable
                [SetVar Mock.xSet, ElemVar Mock.xInt]
                [1, 2, 3]
        assertEqualWithExplanation "" expect actual
    , testCase "{setVar, elemVar, concrete} vs set" $ do
        let expect =
                Just $ MultiOr.make
                    [ Conditional
                        { term = ()
                        , predicate = makeTruePredicate
                        , substitution = Substitution.unsafeWrap
                            [ (Mock.xSet, mkConcreteSet [mkKey 3])
                            , (Mock.xInt, mkKey 2)
                            ]
                        }
                    ]
        actual <-
            matchVariable
                [SetVar Mock.xSet, ElemVar Mock.xInt, Concrete 1]
                [1, 2, 3]
        assertEqualWithExplanation "" expect actual
    , testCase "{setVar, elemVars, concrete} vs set" $ do
        let expect =
                Just $ MultiOr.make
                    [ Conditional
                        { term = ()
                        , predicate = makeTruePredicate
                        , substitution = Substitution.unsafeWrap
                            [ (Mock.xSet, mkConcreteSet [mkKey 5])
                            , (Mock.xInt, mkKey 2)
                            , (Mock.yInt, mkKey 4)
                            ]
                        }
                    ]
        actual <-
            matchVariable
                [ SetVar Mock.xSet
                , ElemVar Mock.xInt
                , ElemVar Mock.yInt
                , Concrete 1
                , Concrete 3
                ]
                [1, 2, 3, 4, 5]
        assertEqualWithExplanation "" expect actual

    ]
  where
    top = Just $ OrPredicate.fromPredicate Predicate.topPredicate
    substitution subst = Just $ MultiOr.make
        [ Conditional
            { term = ()
            , predicate = makeTruePredicate
            , substitution =
                Substitution.unsafeWrap
                    $ fmap mkKey <$> subst
            }
        ]
    mkKey k =
        (mkBuiltin . Domain.BuiltinInt)
            Domain.InternalInt
                { builtinIntSort  = Mock.intSort
                , builtinIntValue = k
                }
    mkConcreteSet =
        Set.asInternalConcrete Mock.metadataTools Mock.setSort . Set.fromList
    mkSet concrete' evars svars =
        Set.asInternal Mock.metadataTools Mock.setSort
            $ Domain.NormalizedSet evars (Set.fromList concrete') svars
    matchConcreteSet = matchDefinition `on` mkConcreteSet
    matchConcrete =
        matchConcreteSet `on` fmap mkKey
    matchVariable var val =
            matchDefinition
                (mkSet
                    (mkKey <$> concrete var)
                    (mkVar <$> elemVars var)
                    (mkVar <$> setVars  var)
                )
                (mkConcreteSet $ fmap mkKey val)

matchingMap :: [TestTree]
matchingMap =
    [ testCase "concrete top" $ do
        let expect = top
        actual <- matchConcrete [(1, 11), (2, 12)] [(1, 11), (2, 12)]
        assertEqualWithExplanation "" expect actual
    , testCase "concrete bottom" $ do
        let expect = Nothing
        actual <- matchConcrete [(1, 11), (2, 12)] [(1, 11)]
        assertEqualWithExplanation "" expect actual
    , testCase "concrete bottom values not matching" $ do
        let expect = Nothing
        actual <- matchConcrete [(1, 11), (2, 12)] [(1, 11), (2, 13)]
        assertEqualWithExplanation "" expect actual
    , testCase "variable on right does not match" $ do
        let expect = Nothing
        actual <- matchDefinition (mkMap [(mkKey 1, mkVal 11)]) (mkVar Mock.xMap)
        assertEqualWithExplanation "" expect actual
    , testCase "single variable" $ do
        let expect = substitution [(Mock.xInt, 12)]
        actual <- matchVariable
            [ (1, Right 11)
            , (2, Left Mock.xInt)
            ]
            [ (2, 12)
            , (1, 11)
            ]
        assertEqualWithExplanation "" expect actual
    , testCase "two variables" $ do
        let expect = substitution [(Mock.xInt, 12), (Mock.yInt, 14)]
        actual <- matchVariable
            [ (1, Right 11)
            , (2, Left Mock.xInt)
            , (3, Right 13)
            , (4, Left Mock.yInt)
            ]
            [ (2, 12)
            , (1, 11)
            , (4, 14)
            , (3, 13)
            ]
        assertEqualWithExplanation "" expect actual
    , testCase "concat(empty, var) vs concrete" $ do
        let expect =
                Just $ MultiOr.make
                    [ Conditional
                        { term = ()
                        , predicate = makeTruePredicate
                        , substitution = Substitution.unsafeWrap
                            [ (Mock.xMap, mkMap
                                  [ (mkKey 1, mkVal 11)
                                  , (mkKey 2, mkVal 12)
                                  , (mkKey 3, mkVal 13)
                                  ]
                              )
                            ]
                        }
                    ]
        actual <- matchConcat
            (mkMap [] `concat'` mkVar Mock.xMap)
            [ (1, 11)
            , (2, 12)
            , (3, 13)
            ]
        assertEqualWithExplanation "" expect actual
    , testCase "concat(unit, var) vs concrete" $ do
        let expect =
                Just $ MultiOr.make
                    [ Conditional
                        { term = ()
                        , predicate = makeTruePredicate
                        , substitution = Substitution.unsafeWrap
                            [ (Mock.xMap, mkMap
                                  [ (mkKey 2, mkVal 12)
                                  , (mkKey 3, mkVal 13)
                                  ]
                              )
                            ]
                        }
                    ]
        actual <- matchConcat
            (mkMap [(mkKey 1, mkVal 11)] `concat'` mkVar Mock.xMap)
            [ (1, 11)
            , (2, 12)
            , (3, 13)
            ]
        assertEqualWithExplanation "" expect actual
    , testCase "concat(concrete, var) vs concrete" $ do
        let expect =
                Just $ MultiOr.make
                    [ Conditional
                        { term = ()
                        , predicate = makeTruePredicate
                        , substitution = Substitution.unsafeWrap
                            [ (Mock.xMap, mkMap [])
                            ]
                        }
                    ]
        actual <- matchConcat
            ( mkMap
                [ (mkKey 1, mkVal 11)
                , (mkKey 2, mkVal 12)
                , (mkKey 3, mkVal 13)
                ]
            `concat'` mkVar Mock.xMap
            )
            [ (1, 11)
            , (2, 12)
            , (3, 13)
            ]
        assertEqualWithExplanation "" expect actual
    , testCase "concat(var, empty) vs concrete" $ do
        let expect =
                Just $ MultiOr.make
                    [ Conditional
                        { term = ()
                        , predicate = makeTruePredicate
                        , substitution = Substitution.unsafeWrap
                            [ (Mock.xMap, mkMap
                                  [ (mkKey 1, mkVal 11)
                                  , (mkKey 2, mkVal 12)
                                  , (mkKey 3, mkVal 13)
                                  ]
                              )
                            ]
                        }
                    ]
        actual <- matchConcat
            (mkVar Mock.xMap `concat'` mkMap [])
            [ (1, 11)
            , (2, 12)
            , (3, 13)
            ]
        assertEqualWithExplanation "" expect actual
    , testCase "concat(var, unit) vs concrete" $ do
        let expect =
                Just $ MultiOr.make
                    [ Conditional
                        { term = ()
                        , predicate = makeTruePredicate
                        , substitution = Substitution.unsafeWrap
                            [ (Mock.xMap, mkMap
                                  [ (mkKey 1, mkVal 11)
                                  , (mkKey 3, mkVal 13)
                                  ]
                              )
                            ]
                        }
                    ]
        actual <- matchConcat
            (mkVar Mock.xMap `concat'` mkMap [(mkKey 2, mkVal 12)])
            [ (1, 11)
            , (2, 12)
            , (3, 13)
            ]
        assertEqualWithExplanation "" expect actual
    , testCase "concat(var, concrete) vs concrete" $ do
        let expect =
                Just $ MultiOr.make
                    [ Conditional
                        { term = ()
                        , predicate = makeTruePredicate
                        , substitution = Substitution.unsafeWrap
                            [ (Mock.xMap, mkMap [])
                            ]
                        }
                    ]
        actual <- matchConcat
            ( mkVar Mock.xMap
            `concat'` mkMap
                [ (mkKey 1, mkVal 11)
                , (mkKey 2, mkVal 12)
                , (mkKey 3, mkVal 13)
                ]
            )
            [ (1, 11)
            , (2, 12)
            , (3, 13)
            ]
        assertEqualWithExplanation "" expect actual
    ]
  where
    top = Just $ OrPredicate.fromPredicate Predicate.topPredicate
    substitution subst = Just $ MultiOr.make
        [ Conditional
            { term = ()
            , predicate = makeTruePredicate
            , substitution =
                Substitution.unsafeWrap
                    ((fmap . fmap) mkVal subst)
            }
        ]
    mkKey k =
        (mkBuiltin . Domain.BuiltinInt)
            Domain.InternalInt
                { builtinIntSort  = Mock.intSort
                , builtinIntValue = k
                }
    mkVal = Int.asInternal Mock.intSort
    mkMap = Map.asInternal Mock.metadataTools Mock.mapSort . Map.fromList
    mapWithKey = Bifunctor.bimap mkKey
    matchMap = matchDefinition `on` mkMap
    matchConcrete =
        matchMap `on` fmap (mapWithKey mkVal)
    matchVariable var val =
            matchMap
            (mapWithKey (either mkVar mkVal) <$> var)
            (mapWithKey mkVal <$> val)
    concat' = Mock.concatMap
    matchConcat t1 m2 =
        matchDefinition t1
            . mkMap
            $ fmap (mapWithKey mkVal) m2

matchDefinition
    :: TermLike Variable
    -> TermLike Variable
    -> IO (Maybe (OrPredicate Variable))
matchDefinition = match

matchSimplification
    :: TermLike Variable
    -> TermLike Variable
    -> IO (Maybe (OrPredicate Variable))
matchSimplification = match

unificationWithMatchSimplifiers
    :: BuiltinAndAxiomSimplifierMap
    -> TermLike Variable
    -> TermLike Variable
    -> IO (Maybe (OrPredicate Variable))
unificationWithMatchSimplifiers axiomIdToSimplifier first second = do
    result <-
        SMT.runSMT SMT.defaultConfig emptyLogger
        $ evalSimplifier Mock.env { simplifierAxioms = axiomIdToSimplifier }
        $ Monad.Unify.runUnifierT
        $ unificationWithAppMatchOnTop first second
    return $ either (const Nothing) Just (MultiOr.make <$> result)

unificationWithMatch
    :: TermLike Variable
    -> TermLike Variable
    -> IO (Maybe (OrPredicate Variable))
unificationWithMatch = unificationWithMatchSimplifiers Map.empty

match
    :: TermLike Variable
    -> TermLike Variable
    -> IO (Maybe (OrPredicate Variable))
match first second = do
    result <- matchAsEither
    return $ either (const Nothing) Just result
  where
    matchAsEither
        :: IO (Either UnificationOrSubstitutionError (OrPredicate Variable))
    matchAsEither =
        SMT.runSMT SMT.defaultConfig emptyLogger
        $ evalSimplifier Mock.env matchResult
    matchResult
        :: Simplifier
            (Either UnificationOrSubstitutionError (OrPredicate Variable))
    matchResult =
        (fmap . fmap) MultiOr.make
        $ Monad.Unify.runUnifierT
        $ matchAsUnification first second

withMatch
    :: (Maybe (OrPredicate Variable) -> Bool)
    -> TermLike Variable
    -> TermLike Variable
    -> TestName
    -> TestTree
withMatch check term1 term2 comment =
    testCase comment $ do
        actual <- match term1 term2
        assertBool "" (check actual)

notMatches
    :: TermLike Variable
    -> TermLike Variable
    -> TestName
    -> TestTree
notMatches = withMatch (maybe False isBottom)<|MERGE_RESOLUTION|>--- conflicted
+++ resolved
@@ -4,12 +4,8 @@
     , test_matcherNonVarToPattern
     , test_matcherMergeSubresults
     , test_unificationWithAppMatchOnTop
-<<<<<<< HEAD
-
+    , test_matchingBuiltins
     , match
-=======
-    , test_matchingBuiltins
->>>>>>> a7ba9730
     ) where
 
 import Test.Tasty
