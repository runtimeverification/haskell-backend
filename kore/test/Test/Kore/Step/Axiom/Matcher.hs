--- conflicted
+++ resolved
@@ -36,20 +36,8 @@
 import           Kore.Predicate.Predicate
                  ( makeCeilPredicate, makeTruePredicate )
 import           Kore.Step.Axiom.Matcher
-<<<<<<< HEAD
-                 ( matchAsUnification, unificationWithAppMatchOnTop )
-import           Kore.Step.Axiom.Registry
-                 ( axiomPatternsToEvaluators )
-import           Kore.Step.Rule
-                 ( EqualityRule (EqualityRule), RulePattern (RulePattern) )
-import qualified Kore.Step.Rule as RulePattern
-                 ( RulePattern (..) )
-import           Kore.Step.Simplification.Data
-import           Kore.Syntax.ElementVariable
-=======
                  ( matchIncremental )
 import           Kore.Step.Simplification.Data
->>>>>>> 4b43f76c
 import           Kore.Unification.Error
                  ( UnificationOrSubstitutionError )
 import qualified Kore.Unification.Substitution as Substitution
@@ -71,26 +59,7 @@
 
 test_matcherEqualHeads :: [TestTree]
 test_matcherEqualHeads =
-<<<<<<< HEAD
-    [ testCase "And" $ do
-        let expect = Just $ MultiOr.make
-                [ Conditional
-                    { term = ()
-                    , predicate = makeTruePredicate
-                    , substitution = Substitution.unsafeWrap
-                        [(UnifiedVariable.ElemVar Mock.x, Mock.b)]
-                    }
-                ]
-        actual <-
-            matchDefinition
-                (mkAnd (Mock.plain10 Mock.a) (mkElemVar Mock.x))
-                (mkAnd (Mock.plain10 Mock.a) Mock.b)
-        assertEqualWithExplanation "" expect actual
-
-    , testGroup "Application"
-=======
     [ testGroup "Application"
->>>>>>> 4b43f76c
         [ testCase "same symbol" $ do
             let expect = Just $ MultiOr.make
                     [ Conditional
@@ -120,29 +89,21 @@
                     (Mock.plain10 (mkTop Mock.testSort))
             assertEqualWithExplanation "" expect actual
 
-<<<<<<< HEAD
-        , Mock.constr10 (mkElemVar Mock.x) `notMatches` Mock.constr11 Mock.a $ "different constructors"
-        , Mock.f Mock.b `notMatches` Mock.g Mock.a                       $ "different functions"
-        , Mock.f (mkElemVar Mock.x) `notMatches` Mock.g Mock.a               $ "different functions with variable"
-        , Mock.plain10 Mock.b `notMatches` Mock.plain11 Mock.a           $ "different symbols"
-        , Mock.plain10 (mkElemVar Mock.x) `notMatches` Mock.plain11 Mock.a   $ "different symbols with variable"
-=======
         , doesn'tMatch "different constructors"
-            (Mock.constr10 (mkVar Mock.x))
+            (Mock.constr10 (mkElemVar Mock.x))
             (Mock.constr11 Mock.a)
         , doesn'tMatch "different functions"
             (Mock.f Mock.b)
             (Mock.g Mock.a)
         , doesn'tMatch "different functions with variable"
-            (Mock.f (mkVar Mock.x))
+            (Mock.f (mkElemVar Mock.x))
             (Mock.g Mock.a)
         , doesn'tMatch "different symbols"
             (Mock.plain10 Mock.b)
             (Mock.plain11 Mock.a)
         , doesn'tMatch "different symbols with variable"
-            (Mock.plain10 (mkVar Mock.x))
+            (Mock.plain10 (mkElemVar Mock.x))
             (Mock.plain11 Mock.a)
->>>>>>> 4b43f76c
         ]
 
     , testCase "Bottom" $ do
@@ -203,173 +164,6 @@
                 )
         assertEqualWithExplanation "" expect actual
 
-<<<<<<< HEAD
-    , testCase "Equals" $ do
-        let expect = Just $ MultiOr.make
-                [ Conditional
-                    { term = ()
-                    , predicate = makeTruePredicate
-                    , substitution = Substitution.unsafeWrap
-                        [(UnifiedVariable.ElemVar Mock.x, Mock.b)]
-                    }
-                ]
-        actual <-
-            matchDefinition
-                (mkEquals_ (Mock.plain10 Mock.a) (mkElemVar Mock.x))
-                (mkEquals_ (Mock.plain10 Mock.a) Mock.b)
-        assertEqualWithExplanation "" expect actual
-
-    , testCase "Exists" $ do
-        let expect = Just $ MultiOr.make
-                [ Conditional
-                    { predicate = makeTruePredicate
-                    , substitution = Substitution.unsafeWrap
-                        [(UnifiedVariable.ElemVar Mock.y, Mock.a)]
-                    , term = ()
-                    }
-                ]
-        actual <-
-            matchDefinition
-                (mkExists Mock.x (Mock.plain10 (mkElemVar Mock.y)))
-                (mkExists Mock.z (Mock.plain10 Mock.a))
-        assertEqualWithExplanation "" expect actual
-
-    , testCase "Floor" $ do
-        let expect = Just $ MultiOr.make
-                [ Conditional
-                    { predicate = makeTruePredicate
-                    , substitution = Substitution.unsafeWrap
-                        [(UnifiedVariable.ElemVar Mock.x, Mock.a)]
-                    , term = ()
-                    }
-                ]
-        actual <-
-            matchDefinition
-                (mkFloor_ (Mock.plain10 (mkElemVar Mock.x)))
-                (mkFloor_ (Mock.plain10 Mock.a))
-        assertEqualWithExplanation "" expect actual
-
-    , testCase "Forall" $ do
-        let expect = Just $ MultiOr.make
-                [ Conditional
-                    { predicate = makeTruePredicate
-                    , substitution = Substitution.unsafeWrap
-                        [(UnifiedVariable.ElemVar Mock.y, Mock.a)]
-                    , term = ()
-                    }
-                ]
-        actual <-
-            matchDefinition
-                (mkForall Mock.x (Mock.plain10 (mkElemVar Mock.y)))
-                (mkForall Mock.z (Mock.plain10 Mock.a))
-        assertEqualWithExplanation "" expect actual
-
-    , testCase "Iff" $ do
-        let expect = Just $ MultiOr.make
-                [ Conditional
-                    { predicate = makeTruePredicate
-                    , substitution = Substitution.unsafeWrap
-                        [(UnifiedVariable.ElemVar Mock.x, Mock.b)]
-                    , term = ()
-                    }
-                ]
-        actual <-
-            matchDefinition
-                (mkIff (Mock.plain10 Mock.a) (mkElemVar Mock.x))
-                (mkIff (Mock.plain10 Mock.a) Mock.b)
-        assertEqualWithExplanation "" expect actual
-
-    , testCase "Implies" $ do
-        let expect = Just $ MultiOr.make
-                [ Conditional
-                    { predicate = makeTruePredicate
-                    , substitution = Substitution.unsafeWrap
-                        [(UnifiedVariable.ElemVar Mock.x, Mock.b)]
-                    , term = ()
-                    }
-                ]
-        actual <-
-            matchDefinition
-                (mkImplies (Mock.plain10 Mock.a) (mkElemVar Mock.x))
-                (mkImplies (Mock.plain10 Mock.a) Mock.b)
-        assertEqualWithExplanation "" expect actual
-
-    , testCase "In" $ do
-        let expect = Just $ MultiOr.make
-                [ Conditional
-                    { predicate = makeTruePredicate
-                    , substitution = Substitution.unsafeWrap
-                        [(UnifiedVariable.ElemVar Mock.x, Mock.b)]
-                    , term = ()
-                    }
-                ]
-        actual <-
-            matchDefinition
-                (mkIn_ (Mock.plain10 Mock.a) (mkElemVar Mock.x))
-                (mkIn_ (Mock.plain10 Mock.a) Mock.b)
-        assertEqualWithExplanation "" expect actual
-
-    , testCase "Next" $ do
-        let expect = Just $ MultiOr.make
-                [ Conditional
-                    { predicate = makeTruePredicate
-                    , substitution = Substitution.unsafeWrap
-                        [(UnifiedVariable.ElemVar Mock.x, Mock.a)]
-                    , term = ()
-                    }
-                ]
-        actual <-
-            matchDefinition
-                (mkNext (Mock.plain10 (mkElemVar Mock.x)))
-                (mkNext (Mock.plain10 Mock.a))
-        assertEqualWithExplanation "" expect actual
-
-    , testCase "Not" $ do
-        let expect = Just $ MultiOr.make
-                [ Conditional
-                    { predicate = makeTruePredicate
-                    , substitution = Substitution.unsafeWrap
-                        [(UnifiedVariable.ElemVar Mock.x, Mock.a)]
-                    , term = ()
-                    }
-                ]
-        actual <-
-            matchDefinition
-                (mkNot (Mock.plain10 (mkElemVar Mock.x)))
-                (mkNot (Mock.plain10 Mock.a))
-        assertEqualWithExplanation "" expect actual
-
-    , testCase "Or" $ do
-        let expect = Just $ MultiOr.make
-                [ Conditional
-                    { predicate = makeTruePredicate
-                    , substitution = Substitution.unsafeWrap
-                        [(UnifiedVariable.ElemVar Mock.x, Mock.b)]
-                    , term = ()
-                    }
-                ]
-        actual <-
-            matchDefinition
-                (mkOr (Mock.plain10 Mock.a) (mkElemVar Mock.x))
-                (mkOr (Mock.plain10 Mock.a) Mock.b)
-        assertEqualWithExplanation "" expect actual
-
-    , testCase "Rewrites" $ do
-        let expect = Just $ MultiOr.make
-                [ Conditional
-                    { predicate = makeTruePredicate
-                    , substitution = Substitution.unsafeWrap
-                        [(UnifiedVariable.ElemVar Mock.x, Mock.b)]
-                    , term = ()
-                    }
-                ]
-        actual <-
-            matchDefinition
-                (mkRewrites (Mock.plain10 Mock.a) (mkElemVar Mock.x))
-                (mkRewrites (Mock.plain10 Mock.a) Mock.b)
-        assertEqualWithExplanation "" expect actual
-=======
->>>>>>> 4b43f76c
 
     , testCase "StringLiteral" $ do
         let expect = Just $ OrPredicate.fromPredicate Predicate.topPredicate
@@ -387,17 +181,6 @@
                 mkTop_
         assertEqualWithExplanation "" expect actual
 
-<<<<<<< HEAD
-    , testCase "Variable (quantified)" $ do
-        let expect = Just $ OrPredicate.fromPredicate Predicate.topPredicate
-        actual <-
-            matchDefinition
-                (mkExists Mock.x (Mock.plain10 (mkElemVar Mock.x)))
-                (mkExists Mock.y (Mock.plain10 (mkElemVar Mock.y)))
-        assertEqualWithExplanation "" expect actual
-
-=======
->>>>>>> 4b43f76c
     , testCase "Iff vs Or" $ do
         let expect = Nothing
         actual <-
@@ -579,30 +362,6 @@
                 )
         assertEqualWithExplanation "" expect actual
 
-<<<<<<< HEAD
-    , testCase "Quantified match on equivalent variable" $ do
-        let expect = Just $ MultiOr.make
-                [ Conditional
-                    { predicate = makeTruePredicate
-                    , substitution = Substitution.unsafeWrap
-                        [(UnifiedVariable.ElemVar Mock.x, Mock.a)]
-                    , term = ()
-                    }
-                ]
-        actual <-
-            matchDefinition
-                (mkExists Mock.y (Mock.constr20 (mkElemVar Mock.x) (mkElemVar Mock.y)))
-                (mkExists Mock.z (Mock.constr20 Mock.a (mkElemVar Mock.z)))
-        assertEqualWithExplanation "" expect actual
-    , testCase "Quantified no match on variable" $ do
-        let expect = Nothing
-        actual <-
-            matchDefinition
-                (mkExists Mock.y (Mock.constr20 (mkElemVar Mock.x) (mkElemVar Mock.y)))
-                (mkExists Mock.z (Mock.constr20 Mock.a Mock.a))
-        assertEqualWithExplanation "" expect actual
-=======
->>>>>>> 4b43f76c
     , testGroup "Simplification"
         [ testCase "Function" $ do
             let expect = Just $ MultiOr.make
@@ -663,8 +422,7 @@
 
 test_matcherMergeSubresults :: [TestTree]
 test_matcherMergeSubresults =
-<<<<<<< HEAD
-    [ testCase "And" $ do
+    [ testCase "Application" $ do
         let expect = Just $ MultiOr.make
                 [ Conditional
                     { predicate = makeCeilPredicate Mock.cf
@@ -677,26 +435,6 @@
                 ]
         actual <-
             matchDefinition
-                (mkAnd (mkElemVar Mock.x) (Mock.constr20 Mock.cf (mkElemVar Mock.y)))
-                (mkAnd    Mock.cf     (Mock.constr20 Mock.cf    Mock.b))
-        assertEqualWithExplanation "" expect actual
-
-    , testCase "Application" $ do
-=======
-    [ testCase "Application" $ do
->>>>>>> 4b43f76c
-        let expect = Just $ MultiOr.make
-                [ Conditional
-                    { predicate = makeCeilPredicate Mock.cf
-                    , substitution = Substitution.unsafeWrap
-                        [ (UnifiedVariable.ElemVar Mock.x, Mock.cf)
-                        , (UnifiedVariable.ElemVar Mock.y, Mock.b)
-                        ]
-                    , term = ()
-                    }
-                ]
-        actual <-
-            matchDefinition
                 (Mock.plain20
                     (mkElemVar Mock.x)
                     (Mock.constr20 Mock.cf (mkElemVar Mock.y))
@@ -707,134 +445,6 @@
                 )
         assertEqualWithExplanation "" expect actual
 
-<<<<<<< HEAD
-    , testCase "Equals" $ do
-        let expect = Just $ MultiOr.make
-                [ Conditional
-                    { predicate = makeCeilPredicate Mock.cf
-                    , substitution = Substitution.unsafeWrap
-                        [ (UnifiedVariable.ElemVar Mock.x, Mock.cf)
-                        , (UnifiedVariable.ElemVar Mock.y, Mock.b)
-                        ]
-                    , term = ()
-                    }
-                ]
-        actual <-
-            matchDefinition
-                (mkEquals_
-                    (mkElemVar Mock.x)
-                    (Mock.constr20 Mock.cf (mkElemVar Mock.y))
-                )
-                (mkEquals_ Mock.cf (Mock.constr20 Mock.cf Mock.b))
-        assertEqualWithExplanation "" expect actual
-
-    , testCase "Iff" $ do
-        let expect = Just $ MultiOr.make
-                [ Conditional
-                    { predicate = makeCeilPredicate Mock.cf
-                    , substitution = Substitution.unsafeWrap
-                        [ (UnifiedVariable.ElemVar Mock.x, Mock.cf)
-                        , (UnifiedVariable.ElemVar Mock.y, Mock.b)
-                        ]
-                    , term = ()
-                    }
-                ]
-        actual <-
-            matchDefinition
-                (mkIff (mkElemVar Mock.x) (Mock.constr20 Mock.cf (mkElemVar Mock.y)))
-                (mkIff    Mock.cf     (Mock.constr20 Mock.cf    Mock.b))
-        assertEqualWithExplanation "" expect actual
-
-    , testCase "Implies" $ do
-        let expect = Just $ MultiOr.make
-                [ Conditional
-                    { predicate = makeCeilPredicate Mock.cf
-                    , substitution = Substitution.unsafeWrap
-                        [ (UnifiedVariable.ElemVar Mock.x, Mock.cf)
-                        , (UnifiedVariable.ElemVar Mock.y, Mock.b)
-                        ]
-                    , term = ()
-                    }
-                ]
-        actual <-
-            matchDefinition
-                (mkImplies
-                    (mkElemVar Mock.x)
-                    (Mock.constr20 Mock.cf (mkElemVar Mock.y))
-                )
-                (mkImplies
-                    Mock.cf
-                    (Mock.constr20 Mock.cf    Mock.b)
-                )
-        assertEqualWithExplanation "" expect actual
-
-    , testCase "In" $ do
-        let expect = Just $ MultiOr.make
-                [ Conditional
-                    { predicate = makeCeilPredicate Mock.cf
-                    , substitution = Substitution.unsafeWrap
-                       [ (UnifiedVariable.ElemVar Mock.x, Mock.cf)
-                       , (UnifiedVariable.ElemVar Mock.y, Mock.b)
-                       ]
-                    , term = ()
-                    }
-                ]
-        actual <-
-            matchDefinition
-                (mkIn_ (mkElemVar Mock.x) (Mock.constr20 Mock.cf (mkElemVar Mock.y)))
-                (mkIn_    Mock.cf     (Mock.constr20 Mock.cf    Mock.b))
-        assertEqualWithExplanation "" expect actual
-
-    , testCase "Or" $ do
-        let expect = Just $ MultiOr.make
-                [ Conditional
-                    { predicate = makeCeilPredicate Mock.cf
-                    , substitution = Substitution.unsafeWrap
-                        [ (UnifiedVariable.ElemVar Mock.x, Mock.cf)
-                        , (UnifiedVariable.ElemVar Mock.y, Mock.b)
-                        ]
-                    , term = ()
-                    }
-                ]
-        actual <-
-            matchDefinition
-                (mkOr (mkElemVar Mock.x) (Mock.constr20 Mock.cf (mkElemVar Mock.y)))
-                (mkOr    Mock.cf     (Mock.constr20 Mock.cf    Mock.b))
-        assertEqualWithExplanation "" expect actual
-
-    , testCase "Rewrites" $ do
-        let expect = Just $ MultiOr.make
-                [ Conditional
-                    { predicate = makeCeilPredicate Mock.cf
-                    , substitution = Substitution.unsafeWrap
-                        [ (UnifiedVariable.ElemVar Mock.x, Mock.cf)
-                        , (UnifiedVariable.ElemVar Mock.y, Mock.b)
-                        ]
-                    , term = ()
-                    }
-                ]
-        actual <-
-            matchDefinition
-                (mkRewrites
-                    (mkElemVar Mock.x)
-                    (Mock.constr20 Mock.cg (mkElemVar Mock.y))
-                )
-                (mkRewrites
-                    Mock.cf
-                    (Mock.constr20 Mock.cg    Mock.b)
-                )
-        assertEqualWithExplanation "" expect actual
-
-    , testCase "Merge conflict" $ do
-        let expect = Just (MultiOr.make [])
-        actual <-
-            matchDefinition
-                (mkAnd (mkElemVar Mock.x) (mkElemVar Mock.x))
-                (mkAnd    Mock.a         Mock.b)
-        assertEqualWithExplanation "" expect actual
-
-=======
->>>>>>> 4b43f76c
     , testCase "Merge error" $ do
         let expect = Nothing
         actual <-
@@ -844,277 +454,6 @@
         assertEqualWithExplanation "" expect actual
     ]
 
-<<<<<<< HEAD
-test_unificationWithAppMatchOnTop :: [TestTree]
-test_unificationWithAppMatchOnTop =
-    [ testCase "Simple match same top" $ do
-        let
-            expect = Just $ OrPredicate.fromPredicate Predicate.topPredicate
-        actual <- unificationWithMatch Mock.cg Mock.cg
-        assertEqualWithExplanation "" expect actual
-    , testCase "variable vs function" $ do
-        let
-            expect = Just
-                (MultiOr.make
-                    [ Conditional
-                        { term = ()
-                        , predicate = makeCeilPredicate Mock.cf
-                        , substitution = Substitution.unsafeWrap
-                            [(UnifiedVariable.ElemVar Mock.x, Mock.cf)]
-                        }
-                    ]
-                )
-        actual <-
-            unificationWithMatch
-            (Mock.f (mkElemVar Mock.x))
-            (Mock.f Mock.cf)
-        assertEqualWithExplanation "" expect actual
-    , testCase "function vs variable" $ do
-        let
-            expect = Just
-                (MultiOr.make
-                    [ Conditional
-                        { term = ()
-                        , predicate = makeCeilPredicate Mock.cf
-                        , substitution = Substitution.unsafeWrap
-                            [(UnifiedVariable.ElemVar Mock.x, Mock.cf)]
-                        }
-                    ]
-                )
-        actual <-
-            unificationWithMatch
-            (Mock.f Mock.cf)
-            (Mock.f (mkElemVar Mock.x))
-        assertEqualWithExplanation "" expect actual
-    , testCase "removes constructor" $ do
-        let
-            expect = Just
-                (MultiOr.make
-                    [ Conditional
-                        { term = ()
-                        , predicate = makeCeilPredicate Mock.cf
-                        , substitution = Substitution.unsafeWrap
-                            [(UnifiedVariable.ElemVar Mock.x, Mock.cf)]
-                        }
-                    ]
-                )
-        actual <-
-            unificationWithMatch
-            (Mock.f (Mock.functionalConstr10 (mkElemVar Mock.x)))
-            (Mock.f (Mock.functionalConstr10 Mock.cf))
-        assertEqualWithExplanation "" expect actual
-    , testCase "produces predicate" $ do
-        let
-            expect = Just
-                (MultiOr.make
-                    [ Conditional
-                        { term = ()
-                        , predicate = makeEqualsPredicate
-                            Mock.a
-                            (Mock.g (mkElemVar Mock.x))
-                        , substitution = mempty
-                        }
-                    ]
-                )
-        actual <-
-            unificationWithMatch
-            (Mock.f Mock.a)
-            (Mock.f (Mock.g (mkElemVar Mock.x)))
-        assertEqualWithExplanation "" expect actual
-    , testCase "merges results" $ do
-        let
-            expect = Just
-                (MultiOr.make
-                    [ Conditional
-                        { term = ()
-                        , predicate = makeAndPredicate
-                            (makeEqualsPredicate
-                                Mock.a
-                                (Mock.g (mkElemVar Mock.x))
-                            )
-                            (makeCeilPredicate Mock.cf)
-                        , substitution = Substitution.unsafeWrap
-                            [(UnifiedVariable.ElemVar Mock.y, Mock.cf)]
-                        }
-                    ]
-                )
-        actual <-
-            unificationWithMatch
-            (Mock.functional20 Mock.a Mock.cf)
-            (Mock.functional20 (Mock.g (mkElemVar Mock.x)) (mkElemVar Mock.y))
-        assertEqualWithExplanation "" expect actual
-    , testCase "not matching" $ do
-        let
-            expect = Just
-                (MultiOr.make [])
-        actual <-
-            unificationWithMatch
-            (Mock.f Mock.a)
-            (Mock.f Mock.b)
-        assertEqualWithExplanation "" expect actual
-    , testCase "handles ambiguity" $ do
-        let
-            expected = Just $ OrPredicate.fromPredicates
-                [ Conditional
-                    { term = ()
-                    , predicate = makeEqualsPredicate (Mock.f Mock.a) Mock.a
-                    , substitution = Substitution.unsafeWrap
-                        [(UnifiedVariable.ElemVar Mock.x, Mock.cf)]
-                    }
-                , Conditional
-                    { term = ()
-                    , predicate = makeEqualsPredicate (Mock.f Mock.b) Mock.b
-                    , substitution = Substitution.unsafeWrap
-                        [(UnifiedVariable.ElemVar Mock.x, Mock.cf)]
-                    }
-                ]
-            sortVar = SortVariableSort (SortVariable (testId "S"))
-            -- Ceil branches, which makes matching ambiguous.
-            simplifiers = axiomPatternsToEvaluators $ Map.fromList
-                [   (   AxiomIdentifier.Ceil
-                            (AxiomIdentifier.Application Mock.cfId)
-                    ,   [ EqualityRule RulePattern
-                            { left = mkCeil sortVar Mock.cf
-                            , right =
-                                mkOr
-                                    (mkAnd
-                                        (mkEquals_
-                                            (Mock.f (mkElemVar Mock.y))
-                                            Mock.a
-                                        )
-                                        (mkEquals_ (mkElemVar Mock.y) Mock.a)
-                                    )
-                                    (mkAnd
-                                        (mkEquals_
-                                            (Mock.f (mkElemVar Mock.y))
-                                            Mock.b
-                                        )
-                                        (mkEquals_ (mkElemVar Mock.y) Mock.b)
-                                    )
-                            , requires = makeTruePredicate
-                            , ensures = makeTruePredicate
-                            , attributes = def
-                                {Attribute.simplification = Simplification True}
-                            }
-                        ]
-                    )
-                ]
-        actual <- unificationWithMatchSimplifiers
-            simplifiers
-            (Mock.f (mkElemVar Mock.x))
-            (Mock.f Mock.cf)
-        assertEqualWithExplanation "" expected actual
-    , testCase "handles multiple ambiguity" $ do
-        let
-            expected = Just $ OrPredicate.fromPredicates
-                [ Conditional
-                    { term = ()
-                    , predicate = makeAndPredicate
-                        (makeEqualsPredicate (Mock.f Mock.a) Mock.a)
-                        (makeEqualsPredicate (Mock.g Mock.a) Mock.a)
-                    , substitution = Substitution.unsafeWrap
-                        [ (UnifiedVariable.ElemVar Mock.x, Mock.cf)
-                        , (UnifiedVariable.ElemVar Mock.var_x_1, Mock.cg)
-                        ]
-                    }
-                , Conditional
-                    { term = ()
-                    , predicate = makeAndPredicate
-                        (makeEqualsPredicate (Mock.f Mock.a) Mock.a)
-                        (makeEqualsPredicate (Mock.g Mock.b) Mock.b)
-                    , substitution = Substitution.unsafeWrap
-                        [ (UnifiedVariable.ElemVar Mock.x, Mock.cf)
-                        , (UnifiedVariable.ElemVar Mock.var_x_1, Mock.cg)
-                        ]
-                    }
-                , Conditional
-                    { term = ()
-                    , predicate = makeAndPredicate
-                        (makeEqualsPredicate (Mock.f Mock.b) Mock.b)
-                        (makeEqualsPredicate (Mock.g Mock.a) Mock.a)
-                    , substitution = Substitution.unsafeWrap
-                        [ (UnifiedVariable.ElemVar Mock.x, Mock.cf)
-                        , (UnifiedVariable.ElemVar Mock.var_x_1, Mock.cg)
-                        ]
-                    }
-                , Conditional
-                    { term = ()
-                    , predicate = makeAndPredicate
-                        (makeEqualsPredicate (Mock.f Mock.b) Mock.b)
-                        (makeEqualsPredicate (Mock.g Mock.b) Mock.b)
-                    , substitution = Substitution.unsafeWrap
-                        [ (UnifiedVariable.ElemVar Mock.x, Mock.cf)
-                        , (UnifiedVariable.ElemVar Mock.var_x_1, Mock.cg)
-                        ]
-                    }
-                ]
-            sortVar = SortVariableSort (SortVariable (testId "S"))
-            -- Ceil branches, which makes matching ambiguous.
-            simplifiers = axiomPatternsToEvaluators $ Map.fromList
-                [   (   AxiomIdentifier.Ceil
-                            (AxiomIdentifier.Application Mock.cfId)
-                    ,   [ EqualityRule RulePattern
-                            { left = mkCeil sortVar Mock.cf
-                            , right =
-                                mkOr
-                                    (mkAnd
-                                        (mkEquals_
-                                            (Mock.f (mkElemVar Mock.y))
-                                            Mock.a
-                                        )
-                                        (mkEquals_ (mkElemVar Mock.y) Mock.a)
-                                    )
-                                    (mkAnd
-                                        (mkEquals_
-                                            (Mock.f (mkElemVar Mock.y))
-                                            Mock.b
-                                        )
-                                        (mkEquals_ (mkElemVar Mock.y) Mock.b)
-                                    )
-                            , requires = makeTruePredicate
-                            , ensures = makeTruePredicate
-                            , attributes = def
-                                {Attribute.simplification = Simplification True}
-                            }
-                        ]
-                    )
-                ,   (   AxiomIdentifier.Ceil
-                            (AxiomIdentifier.Application Mock.cgId)
-                    ,   [ EqualityRule RulePattern
-                            { left = mkCeil sortVar Mock.cg
-                            , right =
-                                mkOr
-                                    (mkAnd
-                                        (mkEquals_
-                                            (Mock.g (mkElemVar Mock.z))
-                                            Mock.a
-                                        )
-                                        (mkEquals_ (mkElemVar Mock.z) Mock.a)
-                                    )
-                                    (mkAnd
-                                        (mkEquals_
-                                            (Mock.g (mkElemVar Mock.z))
-                                            Mock.b
-                                        )
-                                        (mkEquals_ (mkElemVar Mock.z) Mock.b)
-                                    )
-                            , requires = makeTruePredicate
-                            , ensures = makeTruePredicate
-                            , attributes = def
-                                {Attribute.simplification = Simplification True}
-                            }
-                        ]
-                    )
-                ]
-        actual <- unificationWithMatchSimplifiers
-            simplifiers
-            (Mock.functionalConstr20 (mkElemVar Mock.x) (mkElemVar Mock.var_x_1))
-            (Mock.functionalConstr20 Mock.cf Mock.cg)
-        assertEqualWithExplanation "" expected actual
-    ]
-
-=======
->>>>>>> 4b43f76c
 test_matching_Bool :: [TestTree]
 test_matching_Bool =
     [ testCase "concrete top" $ do
@@ -1129,17 +468,12 @@
         let expect = substitution [(UnifiedVariable.ElemVar Mock.xBool, True)]
         actual <- matchVariable Mock.xBool True
         assertEqualWithExplanation "" expect actual
-<<<<<<< HEAD
-    , mkBool True  `notMatches` mkElemVar Mock.xBool  $ "true !~ x:Bool"
-    , mkBool False `notMatches` mkElemVar Mock.xBool  $ "false !~ x:Bool"
-=======
     , doesn'tMatch "true does not match x:Bool"
         (mkBool True)
-        (mkVar Mock.xBool)
+        (mkElemVar Mock.xBool)
     , doesn'tMatch "false does not match x:Bool"
         (mkBool False)
-        (mkVar Mock.xBool)
->>>>>>> 4b43f76c
+        (mkElemVar Mock.xBool)
     ]
   where
     top = Just $ OrPredicate.fromPredicate Predicate.topPredicate
@@ -1168,13 +502,9 @@
         let expect = substitution [(UnifiedVariable.ElemVar Mock.xInt, 1)]
         actual <- matchVariable Mock.xInt 1
         assertEqualWithExplanation "" expect actual
-<<<<<<< HEAD
-    , mkInt 1 `notMatches` mkElemVar Mock.xInt  $ "1 !~ x:Int"
-=======
     , doesn'tMatch "1 does not match x:Int"
         (mkInt 1)
         (mkVar xInt)
->>>>>>> 4b43f76c
     ]
   where
     top = Just $ OrPredicate.fromPredicate Predicate.topPredicate
@@ -1206,13 +536,9 @@
                 substitution [(UnifiedVariable.ElemVar Mock.xString, "str")]
         actual <- matchVariable Mock.xString "str"
         assertEqualWithExplanation "" expect actual
-<<<<<<< HEAD
-    , mkStr "str" `notMatches` mkElemVar Mock.xString  $ "\"str\" !~ x:String"
-=======
     , doesn'tMatch "\"str\" does not match x:String"
         (mkStr "str")
-        (mkVar Mock.xString)
->>>>>>> 4b43f76c
+        (mkElemVar Mock.xString)
     ]
   where
     substitution subst = Just $ MultiOr.make
@@ -1247,17 +573,12 @@
         assertEqualWithExplanation "" expect actual
     , testCase "single variable" $ do
         let expect = substitution [(UnifiedVariable.ElemVar Mock.xInt, 2)]
-        actual <- matchVariable [Right 1, Left Mock.xInt] [1, 2]
+        actual <- matchVariable
+            [Right 1, Left (UnifiedVariable.ElemVar Mock.xInt)]
+            [1, 2]
         assertEqualWithExplanation "" expect actual
     , testCase "two variables (simple)" $ do
-<<<<<<< HEAD
-        let expect = substitution
-                [ (UnifiedVariable.ElemVar Mock.xInt, 1)
-                , (UnifiedVariable.ElemVar Mock.yInt, 2)
-                ]
-=======
         let expect = substitution [(xInt, 1), (yInt, 2)]
->>>>>>> 4b43f76c
         actual <- matchVariable
             [ Left xInt
             , Left yInt
@@ -1265,15 +586,7 @@
             [ 1, 2 ]
         assertEqualWithExplanation "" expect actual
     , testCase "two variables" $ do
-<<<<<<< HEAD
-        let expect =
-                substitution
-                    [ (UnifiedVariable.ElemVar Mock.xInt, 2)
-                    , (UnifiedVariable.ElemVar Mock.yInt, 4)
-                    ]
-=======
         let expect = substitution [(xInt, 2), (yInt, 4)]
->>>>>>> 4b43f76c
         actual <- matchVariable
             [ Right 1 , Left xInt , Right 3 , Left yInt ]
             [ 1, 2, 3, 4 ]
@@ -1288,22 +601,11 @@
                         { term = ()
                         , predicate = makeTruePredicate
                         , substitution = Substitution.unsafeWrap
-<<<<<<< HEAD
-                            [ ( UnifiedVariable.ElemVar Mock.xList
-                              , mkList [mkInt 1, mkInt 2, mkInt 3]
-                              )
-=======
-                            [ (xList, mkList [mkInt 1, mkInt 2, mkInt 3])
->>>>>>> 4b43f76c
-                            ]
+                            [(xList, mkList [mkInt 1, mkInt 2, mkInt 3])]
                         }
                     ]
         actual <- matchConcat
-<<<<<<< HEAD
-            (mkList [] `concat'` mkElemVar Mock.xList)
-=======
             (mkList [] `concat'` mkVar xList)
->>>>>>> 4b43f76c
             [1, 2, 3]
         assertEqualWithExplanation "" expect actual
     , testCase "concat(unit, var) vs concrete" $ do
@@ -1313,22 +615,11 @@
                         { term = ()
                         , predicate = makeTruePredicate
                         , substitution = Substitution.unsafeWrap
-<<<<<<< HEAD
-                            [ ( UnifiedVariable.ElemVar Mock.xList
-                              , mkList [mkInt 2, mkInt 3]
-                              )
-=======
-                            [ (xList, mkList [mkInt 2, mkInt 3])
->>>>>>> 4b43f76c
-                            ]
+                            [(xList, mkList [mkInt 2, mkInt 3])]
                         }
                     ]
         actual <- matchConcat
-<<<<<<< HEAD
-            (mkList [mkInt 1] `concat'` mkElemVar Mock.xList)
-=======
             (mkList [mkInt 1] `concat'` mkVar xList)
->>>>>>> 4b43f76c
             [1, 2, 3]
         assertEqualWithExplanation "" expect actual
     , testCase "concat(concrete, var) vs concrete" $ do
@@ -1338,20 +629,11 @@
                         { term = ()
                         , predicate = makeTruePredicate
                         , substitution = Substitution.unsafeWrap
-<<<<<<< HEAD
-                            [ (UnifiedVariable.ElemVar Mock.xList, mkList []) ]
-                        }
-                    ]
-        actual <- matchConcat
-            (mkList [mkInt 1, mkInt 2, mkInt 3] `concat'` mkElemVar Mock.xList)
-=======
-                            [ (xList, mkList [])
-                            ]
+                            [(xList, mkList [])]
                         }
                     ]
         actual <- matchConcat
             (mkList [mkInt 1, mkInt 2, mkInt 3] `concat'` mkVar xList)
->>>>>>> 4b43f76c
             [1, 2, 3]
         assertEqualWithExplanation "" expect actual
     , testCase "concat(var, empty) vs concrete" $ do
@@ -1361,22 +643,12 @@
                         { term = ()
                         , predicate = makeTruePredicate
                         , substitution = Substitution.unsafeWrap
-<<<<<<< HEAD
-                            [ ( UnifiedVariable.ElemVar Mock.xList
-                              , mkList [mkInt 1, mkInt 2, mkInt 3]
-                              )
-=======
                             [ (xList, mkList [mkInt 1, mkInt 2, mkInt 3])
->>>>>>> 4b43f76c
                             ]
                         }
                     ]
         actual <- matchConcat
-<<<<<<< HEAD
-            (mkElemVar Mock.xList `concat'` mkList [] )
-=======
             (mkVar xList `concat'` mkList [] )
->>>>>>> 4b43f76c
             [1, 2, 3]
         assertEqualWithExplanation "" expect actual
     , testCase "concat(var, unit) vs concrete" $ do
@@ -1386,22 +658,12 @@
                         { term = ()
                         , predicate = makeTruePredicate
                         , substitution = Substitution.unsafeWrap
-<<<<<<< HEAD
-                            [ (UnifiedVariable.ElemVar Mock.xList
-                              , mkList [mkInt 1, mkInt 2]
-                              )
-=======
                             [ (xList, mkList [mkInt 1, mkInt 2])
->>>>>>> 4b43f76c
                             ]
                         }
                     ]
         actual <- matchConcat
-<<<<<<< HEAD
-            (mkElemVar Mock.xList `concat'` mkList [mkInt 3] )
-=======
             (mkVar xList `concat'` mkList [mkInt 3] )
->>>>>>> 4b43f76c
             [1, 2, 3]
         assertEqualWithExplanation "" expect actual
     , testCase "concat(var, concrete) vs concrete" $ do
@@ -1411,20 +673,11 @@
                         { term = ()
                         , predicate = makeTruePredicate
                         , substitution = Substitution.unsafeWrap
-<<<<<<< HEAD
-                            [ (UnifiedVariable.ElemVar Mock.xList, mkList [])
-=======
-                            [ (xList, mkList [])
->>>>>>> 4b43f76c
-                            ]
+                            [(xList, mkList [])]
                         }
                     ]
         actual <- matchConcat
-<<<<<<< HEAD
-            (mkElemVar Mock.xList `concat'` mkList [mkInt 1, mkInt 2, mkInt 3] )
-=======
             (mkVar xList `concat'` mkList [mkInt 1, mkInt 2, mkInt 3] )
->>>>>>> 4b43f76c
             [1, 2, 3]
         assertEqualWithExplanation "" expect actual
     , testCase "concat(x, var) vs concrete" $ do
@@ -1434,24 +687,13 @@
                         { term = ()
                         , predicate = makeTruePredicate
                         , substitution = Substitution.unsafeWrap
-<<<<<<< HEAD
-                            [ (UnifiedVariable.ElemVar Mock.xInt, mkInt 1)
-                            , ( UnifiedVariable.ElemVar Mock.xList
-                              , mkList [mkInt 2, mkInt 3]
-                              )
-=======
                             [ (xInt, mkInt 1)
                             , (xList, mkList [mkInt 2, mkInt 3])
->>>>>>> 4b43f76c
                             ]
                         }
                     ]
         actual <- matchConcat
-<<<<<<< HEAD
-            (mkList [mkElemVar Mock.xInt] `concat'` mkElemVar Mock.xList)
-=======
             (mkList [mkVar xInt] `concat'` mkVar xList)
->>>>>>> 4b43f76c
             [1, 2, 3]
         assertEqualWithExplanation "" expect actual
     , testCase "concat(var, x) vs concrete" $ do
@@ -1461,28 +703,12 @@
                         { term = ()
                         , predicate = makeTruePredicate
                         , substitution = Substitution.unsafeWrap
-<<<<<<< HEAD
-                            [ (UnifiedVariable.ElemVar Mock.xInt, mkInt 3)
-                            , ( UnifiedVariable.ElemVar Mock.xList
-                              , mkList [mkInt 1, mkInt 2]
-                              )
-=======
                             [ (xInt, mkInt 3)
                             , (xList, mkList [mkInt 1, mkInt 2])
->>>>>>> 4b43f76c
                             ]
                         }
                     ]
         actual <- matchConcat
-<<<<<<< HEAD
-            (mkElemVar Mock.xList `concat'` mkList [mkElemVar Mock.xInt])
-            [1, 2, 3]
-        assertEqualWithExplanation "" expect actual
-
-    , unitList               `notMatches` mkElemVar yList  $ "[] !~ y:List"
-    , prefixList [one] xList `notMatches` mkElemVar yList  $ "[1] x:List !~ y:List"
-    , suffixList xList [one] `notMatches` mkElemVar yList  $ "x:List [1] !~ y:List"
-=======
             (mkVar xList `concat'` mkList [mkVar xInt])
             [1, 2, 3]
         assertEqualWithExplanation "" expect actual
@@ -1494,7 +720,6 @@
     , doesn'tMatch "x:List [1] does not match y:List"
         (suffixList xList [one])
         (mkVar yList)
->>>>>>> 4b43f76c
 
     , matches "[] ~ []"
         unitList
@@ -1513,13 +738,8 @@
         (mkList [one])
         []
     , matches "[x:Int] ~ [1]"
-        (mkList [mkElemVar xInt])
+        (mkList [mkVar xInt])
         (mkList [one       ])
-<<<<<<< HEAD
-        [(UnifiedVariable.ElemVar xInt, one)]
-    , mkList [one] `notMatches` prefixList [one] xList  $ "[1] !~ [1] x:List"
-    , mkList [one] `notMatches` suffixList xList [one]  $ "[1] !~ x:List [1]"
-=======
         [(xInt, one)]
     , doesn'tMatch "[1] does not match [1] x:List"
         (mkList [one])
@@ -1527,7 +747,6 @@
     , doesn'tMatch "[1] does not match x:List [1]"
         (mkList [one])
         (suffixList xList [one])
->>>>>>> 4b43f76c
 
     , doesn'tMatch "[1] x:List does not match []"
         (prefixList [one] xList)
@@ -1535,22 +754,22 @@
     , matches "[1] x:List ~ [1]"
         (prefixList [one] xList)
         (mkList     [one]      )
-        [(UnifiedVariable.ElemVar xList, unitList)]
+        [(xList, unitList)]
     , matches "[x:Int] y:List ~ [1]"
-        (prefixList [mkElemVar xInt] yList)
+        (prefixList [mkVar xInt] yList)
         (mkList     [one]             )
-        [ (UnifiedVariable.ElemVar xInt, one)
-        , (UnifiedVariable.ElemVar yList, unitList)
+        [ (xInt, one)
+        , (yList, unitList)
         ]
     , matches "[1] x:List ~ [1, 2]"
         (prefixList [one] xList)
         (mkList     [one, two ])
-        [(UnifiedVariable.ElemVar xList, mkList [two])]
+        [(xList, mkList [two])]
     , matches "[x:Int] y:List ~ [1, 2]"
-        (prefixList [mkElemVar xInt] yList)
+        (prefixList [mkVar xInt] yList)
         (mkList     [one,        two ])
-        [ (UnifiedVariable.ElemVar xInt, one)
-        , (UnifiedVariable.ElemVar yList, mkList [two])
+        [ (xInt, one)
+        , (yList, mkList [two])
         ]
 
     , doesn'tMatch "x:List [1] does not match []"
@@ -1559,43 +778,32 @@
     , matches "x:List [1] ~ [1]"
         (suffixList xList [one])
         (mkList           [one])
-        [(UnifiedVariable.ElemVar xList, unitList)]
+        [(xList, unitList)]
     , matches "y:List [x:Int] ~ [1]"
-        (suffixList yList [mkElemVar xInt])
+        (suffixList yList [mkVar xInt])
         (mkList           [one       ])
-        [ (UnifiedVariable.ElemVar xInt, one)
-        , (UnifiedVariable.ElemVar yList, unitList)
+        [ (xInt, one)
+        , (yList, unitList)
         ]
     , matches "x:List [2] ~ [1, 2]"
         (suffixList xList [two])
         (mkList    [one,   two])
-        [(UnifiedVariable.ElemVar xList, mkList [one])]
+        [(xList, mkList [one])]
     , matches "y:List [x:Int] ~ [1, 2]"
-        (suffixList yList [mkElemVar xInt])
+        (suffixList yList [mkVar xInt])
         (mkList    [one,   two       ])
-        [ (UnifiedVariable.ElemVar xInt, two)
-        , (UnifiedVariable.ElemVar yList, mkList [one])
+        [ (xInt, two)
+        , (yList, mkList [one])
         ]
     ]
   where
-<<<<<<< HEAD
-    xInt = elemVarS (testId "xInt") Mock.intSort
-    xList = elemVarS (testId "xList") Mock.listSort
-    yList = elemVarS (testId "yList") Mock.listSort
-    one = mkInt 1
-    two = mkInt 2
-    unitList = mkList []
-    prefixList elems frame = Mock.concatList (mkList elems) (mkElemVar frame)
-    suffixList frame elems = Mock.concatList (mkElemVar frame) (mkList elems)
-=======
-    xList = varS (testId "xList") Test.listSort
-    yList = varS (testId "yList") Test.listSort
+    xList = UnifiedVariable.ElemVar $ elemVarS (testId "xList") Test.listSort
+    yList = UnifiedVariable.ElemVar $ elemVarS (testId "yList") Test.listSort
     one = mkInt 1
     two = mkInt 2
     unitList = mkList []
     prefixList elems frame = Test.concatList (mkList elems) (mkVar frame)
     suffixList frame elems = Test.concatList (mkVar frame) (mkList elems)
->>>>>>> 4b43f76c
     substitution subst = Just $ MultiOr.make
         [ Conditional
             { term = ()
@@ -1609,13 +817,8 @@
     concat' = Test.concatList
     matchList = matchDefinition `on` mkList
     matchVariable var val =
-<<<<<<< HEAD
-            matchList
-            (either mkElemVar mkInt <$> var)
-=======
         matchList
             (either mkVar mkInt <$> var)
->>>>>>> 4b43f76c
             (mkInt <$> val)
     matchConcat t1 =
         matchDefinition t1 . mkList . fmap mkInt
@@ -1652,489 +855,6 @@
 
 test_matching_Set :: [TestTree]
 test_matching_Set =
-<<<<<<< HEAD
-    [ testCase "empty vs empty" $ do
-        let expect = top
-        actual <- matchConcrete [] []
-        assertEqualWithExplanation "" expect actual
-    , testCase "concrete vs concrete" $ do
-        let expect = top
-        actual <- matchConcrete [1, 2, 3] [1, 2, 3]
-        assertEqualWithExplanation "" expect actual
-    , testCase "empty vs concrete" $ do
-        let expect = Nothing
-        actual <- matchConcrete [] [1, 2, 3]
-        assertEqualWithExplanation "" expect actual
-    , testCase "concrete vs empty" $ do
-        let expect = Nothing
-        actual <- matchConcrete [1, 2, 3] []
-        assertEqualWithExplanation "" expect actual
-
-    , testCase "elementVar vs singleton" $ do
-        let expect = substitution [(UnifiedVariable.ElemVar Mock.xInt, 1)]
-        actual <- matchVariable [ElemVar Mock.xInt] [1]
-        assertEqualWithExplanation "" expect actual
-    , testCase "{elementVar, rest} vs {set}" $ do
-        let expect = substitution [(UnifiedVariable.ElemVar Mock.xInt, 2)]
-        actual <-
-            matchVariable [Concrete 1, Concrete 3, ElemVar Mock.xInt] [1, 2, 3]
-        assertEqualWithExplanation "" expect actual
-    , testCase "{elementVars, rest} vs {set}" $ do
-        let expect =
-                substitution
-                    [ (UnifiedVariable.ElemVar Mock.xInt, 2)
-                    , (UnifiedVariable.ElemVar Mock.yInt, 4)
-                    ]
-        actual <-
-            matchVariable
-                [Concrete 1, Concrete 3, ElemVar Mock.xInt, ElemVar Mock.yInt]
-                [1, 2, 3, 4]
-        assertEqualWithExplanation "" expect actual
-    , testCase "more variables than available items" $ do
-        let expect = Nothing
-        actual <-
-            matchVariable
-                [Concrete 1, Concrete 3, ElemVar Mock.xInt, ElemVar Mock.yInt]
-                [1, 2, 3]
-        assertEqualWithExplanation "" expect actual
-    , testCase "more items than available variables" $ do
-        let expect = Nothing
-        actual <-
-            matchVariable
-                [Concrete 1, Concrete 3, ElemVar Mock.xInt, ElemVar Mock.yInt]
-                [1, 2, 3, 4, 5]
-        assertEqualWithExplanation "" expect actual
-    , testCase "{elementVariable} vs empty" $ do
-        let expect = Nothing
-        actual <- matchVariable [ElemVar Mock.xInt] []
-        assertEqualWithExplanation "" expect actual
-
-    , testCase "setVar vs empty" $ do
-        let expect =
-                Just $ MultiOr.make
-                    [ Conditional
-                        { term = ()
-                        , predicate = makeTruePredicate
-                        , substitution = Substitution.unsafeWrap
-                            [ ( UnifiedVariable.ElemVar Mock.xSet
-                              , mkConcreteSet []
-                              )
-                            ]
-                        }
-                    ]
-        actual <- matchVariable [SetVar Mock.xSet] []
-        assertEqualWithExplanation "" expect actual
-    , testCase "setVar vs unit" $ do
-        let expect =
-                Just $ MultiOr.make
-                    [ Conditional
-                        { term = ()
-                        , predicate = makeTruePredicate
-                        , substitution = Substitution.unsafeWrap
-                            [ ( UnifiedVariable.ElemVar Mock.xSet
-                              , mkConcreteSet [mkKey 1]
-                              )
-                            ]
-                        }
-                    ]
-        actual <- matchVariable [SetVar Mock.xSet] [1]
-        assertEqualWithExplanation "" expect actual
-    , testCase "setVar vs {set}" $ do
-        let expect =
-                Just $ MultiOr.make
-                    [ Conditional
-                        { term = ()
-                        , predicate = makeTruePredicate
-                        , substitution = Substitution.unsafeWrap
-                            [ ( UnifiedVariable.ElemVar Mock.xSet
-                              , mkConcreteSet [mkKey 1, mkKey 2, mkKey 3]
-                              )
-                            ]
-                        }
-                    ]
-        actual <- matchVariable [SetVar Mock.xSet] [1, 2, 3]
-        assertEqualWithExplanation "" expect actual
-    , testCase "{setVar, rest} vs {set}" $ do
-        let expect =
-                Just $ MultiOr.make
-                    [ Conditional
-                        { term = ()
-                        , predicate = makeTruePredicate
-                        , substitution = Substitution.unsafeWrap
-                            [ ( UnifiedVariable.ElemVar Mock.xSet
-                              , mkConcreteSet [mkKey 2, mkKey 3]
-                              )
-                            ]
-                        }
-                    ]
-        actual <- matchVariable [SetVar Mock.xSet, Concrete 1] [1, 2, 3]
-        assertEqualWithExplanation "" expect actual
-    , testCase "{setVar, set} vs {set}" $ do
-        let expect =
-                Just $ MultiOr.make
-                    [ Conditional
-                        { term = ()
-                        , predicate = makeTruePredicate
-                        , substitution = Substitution.unsafeWrap
-                            [ ( UnifiedVariable.ElemVar Mock.xSet
-                              , mkConcreteSet []
-                              )
-                            ]
-                        }
-                    ]
-        actual <-
-            matchVariable
-                [SetVar Mock.xSet, Concrete 1, Concrete 2, Concrete 3]
-                [1, 2, 3]
-        assertEqualWithExplanation "" expect actual
-    , testCase "{setVar, set, a} vs {set}" $ do
-        let expect = Nothing
-        actual <-
-            matchVariable
-                [ SetVar Mock.xSet
-                , Concrete 1, Concrete 2, Concrete 3, Concrete 4
-                ]
-                [1, 2, 3]
-        assertEqualWithExplanation "" expect actual
-    , testCase "multiple setVars don't match" $ do
-        let expect = Nothing
-        actual <-
-            matchVariable
-                [SetVar Mock.xSet, SetVar Mock.ySet]
-                [1, 2]
-        assertEqualWithExplanation "" expect actual
-
-    , testCase "{setVar, elemVar} vs empty" $ do
-        let expect = Nothing
-        actual <-
-            matchVariable
-                [SetVar Mock.xSet, ElemVar Mock.xInt]
-                []
-        assertEqualWithExplanation "" expect actual
-    , testCase "{setVar, elemVar} vs unit" $ do
-        let expect =
-                Just $ MultiOr.make
-                    [ Conditional
-                        { term = ()
-                        , predicate = makeTruePredicate
-                        , substitution = Substitution.unsafeWrap
-                            [ ( UnifiedVariable.ElemVar Mock.xSet
-                              , mkConcreteSet []
-                              )
-                            , (UnifiedVariable.ElemVar Mock.xInt, mkKey 1)
-                            ]
-                        }
-                    ]
-        actual <-
-            matchVariable
-                [SetVar Mock.xSet, ElemVar Mock.xInt]
-                [1]
-        assertEqualWithExplanation "" expect actual
-    , testCase "{setVar, elemVar} vs set" $ do
-        let expect =
-                Just $ MultiOr.make
-                    [ Conditional
-                        { term = ()
-                        , predicate = makeTruePredicate
-                        , substitution = Substitution.unsafeWrap
-                            [ ( UnifiedVariable.ElemVar Mock.xSet
-                              , mkConcreteSet [mkKey 2, mkKey 3]
-                              )
-                            , (UnifiedVariable.ElemVar Mock.xInt, mkKey 1)
-                            ]
-                        }
-                    ]
-        actual <-
-            matchVariable
-                [SetVar Mock.xSet, ElemVar Mock.xInt]
-                [1, 2, 3]
-        assertEqualWithExplanation "" expect actual
-    , testCase "{setVar, elemVar, concrete} vs set" $ do
-        let expect =
-                Just $ MultiOr.make
-                    [ Conditional
-                        { term = ()
-                        , predicate = makeTruePredicate
-                        , substitution = Substitution.unsafeWrap
-                            [ ( UnifiedVariable.ElemVar Mock.xSet
-                              , mkConcreteSet [mkKey 3]
-                              )
-                            , (UnifiedVariable.ElemVar Mock.xInt, mkKey 2)
-                            ]
-                        }
-                    ]
-        actual <-
-            matchVariable
-                [SetVar Mock.xSet, ElemVar Mock.xInt, Concrete 1]
-                [1, 2, 3]
-        assertEqualWithExplanation "" expect actual
-    , testCase "{setVar, elemVars, concrete} vs set" $ do
-        let expect =
-                Just $ MultiOr.make
-                    [ Conditional
-                        { term = ()
-                        , predicate = makeTruePredicate
-                        , substitution = Substitution.unsafeWrap
-                            [ ( UnifiedVariable.ElemVar Mock.xSet
-                              , mkConcreteSet [mkKey 5]
-                              )
-                            , (UnifiedVariable.ElemVar Mock.xInt, mkKey 2)
-                            , (UnifiedVariable.ElemVar Mock.yInt, mkKey 4)
-                            ]
-                        }
-                    ]
-        actual <-
-            matchVariable
-                [ SetVar Mock.xSet
-                , ElemVar Mock.xInt
-                , ElemVar Mock.yInt
-                , Concrete 1
-                , Concrete 3
-                ]
-                [1, 2, 3, 4, 5]
-        assertEqualWithExplanation "" expect actual
-
-    ]
-  where
-    top = Just $ OrPredicate.fromPredicate Predicate.topPredicate
-    substitution subst = Just $ MultiOr.make
-        [ Conditional
-            { term = ()
-            , predicate = makeTruePredicate
-            , substitution =
-                Substitution.unsafeWrap
-                    $ fmap mkKey <$> subst
-            }
-        ]
-    mkKey k =
-        (mkBuiltin . Domain.BuiltinInt)
-            Domain.InternalInt
-                { builtinIntSort  = Mock.intSort
-                , builtinIntValue = k
-                }
-    mkConcreteSet :: [TermLike Concrete] -> TermLike Variable
-    mkConcreteSet =
-        Ac.asInternalConcrete Mock.metadataTools Mock.setSort
-        . Map.fromSet (const Domain.SetValue)
-        . Set.fromList
-    mkSet concrete' evars svars =
-        Ac.asInternal Mock.metadataTools Mock.setSort
-        $ Domain.wrapAc Domain.NormalizedAc
-            { elementsWithVariables = Domain.SetElement <$> evars
-            , concreteElements =
-                Map.fromSet (const Domain.SetValue) (Set.fromList concrete')
-            , opaque = svars
-            }
-    matchConcreteSet = matchDefinition `on` mkConcreteSet
-    matchConcrete = matchConcreteSet `on` fmap mkKey
-    matchVariable var val =
-        matchDefinition
-            (mkSet
-                (mkKey <$> concrete var)
-                (mkElemVar <$> elemVars var)
-                (mkElemVar <$> setVars  var)
-            )
-            (mkConcreteSet $ fmap mkKey val)
-
-test_matching_Map :: [TestTree]
-test_matching_Map =
-    [ testCase "concrete top" $ do
-        let expect = top
-        actual <- matchConcrete [(1, 11), (2, 12)] [(1, 11), (2, 12)]
-        assertEqualWithExplanation "" expect actual
-    , testCase "concrete bottom" $ do
-        let expect = Nothing
-        actual <- matchConcrete [(1, 11), (2, 12)] [(1, 11)]
-        assertEqualWithExplanation "" expect actual
-    , testCase "concrete bottom values not matching" $ do
-        let expect = Nothing
-        actual <- matchConcrete [(1, 11), (2, 12)] [(1, 11), (2, 13)]
-        assertEqualWithExplanation "" expect actual
-    , testCase "variable on right does not match" $ do
-        let expect = Nothing
-        actual <-
-            matchDefinition
-                (mkConcreteMap [(mkKey 1, mkVal 11)])
-                (mkElemVar Mock.xMap)
-        assertEqualWithExplanation "" expect actual
-    , testCase "single variable" $ do
-        let expect = substitution [(UnifiedVariable.ElemVar Mock.xInt, 12)]
-        actual <- matchVariable
-            [ (1, Right 11)
-            , (2, Left Mock.xInt)
-            ]
-            [ (2, 12)
-            , (1, 11)
-            ]
-        assertEqualWithExplanation "" expect actual
-    , testCase "two variables" $ do
-        let expect =
-                substitution
-                    [ (UnifiedVariable.ElemVar Mock.xInt, 12)
-                    , (UnifiedVariable.ElemVar Mock.yInt, 14)
-                    ]
-        actual <- matchVariable
-            [ (1, Right 11)
-            , (2, Left Mock.xInt)
-            , (3, Right 13)
-            , (4, Left Mock.yInt)
-            ]
-            [ (2, 12)
-            , (1, 11)
-            , (4, 14)
-            , (3, 13)
-            ]
-        assertEqualWithExplanation "" expect actual
-    , testCase "concat(var, empty) vs concrete" $ do
-        let expect =
-                Just $ MultiOr.make
-                    [ Conditional
-                        { term = ()
-                        , predicate = makeTruePredicate
-                        , substitution = Substitution.unsafeWrap
-                            [ (UnifiedVariable.ElemVar Mock.xMap, mkConcreteMap
-                                  [ (mkKey 1, mkVal 11)
-                                  , (mkKey 2, mkVal 12)
-                                  , (mkKey 3, mkVal 13)
-                                  ]
-                              )
-                            ]
-                        }
-                    ]
-        actual <- matchBuiltin
-            [ SetVar Mock.xMap ]
-            [ (1, 11)
-            , (2, 12)
-            , (3, 13)
-            ]
-        assertEqualWithExplanation "" expect actual
-    , testCase "concat(var, singleton) vs concrete" $ do
-        let expect =
-                Just $ MultiOr.make
-                    [ Conditional
-                        { term = ()
-                        , predicate = makeTruePredicate
-                        , substitution = Substitution.unsafeWrap
-                            [ (UnifiedVariable.ElemVar Mock.xMap, mkConcreteMap
-                                  [ (mkKey 1, mkVal 11)
-                                  , (mkKey 3, mkVal 13)
-                                  ]
-                              )
-                            ]
-                        }
-                    ]
-        actual <- matchBuiltin
-            [ SetVar Mock.xMap
-            , Concrete (2, 12)
-            ]
-            [ (1, 11)
-            , (2, 12)
-            , (3, 13)
-            ]
-        assertEqualWithExplanation "" expect actual
-    , testCase "concat(var, concrete) vs concrete" $ do
-        let expect =
-                Just $ MultiOr.make
-                    [ Conditional
-                        { term = ()
-                        , predicate = makeTruePredicate
-                        , substitution = Substitution.unsafeWrap
-                            [ ( UnifiedVariable.ElemVar Mock.xMap
-                              , mkConcreteMap []
-                              )
-                            ]
-                        }
-                    ]
-        actual <- matchBuiltin
-            [ SetVar Mock.xMap
-            , Concrete (1, 11)
-            , Concrete (2, 12)
-            , Concrete (3, 13)
-            ]
-            [ (1, 11)
-            , (2, 12)
-            , (3, 13)
-            ]
-        assertEqualWithExplanation "" expect actual
-    , matches "k |-> v m ~ 0 |-> 1"
-        (framedMap [(mkElemVar kInt, mkElemVar vInt)] [mMap])
-        (builtinMap [(zero, one)])
-        [ (UnifiedVariable.ElemVar kInt, zero)
-        , (UnifiedVariable.ElemVar vInt, one)
-        , (UnifiedVariable.ElemVar mMap, unitMap)
-        ]
-    , matches "k |-> v m ~ 0 |-> 1 2 |-> 4"
-        (framedMap [(mkElemVar kInt, mkElemVar vInt)] [mMap])
-        (builtinMap [(zero, one), (two, four)])
-        [ (UnifiedVariable.ElemVar kInt, zero)
-        , (UnifiedVariable.ElemVar vInt, one)
-        , (UnifiedVariable.ElemVar mMap, builtinMap [(two, four)])
-        ]
-    ]
-  where
-    framedMap = Mock.framedMap
-    builtinMap = Mock.builtinMap
-    mkInt = Int.asInternal Mock.intSort
-    kInt = elemVarS (testId "kInt") Mock.intSort
-    vInt = elemVarS (testId "vInt") Mock.intSort
-    mMap = elemVarS (testId "mMap") Mock.mapSort
-    zero = mkInt 0
-    one = mkInt 1
-    two = mkInt 2
-    four = mkInt 4
-    unitMap = builtinMap []
-    top = Just $ OrPredicate.fromPredicate Predicate.topPredicate
-    substitution subst = Just $ MultiOr.make
-        [ Conditional
-            { term = ()
-            , predicate = makeTruePredicate
-            , substitution =
-                Substitution.unsafeWrap
-                    ((fmap . fmap) mkVal subst)
-            }
-        ]
-    mkKey :: Integer -> TermLike Concrete
-    mkKey k =
-        (mkBuiltin . Domain.BuiltinInt)
-            Domain.InternalInt
-                { builtinIntSort  = Mock.intSort
-                , builtinIntValue = k
-                }
-    mkVal = Int.asInternal Mock.intSort
-    mkConcreteMap
-        :: [(TermLike Concrete, TermLike Variable)] -> TermLike Variable
-    mkConcreteMap =
-        Ac.asInternalConcrete Mock.metadataTools Mock.mapSort
-        . fmap Domain.MapValue
-        . Map.fromList
-    mkMap
-        :: [(TermLike Concrete, TermLike Variable)]
-        -> [(TermLike Variable, TermLike Variable)]
-        -> [TermLike Variable]
-        -> TermLike Variable
-    mkMap concrete' evars svars =
-        Ac.asInternal Mock.metadataTools Mock.setSort
-        $ Domain.wrapAc Domain.NormalizedAc
-            { elementsWithVariables = Domain.MapElement <$> evars
-            , concreteElements = Domain.MapValue <$> Map.fromList concrete'
-            , opaque = svars
-            }
-    mapWithKey = Bifunctor.bimap mkKey
-    matchMap = matchDefinition `on` mkConcreteMap
-    matchConcrete = matchMap `on` fmap (mapWithKey mkVal)
-    matchVariable var val =
-        matchMap
-            (mapWithKey (either mkElemVar mkVal) <$> var)
-            (mapWithKey mkVal <$> val)
-    matchBuiltin varComponents concreteElements =
-        matchDefinition
-            (mkMap
-                (Bifunctor.bimap mkKey mkVal <$> concrete varComponents)
-                (Bifunctor.bimap mkElemVar mkVal <$> elemVars varComponents)
-                (mkElemVar <$> setVars  varComponents)
-            )
-            (mkConcreteMap (Bifunctor.bimap mkKey mkVal <$> concreteElements))
-=======
     [ matches "[] matches []"
         (mkSet [] [])
         (mkSet [] [])
@@ -2155,12 +875,12 @@
         (mkSet [mkInt 0   ] [])
     , doesn'tMatch
         "[x:Int] s:Set does not match [0]"
-        (mkSet [mkVar xInt]             [mkVar sSet])
+        (mkSet [mkVar xInt]         [mkVar sSet])
         (mkSet [mkInt 0   , mkInt 1   ] [          ])
     ]
 
-sSet :: Variable
-sSet = varS (testId "sSet") Test.setSort
+sSet :: UnifiedVariable.UnifiedVariable Variable
+sSet = UnifiedVariable.ElemVar $ elemVarS (testId "sSet") Test.setSort
 
 mkSet
     :: [TermLike Variable]
@@ -2215,11 +935,11 @@
         ]
     ]
 
-xInt, yInt, zInt, mMap :: Variable
-mMap = varS (testId "mMap") Test.mapSort
-xInt = varS (testId "xInt") Test.intSort
-yInt = varS (testId "yInt") Test.intSort
-zInt = varS (testId "zInt") Test.intSort
+xInt, yInt, zInt, mMap :: UnifiedVariable.UnifiedVariable Variable
+mMap = UnifiedVariable.ElemVar $ elemVarS (testId "mMap") Test.mapSort
+xInt = UnifiedVariable.ElemVar $ elemVarS (testId "xInt") Test.intSort
+yInt = UnifiedVariable.ElemVar $ elemVarS (testId "yInt") Test.intSort
+zInt = UnifiedVariable.ElemVar $ elemVarS (testId "zInt") Test.intSort
 
 mkInt :: Integer -> TermLike Variable
 mkInt = Test.Int.asInternal
@@ -2231,7 +951,6 @@
 mkMap elements opaques =
     Ac.asInternal Test.testMetadataTools Test.mapSort
     $ Test.Map.normalizedMap elements opaques
->>>>>>> 4b43f76c
 
 matchDefinition
     :: TermLike Variable
@@ -2300,7 +1019,7 @@
     => TestName
     -> TermLike Variable
     -> TermLike Variable
-    -> Maybe [(Variable, TermLike Variable)]
+    -> Maybe [(UnifiedVariable.UnifiedVariable Variable, TermLike Variable)]
     -> TestTree
 matchesAux comment term1 term2 expect =
     withMatch check comment term1 term2
