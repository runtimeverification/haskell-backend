{-# LANGUAGE Strict #-}

module Test.Kore.Step.Axiom.Matcher (
    test_matcherEqualHeads,
    test_matcherVariableFunction,
    test_matcherNonVarToPattern,
    test_matcherMergeSubresults,
    test_matching_Bool,
    test_matching_Int,
    test_matching_String,
    test_matching_List,
    test_matching_Set,
    test_matching_Map,
    test_matching_Pair,
    test_matching_Exists,
    test_matching_Forall,
    test_matching_Equals,
    test_matching_And,
    test_matcherOverloading,
    match,
    MatchResult,
    matches,
    doesn'tMatch,
) where

import Data.Map.Strict (
    Map,
 )
import qualified Data.Map.Strict as Map
import qualified Kore.Builtin.AssociativeCommutative as Ac
import qualified Kore.Builtin.Bool as Bool
import qualified Kore.Builtin.String as String
import Kore.Internal.Predicate (
    Predicate,
    makeCeilPredicate,
    makeTruePredicate,
 )
import qualified Kore.Internal.SideCondition as SideCondition
import Kore.Internal.TermLike
import Kore.Rewriting.RewritingVariable (
    RewritingVariableName,
    configElementVariableFromId,
    mkConfigVariable,
 )
import Kore.Step.Axiom.Matcher (
    matchIncremental,
 )
import Prelude.Kore
import Test.Kore (
    testId,
 )
import qualified Test.Kore.Builtin.Builtin as Test
import qualified Test.Kore.Builtin.Definition as Test
import qualified Test.Kore.Builtin.Int as Test.Int
import qualified Test.Kore.Builtin.List as Test.List
import qualified Test.Kore.Builtin.Map as Test.Map
import qualified Test.Kore.Builtin.Set as Test.Set
import qualified Test.Kore.Step.MockSymbols as Mock
import Test.Kore.Step.Simplification
import Test.Tasty
import Test.Tasty.HUnit.Ext

test_matcherEqualHeads :: [TestTree]
test_matcherEqualHeads =
    [ testGroup
        "Application"
        [ matches
            "same symbol"
            (Mock.plain10 (mkElemVar Mock.xConfig))
            (Mock.plain10 Mock.a)
            [(inject Mock.xConfig, Mock.a)]
        , matches
            "same symbol, set variables"
            (Mock.plain10 (mkSetVar Mock.setXConfig))
            (Mock.plain10 (mkTop Mock.testSort))
            [(inject Mock.setXConfig, mkTop Mock.testSort)]
        , doesn'tMatch
            "different constructors"
            (Mock.constr10 (mkElemVar Mock.xConfig))
            (Mock.constr11 Mock.a)
        , doesn'tMatch
            "different functions"
            (Mock.f Mock.b)
            (Mock.g Mock.a)
        , doesn'tMatch
            "different functions with variable"
            (Mock.f (mkElemVar Mock.xConfig))
            (Mock.g Mock.a)
        , doesn'tMatch
            "different symbols"
            (Mock.plain10 Mock.b)
            (Mock.plain11 Mock.a)
        , doesn'tMatch
            "different symbols with variable"
            (Mock.plain10 (mkElemVar Mock.xConfig))
            (Mock.plain11 Mock.a)
        , doesn'tMatch
            "inj{src, tgt1}(x:src) does not match inj{src, tgt2}(x:src)"
            (Mock.sortInjection10 (mkElemVar Mock.xConfig0))
            (Mock.sortInjection0ToTop (mkElemVar Mock.xConfig0))
        ]
    , testCase "Bottom" $ do
        let expect = Just (makeTruePredicate, Map.empty)
        actual <- matchDefinition mkBottom_ mkBottom_
        assertEqual "" expect actual
    , testCase "Ceil" $ do
        let expect =
                mkMatchResult
                    ( makeTruePredicate
                    , Map.singleton (inject Mock.xConfig) Mock.a
                    )
        actual <-
            matchDefinition
                (mkCeil_ (Mock.plain10 (mkElemVar Mock.xConfig)))
                (mkCeil_ (Mock.plain10 Mock.a))
        assertEqual "" expect actual
    , testCase "Equals" $ do
        let expect =
                mkMatchResult
                    ( makeTruePredicate
                    , Map.singleton
                        (inject Mock.xConfig)
                        (mkElemVar Mock.yConfig)
                    )
        actual <-
            matchDefinition
                ( mkEquals_
                    (Mock.plain10 (mkElemVar Mock.xConfig))
                    (Mock.plain10 Mock.a)
                )
                ( mkEquals_
                    (Mock.plain10 (mkElemVar Mock.yConfig))
                    (Mock.plain10 Mock.a)
                )
        assertEqual "" expect actual
    , testCase "Builtin" $ do
        actual <-
            matchDefinition
                ( mkDomainValue
                    DomainValue
                        { domainValueSort = Mock.testSort1
                        , domainValueChild = mkStringLiteral "10"
                        }
                )
                ( mkDomainValue
                    DomainValue
                        { domainValueSort = Mock.testSort1
                        , domainValueChild = mkStringLiteral "10"
                        }
                )
        assertEqual "" topCondition actual
    , testCase "DomainValue" $ do
        actual <-
            matchDefinition
                ( mkDomainValue
                    DomainValue
                        { domainValueSort = Mock.testSort1
                        , domainValueChild = mkStringLiteral "10"
                        }
                )
                ( mkDomainValue
                    DomainValue
                        { domainValueSort = Mock.testSort1
                        , domainValueChild = mkStringLiteral "10"
                        }
                )
        assertEqual "" topCondition actual
    , testCase "StringLiteral" $ do
        actual <-
            matchDefinition
                (mkStringLiteral "10")
                (mkStringLiteral "10")
        assertEqual "" topCondition actual
    , testCase "Top" $ do
        actual <-
            matchDefinition
                mkTop_
                mkTop_
        assertEqual "" topCondition actual
    , testCase "Iff vs Or" $ do
        let expect = Nothing
        actual <-
            matchDefinition
                (mkIff (Mock.plain10 Mock.a) (mkElemVar Mock.xConfig))
                (mkOr (Mock.plain10 Mock.a) Mock.b)
        assertEqual "" expect actual
    , testGroup
        "Simplification"
        [ testCase "same symbol" $ do
            let expect =
                    mkMatchResult
                        ( makeTruePredicate
                        , Map.singleton (inject Mock.xConfig) Mock.a
                        )
            actual <-
                matchSimplification
                    (Mock.plain10 (mkElemVar Mock.xConfig))
                    (Mock.plain10 Mock.a)
            assertEqual "" expect actual
        ]
    ]

test_matcherVariableFunction :: [TestTree]
test_matcherVariableFunction =
    [ testCase "Functional" $ do
        let expect =
                mkMatchResult
                    ( makeTruePredicate
                    , Map.singleton
                        (inject Mock.xConfig)
                        Mock.functional00
                    )
        actual <- matchDefinition (mkElemVar Mock.xConfig) Mock.functional00
        assertEqual "" expect actual
    , testCase "SetVariable vs Function" $ do
        let expect =
                mkMatchResult
                    ( makeTruePredicate
                    , Map.singleton
                        (inject Mock.setXConfig)
                        Mock.cf
                    )
        actual <- matchDefinition (mkSetVar Mock.setXConfig) Mock.cf
        assertEqual "" expect actual
    , testCase "SetVariable vs Bottom" $ do
        let expect =
                mkMatchResult
                    ( makeTruePredicate
                    , Map.singleton
                        (inject Mock.setXConfig)
                        (mkBottom Mock.testSort)
                    )
        actual <-
            matchDefinition (mkSetVar Mock.setXConfig) (mkBottom Mock.testSort)
        assertEqual "" expect actual
    , testCase "Function" $ do
        let expect =
                mkMatchResult
                    ( makeCeilPredicate Mock.cf
                    , Map.singleton (inject Mock.xConfig) Mock.cf
                    )
        actual <- matchDefinition (mkElemVar Mock.xConfig) Mock.cf
        assertEqual "" expect actual
    , testCase "Non-functional" $ do
        let expect = Nothing
        actual <- matchDefinition (mkElemVar Mock.xConfig) (Mock.constr10 Mock.cf)
        assertEqual "" expect actual
    , testCase "Unidirectional" $ do
        let expect = Nothing
        actual <-
            matchDefinition
                (Mock.functional10 (mkElemVar Mock.yConfig))
                (mkElemVar Mock.xConfig)
        assertEqual "" expect actual
    , testCase "Injection" $ do
        let a = Mock.functional00SubSubSort
            x = configElementVariableFromId (testId "x") Mock.subSort
            expect =
                mkMatchResult
                    ( makeTruePredicate
                    , Map.singleton
                        (inject x)
                        (Mock.sortInjectionSubSubToSub a)
                    )
        actual <-
            matchDefinition
                (Mock.sortInjectionSubToTop (mkElemVar x))
                (Mock.sortInjectionSubSubToTop a)
        assertEqual "" expect actual
    , testCase "Injection reverse" $ do
        let a = Mock.functional00SubSubSort
            x = configElementVariableFromId (testId "x") Mock.subSort
            expect = Nothing
        actual <-
            matchDefinition
                (Mock.sortInjectionSubSubToTop a)
                (Mock.sortInjectionSubToTop (mkElemVar x))
        assertEqual "" expect actual
    , testCase "Injection + substitution" $ do
        let expect =
                mkMatchResult
                    ( makeTruePredicate
                    , Map.fromList
                        [
                            ( inject xSub
                            , Mock.sortInjectionSubSubToSub aSubSub
                            )
                        ,
                            ( inject Mock.xConfig
                            , Mock.functional10 Mock.a
                            )
                        ]
                    )
        actual <-
            matchDefinition
                ( Mock.functionalTopConstr20
                    (Mock.sortInjectionSubToTop (mkElemVar xSub))
                    (mkElemVar Mock.xConfig)
                )
                ( Mock.functionalTopConstr20
                    (Mock.sortInjectionSubSubToTop aSubSub)
                    (Mock.functional10 Mock.a)
                )
        assertEqual "" expect actual
    , testCase "substitution + Injection" $ do
        let expect =
                mkMatchResult
                    ( makeTruePredicate
                    , Map.fromList
                        [
                            ( inject xSub
                            , Mock.sortInjectionSubSubToSub aSubSub
                            )
                        ,
                            ( inject Mock.xConfig
                            , Mock.functional10 Mock.a
                            )
                        ]
                    )
        actual <-
            matchDefinition
                ( Mock.functionalTopConstr21
                    (mkElemVar Mock.xConfig)
                    (Mock.sortInjectionSubToTop (mkElemVar xSub))
                )
                ( Mock.functionalTopConstr21
                    (Mock.functional10 Mock.a)
                    (Mock.sortInjectionSubSubToTop aSubSub)
                )
        assertEqual "" expect actual
    , testGroup
        "Simplification"
        [ testCase "Function" $ do
            let expect =
                    mkMatchResult
                        ( makeCeilPredicate Mock.cf
                        , Map.singleton (inject Mock.xConfig) Mock.cf
                        )
            actual <- matchSimplification (mkElemVar Mock.xConfig) Mock.cf
            assertEqual "" expect actual
        , testCase "Non-function" $ do
            let expect = Nothing
            actual <-
                matchSimplification
                    (mkElemVar Mock.xConfig)
                    (Mock.constr10 Mock.cf)
            assertEqual "" expect actual
        ]
<<<<<<< HEAD
    , testGroup
        "Evaluated"
        [ testCase "Functional" $ do
            let evaluated = mkEvaluated Mock.functional00
                expect =
                    mkMatchResult
                        ( makeTruePredicate
                        , Map.singleton
                            (inject Mock.xConfig)
                            evaluated
                        )
            actual <- matchDefinition (mkElemVar Mock.xConfig) evaluated
            assertEqual "" expect actual
        , testCase "Function" $ do
            let evaluated = mkEvaluated Mock.cf
                expect =
                    mkMatchResult
                        ( makeCeilPredicate evaluated
                        , Map.singleton
                            (inject Mock.xConfig)
                            evaluated
                        )
            actual <- matchDefinition (mkElemVar Mock.xConfig) evaluated
            assertEqual "" expect actual
        ]
=======
>>>>>>> abf14770
    ]
  where
    aSubSub = Mock.functional00SubSubSort
    xSub = configElementVariableFromId (testId "xSub") Mock.subSort

test_matcherNonVarToPattern :: [TestTree]
test_matcherNonVarToPattern =
    [ failure Mock.a Mock.b "no-var - no-var"
    , failure (mkElemVar Mock.xConfig) Mock.a "var - no-var"
    , failure Mock.a (mkElemVar Mock.xConfig) "no-var - var"
    , failure (mkElemVar Mock.xConfig) (mkElemVar Mock.yConfig) "no-var - var"
    ]
  where
    failure term1 term2 name =
        doesn'tMatch name (Mock.plain10 term1) (Mock.plain11 term2)

test_matcherMergeSubresults :: [TestTree]
test_matcherMergeSubresults =
    [ testCase "Application" $ do
        let expect =
                mkMatchResult
                    ( makeCeilPredicate Mock.cf
                    , Map.fromList
                        [ (inject Mock.xConfig, Mock.cf)
                        , (inject Mock.yConfig, Mock.b)
                        ]
                    )
        actual <-
            matchDefinition
                ( Mock.plain20
                    (mkElemVar Mock.xConfig)
                    (Mock.constr20 Mock.cf (mkElemVar Mock.yConfig))
                )
                ( Mock.plain20
                    Mock.cf
                    (Mock.constr20 Mock.cf Mock.b)
                )
        assertEqual "" expect actual
    , testCase "Merge error" $ do
        let expect = Nothing
        actual <-
            matchDefinition
                (mkAnd (mkElemVar Mock.xConfig) (mkElemVar Mock.xConfig))
                ( mkAnd
                    (mkElemVar Mock.yConfig)
                    (Mock.f (mkElemVar Mock.yConfig))
                )
        assertEqual "" expect actual
    ]

test_matching_Bool :: [TestTree]
test_matching_Bool =
    [ testCase "concrete top" $ do
        let expect = top
        actual <- matchConcrete True True
        assertEqual "" expect actual
    , testCase "concrete bottom" $ do
        let expect = Nothing
        actual <- matchConcrete True False
        assertEqual "" expect actual
    , testCase "variable vs concrete" $ do
        let expect = substitution [(inject Mock.xConfigBool, True)]
        actual <- matchVariable Mock.xConfigBool True
        assertEqual "" expect actual
    , doesn'tMatch
        "true does not match x:Bool"
        (mkBool True)
        (mkElemVar Mock.xConfigBool)
    , doesn'tMatch
        "false does not match x:Bool"
        (mkBool False)
        (mkElemVar Mock.xConfigBool)
    ]
  where
    top = topCondition
    substitution subst =
        mkMatchResult
            ( makeTruePredicate
            , Map.fromList ((fmap . fmap) mkBool subst)
            )
    mkBool = Bool.asInternal Mock.boolSort
    matchConcrete = matchDefinition `on` mkBool
    matchVariable var val =
        matchDefinition (mkElemVar var) (mkBool val)

test_matching_Int :: [TestTree]
test_matching_Int =
    [ testCase "concrete top" $ do
        let expect = top
        actual <- matchConcrete 1 1
        assertEqual "" expect actual
    , doesn'tMatch "1 does not match 2" (mkInt 1) (mkInt 2)
    , testCase "variable vs concrete" $ do
        let expect = substitution [(inject Mock.xConfigInt, 1)]
        actual <- matchVariable Mock.xConfigInt 1
        assertEqual "" expect actual
    , doesn'tMatch
        "1 does not match x:Int"
        (mkInt 1)
        (mkElemVar xInt)
    ]
  where
    top = topCondition
    substitution subst =
        mkMatchResult
            ( makeTruePredicate
            , Map.fromList ((fmap . fmap) mkInt subst)
            )
    matchConcrete = matchDefinition `on` mkInt
    matchVariable var val =
        matchDefinition (mkElemVar var) (mkInt val)

test_matching_String :: [TestTree]
test_matching_String =
    [ testCase "concrete top" $ do
        let expect = topCondition
        actual <- matchConcrete "str" "str"
        assertEqual "" expect actual
    , testCase "concrete bottom" $ do
        let expect = Nothing
        actual <- matchConcrete "s1" "s2"
        assertEqual "" expect actual
    , testCase "variable vs concrete" $ do
        let expect =
                substitution [(inject Mock.xConfigString, "str")]
        actual <- matchVariable Mock.xConfigString "str"
        assertEqual "" expect actual
    , doesn'tMatch
        "\"str\" does not match x:String"
        (mkStr "str")
        (mkElemVar Mock.xConfigString)
    ]
  where
    substitution subst =
        mkMatchResult
            ( makeTruePredicate
            , Map.fromList ((fmap . fmap) mkStr subst)
            )
    mkStr = String.asInternal Mock.stringSort
    matchConcrete = matchDefinition `on` mkStr
    matchVariable var val =
        matchDefinition (mkElemVar var) (mkStr val)

test_matching_List :: [TestTree]
test_matching_List =
    [ matches
        "[1, 2] matches [1, 2]"
        (concreteList [1, 2])
        (concreteList [1, 2])
        []
    , doesn'tMatch
        "[1, 2] does not match [1, 3]"
        (concreteList [1, 2])
        (concreteList [1, 3])
    , doesn'tMatch
        "[1, 2] does not match [1, 2, 3]"
        (concreteList [1, 2])
        (concreteList [1, 2, 3])
    , doesn'tMatch
        "[1] does not match x:List"
        (concreteList [1])
        (mkElemVar Mock.xConfigList)
    , matches
        "[1, x:Int] matches [1, 2]"
        (mkList [mkInt 1, mkElemVar Mock.xConfigInt])
        (concreteList [1, 2])
        [(inject Mock.xConfigInt, mkInt 2)]
    , matches
        "[x:Int, y:Int] matches [1, 2]"
        (mkList [mkElemVar xInt, mkElemVar yInt])
        (mkList [mkInt 1, mkInt 2])
        [(inject xInt, mkInt 1), (inject yInt, mkInt 2)]
    , matches
        "[1, x:Int, 3, y:Int] matches [1, 2, 3, 4]"
        (mkList [mkInt 1, mkElemVar xInt, mkInt 3, mkElemVar yInt])
        (mkList [mkInt 1, mkInt 2, mkInt 3, mkInt 4])
        [(inject xInt, mkInt 2), (inject yInt, mkInt 4)]
    , doesn'tMatch
        "[1, x:Int] does not match [2, 1]"
        (mkList [mkInt 1, mkElemVar xInt])
        (concreteList [2, 1])
    , matches
        "concatList([], x:List) matches [1, 2, 3]"
        (concatList (mkList []) (mkVar xList))
        (mkList [mkInt 1, mkInt 2, mkInt 3])
        [(xList, mkList [mkInt 1, mkInt 2, mkInt 3])]
    , matches
        "concatList([1, 2, 3], x:List) matches [1, 2, 3]"
        (prefixList [mkInt 1, mkInt 2, mkInt 3] xList)
        (concreteList [1, 2, 3])
        [(xList, unitList)]
    , matches
        "concatList(x:List, []) matches [1, 2, 3]"
        (concatList (mkVar xList) unitList)
        (concreteList [1, 2, 3])
        [(xList, concreteList [1, 2, 3])]
    , matches
        "concatList(x:List, [1, 2, 3]) matches [1, 2, 3]"
        (concatList (mkVar xList) (concreteList [1, 2, 3]))
        (concreteList [1, 2, 3])
        [(xList, unitList)]
    , matches
        "[x:Int] x:List matches [1, 2, 3]"
        (concatList (mkList [mkElemVar xInt]) (mkVar xList))
        (mkList [mkInt 1, mkInt 2, mkInt 3])
        [(inject xInt, mkInt 1), (xList, mkList [mkInt 2, mkInt 3])]
    , matches
        "x:List [x:Int] matches [1, 2, 3]"
        (concatList (mkVar xList) (mkList [mkElemVar xInt]))
        (mkList [mkInt 1, mkInt 2, mkInt 3])
        [(inject xInt, mkInt 3), (xList, mkList [mkInt 1, mkInt 2])]
    , doesn'tMatch "[] does not match y:List" unitList (mkVar yList)
    , doesn'tMatch
        "[1] x:List does not match y:List"
        (prefixList [one] xList)
        (mkVar yList)
    , doesn'tMatch
        "x:List [1] does not match y:List"
        (suffixList xList [one])
        (mkVar yList)
    , matches "[] ~ []" unitList unitList []
    , doesn'tMatch "[] does not match [1]" unitList (mkList [one])
    , doesn'tMatch
        "[] does not match [1] x:List"
        unitList
        (prefixList [one] xList)
    , doesn'tMatch
        "[] does not match x:List [1]"
        unitList
        (suffixList xList [one])
    , doesn'tMatch "[1] does not match []" (mkList [one]) unitList
    , matches
        "[1] ~ [1]"
        (mkList [one])
        (mkList [one])
        []
    , matches
        "[x:Int] ~ [1]"
        (mkList [mkElemVar xInt])
        (mkList [one])
        [(inject xInt, one)]
    , doesn'tMatch
        "[1] does not match [1] x:List"
        (mkList [one])
        (prefixList [one] xList)
    , doesn'tMatch
        "[1] does not match x:List [1]"
        (mkList [one])
        (suffixList xList [one])
    , doesn'tMatch
        "[1] x:List does not match []"
        (prefixList [one] xList)
        unitList
    , matches
        "[1] x:List ~ [1]"
        (prefixList [one] xList)
        (mkList [one])
        [(xList, unitList)]
    , matches
        "[x:Int] y:List ~ [1]"
        (prefixList [mkElemVar xInt] yList)
        (mkList [one])
        [ (inject xInt, one)
        , (yList, unitList)
        ]
    , matches
        "[1] x:List ~ [1, 2]"
        (prefixList [one] xList)
        (mkList [one, two])
        [(xList, mkList [two])]
    , matches
        "[x:Int] y:List ~ [1, 2]"
        (prefixList [mkElemVar xInt] yList)
        (mkList [one, two])
        [ (inject xInt, one)
        , (yList, mkList [two])
        ]
    , doesn'tMatch
        "x:List [1] does not match []"
        (suffixList xList [one])
        unitList
    , matches
        "x:List [1] ~ [1]"
        (suffixList xList [one])
        (mkList [one])
        [(xList, unitList)]
    , matches
        "y:List [x:Int] ~ [1]"
        (suffixList yList [mkElemVar xInt])
        (mkList [one])
        [ (inject xInt, one)
        , (yList, unitList)
        ]
    , matches
        "x:List [2] ~ [1, 2]"
        (suffixList xList [two])
        (mkList [one, two])
        [(xList, mkList [one])]
    , matches
        "y:List [x:Int] ~ [1, 2]"
        (suffixList yList [mkElemVar xInt])
        (mkList [one, two])
        [ (inject xInt, two)
        , (yList, mkList [one])
        ]
    ]
  where
    xList = inject $ configElementVariableFromId (testId "xList") Test.listSort
    yList = inject $ configElementVariableFromId (testId "yList") Test.listSort
    one = mkInt 1
    two = mkInt 2
    concatList = Test.concatList
    unitList = mkList []
    prefixList elems frame = concatList (mkList elems) (mkVar frame)
    suffixList frame elems = concatList (mkVar frame) (mkList elems)
    concreteList = mkList . map mkInt
    mkList = Test.List.asInternal

test_matching_Exists :: [TestTree]
test_matching_Exists =
    [ matches
        "∃ x:Int. x matches ∃ y:Int. y"
        (mkExists xInt $ mkElemVar xInt)
        (mkExists yInt $ mkElemVar yInt)
        []
    , matches
        "∃ x:Int. (x, z:Int) matches ∃ y:Int. (y, 1)"
        (mkExists xInt $ mkPair (mkElemVar xInt) (mkElemVar zInt))
        (mkExists yInt $ mkPair (mkElemVar yInt) (mkInt 1))
        [(inject zInt, mkInt 1)]
    , matches
        "∃ x:Int y:Int. (x, y) matches ∃ y:Int x:Int. (y, x)"
        (mkExistsN [xInt, yInt] $ mkPair (mkElemVar xInt) (mkElemVar yInt))
        (mkExistsN [yInt, xInt] $ mkPair (mkElemVar yInt) (mkElemVar xInt))
        []
    , doesn'tMatch
        "∃ x:Int. x doesn't match ∃ m:Map. m"
        (mkExists xInt $ mkElemVar xInt)
        (mkExists mMap $ mkElemVar mMap)
    , doesn'tMatch
        "∃ x:Int. (x, z:Int) doesn't match ∃ y:Int. (y, y)"
        (mkExists xInt $ mkPair (mkElemVar xInt) (mkElemVar zInt))
        (mkExists yInt $ mkPair (mkElemVar yInt) (mkElemVar yInt))
    , doesn'tMatch
        "∃ x:Int y:Int. (x, y) doesn't match ∃ y:Int x:Int. (x, y)"
        (mkExistsN [xInt, yInt] $ mkPair (mkElemVar xInt) (mkElemVar yInt))
        (mkExistsN [yInt, xInt] $ mkPair (mkElemVar xInt) (mkElemVar yInt))
    , doesn'tMatch
        "∃ x:Int. (x, z:Int) doesn't match ∃ m:Map. (m, 1)"
        (mkExists xInt $ mkPair (mkElemVar xInt) (mkElemVar zInt))
        (mkExists mMap $ mkPair (mkElemVar mMap) (mkInt 1))
    , -- Renaming bound variables
      doesn'tMatch
        "∃ x:Int x:Int. (x, x) doesn't match ∃ x:Int y:Int. (x, x)"
        (mkExistsN [xInt, xInt] $ mkPair (mkElemVar xInt) (mkElemVar xInt))
        (mkExistsN [xInt, yInt] $ mkPair (mkElemVar xInt) (mkElemVar xInt))
    , matches
        "∃ x:Int x:Int. (x, x) matches ∃ x:Int y:Int. (y, y)"
        (mkExistsN [xInt, xInt] $ mkPair (mkElemVar xInt) (mkElemVar xInt))
        (mkExistsN [xInt, yInt] $ mkPair (mkElemVar yInt) (mkElemVar yInt))
        []
    ]

test_matching_Equals :: [TestTree]
test_matching_Equals =
    [ matches
        "equals(x,y) matches equals(1,y)"
        (mkEquals' (mkElemVar xInt) (mkElemVar yInt))
        (mkEquals' (mkInt 1) (mkElemVar yInt))
        [(inject xInt, mkInt 1)]
    , doesn'tMatch
        "equals(x,1) doesn't match equals(y,2)"
        (mkEquals' (mkElemVar xInt) (mkInt 1))
        (mkEquals' (mkElemVar yInt) (mkInt 2))
    , doesn'tMatch
        "equals(x,x) doesn't match equals(1,2)"
        (mkEquals' (mkElemVar xInt) (mkElemVar xInt))
        (mkEquals' (mkInt 1) (mkInt 2))
    ]
  where
    mkEquals' = mkEquals Test.intSort

test_matching_Forall :: [TestTree]
test_matching_Forall =
    [ matches
        "∀ x:Int. x matches ∀ y:Int. y"
        (mkForall xInt $ mkElemVar xInt)
        (mkForall yInt $ mkElemVar yInt)
        []
    , matches
        "∀ x:Int. (x, z:Int) matches ∀ y:Int. (y, 1)"
        (mkForall xInt $ mkPair (mkElemVar xInt) (mkElemVar zInt))
        (mkForall yInt $ mkPair (mkElemVar yInt) (mkInt 1))
        [(inject zInt, mkInt 1)]
    , matches
        "∀ x:Int y:Int. (x, y) matches ∀ y:Int x:Int. (y, x)"
        (mkForallN [xInt, yInt] $ mkPair (mkElemVar xInt) (mkElemVar yInt))
        (mkForallN [yInt, xInt] $ mkPair (mkElemVar yInt) (mkElemVar xInt))
        []
    , doesn'tMatch
        "∀ x:Int. x doesn't match ∀ m:Map. m"
        (mkForall xInt $ mkElemVar xInt)
        (mkForall mMap $ mkElemVar mMap)
    , doesn'tMatch
        "∀ x:Int. (x, z:Int) doesn't match ∀ y:Int. (y, y)"
        (mkForall xInt $ mkPair (mkElemVar xInt) (mkElemVar zInt))
        (mkForall yInt $ mkPair (mkElemVar yInt) (mkElemVar yInt))
    , doesn'tMatch
        "∀ x:Int y:Int. (x, y) doesn't match ∀ y:Int x:Int. (x, y)"
        (mkForallN [xInt, yInt] $ mkPair (mkElemVar xInt) (mkElemVar yInt))
        (mkForallN [yInt, xInt] $ mkPair (mkElemVar xInt) (mkElemVar yInt))
    , doesn'tMatch
        "∀ x:Int. (x, z:Int) doesn't match ∀ m:Map. (m, 1)"
        (mkForall xInt $ mkPair (mkElemVar xInt) (mkElemVar zInt))
        (mkForall mMap $ mkPair (mkElemVar mMap) (mkInt 1))
    , -- Renaming bound variables
      doesn'tMatch
        "∀ x:Int x:Int. (x, x) doesn't match ∀ x:Int y:Int. (x, x)"
        (mkForallN [xInt, xInt] $ mkPair (mkElemVar xInt) (mkElemVar xInt))
        (mkForallN [xInt, yInt] $ mkPair (mkElemVar xInt) (mkElemVar xInt))
    , matches
        "∀ x:Int x:Int. (x, x) matches ∀ x:Int y:Int. (y, y)"
        (mkForallN [xInt, xInt] $ mkPair (mkElemVar xInt) (mkElemVar xInt))
        (mkForallN [xInt, yInt] $ mkPair (mkElemVar yInt) (mkElemVar yInt))
        []
    ]

test_matching_Pair :: [TestTree]
test_matching_Pair =
    [ doesn'tMatch
        "(x, x) does not match (y, z)"
        (mkPair (mkElemVar xInt) (mkElemVar xInt))
        (mkPair (mkElemVar yInt) (mkElemVar zInt))
    , matches
        "(x, y) matches (y, y)"
        (mkPair (mkElemVar xInt) (mkElemVar xInt))
        (mkPair (mkElemVar yInt) (mkElemVar yInt))
        [(inject xInt, mkElemVar yInt)]
    , doesn'tMatch
        "(x, x) does not match (1, 2)"
        (mkPair (mkElemVar xInt) (mkElemVar xInt))
        (mkPair (mkInt 1) (mkInt 2))
    , matches
        "(x, y) matches (y, z)"
        (mkPair (mkElemVar xInt) (mkElemVar yInt))
        (mkPair (mkElemVar yInt) (mkElemVar zInt))
        [(inject xInt, mkElemVar zInt), (inject yInt, mkElemVar zInt)]
    , matches
        "(y, x) matches (z, y)"
        (mkPair (mkElemVar yInt) (mkElemVar xInt))
        (mkPair (mkElemVar zInt) (mkElemVar yInt))
        [(inject xInt, mkElemVar zInt), (inject yInt, mkElemVar zInt)]
    ]

test_matching_And :: [TestTree]
test_matching_And =
    [ matches
        "and(x, x) matches x"
        (mkAnd (mkElemVar xInt) (mkElemVar xInt))
        (mkElemVar xInt)
        []
    , matches
        "and(x, y) matches y"
        (mkAnd (mkElemVar xInt) (mkElemVar yInt))
        (mkElemVar yInt)
        [(inject xInt, mkElemVar yInt)]
    , matches
        "and(y, x) matches y"
        (mkAnd (mkElemVar yInt) (mkElemVar xInt))
        (mkElemVar yInt)
        [(inject xInt, mkElemVar yInt)]
    , matches
        "and(x, y) matches z"
        (mkAnd (mkElemVar xInt) (mkElemVar yInt))
        (mkElemVar zInt)
        [(inject xInt, mkElemVar zInt), (inject yInt, mkElemVar zInt)]
    , doesn'tMatch
        "and(x, 1) does not match 2"
        (mkAnd (mkElemVar xInt) (mkInt 1))
        (mkInt 2)
    , doesn'tMatch
        "and(1, x) does not match 2"
        (mkAnd (mkInt 1) (mkElemVar xInt))
        (mkInt 2)
    ]

mkPair ::
    TermLike RewritingVariableName ->
    TermLike RewritingVariableName ->
    TermLike RewritingVariableName
mkPair = Test.pair

topCondition :: MatchResult
topCondition = Just (makeTruePredicate, Map.empty)

test_matching_Set :: [TestTree]
test_matching_Set =
    [ matches
        "[] matches []"
        (mkSet [] [])
        (mkSet [] [])
        []
    , matches
        "[0, 1, 2] matches [0, 1, 2]"
        (mkSet [mkInt 0, mkInt 1, mkInt 2] [])
        (mkSet [mkInt 0, mkInt 1, mkInt 2] [])
        []
    , doesn'tMatch
        "[] does not match [0]"
        (mkSet [] [])
        (mkSet [mkInt 0] [])
    , doesn'tMatch
        "[0] does not match []"
        (mkSet [mkInt 0] [])
        (mkSet [] [])
    , doesn'tMatch
        "[x:Int] does not match [0]"
        (mkSet [mkElemVar xInt] [])
        (mkSet [mkInt 0] [])
    , matches
        "[x:Int] s:Set matches [0]"
        (mkSet [mkElemVar xInt] [mkVar sSet])
        (mkSet [mkInt 0] [])
        [ (inject xInt, mkInt 0)
        , (sSet, mkSet [] [])
        ]
    , matches
        "[x:Int] s:Set matches [0, 1]"
        (mkSet [mkElemVar xInt] [mkVar sSet])
        (mkSet [mkInt 0, mkInt 1] [])
        [ (inject xInt, mkInt 0)
        , (sSet, mkSet [mkInt 1] [])
        ]
    ]

sSet :: SomeVariable RewritingVariableName
sSet =
    inject $
        mkElementVariable (testId "sSet") Test.setSort
            & mapElementVariable (pure mkConfigVariable)

mkSet ::
    [TermLike RewritingVariableName] ->
    [TermLike RewritingVariableName] ->
    TermLike RewritingVariableName
mkSet elements opaques =
    Ac.asInternal Test.testMetadataTools Test.setSort $
        Test.Set.normalizedSet elements opaques

test_matching_Map :: [TestTree]
test_matching_Map =
    [ matches
        "0 |-> 1  1 |-> 2  matches itself"
        (mkMap [(mkInt 0, mkInt 1), (mkInt 1, mkInt 2)] [])
        (mkMap [(mkInt 0, mkInt 1), (mkInt 1, mkInt 2)] [])
        []
    , doesn'tMatch
        "0 |-> 1  1 |-> 2  does not match 0 |-> 1"
        (mkMap [(mkInt 0, mkInt 1), (mkInt 1, mkInt 2)] [])
        (mkMap [(mkInt 0, mkInt 1)] [])
    , doesn'tMatch
        "0 |-> 1  1 |-> 2  does not match 0 |-> 1  1 |-> 3"
        (mkMap [(mkInt 0, mkInt 1), (mkInt 1, mkInt 2)] [])
        (mkMap [(mkInt 0, mkInt 1), (mkInt 1, mkInt 3)] [])
    , doesn'tMatch
        "0 |-> 1 does not match m:Map"
        (mkMap [(mkInt 0, mkInt 1)] [])
        (mkElemVar mMap)
    , matches
        "0 |-> x:Int matches 0 |-> 1"
        (mkMap [(mkInt 0, mkElemVar xInt)] [])
        (mkMap [(mkInt 0, mkInt 1)] [])
        [(inject xInt, mkInt 1)]
    , matches
        "0 |-> x:Int  1 |-> y:Int matches 0 |-> 1  1 |-> 2"
        (mkMap [(mkInt 0, mkElemVar xInt), (mkInt 1, mkElemVar yInt)] [])
        (mkMap [(mkInt 0, mkInt 1), (mkInt 1, mkInt 2)] [])
        [(inject xInt, mkInt 1), (inject yInt, mkInt 2)]
    , matches
        "0 |-> 1  1 |-> 2  m:Map matches 0 |-> 1  1 |-> 2"
        (mkMap [(mkInt 0, mkInt 1), (mkInt 1, mkInt 2)] [mkElemVar mMap])
        (mkMap [(mkInt 0, mkInt 1), (mkInt 1, mkInt 2)] [])
        [(inject mMap, mkMap [] [])]
    , matches
        "(x:Int, [x:Int -> y:Int] m:Map) matches (0, [0 -> 1, 1 -> 2])"
        (mkPair (mkElemVar xInt) (mkMap [(mkElemVar xInt, mkElemVar yInt)] [mkElemVar mMap]))
        (mkPair (mkInt 0) (mkMap [(mkInt 0, mkInt 1), (mkInt 1, mkInt 2)] []))
        [ (inject xInt, mkInt 0)
        , (inject yInt, mkInt 1)
        , (inject mMap, mkMap [(mkInt 1, mkInt 2)] [])
        ]
    , matches
        "x:Int |-> y:Int matches x:Int |-> 0"
        (mkMap [(mkElemVar xInt, mkElemVar yInt)] [])
        (mkMap [(mkElemVar xInt, mkInt 0)] [])
        [(inject yInt, mkInt 0)]
    , matches
        "x:Int |-> y:Int 1 -> z:Int matches x:Int |-> 0  1 -> 2"
        (mkMap [(mkElemVar xInt, mkElemVar yInt), (mkInt 1, mkElemVar zInt)] [])
        (mkMap [(mkElemVar xInt, mkInt 0), (mkInt 1, mkInt 2)] [])
        [(inject yInt, mkInt 0), (inject zInt, mkInt 2)]
    , doesn'tMatch
        "x:Int |-> y:Int doesn't match x:Int |-> 0  1 |-> 2"
        (mkMap [(mkElemVar xInt, mkElemVar yInt)] [])
        (mkMap [(mkElemVar xInt, mkInt 0), (mkInt 1, mkInt 2)] [])
    , doesn'tMatch
        "x:Int |-> y:Int  1 |-> 2 doesn't match x:Int |-> 0"
        (mkMap [(mkElemVar xInt, mkElemVar yInt), (mkInt 1, mkInt 2)] [])
        (mkMap [(mkElemVar xInt, mkInt 0)] [])
    , matches
        "m:Map matches x:Int |-> 0"
        (mkMap [] [mkElemVar mMap])
        (mkMap [(mkElemVar xInt, mkInt 0)] [])
        [(inject mMap, mkMap [(mkElemVar xInt, mkInt 0)] [])]
    , matches
        "x:Int |-> y:Int  m:Map matches x:Int |-> 0"
        (mkMap [(mkElemVar xInt, mkElemVar yInt)] [mkElemVar mMap])
        (mkMap [(mkElemVar xInt, mkInt 0)] [])
        [(inject yInt, mkInt 0), (inject mMap, mkMap [] [])]
    , matches
        "x:Int |-> y:Int 1 -> z:Int  m:Map matches x:Int |-> 0  1 -> 2"
        ( mkMap
            [(mkElemVar xInt, mkElemVar yInt), (mkInt 1, mkElemVar zInt)]
            [mkElemVar mMap]
        )
        ( mkMap
            [(mkElemVar xInt, mkInt 0), (mkInt 1, mkInt 2)]
            []
        )
        [ (inject yInt, mkInt 0)
        , (inject zInt, mkInt 2)
        , (inject mMap, mkMap [] [])
        ]
    , matches
        "x:Int |-> y:Int  m:Map matches x:Int |-> 0  1 |-> 2"
        (mkMap [(mkElemVar xInt, mkElemVar yInt)] [mkElemVar mMap])
        (mkMap [(mkElemVar xInt, mkInt 0), (mkInt 1, mkInt 2)] [])
        [ (inject yInt, mkInt 0)
        , (inject mMap, mkMap [(mkInt 1, mkInt 2)] [])
        ]
    , matches
        "1 |-> y:Int  m:Map matches x:Int |-> 0  1 |-> 2"
        (mkMap [(mkInt 1, mkElemVar yInt)] [mkElemVar mMap])
        (mkMap [(mkElemVar xInt, mkInt 0), (mkInt 1, mkInt 2)] [])
        [ (inject yInt, mkInt 2)
        , (inject mMap, mkMap [(mkElemVar xInt, mkInt 0)] [])
        ]
    , doesn'tMatch
        "x:Int |-> y:Int  1 |-> 2   m:Map doesn't match x:Int |-> 0"
        ( mkMap
            [(mkElemVar xInt, mkElemVar yInt), (mkInt 1, mkInt 2)]
            [mkElemVar mMap]
        )
        ( mkMap
            [(mkElemVar xInt, mkInt 0)]
            []
        )
    , matches
        "1 |-> y:Int  m:Map matches 1 |-> 2  n:Map"
        (mkMap [(mkInt 1, mkElemVar yInt)] [mkElemVar mMap])
        (mkMap [(mkInt 1, mkInt 2)] [mkElemVar nMap])
        [ (inject yInt, mkInt 2)
        , (inject mMap, mkElemVar nMap)
        ]
    , matches
        "x:Int |-> y:Int  m:Map matches x:Int |-> 0  n:Map"
        (mkMap [(mkElemVar xInt, mkElemVar yInt)] [mkElemVar mMap])
        (mkMap [(mkElemVar xInt, mkInt 0)] [mkElemVar nMap])
        [ (inject yInt, mkInt 0)
        , (inject mMap, mkElemVar nMap)
        ]
    , matchesP
        "x:Int |-> y:Int  m:Map matches x:Int |-> 0  1 |-> 2  n:Map"
        (mkMap [(mkElemVar xInt, mkElemVar yInt)] [mkElemVar mMap])
        ( mkMap
            [ (mkElemVar xInt, mkInt 0)
            , (mkInt 1, mkInt 2)
            ]
            [mkElemVar nMap]
        )
        (makeCeilPredicate (mkMap [(mkInt 1, mkInt 2)] [mkElemVar nMap]))
        [ (inject yInt, mkInt 0)
        , (inject mMap, mkMap [(mkInt 1, mkInt 2)] [mkElemVar nMap])
        ]
    , matchesP
        "1 |-> y:Int  m:Map matches x:Int |-> 0  1 |-> 2  n:Map"
        (mkMap [(mkInt 1, mkElemVar yInt)] [mkElemVar mMap])
        ( mkMap
            [ (mkElemVar xInt, mkInt 0)
            , (mkInt 1, mkInt 2)
            ]
            [mkElemVar nMap]
        )
        ( makeCeilPredicate
            (mkMap [(mkElemVar xInt, mkInt 0)] [mkElemVar nMap])
        )
        [ (inject yInt, mkInt 2)
        , (inject mMap, mkMap [(mkElemVar xInt, mkInt 0)] [mkElemVar nMap])
        ]
    , matches
        "x:Int |-> y:Int  m matches 0 |-> 1"
        (mkMap [(mkElemVar xInt, mkElemVar yInt)] [mkElemVar mMap])
        (mkMap [(mkInt 0, mkInt 1)] [])
        [ (inject xInt, mkInt 0)
        , (inject yInt, mkInt 1)
        , (inject mMap, mkMap [] [])
        ]
    , matches
        "x:Int |-> y:Int  m:Map matches 0 |-> 1  2 |-> 3"
        (mkMap [(mkElemVar xInt, mkElemVar yInt)] [mkElemVar mMap])
        (mkMap [(mkInt 0, mkInt 1), (mkInt 2, mkInt 3)] [])
        [ (inject xInt, mkInt 0)
        , (inject yInt, mkInt 1)
        , (inject mMap, mkMap [(mkInt 2, mkInt 3)] [])
        ]
    ]

test_matcherOverloading :: [TestTree]
test_matcherOverloading =
    [ testGroup
        "Overloading" -- most overloading tests are in AndTerms
        [ matches
            "direct overload, left side"
            (Mock.topOverload (Mock.sortInjectionOtherToTop Mock.aOtherSort))
            (Mock.sortInjectionOtherToTop (Mock.otherOverload Mock.aOtherSort))
            []
        , matches
            "direct overload, right side"
            (Mock.sortInjectionOtherToTop (Mock.otherOverload Mock.aOtherSort))
            (Mock.topOverload (Mock.sortInjectionOtherToTop Mock.aOtherSort))
            []
        , matches
            "overload, both sides, unifiable"
            ( Mock.sortInjectionOtherToTop
                ( Mock.otherOverload
                    (Mock.sortInjectionSubSubToOther Mock.aSubSubsort)
                )
            )
            ( Mock.sortInjectionSubToTop
                ( Mock.subOverload
                    (Mock.sortInjectionSubSubToSub Mock.aSubSubsort)
                )
            )
            []
        , doesn'tMatch
            "overload vs other constructor"
            (Mock.topOverload (Mock.sortInjectionOtherToTop Mock.aOtherSort))
            (Mock.sortInjectionOtherToTop Mock.aOtherSort)
        , doesn'tMatch
            "overload, both sides, not unifiable"
            ( Mock.sortInjectionOtherToOtherTop
                ( Mock.otherOverload
                    (Mock.sortInjectionSubSubToOther Mock.aSubSubsort)
                )
            )
            ( Mock.sortInjectionSubToOtherTop
                ( Mock.subOverload
                    (Mock.sortInjectionSubSubToSub Mock.aSubSubsort)
                )
            )
        ]
    ]

xInt, yInt, zInt, mMap, nMap :: ElementVariable RewritingVariableName
mMap = configElementVariableFromId (testId "mMap") Test.mapSort
nMap = configElementVariableFromId (testId "nMap") Test.mapSort
xInt = configElementVariableFromId (testId "xInt") Test.intSort
yInt = configElementVariableFromId (testId "yInt") Test.intSort
zInt = configElementVariableFromId (testId "zInt") Test.intSort

mkInt :: InternalVariable variable => Integer -> TermLike variable
mkInt = Test.Int.asInternal

mkMap ::
    [(TermLike RewritingVariableName, TermLike RewritingVariableName)] ->
    [TermLike RewritingVariableName] ->
    TermLike RewritingVariableName
mkMap elements opaques =
    Ac.asInternal Test.testMetadataTools Test.mapSort $
        Test.Map.normalizedMap elements opaques

matchDefinition ::
    TermLike RewritingVariableName ->
    TermLike RewritingVariableName ->
    IO MatchResult
matchDefinition = match

matchSimplification ::
    TermLike RewritingVariableName ->
    TermLike RewritingVariableName ->
    IO MatchResult
matchSimplification = matchDefinition

type MatchResult =
    Maybe
        ( Predicate RewritingVariableName
        , Map.Map
            (SomeVariableName RewritingVariableName)
            (TermLike RewritingVariableName)
        )

mkMatchResult ::
    ( Predicate RewritingVariableName
    , Map
        (SomeVariable RewritingVariableName)
        (TermLike RewritingVariableName)
    ) ->
    MatchResult
mkMatchResult (predicate, substitution) =
    Just (predicate, Map.mapKeys variableName substitution)

match ::
    TermLike RewritingVariableName ->
    TermLike RewritingVariableName ->
    IO MatchResult
match first second =
    runSimplifier Mock.env matchResult
  where
    matchResult :: SimplifierT NoSMT MatchResult
    matchResult = matchIncremental SideCondition.top first second

withMatch ::
    (MatchResult -> Assertion) ->
    TestName ->
    TermLike RewritingVariableName ->
    TermLike RewritingVariableName ->
    TestTree
withMatch check comment term1 term2 =
    testCase comment $ do
        actual <- match term1 term2
        check actual

doesn'tMatch ::
    HasCallStack =>
    TestName ->
    TermLike RewritingVariableName ->
    TermLike RewritingVariableName ->
    TestTree
doesn'tMatch = withMatch (assertBool "" . isNothing)

matches ::
    HasCallStack =>
    TestName ->
    TermLike RewritingVariableName ->
    TermLike RewritingVariableName ->
    [(SomeVariable RewritingVariableName, TermLike RewritingVariableName)] ->
    TestTree
matches comment term1 term2 substs =
    matchesAux
        comment
        term1
        term2
        (mkMatchResult (makeTruePredicate, Map.fromList substs))

matchesP ::
    HasCallStack =>
    TestName ->
    TermLike RewritingVariableName ->
    TermLike RewritingVariableName ->
    Predicate RewritingVariableName ->
    [(SomeVariable RewritingVariableName, TermLike RewritingVariableName)] ->
    TestTree
matchesP comment term1 term2 predicate substs =
    matchesAux
        comment
        term1
        term2
        (mkMatchResult (predicate, Map.fromList substs))

matchesAux ::
    HasCallStack =>
    TestName ->
    TermLike RewritingVariableName ->
    TermLike RewritingVariableName ->
    MatchResult ->
    TestTree
matchesAux comment term1 term2 expect =
    withMatch check comment term1 term2
  where
    check actual = assertEqual "" expect actual<|MERGE_RESOLUTION|>--- conflicted
+++ resolved
@@ -346,34 +346,6 @@
                     (Mock.constr10 Mock.cf)
             assertEqual "" expect actual
         ]
-<<<<<<< HEAD
-    , testGroup
-        "Evaluated"
-        [ testCase "Functional" $ do
-            let evaluated = mkEvaluated Mock.functional00
-                expect =
-                    mkMatchResult
-                        ( makeTruePredicate
-                        , Map.singleton
-                            (inject Mock.xConfig)
-                            evaluated
-                        )
-            actual <- matchDefinition (mkElemVar Mock.xConfig) evaluated
-            assertEqual "" expect actual
-        , testCase "Function" $ do
-            let evaluated = mkEvaluated Mock.cf
-                expect =
-                    mkMatchResult
-                        ( makeCeilPredicate evaluated
-                        , Map.singleton
-                            (inject Mock.xConfig)
-                            evaluated
-                        )
-            actual <- matchDefinition (mkElemVar Mock.xConfig) evaluated
-            assertEqual "" expect actual
-        ]
-=======
->>>>>>> abf14770
     ]
   where
     aSubSub = Mock.functional00SubSubSort
