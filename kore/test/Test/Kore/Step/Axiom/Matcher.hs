--- conflicted
+++ resolved
@@ -1623,21 +1623,12 @@
         . Set.fromList
     mkSet concrete' evars svars =
         Ac.asInternal Mock.metadataTools Mock.setSort
-<<<<<<< HEAD
         $ Domain.wrapAc Domain.NormalizedAc
             { elementsWithVariables = Domain.SetElement <$> evars
             , concreteElements =
                 Map.fromSet (const Domain.SetValue) (Set.fromList concrete')
             , opaque = svars
             }
-=======
-            Domain.NormalizedAc
-                { elementsWithVariables = Domain.SetElement <$> evars
-                , concreteElements =
-                    Map.fromSet (const Domain.SetValue) (Set.fromList concrete')
-                , opaque = svars
-                }
->>>>>>> 5b766b1a
     matchConcreteSet = matchDefinition `on` mkConcreteSet
     matchConcrete = matchConcreteSet `on` fmap mkKey
     matchVariable var val =
@@ -1793,19 +1784,11 @@
         -> TermLike Variable
     mkMap concrete' evars svars =
         Ac.asInternal Mock.metadataTools Mock.setSort
-<<<<<<< HEAD
         $ Domain.wrapAc Domain.NormalizedAc
             { elementsWithVariables = Domain.MapElement <$> evars
             , concreteElements = Domain.MapValue <$> Map.fromList concrete'
             , opaque = svars
             }
-=======
-            Domain.NormalizedAc
-                { elementsWithVariables = Domain.MapElement <$> evars
-                , concreteElements = Domain.MapValue <$> Map.fromList concrete'
-                , opaque = svars
-                }
->>>>>>> 5b766b1a
     mapWithKey = Bifunctor.bimap mkKey
     matchMap = matchDefinition `on` mkConcreteMap
     matchConcrete = matchMap `on` fmap (mapWithKey mkVal)
