--- conflicted
+++ resolved
@@ -779,7 +779,6 @@
         [(inject xInt, mkElemVar zInt), (inject yInt, mkElemVar zInt)]
     ]
 
-<<<<<<< HEAD
 test_matching_And :: [TestTree]
 test_matching_And =
     [ matches        "and(x, x) matches x"
@@ -807,12 +806,10 @@
     ]
 
 mkPair :: TermLike VariableName -> TermLike VariableName -> TermLike VariableName
-=======
 mkPair
     :: TermLike RewritingVariableName
     -> TermLike RewritingVariableName
     -> TermLike RewritingVariableName
->>>>>>> a1adb18d
 mkPair = Test.pair
 
 topCondition :: MatchResult
