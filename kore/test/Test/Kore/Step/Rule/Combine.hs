--- conflicted
+++ resolved
@@ -11,15 +11,9 @@
 import Data.Default
     ( def
     )
-<<<<<<< HEAD
-=======
-import Data.List.NonEmpty
-    ( NonEmpty ((:|))
-    )
 import Data.Text
     ( Text
     )
->>>>>>> a0876de3
 
 import Kore.Internal.ApplicationSorts
     ( applicationSorts
