--- conflicted
+++ resolved
@@ -543,51 +543,4 @@
             :: InternalVariable variable
             => AdjSomeVariableName (RewritingVariableName -> variable)
         liftRewritingVariable =
-<<<<<<< HEAD
-            pure (.) <*> pure fromVariableName <*> getRewritingVariable
-
--- | The terms of the implication are equivalent in respect to
--- the associativity, commutativity, and idempotence of \\and.
---
--- Warning: this should only be used when the distinction between the
--- predicate and substitution of a pattern is not of importance.
-areEquivalent
-    :: ClaimPattern
-    -> ClaimPattern
-    -> Bool
-areEquivalent
-    ClaimPattern
-        { left = left1
-        , right = right1
-        , existentials = existentials1
-        , attributes = attributes1
-        }
-    ClaimPattern
-        { left = left2
-        , right = right2
-        , existentials = existentials2
-        , attributes = attributes2
-        }
-  =
-    let leftsAreEquivalent =
-            toConjunctionOfTerms left1
-            == toConjunctionOfTerms left2
-        rightsAreEquivalent =
-            MultiOr.map toConjunctionOfTerms right1
-            == MultiOr.map toConjunctionOfTerms right2
-     in leftsAreEquivalent
-        && rightsAreEquivalent
-        && existentials1 == existentials2
-        && attributes1 == attributes2
-  where
-    toConjunctionOfTerms Conditional { term, predicate, substitution } =
-        MultiAnd.fromTermLike term
-        <> MultiAnd.fromTermLike (Predicate.fromPredicate_ predicate)
-        <> MultiAnd.fromTermLike
-            ( Predicate.fromPredicate_
-            . Substitution.toPredicate
-            $ substitution
-            )
-=======
-            pure (.) <*> pure fromVariableName <*> getRewritingVariable
->>>>>>> a7a5aeba
+            pure (.) <*> pure fromVariableName <*> getRewritingVariable