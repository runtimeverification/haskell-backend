--- conflicted
+++ resolved
@@ -1,6 +1,5 @@
 module Test.Kore.Step.Rule.Expand
     ( test_expandRule
-    , test_expandRule_OLD
     ) where
 
 import Prelude.Kore
@@ -71,197 +70,26 @@
     )
 import Test.Tasty.HUnit.Ext
 
-<<<<<<< HEAD
-=======
-test_expandRule_OLD :: [TestTree]
-test_expandRule_OLD =
-    [ testCase "Nothing to expand" $
-        let expected = Mock.f x `rewritesToOLD` Mock.g x
-            actual =
-                expandSingleConstructors
-                    (metadataTools [])
-                    (Mock.f x `rewritesToOLD` Mock.g x)
-        in assertEqual "" expected actual
-    , testCase "Nothing to expand without constructors" $
-        let expected = Mock.f x `rewritesToOLD` Mock.g x
-            actual =
-                expandSingleConstructors
-                    (metadataTools
-                        [ (Mock.testSortId, noConstructor) ]
-                    )
-                    (Mock.f x `rewritesToOLD` Mock.g x)
-        in assertEqual "" expected actual
-    , testCase "Nothing to expand with multiple constructors" $
-        let expected = Mock.f x `rewritesToOLD` Mock.g x
-            actual =
-                expandSingleConstructors
-                    (metadataTools
-                        [   ( Mock.testSortId
-                            , noConstructor
-                                `with` constructor Mock.aSymbol
-                                `with` constructor Mock.bSymbol
-                            )
-                        ]
-                    )
-                    (Mock.f x `rewritesToOLD` Mock.g x)
-        in assertEqual "" expected actual
-    , testCase "Expands variable once to constant" $
-        let expected =
-                Pair (Mock.f Mock.a, makeEqualsPredicate_ x Mock.a)
-                `rewritesToOLD`
-                Pair (Mock.g Mock.a, makeTruePredicate_)
-            actual =
-                expandSingleConstructors
-                    (metadataTools
-                        [   ( Mock.testSortId
-                            , noConstructor `with` constructor Mock.aSymbol
-                            )
-                        ]
-                    )
-                    (Mock.f x `rewritesToOLD` Mock.g x)
-        in assertEqual "" expected actual
-    , testCase "Expands variable once to argument constructor" $
-        let expected =
-                Pair
-                    ( Mock.fSort0 (expandableConstructor1 x00TestSort)
-                    , makeEqualsPredicate_
-                        x0
-                        (expandableConstructor1 x00TestSort)
-                    )
-                `rewritesToOLD`
-                Pair
-                    ( Mock.gSort0 (expandableConstructor1 x00TestSort)
-                    , makeTruePredicate_
-                    )
-            actual =
-                expandSingleConstructors
-                    (metadataTools
-                        [   ( Mock.testSort0Id
-                            , noConstructor
-                                `with`
-                                    ( constructor expandableConstructor1Symbol
-                                    `with` Mock.testSort
-                                    )
-                            )
-                        ]
-                    )
-                    (Mock.fSort0 x0 `rewritesToOLD` Mock.gSort0 x0)
-        in assertEqual "" expected actual
-    , testCase "Expands variable twice." $
-        let expected =
-                Pair
-                    ( Mock.fSort0 (expandableConstructor1 Mock.a)
-                    , makeEqualsPredicate_
-                        x0
-                        (expandableConstructor1 Mock.a)
-                    )
-                `rewritesToOLD`
-                Pair
-                    ( Mock.gSort0 (expandableConstructor1 Mock.a)
-                    , makeTruePredicate_
-                    )
-            actual =
-                expandSingleConstructors
-                    (metadataTools
-                        [   ( Mock.testSort0Id
-                            , noConstructor
-                                `with`
-                                    ( constructor expandableConstructor1Symbol
-                                    `with` Mock.testSort
-                                    )
-                            )
-                        ,   ( Mock.testSortId
-                            , noConstructor `with` constructor Mock.aSymbol
-                            )
-                        ]
-                    )
-                    (Mock.fSort0 x0 `rewritesToOLD` Mock.gSort0 x0)
-        in assertEqual "" expected actual
-    , testCase "Expands multiple arguments." $
-        let expected =
-                Pair
-                    ( Mock.fSort0 (expandableConstructor2 Mock.a Mock.a)
-                    , makeEqualsPredicate_
-                        x0
-                        (expandableConstructor2 Mock.a Mock.a)
-                    )
-                `rewritesToOLD`
-                Pair
-                    ( Mock.gSort0 (expandableConstructor2 Mock.a Mock.a)
-                    , makeTruePredicate_
-                    )
-            actual =
-                expandSingleConstructors
-                    (metadataTools
-                        [   ( Mock.testSort0Id
-                            , noConstructor
-                                `with`
-                                    ( constructor expandableConstructor2Symbol
-                                    `with` Mock.testSort
-                                    `with` Mock.testSort
-                                    )
-                            )
-                        ,   ( Mock.testSortId
-                            , noConstructor `with` constructor Mock.aSymbol
-                            )
-                        ]
-                    )
-                    (Mock.fSort0 x0 `rewritesToOLD` Mock.gSort0 x0)
-        in assertEqual "" expected actual
-    , testCase "Expands one of multiple arguments" $
-        let expected =
-                Pair
-                    ( Mock.fSort0 (expandableConstructor2a x00TestSort1 Mock.a)
-                    , makeEqualsPredicate_
-                        x0
-                        (expandableConstructor2a x00TestSort1 Mock.a)
-                    )
-                `rewritesToOLD`
-                Pair
-                    ( Mock.gSort0 (expandableConstructor2a x00TestSort1 Mock.a)
-                    , makeTruePredicate_
-                    )
-            actual =
-                expandSingleConstructors
-                    (metadataTools
-                        [   ( Mock.testSort0Id
-                            , noConstructor
-                                `with`
-                                    ( constructor expandableConstructor2aSymbol
-                                    `with` Mock.testSort1
-                                    `with` Mock.testSort
-                                    )
-                            )
-                        ,   ( Mock.testSortId
-                            , noConstructor `with` constructor Mock.aSymbol
-                            )
-                        ]
-                    )
-                    (Mock.fSort0 x0 `rewritesToOLD` Mock.gSort0 x0)
-        in assertEqual "" expected actual
-    ]
-
->>>>>>> 870b5b59
 test_expandRule :: [TestTree]
 test_expandRule =
     [ testCase "Nothing to expand" $
-        let expected = Mock.f x `rewritesToOLD` Mock.g x
+        let expected = Mock.f x `rewritesTo` Mock.g x
             actual =
                 expandSingleConstructors
                     (metadataTools [])
-                    (Mock.f x `rewritesToOLD` Mock.g x)
+                    (Mock.f x `rewritesTo` Mock.g x)
         in assertEqual "" expected actual
     , testCase "Nothing to expand without constructors" $
-        let expected = Mock.f x `rewritesToOLD` Mock.g x
+        let expected = Mock.f x `rewritesTo` Mock.g x
             actual =
                 expandSingleConstructors
                     (metadataTools
                         [ (Mock.testSortId, noConstructor) ]
                     )
-                    (Mock.f x `rewritesToOLD` Mock.g x)
+                    (Mock.f x `rewritesTo` Mock.g x)
         in assertEqual "" expected actual
     , testCase "Nothing to expand with multiple constructors" $
-        let expected = Mock.f x `rewritesToOLD` Mock.g x
+        let expected = Mock.f x `rewritesTo` Mock.g x
             actual =
                 expandSingleConstructors
                     (metadataTools
@@ -272,12 +100,12 @@
                             )
                         ]
                     )
-                    (Mock.f x `rewritesToOLD` Mock.g x)
+                    (Mock.f x `rewritesTo` Mock.g x)
         in assertEqual "" expected actual
     , testCase "Expands variable once to constant" $
         let expected =
                 Pair (Mock.f Mock.a, makeEqualsPredicate_ x Mock.a)
-                `rewritesToOLD`
+                `rewritesTo`
                 Pair (Mock.g Mock.a, makeTruePredicate_)
             actual =
                 expandSingleConstructors
@@ -287,7 +115,7 @@
                             )
                         ]
                     )
-                    (Mock.f x `rewritesToOLD` Mock.g x)
+                    (Mock.f x `rewritesTo` Mock.g x)
         in assertEqual "" expected actual
     , testCase "Expands variable once to argument constructor" $
         let expected =
@@ -297,7 +125,7 @@
                         x0
                         (expandableConstructor1 x00TestSort)
                     )
-                `rewritesToOLD`
+                `rewritesTo`
                 Pair
                     ( Mock.gSort0 (expandableConstructor1 x00TestSort)
                     , makeTruePredicate_
@@ -314,7 +142,7 @@
                             )
                         ]
                     )
-                    (Mock.fSort0 x0 `rewritesToOLD` Mock.gSort0 x0)
+                    (Mock.fSort0 x0 `rewritesTo` Mock.gSort0 x0)
         in assertEqual "" expected actual
     , testCase "Expands variable twice." $
         let expected =
@@ -324,7 +152,7 @@
                         x0
                         (expandableConstructor1 Mock.a)
                     )
-                `rewritesToOLD`
+                `rewritesTo`
                 Pair
                     ( Mock.gSort0 (expandableConstructor1 Mock.a)
                     , makeTruePredicate_
@@ -344,7 +172,7 @@
                             )
                         ]
                     )
-                    (Mock.fSort0 x0 `rewritesToOLD` Mock.gSort0 x0)
+                    (Mock.fSort0 x0 `rewritesTo` Mock.gSort0 x0)
         in assertEqual "" expected actual
     , testCase "Expands multiple arguments." $
         let expected =
@@ -354,7 +182,7 @@
                         x0
                         (expandableConstructor2 Mock.a Mock.a)
                     )
-                `rewritesToOLD`
+                `rewritesTo`
                 Pair
                     ( Mock.gSort0 (expandableConstructor2 Mock.a Mock.a)
                     , makeTruePredicate_
@@ -375,7 +203,7 @@
                             )
                         ]
                     )
-                    (Mock.fSort0 x0 `rewritesToOLD` Mock.gSort0 x0)
+                    (Mock.fSort0 x0 `rewritesTo` Mock.gSort0 x0)
         in assertEqual "" expected actual
     , testCase "Expands one of multiple arguments" $
         let expected =
@@ -385,7 +213,7 @@
                         x0
                         (expandableConstructor2a x00TestSort1 Mock.a)
                     )
-                `rewritesToOLD`
+                `rewritesTo`
                 Pair
                     ( Mock.gSort0 (expandableConstructor2a x00TestSort1 Mock.a)
                     , makeTruePredicate_
@@ -406,7 +234,7 @@
                             )
                         ]
                     )
-                    (Mock.fSort0 x0 `rewritesToOLD` Mock.gSort0 x0)
+                    (Mock.fSort0 x0 `rewritesTo` Mock.gSort0 x0)
         in assertEqual "" expected actual
     , testCase "Nothing to expand" $
         let expected = Mock.f x `rewritesTo` Mock.g x
@@ -581,16 +409,6 @@
     -> OnePathRule
 rewritesTo = Common.rewritesTo
 
-<<<<<<< HEAD
-=======
-rewritesToOLD
-    :: RuleBase base OLD.OnePathRule
-    => base VariableName
-    -> base VariableName
-    -> OLD.OnePathRule
-rewritesToOLD = Common.rewritesTo
-
->>>>>>> 870b5b59
 x, x0 :: TermLike VariableName
 x = mkElemVar Mock.x
 x0 = mkElemVar Mock.x0
