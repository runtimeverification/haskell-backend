--- conflicted
+++ resolved
@@ -1087,18 +1087,13 @@
     ,   ( boolSort
         , Default.def { Attribute.hook = Hook (Just "BOOL.Bool") }
         )
-<<<<<<< HEAD
-    ,   ( stringSort
-        , Default.def { Attribute.hook = Hook (Just "STRING.String") }
-=======
 
     -- Also add attributes for the implicitly defined sorts.
     ,   ( charMetaSort
         , Default.def
         )
     ,   ( stringMetaSort
-        , Default.def
->>>>>>> c5b239a3
+        , Default.def { Attribute.hook = Hook (Just "STRING.String") }
         )
     ]
 
