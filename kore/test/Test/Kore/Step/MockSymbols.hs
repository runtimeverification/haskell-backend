module Test.Kore.Step.MockSymbols where

{- Intended usage:
   * Import qualified.
   * use attributesMapping to build mock MetadataTools.
   * Use things like a, b, c, x, y, z for testing.

   RULES:
   * Everything that does not obey the default rules must be clearly
     specified in the name, e.g. 'constantNotFunctional'.
   * constant symbols are, by default, functional.
   * constant functions are called cf, cg, ch.
   * constant constructors are called a, b, c, ...
   * one-element functions are called f, g, h.
   * constructors are called "constr<n><k>" where n is the arity and k is used
     to differentiate between them (both are one-digit).
   * functional constructors are called "functionallConstr<n><k>"
   * functional symbols are called "functional<n><k>"
   * symbols without any special attribute are called "plain<n><k>"
   * variables are called x, y, z...
-}

import           Control.Applicative
import qualified Control.Lens as Lens
import qualified Data.Bifunctor as Bifunctor
import qualified Data.Default as Default
import           Data.Function
import           Data.Generics.Product
import qualified Data.Map.Strict as Map
import qualified Data.Sequence as Seq
import           Data.Text
                 ( Text )
import qualified GHC.Stack as GHC

import           Data.Sup
import           Kore.Attribute.Hook
                 ( Hook (..) )
import qualified Kore.Attribute.Sort as Attribute
import qualified Kore.Attribute.Sort.Concat as Attribute
import qualified Kore.Attribute.Sort.Element as Attribute
import qualified Kore.Attribute.Sort.Unit as Attribute
import qualified Kore.Attribute.Symbol as Attribute
import qualified Kore.Builtin.Bool as Builtin.Bool
import qualified Kore.Builtin.Int as Builtin.Int
import qualified Kore.Domain.Builtin as Domain
import           Kore.IndexedModule.MetadataTools
                 ( SmtMetadataTools )
import           Kore.Internal.ApplicationSorts
                 ( ApplicationSorts )
import           Kore.Internal.Symbol
import           Kore.Internal.TermLike
                 ( TermLike )
import qualified Kore.Internal.TermLike as Internal
import           Kore.Sort
import           Kore.Step.Simplification.Data hiding
                 ( termLikeSimplifier )
import qualified Kore.Step.Simplification.Predicate as Simplifier.Predicate
import qualified Kore.Step.Simplification.Simplifier as Simplifier
import qualified Kore.Step.SMT.AST as SMT
import qualified Kore.Step.SMT.Representation.Resolve as SMT
                 ( resolve )
import           Kore.Syntax.Application
import           Kore.Syntax.SetVariable
import           Kore.Syntax.Variable
import           Kore.Unparser
import qualified SMT.AST as SMT
import qualified SMT.SimpleSMT as SMT

import           Test.Kore
                 ( testId )
import qualified Test.Kore.IndexedModule.MockMetadataTools as Mock

aId :: Id
aId = testId "a"
aSort0Id :: Id
aSort0Id = testId "aSort0"
aSort1Id :: Id
aSort1Id = testId "aSort1"
aSubsortId :: Id
aSubsortId = testId "aSubsort"
aSubOthersortId :: Id
aSubOthersortId = testId "aSubOthersort"
aSubSubsortId :: Id
aSubSubsortId = testId "aSubSubsort"
aTopSortId :: Id
aTopSortId = testId "aTopSort"
aOtherSortId :: Id
aOtherSortId = testId "aOtherSort"
bId :: Id
bId = testId "b"
bSort0Id :: Id
bSort0Id = testId "bSort0"
cId :: Id
cId = testId "c"
dId :: Id
dId = testId "d"
eId :: Id
eId = testId "e"
fId :: Id
fId = testId "f"
gId :: Id
gId = testId "g"
hId :: Id
hId = testId "h"
cfId :: Id
cfId = testId "cf"
cfSort0Id :: Id
cfSort0Id = testId "cfSort0"
cfSort1Id :: Id
cfSort1Id = testId "cfSort1"
cgId :: Id
cgId = testId "cg"
cgSort0Id :: Id
cgSort0Id = testId "cgSort0"
chId :: Id
chId = testId "ch"
fSetId :: Id
fSetId = testId "fSet"
<<<<<<< HEAD
fIntId :: Id
fIntId = testId "fInt"
=======
fTestIntId :: Id
fTestIntId = testId "fTestInt"
>>>>>>> fab0cb0a
plain00Id :: Id
plain00Id = testId "plain00"
plain00Sort0Id :: Id
plain00Sort0Id = testId "plain00Sort0"
plain00SubsortId :: Id
plain00SubsortId = testId "plain00Subsort"
plain00SubSubsortId :: Id
plain00SubSubsortId = testId "plain00SubSubsort"
plain10Id :: Id
plain10Id = testId "plain10"
plain11Id :: Id
plain11Id = testId "plain11"
plain20Id :: Id
plain20Id = testId "plain20"
constr00Id :: Id
constr00Id = testId "constr00"
constr10Id :: Id
constr10Id = testId "constr10"
constr11Id :: Id
constr11Id = testId "constr11"
constr20Id :: Id
constr20Id = testId "constr20"
function20MapTestId :: Id
function20MapTestId = testId "function20MapTest"
functional00Id :: Id
functional00Id = testId "functional00"
functional01Id :: Id
functional01Id = testId "functional01"
functional10Id :: Id
functional10Id = testId "functional10"
functional11Id :: Id
functional11Id = testId "functional11"
functional20Id :: Id
functional20Id = testId "functional20"
functional00SubSubSortId :: Id
functional00SubSubSortId = testId "functional00SubSubSort"
functionalInjective00Id :: Id
functionalInjective00Id = testId "functionalInjective00"
functionalConstr10Id :: Id
functionalConstr10Id = testId "functionalConstr10"
functionalConstr11Id :: Id
functionalConstr11Id = testId "functionalConstr11"
functionalConstr12Id :: Id
functionalConstr12Id = testId "functionalConstr12"
functionalConstr20Id :: Id
functionalConstr20Id = testId "functionalConstr20"
functionalConstr21Id :: Id
functionalConstr21Id = testId "functionalConstr21"
functionalConstr30Id :: Id
functionalConstr30Id = testId "functionalConstr30"
functionalTopConstr20Id :: Id
functionalTopConstr20Id = testId "functionalTopConstr20"
functionalTopConstr21Id :: Id
functionalTopConstr21Id = testId "functionalTopConstr21"
injective10Id :: Id
injective10Id = testId "injective10"
injective11Id :: Id
injective11Id = testId "injective11"
sortInjectionId :: Id
sortInjectionId = testId "sortInjection"
unitMapId :: Id
unitMapId = testId "unitMap"
elementMapId :: Id
elementMapId = testId "elementMap"
concatMapId :: Id
concatMapId = testId "concatMap"
lessIntId :: Id
lessIntId = testId "lessIntId"
greaterEqIntId :: Id
greaterEqIntId = testId "greaterEqIntId"
tdivIntId :: Id
tdivIntId = testId "tdivIntId"
concatListId :: Id
concatListId = testId "concatList"
elementListId :: Id
elementListId = testId "elementList"
unitListId :: Id
unitListId = testId "unitList"
concatSetId :: Id
concatSetId = testId "concatSet"
elementSetId :: Id
elementSetId = testId "elementSet"
unitSetId :: Id
unitSetId = testId "unitSet"
sigmaId :: Id
sigmaId = testId "sigma"
anywhereId :: Id
anywhereId = testId "anywhere"

symbol :: Id -> [Sort] -> Sort -> Symbol
symbol name operands result =
    Symbol
        { symbolConstructor = name
        , symbolParams = []
        , symbolAttributes = Default.def
        , symbolSorts = applicationSorts operands result
        }

aSymbol :: Symbol
aSymbol = symbol aId [] testSort & functional & constructor

aSort0Symbol :: Symbol
aSort0Symbol = symbol aSort0Id [] testSort0 & functional & constructor

aSort1Symbol :: Symbol
aSort1Symbol = symbol aSort1Id [] testSort1 & functional & constructor

aSubsortSymbol :: Symbol
aSubsortSymbol = symbol aSubsortId [] subSort & functional & constructor

aSubOthersortSymbol :: Symbol
aSubOthersortSymbol =
    symbol aSubOthersortId [] subOthersort & functional & constructor

aSubSubsortSymbol :: Symbol
aSubSubsortSymbol =
    symbol aSubSubsortId [] subSubsort & functional & constructor

aTopSortSymbol :: Symbol
aTopSortSymbol = symbol aTopSortId [] topSort & functional & constructor

aOtherSortSymbol :: Symbol
aOtherSortSymbol = symbol aOtherSortId [] otherSort & functional & constructor

bSymbol :: Symbol
bSymbol = symbol bId [] testSort & functional & constructor

bSort0Symbol :: Symbol
bSort0Symbol = symbol bSort0Id [] testSort0 & functional & constructor

cSymbol :: Symbol
cSymbol = symbol cId [] testSort & functional & constructor

dSymbol :: Symbol
dSymbol = symbol dId [] testSort & functional & constructor

eSymbol :: Symbol
eSymbol = symbol eId [] testSort & functional & constructor

fSymbol :: Symbol
fSymbol = symbol fId [testSort] testSort & function

gSymbol :: Symbol
gSymbol = symbol gId [testSort] testSort & function

hSymbol :: Symbol
hSymbol = symbol hId [testSort] testSort & function

cfSymbol :: Symbol
cfSymbol = symbol cfId [] testSort & function

cfSort0Symbol :: Symbol
cfSort0Symbol = symbol cfSort0Id [] testSort0 & function

cfSort1Symbol :: Symbol
cfSort1Symbol = symbol cfSort1Id [] testSort1 & function

cgSymbol :: Symbol
cgSymbol = symbol cgId [] testSort & function

cgSort0Symbol :: Symbol
cgSort0Symbol = symbol cgSort0Id [] testSort0 & function

chSymbol :: Symbol
chSymbol = symbol chId [] testSort & function

fSetSymbol :: Symbol
fSetSymbol = symbol fSetId [setSort] setSort & function

<<<<<<< HEAD
fIntSymbol :: Symbol
fIntSymbol = symbol fIntId [intSort] intSort & function
=======
fTestIntSymbol :: Symbol
fTestIntSymbol = symbol fTestIntId [testSort] intSort & function
>>>>>>> fab0cb0a

plain00Symbol :: Symbol
plain00Symbol = symbol plain00Id [] testSort

plain00Sort0Symbol :: Symbol
plain00Sort0Symbol = symbol plain00Sort0Id [] testSort0

plain00SubsortSymbol :: Symbol
plain00SubsortSymbol = symbol plain00SubsortId [] subSort

plain00SubSubsortSymbol :: Symbol
plain00SubSubsortSymbol = symbol plain00SubSubsortId [] subSubsort

plain10Symbol :: Symbol
plain10Symbol = symbol plain10Id [testSort] testSort

plain11Symbol :: Symbol
plain11Symbol = symbol plain11Id [testSort] testSort

plain20Symbol :: Symbol
plain20Symbol = symbol plain20Id [testSort, testSort] testSort

constr00Symbol :: Symbol
constr00Symbol = symbol constr00Id [] testSort & constructor

constr10Symbol :: Symbol
constr10Symbol = symbol constr10Id [testSort] testSort & constructor

constr11Symbol :: Symbol
constr11Symbol = symbol constr11Id [testSort] testSort & constructor

constr20Symbol :: Symbol
constr20Symbol = symbol constr20Id [testSort, testSort] testSort & constructor

function20MapTestSymbol :: Symbol
function20MapTestSymbol =
    symbol function20MapTestId [mapSort, testSort] testSort & function

functional00Symbol :: Symbol
functional00Symbol = symbol functional00Id [] testSort & functional

functional01Symbol :: Symbol
functional01Symbol = symbol functional01Id [] testSort & functional

functional10Symbol :: Symbol
functional10Symbol = symbol functional10Id [testSort] testSort & functional

functional11Symbol :: Symbol
functional11Symbol = symbol functional11Id [testSort] testSort & functional

functional20Symbol :: Symbol
functional20Symbol =
    symbol functional20Id [testSort, testSort] testSort & functional

functional00SubSubSortSymbol :: Symbol
functional00SubSubSortSymbol =
    symbol functional00SubSubSortId [] subSubsort & functional

functionalInjective00Symbol :: Symbol
functionalInjective00Symbol =
    symbol functionalInjective00Id [] testSort & functional & injective

functionalConstr10Symbol :: Symbol
functionalConstr10Symbol =
    symbol functionalConstr10Id [testSort] testSort & functional & constructor

functionalConstr11Symbol :: Symbol
functionalConstr11Symbol =
    symbol functionalConstr11Id [testSort] testSort & functional & constructor

functionalConstr12Symbol :: Symbol
functionalConstr12Symbol =
    symbol functionalConstr12Id [testSort] testSort & functional & constructor

functionalConstr20Symbol :: Symbol
functionalConstr20Symbol =
    symbol functionalConstr20Id [testSort, testSort] testSort
    & functional & constructor

functionalConstr21Symbol :: Symbol
functionalConstr21Symbol =
    symbol functionalConstr21Id [testSort, testSort] testSort
    & functional & constructor

functionalConstr30Symbol :: Symbol
functionalConstr30Symbol =
    symbol functionalConstr30Id [testSort, testSort, testSort] testSort
    & functional & constructor

functionalTopConstr20Symbol :: Symbol
functionalTopConstr20Symbol =
    symbol functionalTopConstr20Id [topSort, testSort] testSort
    & functional & constructor

functionalTopConstr21Symbol :: Symbol
functionalTopConstr21Symbol =
    symbol functionalTopConstr21Id [testSort, topSort] testSort
    & functional & constructor

injective10Symbol :: Symbol
injective10Symbol = symbol injective10Id [testSort] testSort & injective

injective11Symbol :: Symbol
injective11Symbol = symbol injective11Id [testSort] testSort & injective

sortInjectionSymbol :: Sort -> Sort -> Symbol
sortInjectionSymbol fromSort toSort = Symbol
    { symbolConstructor = sortInjectionId
    , symbolParams      = [fromSort, toSort]
    , symbolAttributes  = Mock.sortInjectionAttributes
    , symbolSorts = applicationSorts [fromSort] toSort
    }

sortInjection10Symbol :: Symbol
sortInjection10Symbol = sortInjectionSymbol testSort0 testSort

sortInjection11Symbol :: Symbol
sortInjection11Symbol = sortInjectionSymbol testSort1 testSort

sortInjection0ToTopSymbol :: Symbol
sortInjection0ToTopSymbol = sortInjectionSymbol testSort0 topSort

sortInjectionSubToTopSymbol :: Symbol
sortInjectionSubToTopSymbol = sortInjectionSymbol subSort topSort

sortInjectionSubSubToTopSymbol :: Symbol
sortInjectionSubSubToTopSymbol = sortInjectionSymbol subSubsort topSort

sortInjectionSubSubToSubSymbol :: Symbol
sortInjectionSubSubToSubSymbol = sortInjectionSymbol subSubsort subSort

sortInjectionSubSubToOtherSymbol :: Symbol
sortInjectionSubSubToOtherSymbol = sortInjectionSymbol subSubsort otherSort

sortInjectionSubOtherToOtherSymbol :: Symbol
sortInjectionSubOtherToOtherSymbol = sortInjectionSymbol subOthersort otherSort

sortInjectionOtherToTopSymbol :: Symbol
sortInjectionOtherToTopSymbol = sortInjectionSymbol otherSort topSort

unitMapSymbol :: Symbol
unitMapSymbol =
    symbol unitMapId [] mapSort
    & functional & hook "MAP.unit"

elementMapSymbol :: Symbol
elementMapSymbol =
    symbol elementMapId [testSort, testSort] mapSort
    & functional & hook "MAP.element"

concatMapSymbol :: Symbol
concatMapSymbol =
    symbol concatMapId [mapSort, mapSort] mapSort
    & functional & hook "MAP.concat"

lessIntSymbol :: Symbol
lessIntSymbol =
    symbol lessIntId [intSort, intSort] boolSort
    & functional & hook "INT.lt" & smthook "<"

greaterEqIntSymbol :: Symbol
greaterEqIntSymbol =
    symbol greaterEqIntId [intSort, intSort] boolSort
    & functional & hook "INT.ge" & smthook ">="

tdivIntSymbol :: Symbol
tdivIntSymbol =
    symbol tdivIntId [intSort, intSort] intSort
    & function & hook "INT.tdiv"

concatListSymbol :: Symbol
concatListSymbol =
    symbol concatListId [listSort, listSort] listSort
    & functional & hook "LIST.concat"

elementListSymbol :: Symbol
elementListSymbol =
    symbol elementListId [testSort] listSort
    & functional & hook "LIST.element"

unitListSymbol :: Symbol
unitListSymbol = symbol unitListId [] listSort & functional & hook "LIST.unit"

concatSetSymbol :: Symbol
concatSetSymbol =
    symbol concatSetId [setSort, setSort] setSort
    & functional & hook "SET.concat"

elementSetSymbol :: Symbol
elementSetSymbol =
    symbol elementSetId [testSort] setSort & functional & hook "SET.element"

unitSetSymbol :: Symbol
unitSetSymbol =
    symbol unitSetId [] setSort & functional & hook "SET.unit"

sigmaSymbol :: Symbol
sigmaSymbol =
    symbol sigmaId [testSort, testSort] testSort
    & functional & constructor

anywhereSymbol :: Symbol
anywhereSymbol =
    symbol anywhereId [] testSort
    & functional
    & Lens.set
        (typed @Attribute.Symbol . typed @Attribute.Anywhere)
        (Attribute.Anywhere True)

var_x_1 :: Variable
var_x_1 = Variable (testId "x") (Just (Element 1)) testSort
var_y_1 :: Variable
var_y_1 = Variable (testId "y") (Just (Element 1)) testSort
var_z_1 :: Variable
var_z_1 = Variable (testId "z") (Just (Element 1)) testSort
x :: Variable
x = Variable (testId "x") mempty testSort
setX :: SetVariable Variable
setX = SetVariable x
x0 :: Variable
x0 = Variable (testId "x") mempty testSort0
y :: Variable
y = Variable (testId "y") mempty testSort
setY :: SetVariable Variable
setY = SetVariable y
z :: Variable
z = Variable (testId "z") mempty testSort
m :: Variable
m = Variable (testId "m") mempty mapSort
xSet :: Variable
xSet = Variable (testId "xSet") mempty setSort
ySet :: Variable
ySet = Variable (testId "ySet") mempty setSort
xInt :: Variable
xInt = Variable (testId "xInt") mempty intSort
yInt :: Variable
yInt = Variable (testId "yInt") mempty intSort
xBool :: Variable
xBool = Variable (testId "xBool") mempty boolSort
xString :: Variable
xString = Variable (testId "xString") mempty stringSort
xList :: Variable
xList = Variable (testId "xList") mempty listSort
xMap :: Variable
xMap = Variable (testId "xMap") mempty mapSort
xSubSort :: Variable
xSubSort = Variable (testId "xSubSort") mempty subSort
xSubSubSort :: Variable
xSubSubSort = Variable (testId "xSubSubSort") mempty subSubsort
xTopSort :: Variable
xTopSort = Variable (testId "xTopSort") mempty topSort

a :: (Ord variable, SortedVariable variable, Unparse variable) => TermLike variable
a = Internal.mkApplySymbol aSymbol []

aConcrete :: TermLike Concrete
Just aConcrete = Internal.asConcrete (a :: TermLike Variable)

aSort0 :: (Ord variable, SortedVariable variable, Unparse variable) => TermLike variable
aSort0 = Internal.mkApplySymbol aSort0Symbol []

aSort1 :: (Ord variable, SortedVariable variable, Unparse variable) => TermLike variable
aSort1 = Internal.mkApplySymbol aSort1Symbol []

aSubsort :: (Ord variable, SortedVariable variable, Unparse variable) => TermLike variable
aSubsort = Internal.mkApplySymbol aSubsortSymbol []

aSubOthersort
    :: (Ord variable, SortedVariable variable, Unparse variable)
    => TermLike variable
aSubOthersort = Internal.mkApplySymbol aSubOthersortSymbol []

aSubSubsort
    :: (Ord variable, SortedVariable variable, Unparse variable)
    => TermLike variable
aSubSubsort = Internal.mkApplySymbol aSubSubsortSymbol []

aTopSort :: (Ord variable, SortedVariable variable, Unparse variable) => TermLike variable
aTopSort = Internal.mkApplySymbol aTopSortSymbol []

aOtherSort :: (Ord variable, SortedVariable variable, Unparse variable) => TermLike variable
aOtherSort = Internal.mkApplySymbol aOtherSortSymbol []

b :: (Ord variable, SortedVariable variable, Unparse variable) => TermLike variable
b = Internal.mkApplySymbol bSymbol []

bConcrete :: TermLike Concrete
Just bConcrete = Internal.asConcrete (b :: TermLike Variable)

bSort0 :: (Ord variable, SortedVariable variable, Unparse variable) => TermLike variable
bSort0 = Internal.mkApplySymbol bSort0Symbol []

c :: (Ord variable, SortedVariable variable, Unparse variable) => TermLike variable
c = Internal.mkApplySymbol cSymbol []

d :: (Ord variable, SortedVariable variable, Unparse variable) => TermLike variable
d = Internal.mkApplySymbol dSymbol []

e :: (Ord variable, SortedVariable variable, Unparse variable) => TermLike variable
e = Internal.mkApplySymbol eSymbol []

f, g, h
    :: (Ord variable, SortedVariable variable, Unparse variable)
    => GHC.HasCallStack
    => TermLike variable
    -> TermLike variable
f arg = Internal.mkApplySymbol fSymbol [arg]
g arg = Internal.mkApplySymbol gSymbol [arg]
h arg = Internal.mkApplySymbol hSymbol [arg]

cf :: (Ord variable, SortedVariable variable, Unparse variable) => TermLike variable
cf = Internal.mkApplySymbol cfSymbol []

cfSort0 :: (Ord variable, SortedVariable variable, Unparse variable) => TermLike variable
cfSort0 = Internal.mkApplySymbol cfSort0Symbol []

cfSort1 :: (Ord variable, SortedVariable variable, Unparse variable) => TermLike variable
cfSort1 = Internal.mkApplySymbol cfSort1Symbol []

cg :: (Ord variable, SortedVariable variable, Unparse variable) => TermLike variable
cg = Internal.mkApplySymbol cgSymbol []

cgSort0 :: (Ord variable, SortedVariable variable, Unparse variable) => TermLike variable
cgSort0 = Internal.mkApplySymbol cgSort0Symbol []

ch :: (Ord variable, SortedVariable variable, Unparse variable) => TermLike variable
ch = Internal.mkApplySymbol chSymbol []

fSet
    :: (Ord variable, SortedVariable variable, Unparse variable)
    => GHC.HasCallStack
    => TermLike variable
    -> TermLike variable
fSet arg = Internal.mkApplySymbol fSetSymbol [arg]

<<<<<<< HEAD
fInt
=======
fTestInt
>>>>>>> fab0cb0a
    :: (Ord variable, SortedVariable variable, Unparse variable)
    => GHC.HasCallStack
    => TermLike variable
    -> TermLike variable
<<<<<<< HEAD
fInt arg = Internal.mkApplySymbol fIntSymbol [arg]
=======
fTestInt arg = Internal.mkApplySymbol fTestIntSymbol [arg]
>>>>>>> fab0cb0a

plain00 :: (Ord variable, SortedVariable variable, Unparse variable) => TermLike variable
plain00 = Internal.mkApplySymbol plain00Symbol []

plain00Sort0 :: (Ord variable, SortedVariable variable, Unparse variable) => TermLike variable
plain00Sort0 = Internal.mkApplySymbol plain00Sort0Symbol []

plain00Subsort :: (Ord variable, SortedVariable variable, Unparse variable) => TermLike variable
plain00Subsort = Internal.mkApplySymbol plain00SubsortSymbol []

plain00SubSubsort :: (Ord variable, SortedVariable variable, Unparse variable) => TermLike variable
plain00SubSubsort = Internal.mkApplySymbol plain00SubSubsortSymbol []

plain10, plain11
    :: (Ord variable, SortedVariable variable, Unparse variable)
    => GHC.HasCallStack
    => TermLike variable
    -> TermLike variable
plain10 arg = Internal.mkApplySymbol plain10Symbol [arg]
plain11 arg = Internal.mkApplySymbol plain11Symbol [arg]

plain20
    :: (Ord variable, SortedVariable variable, Unparse variable)
    => TermLike variable
    -> TermLike variable
    -> TermLike variable
plain20 arg1 arg2 = Internal.mkApplySymbol plain20Symbol [arg1, arg2]

constr00
    :: (Ord variable, SortedVariable variable, Unparse variable)
    => GHC.HasCallStack
    => TermLike variable
constr00 = Internal.mkApplySymbol constr00Symbol []

constr10, constr11
    :: (Ord variable, SortedVariable variable, Unparse variable)
    => GHC.HasCallStack
    => TermLike variable
    -> TermLike variable
constr10 arg = Internal.mkApplySymbol constr10Symbol [arg]
constr11 arg = Internal.mkApplySymbol constr11Symbol [arg]

constr20
    :: (Ord variable, SortedVariable variable, Unparse variable)
    => TermLike variable
    -> TermLike variable
    -> TermLike variable
constr20 arg1 arg2 = Internal.mkApplySymbol constr20Symbol [arg1, arg2]

function20MapTest
    :: (Ord variable, SortedVariable variable, Unparse variable)
    => GHC.HasCallStack
    => TermLike variable
    -> TermLike variable
    -> TermLike variable
function20MapTest arg1 arg2 =
    Internal.mkApplySymbol function20MapTestSymbol [arg1, arg2]

functional00
    :: (Ord variable, SortedVariable variable, Unparse variable)
    => TermLike variable
functional00 = Internal.mkApplySymbol functional00Symbol []

functional01
    :: (Ord variable, SortedVariable variable, Unparse variable)
    => TermLike variable
functional01 = Internal.mkApplySymbol functional01Symbol []

functional10
    :: (Ord variable, SortedVariable variable, Unparse variable)
    => GHC.HasCallStack
    => TermLike variable
    -> TermLike variable
functional10 arg = Internal.mkApplySymbol functional10Symbol [arg]

functional11
    :: (Ord variable, SortedVariable variable, Unparse variable)
    => TermLike variable
    -> TermLike variable
functional11 arg = Internal.mkApplySymbol functional11Symbol [arg]

functional20
    :: (Ord variable, SortedVariable variable, Unparse variable)
    => GHC.HasCallStack
    => TermLike variable
    -> TermLike variable
    -> TermLike variable
functional20 arg1 arg2 = Internal.mkApplySymbol functional20Symbol [arg1, arg2]

functional00SubSubSort
    :: (Ord variable, SortedVariable variable, Unparse variable)
    => TermLike variable
functional00SubSubSort =
    Internal.mkApplySymbol functional00SubSubSortSymbol []

functionalInjective00
    :: (Ord variable, SortedVariable variable, Unparse variable)
    => GHC.HasCallStack
    => TermLike variable
functionalInjective00 =
    Internal.mkApplySymbol functionalInjective00Symbol []

functionalConstr10
    :: (Ord variable, SortedVariable variable, Unparse variable)
    => GHC.HasCallStack
    => TermLike variable
    -> TermLike variable
functionalConstr10 arg =
    Internal.mkApplySymbol functionalConstr10Symbol [arg]

functionalConstr11
    :: (Ord variable, SortedVariable variable, Unparse variable)
    => GHC.HasCallStack
    => TermLike variable
    -> TermLike variable
functionalConstr11 arg = Internal.mkApplySymbol functionalConstr11Symbol [arg]

functionalConstr12
    :: (Ord variable, SortedVariable variable, Unparse variable)
    => TermLike variable
    -> TermLike variable
functionalConstr12 arg = Internal.mkApplySymbol functionalConstr12Symbol [arg]

functionalConstr20
    :: (Ord variable, SortedVariable variable, Unparse variable)
    => GHC.HasCallStack
    => TermLike variable
    -> TermLike variable
    -> TermLike variable
functionalConstr20 arg1 arg2 =
    Internal.mkApplySymbol functionalConstr20Symbol [arg1, arg2]

functionalConstr21
    :: (Ord variable, SortedVariable variable, Unparse variable)
    => GHC.HasCallStack
    => TermLike variable
    -> TermLike variable
    -> TermLike variable
functionalConstr21 arg1 arg2 =
    Internal.mkApplySymbol functionalConstr21Symbol [arg1, arg2]

functionalConstr30
    :: (Ord variable, SortedVariable variable, Unparse variable)
    => TermLike variable
    -> TermLike variable
    -> TermLike variable
    -> TermLike variable
functionalConstr30 arg1 arg2 arg3 =
    Internal.mkApplySymbol functionalConstr30Symbol [arg1, arg2, arg3]

functionalTopConstr20
    :: (Ord variable, SortedVariable variable, Unparse variable)
    => GHC.HasCallStack
    => TermLike variable
    -> TermLike variable
    -> TermLike variable
functionalTopConstr20 arg1 arg2 =
    Internal.mkApplySymbol functionalTopConstr20Symbol [arg1, arg2]

functionalTopConstr21
    :: (Ord variable, SortedVariable variable, Unparse variable)
    => GHC.HasCallStack
    => TermLike variable
    -> TermLike variable
    -> TermLike variable
functionalTopConstr21 arg1 arg2 =
    Internal.mkApplySymbol functionalTopConstr21Symbol [arg1, arg2]

injective10
    :: (Ord variable, SortedVariable variable, Unparse variable)
    => GHC.HasCallStack
    => TermLike variable
    -> TermLike variable
injective10 arg = Internal.mkApplySymbol injective10Symbol [arg]

injective11
    :: (Ord variable, SortedVariable variable, Unparse variable)
    => GHC.HasCallStack
    => TermLike variable
    -> TermLike variable
injective11 arg = Internal.mkApplySymbol injective11Symbol [arg]

sortInjection
    :: (Ord variable, SortedVariable variable, Unparse variable)
    => GHC.HasCallStack
    => Sort
    -> TermLike variable
    -> TermLike variable
sortInjection toSort termLike =
    Internal.mkApplySymbol (sortInjectionSymbol fromSort toSort) [termLike]
  where
    fromSort = Internal.termLikeSort termLike

sortInjection10
    :: (Ord variable, SortedVariable variable, Unparse variable)
    => GHC.HasCallStack
    => TermLike variable
    -> TermLike variable
sortInjection10 arg = Internal.mkApplySymbol sortInjection10Symbol [arg]

sortInjection11
    :: (Ord variable, SortedVariable variable, Unparse variable)
    => GHC.HasCallStack
    => TermLike variable
    -> TermLike variable
sortInjection11 arg = Internal.mkApplySymbol sortInjection11Symbol [arg]

sortInjection0ToTop
    :: (Ord variable, SortedVariable variable, Unparse variable)
    => GHC.HasCallStack
    => TermLike variable
    -> TermLike variable
sortInjection0ToTop arg =
    Internal.mkApplySymbol sortInjection0ToTopSymbol [arg]

sortInjectionSubToTop
    :: (Ord variable, SortedVariable variable, Unparse variable)
    => GHC.HasCallStack
    => TermLike variable
    -> TermLike variable
sortInjectionSubToTop arg =
    Internal.mkApplySymbol sortInjectionSubToTopSymbol [arg]

sortInjectionSubSubToTop
    :: (Ord variable, SortedVariable variable, Unparse variable)
    => GHC.HasCallStack
    => TermLike variable
    -> TermLike variable
sortInjectionSubSubToTop arg =
    Internal.mkApplySymbol sortInjectionSubSubToTopSymbol [arg]

sortInjectionSubSubToSub
    :: (Ord variable, SortedVariable variable, Unparse variable)
    => GHC.HasCallStack
    => TermLike variable
    -> TermLike variable
sortInjectionSubSubToSub arg =
    Internal.mkApplySymbol sortInjectionSubSubToSubSymbol [arg]

sortInjectionSubSubToOther
    :: (Ord variable, SortedVariable variable, Unparse variable)
    => GHC.HasCallStack
    => TermLike variable
    -> TermLike variable
sortInjectionSubSubToOther arg =
    Internal.mkApplySymbol sortInjectionSubSubToOtherSymbol [arg]

sortInjectionSubOtherToOther
    :: (Ord variable, SortedVariable variable, Unparse variable)
    => GHC.HasCallStack
    => TermLike variable
    -> TermLike variable
sortInjectionSubOtherToOther arg =
    Internal.mkApplySymbol sortInjectionSubOtherToOtherSymbol [arg]

sortInjectionOtherToTop
    :: (Ord variable, SortedVariable variable, Unparse variable)
    => GHC.HasCallStack
    => TermLike variable
    -> TermLike variable
sortInjectionOtherToTop arg =
    Internal.mkApplySymbol sortInjectionOtherToTopSymbol [arg]

unitMap :: (Ord variable, SortedVariable variable, Unparse variable) => TermLike variable
unitMap = Internal.mkApplySymbol unitMapSymbol []

elementMap
    :: (Ord variable, SortedVariable variable, Unparse variable)
    => GHC.HasCallStack
    => TermLike variable
    -> TermLike variable
    -> TermLike variable
elementMap m1 m2 = Internal.mkApplySymbol elementMapSymbol [m1, m2]

concatMap
    :: (Ord variable, SortedVariable variable, Unparse variable)
    => GHC.HasCallStack
    => TermLike variable
    -> TermLike variable
    -> TermLike variable
concatMap m1 m2 = Internal.mkApplySymbol concatMapSymbol [m1, m2]

unitSet
    :: (Ord variable, SortedVariable variable, Unparse variable)
    => TermLike variable
unitSet = Internal.mkApplySymbol unitSetSymbol []

elementSet
    :: (Ord variable, SortedVariable variable, Unparse variable)
    => GHC.HasCallStack
    => TermLike variable
    -> TermLike variable
elementSet s1 = Internal.mkApplySymbol elementSetSymbol [s1]

concatSet
    :: (Ord variable, SortedVariable variable, Unparse variable)
    => GHC.HasCallStack
    => TermLike variable
    -> TermLike variable
    -> TermLike variable
concatSet s1 s2 = Internal.mkApplySymbol concatSetSymbol [s1, s2]

lessInt
    :: (Ord variable, SortedVariable variable, Unparse variable)
    => GHC.HasCallStack
    => TermLike variable
    -> TermLike variable
    -> TermLike variable
lessInt i1 i2 = Internal.mkApplySymbol lessIntSymbol [i1, i2]

greaterEqInt
    :: (Ord variable, SortedVariable variable, Unparse variable)
    => GHC.HasCallStack
    => TermLike variable
    -> TermLike variable
    -> TermLike variable
greaterEqInt i1 i2 = Internal.mkApplySymbol greaterEqIntSymbol [i1, i2]

tdivInt
    :: (Ord variable, SortedVariable variable, Unparse variable)
    => GHC.HasCallStack
    => TermLike variable
    -> TermLike variable
    -> TermLike variable
tdivInt i1 i2 = Internal.mkApplySymbol tdivIntSymbol [i1, i2]

concatList
    :: (Ord variable, SortedVariable variable, Unparse variable)
    => GHC.HasCallStack
    => TermLike variable
    -> TermLike variable
    -> TermLike variable
concatList l1 l2 = Internal.mkApplySymbol concatListSymbol [l1, l2]

elementList
    :: (Ord variable, SortedVariable variable, Unparse variable)
    => GHC.HasCallStack
    => TermLike variable
    -> TermLike variable
elementList element = Internal.mkApplySymbol elementListSymbol [element]

sigma
    :: (Ord variable, SortedVariable variable, Unparse variable)
    => GHC.HasCallStack
    => TermLike variable
    -> TermLike variable
    -> TermLike variable
sigma child1 child2 = Internal.mkApplySymbol sigmaSymbol [child1, child2]

anywhere :: (Ord variable, SortedVariable variable, Unparse variable) => TermLike variable
anywhere = Internal.mkApplySymbol anywhereSymbol []

attributesMapping :: [(SymbolOrAlias, Attribute.Symbol)]
attributesMapping =
    map (liftA2 (,) toSymbolOrAlias symbolAttributes) symbols

symbols :: [Symbol]
symbols =
    [ aSymbol
    , aSort0Symbol
    , aSort1Symbol
    , aSubsortSymbol
    , aSubOthersortSymbol
    , aSubSubsortSymbol
    , aTopSortSymbol
    , aOtherSortSymbol
    , bSymbol
    , bSort0Symbol
    , cSymbol
    , dSymbol
    , eSymbol
    , fSymbol
    , gSymbol
    , hSymbol
    , cfSymbol
    , cfSort0Symbol
    , cfSort1Symbol
    , cgSymbol
    , cgSort0Symbol
    , chSymbol
    , fSetSymbol
<<<<<<< HEAD
    , fIntSymbol
=======
    , fTestIntSymbol
>>>>>>> fab0cb0a
    , plain00Symbol
    , plain00Sort0Symbol
    , plain00SubsortSymbol
    , plain00SubSubsortSymbol
    , plain10Symbol
    , plain11Symbol
    , plain20Symbol
    , constr00Symbol
    , constr10Symbol
    , constr11Symbol
    , constr20Symbol
    , function20MapTestSymbol
    , functional00Symbol
    , functional01Symbol
    , functional10Symbol
    , functional11Symbol
    , functional20Symbol
    , functional00SubSubSortSymbol
    , functionalInjective00Symbol
    , functionalConstr10Symbol
    , functionalConstr11Symbol
    , functionalConstr12Symbol
    , functionalConstr20Symbol
    , functionalConstr21Symbol
    , functionalConstr30Symbol
    , functionalTopConstr20Symbol
    , functionalTopConstr21Symbol
    , injective10Symbol
    , injective11Symbol
    , sortInjection10Symbol
    , sortInjection11Symbol
    , sortInjection0ToTopSymbol
    , sortInjectionSubToTopSymbol
    , sortInjectionSubSubToTopSymbol
    , sortInjectionSubSubToSubSymbol
    , sortInjectionSubSubToOtherSymbol
    , sortInjectionSubOtherToOtherSymbol
    , sortInjectionOtherToTopSymbol
    , unitMapSymbol
    , elementMapSymbol
    , concatMapSymbol
    , concatListSymbol
    , elementListSymbol
    , unitListSymbol
    , concatSetSymbol
    , elementSetSymbol
    , unitSetSymbol
    , lessIntSymbol
    , greaterEqIntSymbol
    , tdivIntSymbol
    , sigmaSymbol
    , anywhereSymbol
    ]

sortAttributesMapping :: [(Sort, Attribute.Sort)]
sortAttributesMapping =
    [   ( testSort
        , Default.def
        )
    ,   ( testSort0
        , Default.def
        )
    ,   ( testSort1
        , Default.def
        )
    ,   ( topSort
        , Default.def
        )
    ,   ( subSort
        , Default.def
        )
    ,   ( subOthersort
        , Default.def
        )
    ,   ( subSubsort
        , Default.def
        )
    ,   ( otherSort
        , Default.def
        )
    ,   ( mapSort
        , Default.def
            { Attribute.hook = Hook (Just "MAP.Map")
            , Attribute.unit =
                Attribute.Unit (Just $ toSymbolOrAlias unitMapSymbol)
            , Attribute.element =
                Attribute.Element (Just $ toSymbolOrAlias elementMapSymbol)
            , Attribute.concat =
                Attribute.Concat (Just $ toSymbolOrAlias concatMapSymbol)
            }
        )
    ,   ( listSort
        , Default.def
            { Attribute.hook = Hook (Just "LIST.List")
            , Attribute.unit =
                Attribute.Unit (Just $ toSymbolOrAlias unitListSymbol)
            , Attribute.element =
                Attribute.Element (Just $ toSymbolOrAlias elementListSymbol)
            , Attribute.concat =
                Attribute.Concat (Just $ toSymbolOrAlias concatListSymbol)
            }
        )
    ,   ( setSort
        , Default.def
            { Attribute.hook = Hook (Just "SET.Set")
            , Attribute.unit =
                Attribute.Unit (Just $ toSymbolOrAlias unitSetSymbol)
            , Attribute.element =
                Attribute.Element (Just $ toSymbolOrAlias elementSetSymbol)
            , Attribute.concat =
                Attribute.Concat (Just $ toSymbolOrAlias concatSetSymbol)
            }
        )
    ,   ( intSort
        , Default.def { Attribute.hook = Hook (Just "INT.Int") }
        )
    ,   ( boolSort
        , Default.def { Attribute.hook = Hook (Just "BOOL.Bool") }
        )

    -- Also add attributes for the implicitly defined sorts.
    ,   ( charMetaSort
        , Default.def
        )
    ,   ( stringMetaSort
        , Default.def { Attribute.hook = Hook (Just "STRING.String") }
        )
    ]

headSortsMapping :: [(SymbolOrAlias, ApplicationSorts)]
headSortsMapping =
    map ((,) <$> toSymbolOrAlias <*> symbolSorts) symbols

zeroarySmtSort :: Id -> SMT.UnresolvedSort
zeroarySmtSort sortId =
    SMT.Sort
        { smtFromSortArgs = const (const (Just (SMT.Atom encodedId)))
        , declaration = SMT.SortDeclarationSort SMT.SortDeclaration
            { name = SMT.encodable sortId
            , arity = 0
            }
        }
  where
    encodedId = SMT.encode (SMT.encodable sortId)

builtinZeroarySmtSort :: SMT.SExpr -> SMT.UnresolvedSort
builtinZeroarySmtSort sExpr =
    SMT.Sort
        { smtFromSortArgs = const (const (Just sExpr))
        , declaration =
            SMT.SortDeclaredIndirectly
                (SMT.AlreadyEncoded (SMT.nameFromSExpr sExpr))
        }

smtConstructor :: Id -> [Sort] -> Sort -> SMT.UnresolvedSymbol
smtConstructor symbolId argumentSorts resultSort =
    SMT.Symbol
        { smtFromSortArgs = const (const (Just (SMT.Atom encodedId)))
        , declaration =
            SMT.SymbolDeclaredIndirectly SMT.IndirectSymbolDeclaration
                { name = encodableId
                , sorts = map SMT.SortReference (resultSort : argumentSorts)
                }
        }
  where
    encodableId = SMT.encodable symbolId
    encodedId = SMT.encode encodableId

smtBuiltinSymbol
    :: Text -> [Sort] -> Sort -> SMT.UnresolvedSymbol
smtBuiltinSymbol builtin argumentSorts resultSort =
    SMT.Symbol
        { smtFromSortArgs = const (const (Just (SMT.Atom builtin)))
        , declaration =
            SMT.SymbolDeclaredIndirectly SMT.IndirectSymbolDeclaration
                { name = SMT.AlreadyEncoded builtin
                , sorts = map SMT.SortReference (resultSort : argumentSorts)
                }
        }

emptySmtDeclarations :: SMT.SmtDeclarations
emptySmtDeclarations =
    SMT.Declarations
        { sorts = Map.empty
        , symbols = Map.empty
        }

smtDeclarations :: SMT.SmtDeclarations
smtDeclarations = SMT.resolve smtUnresolvedDeclarations

smtUnresolvedDeclarations :: SMT.UnresolvedDeclarations
smtUnresolvedDeclarations = SMT.Declarations
    { sorts = Map.fromList
        [ (testSort0Id, zeroarySmtSort testSort0Id)
        , (testSort1Id, zeroarySmtSort testSort1Id)
        , (topSortId, zeroarySmtSort topSortId)
        , (topSortId, zeroarySmtSort subSortId)
        , (topSortId, zeroarySmtSort subSubsortId)
        , (topSortId, zeroarySmtSort otherSortId)
        -- TODO(virgil): testSort has constructors, it should have a
        -- constructor-based definition. The same for others.
        , (testSortId, zeroarySmtSort testSortId)
        , (intSortId, builtinZeroarySmtSort SMT.tInt)
        , (boolSortId, builtinZeroarySmtSort SMT.tBool)
        ]
    , symbols = Map.fromList
        [ (aId, smtConstructor aId [] testSort)
        , ( aSort0Id, smtConstructor aSort0Id [] testSort1)
        , ( aSort1Id, smtConstructor aSort1Id [] testSort1)
        , ( aSubsortId, smtConstructor aSubsortId [] subSort)
        , ( aSubOthersortId, smtConstructor aSubOthersortId [] subSubsort)
        , ( aSubSubsortId, smtConstructor aSubSubsortId [] subSubsort)
        , ( aTopSortId, smtConstructor aTopSortId [] topSort)
        , ( aOtherSortId, smtConstructor aOtherSortId [] otherSort)
        , ( bId, smtConstructor bId [] testSort)
        , ( bSort0Id, smtConstructor bSort0Id [] testSort0)
        , ( cId, smtConstructor cId [] testSort)
        , ( dId, smtConstructor dId [] testSort)
        , ( eId, smtConstructor eId [] testSort)
        , ( constr00Id, smtConstructor constr00Id [] testSort)
        , ( constr10Id, smtConstructor constr10Id [testSort] testSort)
        , ( constr11Id, smtConstructor constr11Id [testSort] testSort)
        , ( constr20Id, smtConstructor constr20Id [testSort, testSort] testSort)
        ,   ( functionalConstr10Id
            , smtConstructor functionalConstr10Id [testSort] testSort
            )
        ,   ( functionalConstr11Id
            , smtConstructor functionalConstr11Id [testSort] testSort
            )
        ,   ( functionalConstr12Id
            , smtConstructor functionalConstr12Id [testSort] testSort
            )
        ,   ( functionalConstr20Id
            , smtConstructor functionalConstr20Id [testSort, testSort] testSort
            )
        ,   ( functionalConstr21Id
            , smtConstructor functionalConstr21Id [testSort, testSort] testSort
            )
        ,   ( functionalConstr30Id
            , smtConstructor
                functionalConstr30Id
                [testSort, testSort, testSort]
                testSort
            )
        ,   ( functionalTopConstr20Id
            , smtConstructor
                functionalTopConstr21Id [testSort, testSort] testSort
            )
        ,   ( functionalTopConstr21Id
            , smtConstructor
                functionalTopConstr21Id [testSort, testSort] testSort
            )
        , ( lessIntId, smtBuiltinSymbol "<" [intSort, intSort] boolSort)
        , ( greaterEqIntId, smtBuiltinSymbol ">=" [intSort, intSort] boolSort)
        , ( sigmaId, smtConstructor sigmaId [testSort, testSort] testSort)
        ]
    }

testSortId :: Id
testSortId = testId "testSort"
testSort0Id :: Id
testSort0Id = testId "testSort0"
testSort1Id :: Id
testSort1Id = testId "testSort1"
topSortId :: Id
topSortId = testId "topSort"
subSortId :: Id
subSortId = testId "subSort"
subOthersortId :: Id
subOthersortId = testId "subOthersort"
subSubsortId :: Id
subSubsortId = testId "subSubsort"
otherSortId :: Id
otherSortId = testId "otherSort"
intSortId :: Id
intSortId = testId "intSort"
boolSortId :: Id
boolSortId = testId "boolSort"
stringSortId :: Id
stringSortId = testId "stringSort"

testSort :: Sort
testSort =
    SortActualSort SortActual
        { sortActualName  = testSortId
        , sortActualSorts = []
        }

testSort0 :: Sort
testSort0 =
    SortActualSort SortActual
        { sortActualName  = testSort0Id
        , sortActualSorts = []
        }

testSort1 :: Sort
testSort1 =
    SortActualSort SortActual
        { sortActualName  = testSort1Id
        , sortActualSorts = []
        }

topSort :: Sort
topSort =
    SortActualSort SortActual
        { sortActualName  = topSortId
        , sortActualSorts = []
        }

subSort :: Sort
subSort =
    SortActualSort SortActual
        { sortActualName  = subSortId
        , sortActualSorts = []
        }

subOthersort :: Sort
subOthersort =
    SortActualSort SortActual
        { sortActualName  = subOthersortId
        , sortActualSorts = []
        }

subSubsort :: Sort
subSubsort =
    SortActualSort SortActual
        { sortActualName  = subSubsortId
        , sortActualSorts = []
        }

otherSort :: Sort
otherSort =
    SortActualSort SortActual
        { sortActualName = otherSortId
        , sortActualSorts = []
        }

mapSort :: Sort
mapSort =
    SortActualSort SortActual
        { sortActualName  = testId "mapSort"
        , sortActualSorts = []
        }

setSort :: Sort
setSort =
    SortActualSort SortActual
        { sortActualName  = testId "setSort"
        , sortActualSorts = []
        }

listSort :: Sort
listSort =
    SortActualSort SortActual
        { sortActualName  = testId "listSort"
        , sortActualSorts = []
        }

intSort :: Sort
intSort =
    SortActualSort SortActual
        { sortActualName  = intSortId
        , sortActualSorts = []
        }

stringSort :: Sort
stringSort =
    SortActualSort SortActual
        { sortActualName  = stringSortId
        , sortActualSorts = []
        }

boolSort :: Sort
boolSort =
    SortActualSort SortActual
        { sortActualName  = boolSortId
        , sortActualSorts = []
        }

subsorts :: [(Sort, Sort)]
subsorts =
    [ (subSubsort, subSort)
    , (subSubsort, topSort)
    , (subSort, topSort)
    , (subSubsort, otherSort)
    , (subOthersort, otherSort)
    , (otherSort, topSort)
    ]

builtinMap
    :: (Ord variable, SortedVariable variable, Unparse variable)
    => [(TermLike Concrete, TermLike variable)]
    -> TermLike variable
builtinMap child =
    Internal.mkBuiltin $ Domain.BuiltinMap Domain.InternalAc
        { builtinAcSort = mapSort
        , builtinAcUnit = unitMapSymbol
        , builtinAcElement = elementMapSymbol
        , builtinAcConcat = concatMapSymbol
        , builtinAcChild = Domain.NormalizedMap Domain.NormalizedAc
            { elementsWithVariables = []
            , concreteElements =
                Map.fromList (Bifunctor.second Domain.MapValue <$> child)
            , opaque = []
            }
        }

builtinList
    :: (Ord variable, SortedVariable variable, Unparse variable)
    => [TermLike variable]
    -> TermLike variable
builtinList child =
    Internal.mkBuiltin $ Domain.BuiltinList Domain.InternalList
        { builtinListSort = listSort
        , builtinListUnit = unitListSymbol
        , builtinListElement = elementListSymbol
        , builtinListConcat = concatListSymbol
        , builtinListChild = Seq.fromList child
        }

builtinSet
    :: (Ord variable, SortedVariable variable, Unparse variable)
    => [TermLike Concrete]
    -> TermLike variable
builtinSet child =
    Internal.mkBuiltin $ Domain.BuiltinSet Domain.InternalAc
        { builtinAcSort = setSort
        , builtinAcUnit = unitSetSymbol
        , builtinAcElement = elementSetSymbol
        , builtinAcConcat = concatSetSymbol
        , builtinAcChild = Domain.NormalizedSet Domain.NormalizedAc
            { elementsWithVariables = []
            , concreteElements =
                Map.fromList (map (\key -> (key, Domain.SetValue)) child)
            , opaque = []
            }
        }

builtinInt
    :: (Ord variable, SortedVariable variable, Unparse variable)
    => Integer
    -> TermLike variable
builtinInt = Builtin.Int.asInternal intSort

builtinBool
    :: (Ord variable, SortedVariable variable, Unparse variable)
    => Bool
    -> TermLike variable
builtinBool = Builtin.Bool.asInternal boolSort

emptyMetadataTools :: SmtMetadataTools Attribute.Symbol
emptyMetadataTools =
    Mock.makeMetadataTools
        [] -- attributesMapping
        [] -- headTypeMapping
        [] -- sortAttributesMapping
        [] -- subsorts
        emptySmtDeclarations

metadataTools :: SmtMetadataTools Attribute.Symbol
metadataTools =
    Mock.makeMetadataTools
        attributesMapping
        sortAttributesMapping
        subsorts
        headSortsMapping
        smtDeclarations

termLikeSimplifier :: TermLikeSimplifier
termLikeSimplifier = Simplifier.create

axiomSimplifiers :: BuiltinAndAxiomSimplifierMap
axiomSimplifiers = Map.empty

predicateSimplifier :: PredicateSimplifier
predicateSimplifier = Simplifier.Predicate.create

env :: Env
env =
    Env
        { metadataTools = Test.Kore.Step.MockSymbols.metadataTools
        , simplifierTermLike = termLikeSimplifier
        , simplifierPredicate = predicateSimplifier
        , simplifierAxioms = axiomSimplifiers
        }<|MERGE_RESOLUTION|>--- conflicted
+++ resolved
@@ -116,13 +116,10 @@
 chId = testId "ch"
 fSetId :: Id
 fSetId = testId "fSet"
-<<<<<<< HEAD
 fIntId :: Id
 fIntId = testId "fInt"
-=======
 fTestIntId :: Id
 fTestIntId = testId "fTestInt"
->>>>>>> fab0cb0a
 plain00Id :: Id
 plain00Id = testId "plain00"
 plain00Sort0Id :: Id
@@ -292,13 +289,11 @@
 fSetSymbol :: Symbol
 fSetSymbol = symbol fSetId [setSort] setSort & function
 
-<<<<<<< HEAD
 fIntSymbol :: Symbol
 fIntSymbol = symbol fIntId [intSort] intSort & function
-=======
+
 fTestIntSymbol :: Symbol
 fTestIntSymbol = symbol fTestIntId [testSort] intSort & function
->>>>>>> fab0cb0a
 
 plain00Symbol :: Symbol
 plain00Symbol = symbol plain00Id [] testSort
@@ -634,20 +629,19 @@
     -> TermLike variable
 fSet arg = Internal.mkApplySymbol fSetSymbol [arg]
 
-<<<<<<< HEAD
+fTestInt
+    :: (Ord variable, SortedVariable variable, Unparse variable)
+    => GHC.HasCallStack
+    => TermLike variable
+    -> TermLike variable
+fTestInt arg = Internal.mkApplySymbol fTestIntSymbol [arg]
+
 fInt
-=======
-fTestInt
->>>>>>> fab0cb0a
-    :: (Ord variable, SortedVariable variable, Unparse variable)
-    => GHC.HasCallStack
-    => TermLike variable
-    -> TermLike variable
-<<<<<<< HEAD
+    :: (Ord variable, SortedVariable variable, Unparse variable)
+    => GHC.HasCallStack
+    => TermLike variable
+    -> TermLike variable
 fInt arg = Internal.mkApplySymbol fIntSymbol [arg]
-=======
-fTestInt arg = Internal.mkApplySymbol fTestIntSymbol [arg]
->>>>>>> fab0cb0a
 
 plain00 :: (Ord variable, SortedVariable variable, Unparse variable) => TermLike variable
 plain00 = Internal.mkApplySymbol plain00Symbol []
@@ -1029,11 +1023,8 @@
     , cgSort0Symbol
     , chSymbol
     , fSetSymbol
-<<<<<<< HEAD
     , fIntSymbol
-=======
     , fTestIntSymbol
->>>>>>> fab0cb0a
     , plain00Symbol
     , plain00Sort0Symbol
     , plain00SubsortSymbol
