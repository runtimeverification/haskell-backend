module Test.Kore.Step.Simplification.OrPattern
    ( test_orPatternSimplification
    ) where

import Prelude.Kore

import Test.Tasty

import Kore.Internal.Conditional
    ( Conditional (Conditional)
    )
import qualified Kore.Internal.Conditional as Conditional.DoNotUse
import Kore.Internal.OrPattern
    ( OrPattern
    )
import qualified Kore.Internal.OrPattern as OrPattern
    ( bottom
    , fromPatterns
    , top
    )
import Kore.Internal.Predicate
    ( Predicate
    , makeAndPredicate
    , makeEqualsPredicate
    , makeEqualsPredicate
    , makeTruePredicate
    , makeTruePredicate
    )
import qualified Kore.Internal.SideCondition as SideCondition
    ( assumeTruePredicate
    )
import Kore.Internal.TermLike
    ( TermLike
    , mkElemVar
    )
import Kore.Step.Simplification.OrPattern
import Kore.Syntax.Variable
    ( VariableName
    )

import qualified Test.Kore.Step.MockSymbols as Mock
import qualified Test.Kore.Step.Simplification as Test
import Test.Tasty.HUnit.Ext

test_orPatternSimplification :: [TestTree]
test_orPatternSimplification =
    [ testCase "Identity for top" $ do
        actual <- runSimplifyPredicates makeTruePredicate OrPattern.top
        assertEqual "" OrPattern.top actual
    , testCase "Identity for bottom" $ do
        actual <- runSimplifyPredicates makeTruePredicate OrPattern.bottom
        assertEqual "" OrPattern.bottom actual
    , testCase "Filters with SMT" $ do
        let expected = OrPattern.fromPatterns
                [ Conditional
                    { term = Mock.a
                    , predicate = positive x
                    , substitution = mempty
                    }
                ]
        actual <- runSimplifyPredicates
            makeTruePredicate
            ( OrPattern.fromPatterns
                [ Conditional
                    { term = Mock.a
                    , predicate = positive x
                    , substitution = mempty
                    }
                , Conditional
                    { term = Mock.b
                    , predicate = makeAndPredicate (positive x) (negative x)
                    , substitution = mempty
                    }
                ]
            )
        assertEqual "" expected actual
    , testCase "Filters with SMT and additional predicate" $ do
        let expected = OrPattern.fromPatterns
                [ Conditional
                    { term = Mock.a
                    , predicate = makeTruePredicate
                    , substitution = mempty
                    }
                ]
        actual <- runSimplifyPredicates
            (positive x)
            ( OrPattern.fromPatterns
                [ Conditional
                    { term = Mock.a
                    , predicate = makeTruePredicate
                    , substitution = mempty
                    }
                , Conditional
                    { term = Mock.b
                    , predicate = negative x
                    , substitution = mempty
                    }
                ]
            )
        assertEqual "" expected actual
    ]
  where
    x :: TermLike VariableName
    x = mkElemVar Mock.x

positive :: TermLike VariableName -> Predicate VariableName
positive u =
<<<<<<< HEAD
    makeEqualsPredicate
=======
    makeEqualsPredicate Mock.testSort
        (Mock.builtinBool False)
>>>>>>> 5fa295c9
        (Mock.lessInt
            (Mock.fTestInt u)  -- wrap the given term for sort agreement
            (Mock.builtinInt 0)
        )

negative :: TermLike VariableName -> Predicate VariableName
negative u =
    makeEqualsPredicate
        (Mock.greaterEqInt
            (Mock.fTestInt u)  -- wrap the given term for sort agreement
            (Mock.builtinInt 0)
        )
        (Mock.builtinBool False)

runSimplifyPredicates
    :: Predicate VariableName
    -> OrPattern VariableName
    -> IO (OrPattern VariableName)
runSimplifyPredicates predicate orPattern =
    Test.runSimplifier Mock.env
    $ simplifyConditionsWithSmt
        (SideCondition.assumeTruePredicate predicate)
        orPattern<|MERGE_RESOLUTION|>--- conflicted
+++ resolved
@@ -105,12 +105,8 @@
 
 positive :: TermLike VariableName -> Predicate VariableName
 positive u =
-<<<<<<< HEAD
     makeEqualsPredicate
-=======
-    makeEqualsPredicate Mock.testSort
         (Mock.builtinBool False)
->>>>>>> 5fa295c9
         (Mock.lessInt
             (Mock.fTestInt u)  -- wrap the given term for sort agreement
             (Mock.builtinInt 0)
