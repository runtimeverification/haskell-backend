module Test.Kore.Step.Simplification.Application
    ( test_applicationSimplification
    ) where

import Test.Tasty
import Test.Tasty.HUnit

import qualified Data.List as List
import qualified Data.Map as Map

import           Data.Sup
import           Kore.Internal.OrPattern
                 ( OrPattern )
import qualified Kore.Internal.OrPattern as OrPattern
import           Kore.Internal.Pattern as Pattern
import           Kore.Internal.TermLike as TermLike
import           Kore.Predicate.Predicate
                 ( makeAndPredicate, makeEqualsPredicate, makeTruePredicate )
import           Kore.Step.Axiom.EvaluationStrategy
                 ( firstFullEvaluation )
import qualified Kore.Step.Axiom.Identifier as AxiomIdentifier
                 ( AxiomIdentifier (..) )
import           Kore.Step.Simplification.Application
import           Kore.Step.Simplification.Data
import qualified Kore.Step.Simplification.Data as AttemptedAxiom
                 ( AttemptedAxiom (..) )
import           Kore.SubstVar
                 ( SubstVar (..) )
import qualified Kore.Unification.Substitution as Substitution
import           Kore.Unparser
                 ( Unparse )
import           Kore.Variables.Fresh
import qualified SMT

import           Test.Kore
import           Test.Kore.Comparators ()
import qualified Test.Kore.Step.MockSimplifiers as Mock
import qualified Test.Kore.Step.MockSymbols as Mock
import           Test.Kore.Step.Simplifier
                 ( mockSimplifier )
import           Test.Tasty.HUnit.Extensions

test_applicationSimplification :: [TestTree]
test_applicationSimplification =
    [ testCase "Application - or distribution" $ do
        -- sigma(a or b, c or d) =
        --     sigma(b, d) or sigma(b, c) or sigma(a, d) or sigma(a, c)
        let expect =
                OrPattern.fromPatterns
                    [ Conditional
                        { term = Mock.sigma Mock.a Mock.c
                        , predicate = makeTruePredicate
                        , substitution = mempty
                        }
                    , Conditional
                        { term = Mock.sigma Mock.a Mock.d
                        , predicate = makeTruePredicate
                        , substitution = mempty
                        }
                    , Conditional
                        { term = Mock.sigma Mock.b Mock.c
                        , predicate = makeTruePredicate
                        , substitution = mempty
                        }
                    ,  Conditional
                        { term = Mock.sigma Mock.b Mock.d
                        , predicate = makeTruePredicate
                        , substitution = mempty
                        }
                    ]
        actual <-
            evaluate
                (mockSimplifier noSimplification)
                Map.empty
                (makeApplication
                    Mock.sigmaSymbol
                    [ [aExpanded, bExpanded]
                    , [cExpanded, dExpanded]
                    ]
                )
        assertEqualWithExplanation "" expect actual

    , testCase "Application - bottom child makes everything bottom" $ do
        -- sigma(a or b, bottom) = bottom
        let expect = OrPattern.fromPatterns [ Pattern.bottom ]
        actual <-
            evaluate
                (mockSimplifier noSimplification)
                Map.empty
                (makeApplication
                    Mock.sigmaSymbol
                    [ [aExpanded, bExpanded]
                    , []
                    ]
                )
        assertEqualWithExplanation "" expect actual

    , testCase "Applies functions" $ do
        -- f(a) evaluated to g(a).
        let expect = OrPattern.fromPatterns [ gOfAExpanded ]
        actual <-
            evaluate
                (mockSimplifier noSimplification)
                (Map.singleton
                    (AxiomIdentifier.Application Mock.fId)
                    (simplificationEvaluator
                        [ BuiltinAndAxiomSimplifier $ \_ _ _ _ ->
                            return $ AttemptedAxiom.Applied
                                AttemptedAxiomResults
                                    { results =
                                        OrPattern.fromPattern gOfAExpanded
                                    , remainders = OrPattern.bottom
                                    }
                        ]
                    )
                )
                (makeApplication Mock.fSymbol [[aExpanded]])
        assertEqualWithExplanation "" expect actual

    , testGroup "Combines child predicates and substitutions"
        [ testCase "When not applying functions" $ do
            -- sigma(a and f(a)=f(b) and [x=f(a)], b and g(a)=g(b) and [y=g(a)])
            --    = sigma(a, b)
            --        and (f(a)=f(b) and g(a)=g(b))
            --        and [x=f(a), y=g(a)]
            let expect =
                    OrPattern.fromPatterns
                        [ Conditional
                            { term = Mock.sigma Mock.a Mock.b
                            , predicate =
                                makeAndPredicate
                                    (makeEqualsPredicate fOfA fOfB)
                                    (makeEqualsPredicate gOfA gOfB)
                            , substitution = Substitution.unsafeWrap
                                [ (RegVar Mock.x, fOfA)
                                , (RegVar Mock.y, gOfA)
                                ]
                            }
                        ]
            actual <-
                evaluate
                    (mockSimplifier noSimplification)
                    Map.empty
                    (makeApplication
                        Mock.sigmaSymbol
                        [   [ Conditional
                                { term = Mock.a
                                , predicate = makeEqualsPredicate fOfA fOfB
                                , substitution =
                                    Substitution.wrap [ (RegVar Mock.x, fOfA) ]
                                }
                            ]
                        ,   [ Conditional
                                { term = Mock.b
                                , predicate = makeEqualsPredicate gOfA gOfB
                                , substitution =
                                    Substitution.wrap [ (RegVar Mock.y, gOfA) ]
                                }
                            ]
                        ]
                    )
            assertEqualWithExplanation "" expect actual

        , testCase "When applying functions" $ do
            -- sigma(a and f(a)=f(b) and [x=f(a)], b and g(a)=g(b) and [y=g(a)])
            --    =
            --        f(a) and
            --        (f(a)=f(b) and g(a)=g(b) and f(a)=g(a)) and
            --        [x=f(a), y=g(a), z=f(b)]
            -- if sigma(a, b) => f(a) and f(a)=g(a) and [z=f(b)]
            let z' = Mock.z { variableCounter = Just (Element 1) }
                expect =
                    OrPattern.fromPatterns
                        [ Conditional
                            { term = fOfA
                            , predicate =
                                makeAndPredicate
                                    (makeAndPredicate
                                        (makeEqualsPredicate fOfA gOfA)
                                        (makeEqualsPredicate fOfA fOfB)
                                    )
                                    (makeEqualsPredicate gOfA gOfB)
                            , substitution =
<<<<<<< HEAD
                                Substitution.unsafeWrap
                                $ List.sortBy (comparing fst)
                                    [ (RegVar z', gOfB)
                                    , (RegVar Mock.x, fOfA)
                                    , (RegVar Mock.y, gOfA)
=======
                                Substitution.unsafeWrap $ List.sortOn fst
                                    [ (z', gOfB)
                                    , (Mock.x, fOfA)
                                    , (Mock.y, gOfA)
>>>>>>> 5b766b1a
                                    ]
                            }
                        ]
            actual <-
                let
                    zvar
                        :: forall variable
                        .   ( FreshVariable variable
                            , Ord variable
                            , SortedVariable variable
                            )
                        => variable
                    zvar = fromVariable z'
                    result
                        :: forall variable
                        .   ( FreshVariable variable
                            , Ord variable
                            , Show variable
                            , SortedVariable variable
                            , Unparse variable
                            )
                        => AttemptedAxiom variable
                    result = AttemptedAxiom.Applied AttemptedAxiomResults
                        { results = OrPattern.fromPatterns
                            [ Conditional
                                { term = fOfA
                                , predicate = makeEqualsPredicate fOfA gOfA
                                , substitution =
                                    Substitution.wrap [ (RegVar zvar, gOfB) ]
                                }
                            ]
                        , remainders = OrPattern.fromPatterns []
                        }
                in
                    evaluate
                        (simplifierTermLike Mock.env)
                        (Map.singleton
                            (AxiomIdentifier.Application Mock.sigmaId)
                            (simplificationEvaluator
                                [ BuiltinAndAxiomSimplifier $ \_ _ _ _ ->
                                    return result
                                ]
                            )
                        )
                    (makeApplication
                        Mock.sigmaSymbol
                        [   [ Conditional
                                { term = Mock.a
                                , predicate = makeEqualsPredicate fOfA fOfB
                                , substitution =
                                    Substitution.wrap [ (RegVar Mock.x, fOfA) ]
                                }
                            ]
                        ,   [ Conditional
                                { term = Mock.b
                                , predicate = makeEqualsPredicate gOfA gOfB
                                , substitution =
                                    Substitution.wrap [ (RegVar Mock.y, gOfA) ]
                                }
                            ]
                        ]
                    )
            assertEqualWithExplanation "" expect actual
        ]
    ]
  where
    fOfA, fOfB, gOfA, gOfB
        :: (Ord variable, SortedVariable variable, Unparse variable)
        => TermLike variable
    fOfA = Mock.f Mock.a
    fOfB = Mock.f Mock.b
    gOfA = Mock.g Mock.a
    gOfB = Mock.g Mock.b

    aExpanded = Conditional
        { term = Mock.a
        , predicate = makeTruePredicate
        , substitution = mempty
        }
    bExpanded = Conditional
        { term = Mock.b
        , predicate = makeTruePredicate
        , substitution = mempty
        }
    cExpanded = Conditional
        { term = Mock.c
        , predicate = makeTruePredicate
        , substitution = mempty
        }
    dExpanded = Conditional
        { term = Mock.d
        , predicate = makeTruePredicate
        , substitution = mempty
        }

    gOfAExpanded
        :: (Ord variable, SortedVariable variable, Unparse variable)
        => Pattern variable
    gOfAExpanded = Conditional
        { term = gOfA
        , predicate = makeTruePredicate
        , substitution = mempty
        }

    noSimplification :: [(TermLike Variable, [Pattern Variable])]
    noSimplification = []

simplificationEvaluator
    :: [BuiltinAndAxiomSimplifier]
    -> BuiltinAndAxiomSimplifier
simplificationEvaluator = firstFullEvaluation

makeApplication
    :: (Ord variable, Show variable, HasCallStack)
    => Symbol
    -> [[Pattern variable]]
    -> Application Symbol (OrPattern variable)
makeApplication symbol patterns =
    Application
        { applicationSymbolOrAlias = symbol
        , applicationChildren = map OrPattern.fromPatterns patterns
        }

evaluate
    :: TermLikeSimplifier
    -- ^ Evaluates functions.
    -> BuiltinAndAxiomSimplifierMap
    -- ^ Map from axiom IDs to axiom evaluators
    -> Application Symbol (OrPattern Variable)
    -> IO (OrPattern Variable)
evaluate simplifier axiomIdToEvaluator application =
    SMT.runSMT SMT.defaultConfig emptyLogger
    $ evalSimplifier mockEnv
    $ simplify application
  where
    mockEnv =
        Mock.env
            { simplifierPredicate = Mock.substitutionSimplifier
            , simplifierAxioms = axiomIdToEvaluator
            , simplifierTermLike = simplifier
            }<|MERGE_RESOLUTION|>--- conflicted
+++ resolved
@@ -181,18 +181,10 @@
                                     )
                                     (makeEqualsPredicate gOfA gOfB)
                             , substitution =
-<<<<<<< HEAD
-                                Substitution.unsafeWrap
-                                $ List.sortBy (comparing fst)
+                                Substitution.unsafeWrap $ List.sortOn fst
                                     [ (RegVar z', gOfB)
                                     , (RegVar Mock.x, fOfA)
                                     , (RegVar Mock.y, gOfA)
-=======
-                                Substitution.unsafeWrap $ List.sortOn fst
-                                    [ (z', gOfB)
-                                    , (Mock.x, fOfA)
-                                    , (Mock.y, gOfA)
->>>>>>> 5b766b1a
                                     ]
                             }
                         ]
