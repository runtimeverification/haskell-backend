--- conflicted
+++ resolved
@@ -10,13 +10,10 @@
 
 import qualified Kore.Internal.Condition as Condition
 import qualified Kore.Internal.OrCondition as OrCondition
-<<<<<<< HEAD
-import qualified Kore.Internal.Substitution as Substitution
-=======
 import qualified Kore.Internal.SideCondition as SideCondition
     ( top
     )
->>>>>>> b9666598
+import qualified Kore.Internal.Substitution as Substitution
 import Kore.Internal.TermLike
 import Kore.Step.Simplification.SubstitutionSimplifier
     ( SubstitutionSimplifier (..)
