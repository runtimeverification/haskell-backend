--- conflicted
+++ resolved
@@ -5,19 +5,9 @@
 ) where
 
 import qualified Data.Map.Strict as Map
-<<<<<<< HEAD
 import Data.Maybe (
     fromJust,
  )
-import Kore.Attribute.Concat
-import Kore.Attribute.Element
-import Kore.Attribute.Unit
-=======
-import Data.Maybe
-    ( fromJust
-    )
-
->>>>>>> abf14770
 import qualified Kore.Internal.Condition as Condition
 import Kore.Internal.InternalSet
 import Kore.Internal.OrPattern (
@@ -108,10 +98,9 @@
 mkSetAux concreteElements elements opaque =
     InternalAc
         { builtinAcSort = Mock.setSort
-<<<<<<< HEAD
-        , builtinAcUnit = toUnit Mock.unitSetSymbol
-        , builtinAcElement = toElement Mock.elementSetSymbol
-        , builtinAcConcat = toConcat Mock.concatSetSymbol
+        , builtinAcUnit = Mock.unitSetSymbol
+        , builtinAcElement = Mock.elementSetSymbol
+        , builtinAcConcat = Mock.concatSetSymbol
         , builtinAcChild =
             NormalizedSet
                 NormalizedAc
@@ -122,19 +111,6 @@
                             & Map.fromList
                     , opaque
                     }
-=======
-        , builtinAcUnit = Mock.unitSetSymbol
-        , builtinAcElement = Mock.elementSetSymbol
-        , builtinAcConcat = Mock.concatSetSymbol
-        , builtinAcChild = NormalizedSet NormalizedAc
-            { elementsWithVariables = SetElement <$> elements
-            , concreteElements =
-                concreteElements
-                & map (retractKey >>> fromJust >>> mkSetValue)
-                & Map.fromList
-            , opaque
-            }
->>>>>>> abf14770
         }
   where
     mkSetValue = \x -> (x, SetValue)
