--- conflicted
+++ resolved
@@ -13,16 +13,6 @@
 import qualified Data.Default as Default
 import Data.Generics.Product
 import qualified Data.Map.Strict as Map
-<<<<<<< HEAD
-import Data.Maybe (
-    fromJust,
- )
-import qualified Data.Set as Set
-import qualified Kore.Builtin.AssociativeCommutative as Ac
-=======
-import Test.Tasty
-
->>>>>>> abf14770
 import qualified Kore.Builtin.Builtin as Builtin
 import qualified Kore.Builtin.Int as Int
 import qualified Kore.Builtin.List as List
@@ -33,8 +23,6 @@
     mkEquation,
  )
 import qualified Kore.Equation as Equation
-<<<<<<< HEAD
-import Kore.Internal.InternalSet
 import Kore.Internal.SideCondition (
     SideCondition,
  )
@@ -47,7 +35,6 @@
  )
 import Kore.Rewriting.RewritingVariable (
     RewritingVariableName,
-    configElementVariableFromId,
     mkConfigVariable,
     mkRuleVariable,
  )
@@ -64,36 +51,6 @@
 import qualified Kore.Step.Simplification.Pattern as Pattern (
     makeEvaluate,
  )
-=======
-import Kore.Internal.SideCondition
-    ( SideCondition
-    )
-import qualified Kore.Internal.SideCondition as SideCondition
-    ( toRepresentation
-    , top
-    )
-import qualified Kore.Internal.SideCondition.SideCondition as SideCondition
-    ( Representation
-    )
-import Kore.Rewriting.RewritingVariable
-    ( RewritingVariableName
-    , mkConfigVariable
-    , mkRuleVariable
-    )
-import Kore.Step.Axiom.EvaluationStrategy
-    ( builtinEvaluation
-    , simplifierWithFallback
-    )
-import qualified Kore.Step.Axiom.Identifier as AxiomIdentifier
-    ( AxiomIdentifier (..)
-    )
-import Kore.Step.Axiom.Registry
-    ( mkEvaluatorRegistry
-    )
-import qualified Kore.Step.Simplification.Pattern as Pattern
-    ( makeEvaluate
-    )
->>>>>>> abf14770
 import Kore.Step.Simplification.Simplify
 import Prelude.Kore
 import Test.Kore
@@ -828,174 +785,6 @@
         assertBool
             "Expecting simplification"
             (OrPattern.isSimplified sideRepresentation actual)
-<<<<<<< HEAD
-    , testCase "Forall simplification" $ do
-        let expected =
-                OrPattern.fromPatterns
-                    [ Conditional
-                        { term = mkTop Mock.otherSort
-                        , predicate =
-                            makeCeilPredicate
-                                (mkEvaluated (mkBottom Mock.mapSort))
-                        , substitution = mempty
-                        }
-                    ]
-        actual <-
-            evaluate
-                Conditional
-                    { term =
-                        mkForall
-                            Mock.tConfig
-                            ( mkIn
-                                Mock.otherSort
-                                (mkNot (mkBottom Mock.mapSort))
-                                (mkEvaluated mkBottom_)
-                            )
-                    , predicate = makeTruePredicate
-                    , substitution = mempty
-                    }
-        assertEqual "" expected actual
-    , testCase "Implies simplification" $ do
-        let zz = configElementVariableFromId (testId "zz") Mock.subOthersort
-            mci = configElementVariableFromId (testId "mci") Mock.subOthersort
-            mw = configElementVariableFromId (testId "mw") Mock.subOthersort
-            k =
-                mkSetVariable (testId "k") Mock.setSort
-                    & mapSetVariable (pure mkConfigVariable)
-
-        let expects =
-                [ Conditional
-                    { term = mkTop Mock.stringSort
-                    , predicate =
-                        makeAndPredicate
-                            ( makeImpliesPredicate
-                                ( makeAndPredicate
-                                    ( makeAndPredicate
-                                        ( makeCeilPredicate
-                                            ( mkAnd
-                                                (Mock.fSet mkTop_)
-                                                ( mkMu
-                                                    k
-                                                    (asInternal (Set.fromList [Mock.a]))
-                                                )
-                                            )
-                                        )
-                                        ( makeCeilPredicate
-                                            (Mock.fSet mkTop_)
-                                        )
-                                    )
-                                    ( makeCeilPredicate
-                                        ( mkMu
-                                            k
-                                            (asInternal (Set.fromList [Mock.a]))
-                                        )
-                                    )
-                                )
-                                ( makeIffPredicate
-                                    (makeEqualsPredicate Mock.aSubSubsort mkTop_)
-                                    ( makeFloorPredicate
-                                        (mkEvaluated (mkBottom Mock.testSort))
-                                    )
-                                )
-                            )
-                            ( makeImpliesPredicate
-                                ( makeAndPredicate
-                                    ( makeAndPredicate
-                                        ( makeCeilPredicate
-                                            ( mkAnd
-                                                (Mock.fSet mkTop_)
-                                                ( mkMu
-                                                    k
-                                                    (mkEvaluated Mock.unitSet)
-                                                )
-                                            )
-                                        )
-                                        ( makeCeilPredicate
-                                            (Mock.fSet mkTop_)
-                                        )
-                                    )
-                                    ( makeCeilPredicate
-                                        ( mkMu
-                                            k
-                                            (mkEvaluated Mock.unitSet)
-                                        )
-                                    )
-                                )
-                                ( makeIffPredicate
-                                    (makeEqualsPredicate Mock.aSubSubsort mkTop_)
-                                    ( makeFloorPredicate
-                                        (mkEvaluated (mkBottom Mock.testSort))
-                                    )
-                                )
-                            )
-                    , substitution = mempty
-                    }
-                ]
-                    & OrPattern.fromPatterns
-        actuals <-
-            evaluate
-                Conditional
-                    { term =
-                        mkImplies
-                            ( mkCeil_
-                                ( mkIn
-                                    Mock.testSort0
-                                    ( mkMu
-                                        k
-                                        ( mkOr
-                                            (mkEvaluated Mock.unitSet)
-                                            (mkExists mw (Mock.elementSet Mock.a))
-                                        )
-                                    )
-                                    (Mock.fSet (mkFloor_ (mkTop Mock.mapSort)))
-                                )
-                            )
-                            ( mkEquals
-                                Mock.stringSort
-                                ( mkFloor
-                                    Mock.testSort0
-                                    (mkEvaluated (mkBottom Mock.testSort))
-                                )
-                                ( mkFloor
-                                    Mock.testSort0
-                                    ( mkExists
-                                        mci
-                                        ( mkCeil
-                                            Mock.setSort
-                                            ( mkForall
-                                                zz
-                                                (mkEquals_ Mock.aSubSubsort mkTop_)
-                                            )
-                                        )
-                                    )
-                                )
-                            )
-                    , predicate = makeTruePredicate
-                    , substitution = mempty
-                    }
-        Pattern.assertEquivalentPatterns expects actuals
-    , testCase "Ceil simplification" $ do
-        actual <-
-            evaluate
-                Conditional
-                    { term =
-                        mkCeil
-                            Mock.topSort
-                            ( mkForall
-                                Mock.xConfig
-                                ( Mock.concatSet
-                                    (mkEvaluated (mkEvaluated (mkTop Mock.setSort)))
-                                    (mkEvaluated (mkEvaluated (mkTop Mock.setSort)))
-                                )
-                            )
-                    , predicate = makeTruePredicate
-                    , substitution = mempty
-                    }
-        assertBool
-            "Expecting simplification"
-            (OrPattern.isSimplified sideRepresentation actual)
-=======
->>>>>>> abf14770
     , testCase "Equals-in simplification" $ do
         let gt =
                 mkSetVariable (testId "gt") Mock.stringSort
@@ -1105,31 +894,6 @@
                     }
         actual <- evaluate patt
         assertEqual "" (OrPattern.fromPattern expected) actual
-<<<<<<< HEAD
-    , testCase "Not-iff-evaluated simplification" $ do
-        let patt =
-                Conditional
-                    { term =
-                        mkNot
-                            ( mkIff
-                                mkBottom_
-                                (mkEvaluated Mock.unitMap)
-                            )
-                    , predicate = makeTruePredicate
-                    , substitution = mempty
-                    }
-            expected =
-                OrPattern.fromPattern
-                    Conditional
-                        { term = mkEvaluated Mock.unitMap
-                        , predicate = makeTruePredicate
-                        , substitution = mempty
-                        }
-
-        actual <- evaluate patt
-        assertEqual "" expected actual
-=======
->>>>>>> abf14770
     ]
 
 test_simplificationIntegrationUnification :: [TestTree]
@@ -1685,18 +1449,6 @@
         , attributes = Default.def
         }
 
-<<<<<<< HEAD
--- | Specialize 'Set.builtinSet' to the builtin sort 'setSort'.
-asInternal ::
-    Set.Set (TermLike Concrete) ->
-    TermLike RewritingVariableName
-asInternal =
-    Ac.asInternalConcrete Mock.metadataTools Mock.setSort
-        . Map.fromSet (const SetValue)
-        . Set.map (retractKey >>> fromJust)
-
-=======
->>>>>>> abf14770
 sideRepresentation :: SideCondition.Representation
 sideRepresentation =
     SideCondition.toRepresentation (SideCondition.top :: SideCondition')