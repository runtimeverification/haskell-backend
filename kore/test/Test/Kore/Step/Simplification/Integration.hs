{-# LANGUAGE Strict #-}

module Test.Kore.Step.Simplification.Integration
    ( test_simplificationIntegration
    , test_simplificationIntegrationUnification
    , test_substituteMap
    , test_substituteList
    , test_substitute
    , test_simplifySideCondition
    ) where

import Prelude.Kore

import qualified Control.Lens as Lens
import qualified Data.Default as Default
import Data.Generics.Product
import qualified Data.Map.Strict as Map
import Data.Maybe
    ( fromJust
    )
import qualified Data.Set as Set
import Test.Tasty

import qualified Kore.Builtin.AssociativeCommutative as Ac
import qualified Kore.Builtin.Builtin as Builtin
import qualified Kore.Builtin.Int as Int
import qualified Kore.Builtin.List as List
import qualified Kore.Builtin.Map as Map
import qualified Kore.Builtin.Set as Set
import Kore.Equation
    ( Equation (..)
    , mkEquation
    )
import qualified Kore.Equation as Equation
import Kore.Internal.InternalSet
import Kore.Internal.SideCondition
    ( SideCondition
    )
import qualified Kore.Internal.SideCondition as SideCondition
    ( toRepresentation
    , top
    )
import qualified Kore.Internal.SideCondition.SideCondition as SideCondition
    ( Representation
    )
import Kore.Rewriting.RewritingVariable
    ( RewritingVariableName
    , configElementVariableFromId
    , mkConfigVariable
    , mkRuleVariable
    )
import Kore.Step.Axiom.EvaluationStrategy
    ( builtinEvaluation
    , simplifierWithFallback
    )
import qualified Kore.Step.Axiom.Identifier as AxiomIdentifier
    ( AxiomIdentifier (..)
    )
import Kore.Step.Axiom.Registry
    ( mkEvaluatorRegistry
    )
import qualified Kore.Step.Simplification.Pattern as Pattern
    ( makeEvaluate
    )
import Kore.Step.Simplification.Simplify

import Test.Kore
import Test.Kore.Equation.Common
    ( functionAxiomUnification
    , functionAxiomUnification_
    )
import qualified Test.Kore.Internal.OrPattern as OrPattern
import Test.Kore.Internal.Pattern
    ( Conditional (..)
    )
import qualified Test.Kore.Internal.Pattern as Pattern
import Test.Kore.Internal.Predicate as Predicate
import Test.Kore.Internal.Substitution as Substitution hiding
    ( test_substitute
    )
import qualified Test.Kore.Step.MockSymbols as Mock
import Test.Kore.Step.Simplification
import Test.Tasty.HUnit.Ext

type SideCondition' = SideCondition RewritingVariableName

test_simplificationIntegration :: [TestTree]
test_simplificationIntegration =
    [ testCase "owise condition - main case" $ do
        let expect = OrPattern.fromPatterns []
        actual <-
            evaluate
                Conditional
                    { term =
                        -- Use the exact form we expect from an owise condition
                        -- for f(constr10(x)) = something
                        --     f(x) = something-else [owise]
                        mkAnd
                            (mkNot
                                (mkOr
                                    (mkExists Mock.xConfig
                                        (mkAnd
                                            mkTop_
                                            (mkAnd
                                                (mkCeil_
                                                    (mkAnd
                                                        (Mock.constr10
                                                            (mkElemVar
                                                                Mock.xConfig
                                                            )
                                                        )
                                                        (Mock.constr10 Mock.a)
                                                    )
                                                )
                                                mkTop_
                                            )
                                        )
                                    )
                                    mkBottom_
                                )
                            )
                            mkTop_
                    , predicate = makeTruePredicate
                    , substitution = mempty
                    }
        assertEqual "" expect actual

    , testCase "owise condition - owise case" $ do
        let expect = OrPattern.fromPatterns [Pattern.top]
        actual <-
            evaluate
                Conditional
                    { term =
                        -- Use the exact form we expect from an owise condition
                        -- for f(constr10(x)) = something
                        --     f(x) = something-else [owise]
                        mkAnd
                            (mkNot
                                (mkOr
                                    (mkExists Mock.xConfig
                                        (mkAnd
                                            mkTop_
                                            (mkAnd
                                                (mkCeil_
                                                    (mkAnd
                                                        (Mock.constr10
                                                            (mkElemVar
                                                                Mock.xConfig
                                                            )
                                                        )
                                                        (Mock.constr11 Mock.a)
                                                    )
                                                )
                                                mkTop_
                                            )
                                        )
                                    )
                                    mkBottom_
                                )
                            )
                            mkTop_
                    , predicate = makeTruePredicate
                    , substitution = mempty
                    }
        assertEqual "" expect actual

     , testCase "map-like simplification" $ do
        let expects =
                OrPattern.fromPatterns
                    [ Conditional
                        { term = mkTop_
                        , predicate = makeAndPredicate
                            (makeAndPredicate
                                (makeCeilPredicate Mock.cf)
                                (makeCeilPredicate (Mock.plain10 Mock.cf))
                            )
                            (makeAndPredicate
                                (makeCeilPredicate
                                    (mkAnd
                                        (Mock.plain10 Mock.cf)
                                        (Mock.plain10 (mkElemVar Mock.xConfig))
                                    )
                                )
                                (makeCeilPredicate
                                    (Mock.plain10 (mkElemVar Mock.xConfig))
                                )
                            )
                        , substitution = Substitution.unsafeWrap
                            [(inject Mock.yConfig, Mock.b)]
                        }
                    ]
        actuals <-
            evaluate
                Conditional
                    { term = mkCeil_
                        (mkAnd
                            (Mock.constr20
                                (Mock.plain10 Mock.cf)
                                Mock.b
                            )
                            (Mock.constr20
                                (Mock.plain10 (mkElemVar Mock.xConfig))
                                (mkElemVar Mock.yConfig)
                            )
                        )
                    , predicate = makeTruePredicate
                    , substitution = mempty
                    }
        Pattern.assertEquivalentPatterns expects actuals
    , testCase "map function, non-matching" $ do
        let
            initial =
                Pattern.fromTermLike
                $ Mock.function20MapTest (Mock.builtinMap []) Mock.a
            expect = OrPattern.fromPattern initial
        actual <-
            evaluateWithAxioms
                (mkEvaluatorRegistry
                    (Map.fromList
                        [   ( AxiomIdentifier.Application
                                Mock.function20MapTestId
                            ,   [ mkEquation
                                    (Mock.function20MapTest
                                        (Mock.concatMap
                                            (Mock.elementMap
                                                (mkElemVar Mock.x)
                                                (mkElemVar Mock.y)
                                            )
                                            (mkElemVar Mock.m)
                                        )
                                        (mkElemVar Mock.x)
                                    )
                                    (mkElemVar Mock.y)
                                    & Equation.mapVariables
                                        (pure mkRuleVariable)
                                ]
                            )
                        ]
                    )
                )
                initial
        assertEqual "" expect actual
    , testCase "function application with top predicate" $ do
        let requirement = \var ->
                makeEqualsPredicate
                    (Mock.f (mkElemVar var))
                    (Mock.g Mock.b)
            expect =
                OrPattern.fromTermLike
                $ Mock.functionalConstr11 $ Mock.g Mock.a
        actual <-
            evaluateConditionalWithAxioms
                ( mkEvaluatorRegistry
                    ( Map.fromList
                        [ (AxiomIdentifier.Application Mock.functionalConstr10Id
                          , [ axiom
                                (Mock.functionalConstr10 (mkElemVar Mock.xConfig))
                                (Mock.g Mock.a)
                                (requirement Mock.xConfig)
                            ]
                          )
                        ]
                    )
                )
                (from @(Predicate _) @(SideCondition _)
                    $ requirement Mock.xConfig
                )
                (Pattern.fromTermLike
                    $ mkExists Mock.zConfig
                    $ Mock.functionalConstr11
                    $ Mock.functionalConstr10 (mkElemVar Mock.xConfig)
                )
        assertEqual "" expect actual
    , testCase "no function branching" $ do
        let expect =
                OrPattern.fromPatterns
                [ Conditional
                    { term = Mock.functional10 (mkElemVar Mock.xConfig)
                    , predicate = makeTruePredicate
                    , substitution = mempty
                    }
                ]
        actual <-
            evaluateWithAxioms
                ( mkEvaluatorRegistry
                    ( Map.fromList
                        [   (AxiomIdentifier.Application Mock.functional10Id
                            ,   [ conditionalEqualityPattern
                                    (Mock.functional10 (mkElemVar Mock.xConfig))
                                    (makeEqualsPredicate Mock.cf Mock.a)
                                    (mkElemVar Mock.xConfig)
                                , conditionalEqualityPattern
                                    (Mock.functional10 (mkElemVar Mock.xConfig))
                                    (makeNotPredicate
                                        (makeEqualsPredicate Mock.cf Mock.a)
                                    )
                                    (mkElemVar Mock.xConfig)
                                ]
                            )
                       ]
                    )
                )
                Conditional
                    { term = Mock.functional10 (mkElemVar Mock.xConfig)
                    , predicate = makeTruePredicate
                    , substitution = mempty
                    }
        assertEqual "" expect actual

    , testCase "exists variable equality" $ do
        let
            expect = OrPattern.top
        actual <-
            evaluateWithAxioms
                Map.empty
                Conditional
                    { term =
                        mkExists
                            Mock.xConfig
                            (mkEquals_
                                (mkElemVar Mock.xConfig)
                                (mkElemVar Mock.yConfig)
                            )
                    , predicate = makeTruePredicate
                    , substitution = mempty
                    }
        assertEqual "" expect actual
    , testCase "exists variable equality reverse" $ do
        let
            expect = OrPattern.top
        actual <-
            evaluateWithAxioms
                Map.empty
                Conditional
                    { term =
                        mkExists
                            Mock.xConfig
                            (mkEquals_
                                (mkElemVar Mock.yConfig)
                                (mkElemVar Mock.xConfig)
                            )
                    , predicate = makeTruePredicate
                    , substitution = mempty
                    }
        assertEqual "" expect actual
    , testCase "exists variable equality" $ do
        actual <-
            evaluateWithAxioms Map.empty
            $ Pattern.fromTermLike
            $ mkExists Mock.xConfig
            $ mkEquals_ (mkElemVar Mock.xConfig) (mkElemVar Mock.yConfig)
        assertEqual "" OrPattern.top actual
    , testCase "exists variable equality reverse" $ do
        actual <-
            evaluateWithAxioms Map.empty
            $ Pattern.fromTermLike
            $ mkExists Mock.xConfig
            $ mkEquals_ (mkElemVar Mock.yConfig) (mkElemVar Mock.xConfig)
        assertEqual "" OrPattern.top actual

    , testCase "simplification with top predicate (exists variable capture)"
      $ do
        let requirement = \var ->
                makeEqualsPredicate
                    (Mock.f (mkElemVar var))
                    (Mock.g Mock.b)
            expect =
                OrPattern.fromPatterns
                [ Conditional
                    { term =
                            mkExists
                                Mock.var_xConfig_0
                                (mkElemVar Mock.var_xConfig_0)
                    , predicate = requirement Mock.xConfig
                    , substitution = mempty
                    }
                ]
        actual <-
            evaluateWithAxioms
                ( mkEvaluatorRegistry
                    ( Map.fromList
                        [ (AxiomIdentifier.Application Mock.functionalConstr10Id
                          , [ axiom
                                (Mock.functionalConstr10 (mkElemVar Mock.xConfig))
                                (Mock.g Mock.a)
                                (requirement Mock.xConfig)
                            ]
                          )
                        ]
                    )
                )
                Conditional
                    { term = mkExists Mock.xConfig (mkElemVar Mock.xConfig)
                    , predicate = requirement Mock.xConfig
                    , substitution = mempty
                    }
        assertEqual "" expect actual
    , testCase "simplification with top predicate (forall variable capture)"
      $ do
        let requirement = \var ->
                makeEqualsPredicate
                    (Mock.f (mkElemVar var))
                    (Mock.g Mock.b)
            expect =
                OrPattern.fromPatterns
                [ Conditional
                    { term =
                        mkForall
                            Mock.var_xConfig_0
                            (mkElemVar Mock.var_xConfig_0)
                    , predicate = requirement Mock.xConfig
                    , substitution = mempty
                    }
                ]
        actual <-
            evaluateWithAxioms
                ( mkEvaluatorRegistry
                    ( Map.fromList
                        [ (AxiomIdentifier.Application Mock.functionalConstr10Id
                          , [ axiom
                                (Mock.functionalConstr10 (mkElemVar Mock.xConfig))
                                (Mock.g Mock.a)
                                (requirement Mock.xConfig)
                            ]
                          )
                        ]
                    )
                )
                Conditional
                    { term = mkForall Mock.xConfig (mkElemVar Mock.xConfig)
                    , predicate = requirement Mock.xConfig
                    , substitution = mempty
                    }
        assertEqual "" expect actual
    , testCase "simplification with top predicate (nu variable capture)" $ do
        let requirement = \var ->
                makeEqualsPredicate
                    (Mock.f (mkSetVar var))
                    (Mock.g Mock.b)
            expect =
                OrPattern.fromPatterns
                [ Conditional
                    { term =
                        mkNu
                            Mock.var_setXConfig_0
                            (mkSetVar Mock.var_setXConfig_0)
                    , predicate = requirement Mock.setXConfig
                    , substitution = mempty
                    }
                ]
        actual <-
            evaluateWithAxioms
                ( mkEvaluatorRegistry
                    ( Map.fromList
                        [ (AxiomIdentifier.Application Mock.functionalConstr10Id
                          , [ axiom
                                (Mock.functionalConstr10 (mkElemVar Mock.xConfig))
                                (Mock.g Mock.a)
                                (requirement Mock.setXConfig)
                            ]
                          )
                        ]
                    )
                )
                Conditional
                    { term = mkNu Mock.setXConfig (mkSetVar Mock.setXConfig)
                    , predicate = requirement Mock.setXConfig
                    , substitution = mempty
                    }
        assertEqual "" expect actual
    , testCase "simplification with top predicate (mu variable capture)" $ do
        let requirement = \var ->
                makeEqualsPredicate
                    (Mock.f (mkSetVar var))
                    (Mock.g Mock.b)
            expect =
                OrPattern.fromPatterns
                [ Conditional
                    { term =
                        mkMu
                            Mock.var_setXConfig_0
                            (mkSetVar Mock.var_setXConfig_0)
                    , predicate = requirement Mock.setXConfig
                    , substitution = mempty
                    }
                ]
        actual <-
            evaluateWithAxioms
                ( mkEvaluatorRegistry
                    ( Map.fromList
                        [ (AxiomIdentifier.Application Mock.functionalConstr10Id
                          , [ axiom
                                (Mock.functionalConstr10 (mkElemVar Mock.xConfig))
                                (Mock.g Mock.a)
                                (requirement Mock.setXConfig)
                            ]
                          )
                        ]
                    )
                )
                Conditional
                    { term = mkMu Mock.setXConfig (mkSetVar Mock.setXConfig)
                    , predicate = requirement Mock.setXConfig
                    , substitution = mempty
                    }
        assertEqual "" expect actual
    , testCase "Iff simplification" $ do
        let expected = OrPattern.fromPatterns
                [Conditional
                    { term = mkNot Mock.bSort0
                    , predicate = makeTruePredicate
                    , substitution = mempty
                    }
                ]
        actual <- evaluate
            Conditional
                { term = mkIff Mock.bSort0 mkBottom_
                , predicate = makeTruePredicate
                , substitution = mempty
                }
        assertEqual "" expected actual
    , testCase "Rewrite simplification" $ do
        let expected = OrPattern.fromPatterns
                [ Conditional
                    { term = mkRewrites (mkElemVar Mock.xConfig) mkBottom_
                    , predicate = makeTruePredicate
                    , substitution = mempty
                    }
                ]
        actual <- evaluate
            Conditional
                { term = mkRewrites (mkElemVar Mock.xConfig) mkBottom_
                , predicate = makeTruePredicate
                , substitution = mempty
                }
        assertEqual "" expected actual
    , testCase "Or to pattern" $ do
        let expected = OrPattern.fromPatterns
                [ Conditional
                    { term = mkTop Mock.boolSort
                    , predicate = makeIffPredicate
                        (makeOrPredicate
                            (makeAndPredicate
                                (makeCeilPredicate Mock.cf)
                                (makeCeilPredicate Mock.cg)
                            )
                            (makeCeilPredicate Mock.cf)
                        )
                        (makeCeilPredicate Mock.ch)
                    , substitution = mempty
                    }
                ]
        actual <- evaluate
            Conditional
                { term = mkIff
                    (mkIn Mock.boolSort
                        (mkCeil_ Mock.cf)
                        (mkOr
                            Mock.unitSet
                            (mkCeil_ Mock.cg)
                        )
                    )
                    (mkCeil_ Mock.ch)
                , predicate = makeTruePredicate
                , substitution = mempty
                }
        assertEqual "" expected actual
    , testCase "Sort matching" $ do
        let mx =
                Variable
                { variableName =
                    SetVariableName
                    $ mkConfigVariable
                        VariableName
                        { base = testId "mx"
                        , counter = mempty
                        }
                , variableSort = Mock.subOthersort
                }
            iz =
                Variable
                { variableName =
                    SetVariableName
                    $ mkConfigVariable
                        VariableName
                        { base = testId "iz"
                        , counter = mempty
                        }
                , variableSort = Mock.intSort
                }
            ub =
                Variable
                { variableName =
                    ElementVariableName
                    $ mkConfigVariable
                        VariableName
                        { base = testId "ub"
                        , counter = mempty
                        }
                , variableSort = Mock.boolSort
                }

        let expects = OrPattern.fromPatterns
                [ Conditional
                    { term = mkTop Mock.otherSort
                    , predicate =
                        makeAndPredicate
                            (makeAndPredicate
                                (makeCeilPredicate
                                    (mkAnd
                                        (Mock.tdivInt mkTop_ mkTop_)
                                        (mkNu iz (Mock.builtinInt 595))
                                    )
                                )
                                (makeAndPredicate
                                    (makeCeilPredicate
                                        (Mock.tdivInt mkTop_ mkTop_)
                                    )
                                    (makeCeilPredicate
                                        (mkNu iz (Mock.builtinInt 595))
                                    )
                                )
                            )
                            (makeAndPredicate
                                (makeCeilPredicate
                                    (mkNot
                                        (mkNu mx
                                            (mkRewrites
                                                mkBottom_
                                                Mock.aSubOthersort
                                            )
                                        )
                                    )
                                )
                                (makeEqualsPredicate
                                    Mock.functionalInjective00
                                    (Mock.g
                                        (Mock.functionalConstr30
                                            (Mock.functionalTopConstr21
                                                Mock.ch
                                                Mock.aTopSort
                                            )
                                            (mkIff Mock.plain00 Mock.d)
                                            Mock.cg
                                        )
                                    )
                                )
                            )
                    , substitution = mempty
                    }
                , Conditional
                    { term = mkTop Mock.otherSort
                    , predicate =
                        makeAndPredicate
                            (makeAndPredicate
                                (makeCeilPredicate
                                    (mkAnd
                                        (Mock.tdivInt mkTop_ mkTop_)
                                        (mkNu iz (Mock.builtinInt 595))
                                    )
                                )
                                (makeAndPredicate
                                    (makeCeilPredicate
                                        (Mock.tdivInt mkTop_ mkTop_)
                                    )
                                    (makeCeilPredicate
                                        (mkNu iz (Mock.builtinInt 595))
                                    )
                                )
                            )
                            (makeAndPredicate
                                (makeEqualsPredicate
                                    Mock.functionalInjective00
                                    (Mock.g
                                        (Mock.functionalConstr30
                                            (Mock.functionalTopConstr21
                                                Mock.ch
                                                Mock.aTopSort
                                            )
                                            (mkIff Mock.plain00 Mock.d)
                                            Mock.cg
                                        )
                                    )
                                )
                                (makeNotPredicate
                                    (makeFloorPredicate (Mock.builtinList []))
                                )
                            )
                    , substitution = mempty
                    }
                ]
        actuals <- evaluate
            Conditional
                { term = mkIn Mock.otherSort
                    (mkNu iz (Mock.builtinInt 595))
                    (Mock.tdivInt
                        (mkForall ub
                            (mkCeil Mock.intSort
                                (mkNot
                                    (mkAnd
                                        (mkFloor Mock.subOthersort
                                            Mock.unitList
                                        )
                                        (mkNu mx
                                            (mkRewrites
                                                (mkBottom Mock.subOthersort)
                                                Mock.aSubOthersort
                                            )
                                        )
                                    )
                                )
                            )
                        )
                        (mkAnd
                            (mkTop Mock.intSort)
                            (mkEquals Mock.intSort
                                (Mock.g
                                    (Mock.functionalConstr30
                                        (Mock.functionalTopConstr21
                                            Mock.ch
                                            Mock.aTopSort
                                        )
                                        (mkIff Mock.plain00 Mock.d)
                                        Mock.cg
                                    )
                                )
                                Mock.functionalInjective00
                            )
                        )
                    )
                , predicate = makeTruePredicate
                , substitution = mempty
                }
        Pattern.assertEquivalentPatterns expects actuals
    , testCase "Builtin and simplification failure" $ do
        let m =
                mkSetVariable (testId "m") Mock.listSort
                & mapSetVariable (pure mkConfigVariable)
            ue =
                mkSetVariable (testId "ue") Mock.listSort
                & mapSetVariable (pure mkConfigVariable)
        actual <- evaluate
            Conditional
                { term = mkAnd
                    (Mock.concatList
                        (mkImplies
                            (mkImplies mkBottom_ mkTop_)
                            (mkIn_ Mock.cfSort0 Mock.cgSort0)
                        )
                        (mkImplies
                            (mkAnd
                                (mkMu m mkBottom_)
                                mkBottom_
                            )
                            (mkImplies Mock.unitList (mkNu ue Mock.unitList))
                        )
                    )
                    Mock.unitList
                , predicate = makeTruePredicate
                , substitution = mempty
                }
        assertBool
            "Expecting simplification"
            (OrPattern.isSimplified sideRepresentation actual)
    , testCase "Forall simplification" $ do
        let expected = OrPattern.fromPatterns
                [ Conditional
                    { term = mkTop Mock.otherSort
                    , predicate =
                        makeCeilPredicate
                            (mkEvaluated (mkBottom Mock.mapSort))
                    , substitution = mempty
                    }
                ]
        actual <- evaluate
            Conditional
                { term = mkForall
                    Mock.tConfig
                    (mkIn
                        Mock.otherSort
                        (mkNot (mkBottom Mock.mapSort))
                        (mkEvaluated mkBottom_)
                    )
                , predicate = makeTruePredicate
                , substitution = mempty
                }
        assertEqual "" expected actual
    , testCase "Implies simplification" $ do
        let zz = configElementVariableFromId (testId "zz") Mock.subOthersort
            mci = configElementVariableFromId (testId "mci") Mock.subOthersort
            mw = configElementVariableFromId (testId "mw") Mock.subOthersort
            k =
                mkSetVariable (testId "k") Mock.setSort
                & mapSetVariable (pure mkConfigVariable)

        let expects =
                [ Conditional
                    { term = mkTop Mock.stringSort
                    , predicate = makeAndPredicate
                        (makeImpliesPredicate
                            (makeAndPredicate
                                (makeAndPredicate
                                    (makeCeilPredicate
                                        (mkAnd
                                            (Mock.fSet mkTop_)
                                            (mkMu k
                                                (asInternal (Set.fromList [Mock.a]))
                                            )
                                        )
                                    )
                                    (makeCeilPredicate
                                       (Mock.fSet mkTop_)
                                    )
                                )
                                (makeCeilPredicate
                                    (mkMu k
                                        (asInternal (Set.fromList [Mock.a]))
                                    )
                                )
                            )
                            (makeIffPredicate
                                (makeEqualsPredicate Mock.aSubSubsort mkTop_)
                                (makeFloorPredicate
                                    (mkEvaluated (mkBottom Mock.testSort))
                                )
                            )
                        )
                        (makeImpliesPredicate
                            (makeAndPredicate
                                (makeAndPredicate
                                    (makeCeilPredicate
                                        (mkAnd
                                            (Mock.fSet mkTop_)
                                            (mkMu k
                                                (mkEvaluated Mock.unitSet)
                                            )
                                        )
                                    )
                                    (makeCeilPredicate
                                       (Mock.fSet mkTop_)
                                    )
                                )
                                (makeCeilPredicate
                                    (mkMu k
                                        (mkEvaluated Mock.unitSet)
                                    )
                                )
                            )
                            (makeIffPredicate
                                (makeEqualsPredicate Mock.aSubSubsort mkTop_)
                                (makeFloorPredicate
                                    (mkEvaluated (mkBottom Mock.testSort))
                                )
                            )
                        )
                    , substitution = mempty
                    }
                ]
                & OrPattern.fromPatterns
        actuals <- evaluate
            Conditional
                { term = mkImplies
                    (mkCeil_
                        (mkIn Mock.testSort0
                            (mkMu k
                                (mkOr
                                    (mkEvaluated Mock.unitSet)
                                    (mkExists mw (Mock.elementSet Mock.a))
                                )
                            )
                            (Mock.fSet (mkFloor_ (mkTop Mock.mapSort)))
                        )
                    )
                    (mkEquals Mock.stringSort
                        (mkFloor Mock.testSort0
                            (mkEvaluated (mkBottom Mock.testSort))
                        )
                        (mkFloor Mock.testSort0
                            (mkExists mci
                                (mkCeil Mock.setSort
                                    (mkForall
                                        zz
                                        (mkEquals_ Mock.aSubSubsort mkTop_)
                                    )
                                )
                            )
                        )
                    )

                , predicate = makeTruePredicate
                , substitution = mempty
                }
        Pattern.assertEquivalentPatterns expects actuals
    , testCase "Ceil simplification" $ do
        actual <- evaluate
            Conditional
                { term = mkCeil Mock.topSort
                    (mkForall Mock.xConfig
                        (Mock.concatSet
                            (mkEvaluated (mkEvaluated (mkTop Mock.setSort)))
                            (mkEvaluated (mkEvaluated (mkTop Mock.setSort)))
                        )
                    )
                , predicate = makeTruePredicate
                , substitution = mempty
                }
        assertBool "Expecting simplification"
            (OrPattern.isSimplified sideRepresentation actual)
    , testCase "Equals-in simplification" $ do
        let gt =
                mkSetVariable (testId "gt") Mock.stringSort
                & mapSetVariable (pure mkConfigVariable)
            g =
                mkSetVariable (testId "g") Mock.testSort1
                & mapSetVariable (pure mkConfigVariable)
        actual <- evaluate
            Conditional
                { term = mkNu gt
                    (mkEquals_
                        (mkIn_
                            mkTop_
                            (mkNu g (mkOr Mock.aSort1 (mkSetVar g)))
                        )
                        mkTop_
                    )
                , predicate = makeTruePredicate
                , substitution = mempty
                }
        assertBool "" (OrPattern.isSimplified sideRepresentation actual)
    , testCase "And-list simplification" $ do
        actual <- evaluate
            Conditional
                { term = mkAnd
                    (Mock.elementList Mock.plain00)
                    (Mock.elementList Mock.functional00)
                , predicate = makeTruePredicate
                , substitution = mempty
                }
        assertBool "" (OrPattern.isSimplified sideRepresentation actual)
    , testCase "Distributed equals simplification" $ do
        let k =
                mkSetVariable (testId "k") Mock.stringSort
                & mapSetVariable (pure mkConfigVariable)
        actual <- evaluate
            Conditional
                { term = mkMu k
                    (mkEquals_
                        (Mock.functionalConstr21 Mock.cf Mock.cf)
                        (Mock.functionalConstr21 Mock.ch Mock.cg)
                    )
                , predicate = makeTruePredicate
                , substitution = mempty
                }
        assertBool "" (OrPattern.isSimplified sideRepresentation actual)
    , testCase "nu-floor-in-or simplification" $ do
        let q =
                mkSetVariable (testId "q") Mock.otherSort
                & mapSetVariable (pure mkConfigVariable)
        actual <- evaluate
            Conditional
                { term = mkNu q
                    (mkFloor_
                        (mkIn_
                            (Mock.g Mock.ch)
                            (mkOr Mock.cf Mock.cg)
                        )
                    )
                , predicate = makeTruePredicate
                , substitution = mempty
                }
        assertBool "" (OrPattern.isSimplified sideRepresentation actual)
    , testCase "equals-predicate with sort change simplification" $ do
        actual <- evaluate
            Conditional
                { term =
                    mkEquals Mock.testSort
                        (mkIn Mock.subSort
                            (mkStringLiteral "a")
                            (mkStringLiteral "b")
                        )
                        mkBottom_
                , predicate = makeTruePredicate
                , substitution = mempty
                }
        assertBool "" (OrPattern.isSimplified sideRepresentation actual)
    , testCase "Preserves predicate sort" $ do
        let patt = Conditional
                { term = mkTop Mock.listSort
                , predicate = makeInPredicate Mock.cf Mock.cg
                , substitution = mempty
                }
            expected = Conditional
                { term = mkTop Mock.listSort
                , predicate =
                    makeAndPredicate
                        (makeCeilPredicate Mock.cf)
                        (makeEqualsPredicate Mock.cf Mock.cg)
                , substitution = mempty
                }
        actual <- evaluate patt
        assertEqual "" (OrPattern.fromPattern expected) actual
    , testCase "Not-iff-evaluated simplification" $ do
        let patt = Conditional
                { term =
                    mkNot
                        (mkIff
                            mkBottom_
                            (mkEvaluated Mock.unitMap)
                        )
                , predicate = makeTruePredicate
                , substitution = mempty
                }
            expected = OrPattern.fromPattern Conditional
                { term = mkEvaluated Mock.unitMap
                , predicate = makeTruePredicate
                , substitution = mempty
                }

        actual <- evaluate patt
        assertEqual "" expected actual
    , testCase "Defined is kept after simplification" $ do
        let patt =
                mkOr
                    (Mock.f (mkElemVar Mock.xConfig))
                    (Mock.g Mock.a)
                & mkDefined
                & Pattern.fromTermLike
            expected =
                OrPattern.fromPatterns
                [ mkElemVar Mock.xConfig
                    & Pattern.fromTermLike
                , defined (Mock.g Mock.a)
                    & Pattern.fromTermLike
                ]
        actual <-
            evaluateWithAxioms
                ( mkEvaluatorRegistry
                    ( Map.fromList
                        [ (AxiomIdentifier.Application Mock.fId
                          , [ axiom
                                (Mock.f (mkElemVar Mock.xConfig))
                                (mkElemVar Mock.xConfig)
                                makeTruePredicate
                            ]
                          )
                        ]
                    )
                )
                patt
        assertEqual "" expected actual
    ]
  where
    defined = mkDefinedAtTop

test_simplificationIntegrationUnification :: [TestTree]
test_simplificationIntegrationUnification =
    [ testCase "map function, non-matching" $ do
        let
            initial =
                Pattern.fromTermLike
                $ Mock.function20MapTest (Mock.builtinMap []) Mock.a
            expect = OrPattern.fromPattern initial
        actual <-
            evaluateWithAxioms
                (mkEvaluatorRegistry
                    (Map.fromList
                        [   ( AxiomIdentifier.Application
                                Mock.function20MapTestId
                            ,   [ functionAxiomUnification_
                                    Mock.function20MapTestSymbol
                                    [Mock.concatMap
                                        (Mock.elementMap
                                            (mkElemVar Mock.xConfig)
                                            (mkElemVar Mock.yConfig)
                                        )
                                        (mkElemVar Mock.mConfig)
                                    , mkElemVar Mock.xConfig
                                    ]
                                    (mkElemVar Mock.yConfig)
                                ]
                            )
                        ]
                    )
                )
                initial
        assertEqual "" expect actual
    , testCase "function application with top predicate" $ do
        let requirement = \var ->
                makeEqualsPredicate
                    (Mock.f (mkElemVar var))
                    (Mock.g Mock.b)
            expect =
                OrPattern.fromTermLike
                $ Mock.functionalConstr11 $ Mock.g Mock.a
        actual <-
            evaluateConditionalWithAxioms
                ( mkEvaluatorRegistry
                    ( Map.fromList
                        [ (AxiomIdentifier.Application Mock.functionalConstr10Id
                          , [ functionAxiomUnification
                                Mock.functionalConstr10Symbol
                                [mkElemVar Mock.xConfig]
                                (Mock.g Mock.a)
                                (requirement Mock.xConfig)
                            ]
                          )
                        ]
                    )
                )
                (from @(Predicate _) @(SideCondition _)
                    $ requirement Mock.xConfig
                )
                (Pattern.fromTermLike
                    $ mkExists Mock.zConfig
                    $ Mock.functionalConstr11
                    $ Mock.functionalConstr10 (mkElemVar Mock.xConfig)
                )
        assertEqual "" expect actual
    , testCase "no function branching" $ do
        let expect =
                OrPattern.fromPatterns
                [ Conditional
                    { term = Mock.functional10 (mkElemVar Mock.xConfig)
                    , predicate = makeTruePredicate
                    , substitution = mempty
                    }
                ]
        actual <-
            evaluateWithAxioms
                ( mkEvaluatorRegistry
                    ( Map.fromList
                        [   (AxiomIdentifier.Application Mock.functional10Id
                            ,   [ functionAxiomUnification
                                    Mock.functional10Symbol
                                    [mkElemVar Mock.xConfig]
                                    (mkElemVar Mock.xConfig)
                                    (makeEqualsPredicate Mock.cf Mock.a)
                                , functionAxiomUnification
                                    Mock.functional10Symbol
                                    [mkElemVar Mock.xConfig]
                                    (mkElemVar Mock.xConfig)
                                    (makeNotPredicate
                                        (makeEqualsPredicate Mock.cf Mock.a)
                                    )
                                ]
                            )
                       ]
                    )
                )
                Conditional
                    { term = Mock.functional10 (mkElemVar Mock.xConfig)
                    , predicate = makeTruePredicate
                    , substitution = mempty
                    }
        assertEqual "" expect actual

    , testCase "simplification with top predicate (exists variable capture)"
      $ do
        let requirement = \var ->
                makeEqualsPredicate
                    (Mock.f (mkElemVar var))
                    (Mock.g Mock.b)
            expect =
                OrPattern.fromPatterns
                [ Conditional
                    { term =
                        mkExists
                            Mock.var_xConfig_0
                            (mkElemVar Mock.var_xConfig_0)
                    , predicate = requirement Mock.xConfig
                    , substitution = mempty
                    }
                ]
        actual <-
            evaluateWithAxioms
                ( mkEvaluatorRegistry
                    ( Map.fromList
                        [ (AxiomIdentifier.Application Mock.functionalConstr10Id
                          , [ functionAxiomUnification
                                Mock.functionalConstr10Symbol
                                [mkElemVar Mock.xConfig]
                                (Mock.g Mock.a)
                                (requirement Mock.xConfig)
                            ]
                          )
                        ]
                    )
                )
                Conditional
                    { term = mkExists Mock.xConfig (mkElemVar Mock.xConfig)
                    , predicate = requirement Mock.xConfig
                    , substitution = mempty
                    }
        assertEqual "" expect actual
    , testCase "simplification with top predicate (forall variable capture)"
      $ do
        let requirement = \var ->
                makeEqualsPredicate
                    (Mock.f (mkElemVar var))
                    (Mock.g Mock.b)
            expect =
                OrPattern.fromPatterns
                [ Conditional
                    { term =
                        mkForall
                            Mock.var_xConfig_0
                            (mkElemVar Mock.var_xConfig_0)
                    , predicate = requirement Mock.xConfig
                    , substitution = mempty
                    }
                ]
        actual <-
            evaluateWithAxioms
                ( mkEvaluatorRegistry
                    ( Map.fromList
                        [ (AxiomIdentifier.Application Mock.functionalConstr10Id
                          , [ functionAxiomUnification
                                Mock.functionalConstr10Symbol
                                [mkElemVar Mock.xConfig]
                                (Mock.g Mock.a)
                                (requirement Mock.xConfig)
                            ]
                          )
                        ]
                    )
                )
                Conditional
                    { term = mkForall Mock.xConfig (mkElemVar Mock.xConfig)
                    , predicate = requirement Mock.xConfig
                    , substitution = mempty
                    }
        assertEqual "" expect actual
    , testCase "simplification with top predicate (nu variable capture)" $ do
        let requirement = \var ->
                makeEqualsPredicate
                    (Mock.f (mkSetVar var))
                    (Mock.g Mock.b)
            expect =
                OrPattern.fromPatterns
                [ Conditional
                    { term =
                        mkNu
                            Mock.var_setXConfig_0
                            (mkSetVar Mock.var_setXConfig_0)
                    , predicate = requirement Mock.setXConfig
                    , substitution = mempty
                    }
                ]
        actual <-
            evaluateWithAxioms
                ( mkEvaluatorRegistry
                    ( Map.fromList
                        [ (AxiomIdentifier.Application Mock.functionalConstr10Id
                          , [ functionAxiomUnification
                                Mock.functionalConstr10Symbol
                                [mkElemVar Mock.xConfig]
                                (Mock.g Mock.a)
                                (requirement Mock.setXConfig)
                            ]
                          )
                        ]
                    )
                )
                Conditional
                    { term = mkNu Mock.setXConfig (mkSetVar Mock.setXConfig)
                    , predicate = requirement Mock.setXConfig
                    , substitution = mempty
                    }
        assertEqual "" expect actual
    , testCase "simplification with top predicate (mu variable capture)" $ do
        let requirement = \var ->
                makeEqualsPredicate
                    (Mock.f (mkSetVar var))
                    (Mock.g Mock.b)
            expect =
                OrPattern.fromPatterns
                [ Conditional
                    { term =
                        mkMu
                            Mock.var_setXConfig_0
                            (mkSetVar Mock.var_setXConfig_0)
                    , predicate = requirement Mock.setXConfig
                    , substitution = mempty
                    }
                ]
        actual <-
            evaluateWithAxioms
                ( mkEvaluatorRegistry
                    ( Map.fromList
                        [ (AxiomIdentifier.Application Mock.functionalConstr10Id
                          , [ functionAxiomUnification
                                Mock.functionalConstr10Symbol
                                [mkElemVar Mock.xConfig]
                                (Mock.g Mock.a)
                                (requirement Mock.setXConfig)
                            ]
                          )
                        ]
                    )
                )
                Conditional
                    { term = mkMu Mock.setXConfig (mkSetVar Mock.setXConfig)
                    , predicate = requirement Mock.setXConfig
                    , substitution = mempty
                    }
        assertEqual "" expect actual
    ]

conditionalEqualityPattern
    :: TermLike RewritingVariableName
    -> Predicate.Predicate RewritingVariableName
    -> TermLike RewritingVariableName
    -> Equation RewritingVariableName
conditionalEqualityPattern left requires right =
    mkEquation left right
    & Lens.set (field @"requires") requires


test_substitute :: [TestTree]
test_substitute =
    [ testCase "Substitution under unary functional constructor" $ do
        let expect =
                OrPattern.fromPatterns
                    [ Pattern.Conditional
                        { term =
                            Mock.functionalConstr20
                                Mock.a
                                (Mock.functionalConstr10 Mock.a)
                        , predicate = makeTruePredicate
                        , substitution = Substitution.unsafeWrap
                            [ (inject Mock.xConfig, Mock.a)
                            ,   ( inject Mock.yConfig
                                , Mock.functionalConstr10 Mock.a
                                )
                            ]
                        }
                    ]
        actual <-
            evaluate
                (Pattern.fromTermLike
                    (mkAnd
                        (Mock.functionalConstr20
                            (mkElemVar Mock.xConfig)
                            (Mock.functionalConstr10 (mkElemVar Mock.xConfig))
                        )
                        (Mock.functionalConstr20 Mock.a (mkElemVar Mock.yConfig))
                    )
                )
        assertEqual
            "Expected substitution under unary functional constructor"
            expect
            actual

    , testCase "Substitution" $ do
        let expect =
                OrPattern.fromPatterns
                    [ Pattern.Conditional
                        { term =
                            Mock.functionalConstr20 Mock.a Mock.a
                        , predicate = makeTruePredicate
                        , substitution = Substitution.unsafeWrap
                            [ (inject Mock.xConfig, Mock.a)
                            , (inject Mock.yConfig, Mock.a)
                            ]
                        }
                    ]
        actual <-
            evaluate
                (Pattern.fromTermLike
                    (mkAnd
                        (Mock.functionalConstr20
                            (mkElemVar Mock.xConfig)
                            (mkElemVar Mock.xConfig)
                        )
                        (Mock.functionalConstr20 Mock.a (mkElemVar Mock.yConfig))
                    )
                )
        assertEqual "Expected substitution" expect actual
    ]

test_substituteMap :: [TestTree]
test_substituteMap =
    [ testCase "Substitution applied to Map elements" $ do
        let testMapX =
                Mock.sortInjection Mock.testSort
                $ mkDomainBuiltinMap [(Mock.a, mkElemVar Mock.xConfig)]
            testMapA =
                Mock.sortInjection Mock.testSort
                $ mkDomainBuiltinMap [(Mock.a, Mock.a)]
            expect =
                OrPattern.fromPatterns
                    [ Pattern.Conditional
                        { term = Mock.functionalConstr20 Mock.a testMapA
                        , predicate = makeTruePredicate
                        , substitution = Substitution.unsafeWrap
                            [ (inject Mock.xConfig, Mock.a)
                            , (inject Mock.yConfig, testMapA)
                            ]
                        }
                    ]
        actual <-
            (evaluate . Pattern.fromTermLike)
                (mkAnd
                    (Mock.functionalConstr20 (mkElemVar Mock.xConfig) testMapX)
                    (Mock.functionalConstr20 Mock.a (mkElemVar Mock.yConfig))
                )
        assertEqual
            "Expected substitution applied to Map elements"
            expect
            actual
    ]
  where
    mkDomainBuiltinMap = Mock.builtinMap

test_substituteList :: [TestTree]
test_substituteList =
    [ testCase "Substitution applied to List elements" $ do
        let testListX =
                Mock.sortInjection Mock.testSort
                $ mkDomainBuiltinList [Mock.a, mkElemVar Mock.xConfig]
            testListA =
                Mock.sortInjection Mock.testSort
                $ mkDomainBuiltinList [Mock.a, Mock.a]
            expect =
                OrPattern.fromPatterns
                    [ Pattern.Conditional
                        { term = Mock.functionalConstr20 Mock.a testListA
                        , predicate = makeTruePredicate
                        , substitution = Substitution.unsafeWrap
                            [ (inject Mock.xConfig, Mock.a)
                            , (inject Mock.yConfig, testListA)
                            ]
                        }
                    ]
        actual <-
            (evaluate . Pattern.fromTermLike)
                (mkAnd
                    (Mock.functionalConstr20 (mkElemVar Mock.xConfig) testListX)
                    (Mock.functionalConstr20 Mock.a (mkElemVar Mock.yConfig))
                )
        assertEqual
            "Expected substitution applied to List elements"
            expect
            actual
    ]
  where
    mkDomainBuiltinList = Mock.builtinList

<<<<<<< HEAD
evaluate
    :: Pattern.Pattern RewritingVariableName
    -> IO (OrPattern.OrPattern RewritingVariableName)
=======
test_simplifySideCondition :: [TestTree]
test_simplifySideCondition =
    [ testCase "Simplifies function application in side condition" $ do
        let configuration =
                Pattern.fromTermAndPredicate
                    Mock.a
                    (makeAndPredicate
                        (makeEqualsPredicate
                            (Mock.f Mock.a)
                            Mock.b
                        )
                        (makeEqualsPredicate
                            (Mock.g Mock.a)
                            (Mock.g Mock.b)
                        )
                    )
            expected =
                Pattern.fromTermAndPredicate
                    Mock.a
                    (makeEqualsPredicate
                        (Mock.g Mock.a)
                        (Mock.g Mock.b)
                    )
                & OrPattern.fromPattern
            axioms =
                mkEvaluatorRegistry
                    (Map.fromList
                        [ ( AxiomIdentifier.Application Mock.fId
                        , [ functionAxiomUnification
                                Mock.fSymbol
                                [Mock.a]
                                Mock.b
                                ( makeEqualsPredicate
                                    (Mock.g Mock.a)
                                    (Mock.g Mock.b)
                                )
                          ]
                          )
                        ]
                    )
        actual <- evaluateWithAxioms axioms configuration
        assertEqual "" expected actual
    ]

evaluate :: TestPattern -> IO OrTestPattern
>>>>>>> 9460590a
evaluate = evaluateWithAxioms Map.empty

evaluateWithAxioms
    :: BuiltinAndAxiomSimplifierMap
    -> Pattern.Pattern RewritingVariableName
    -> IO (OrPattern.OrPattern RewritingVariableName)
evaluateWithAxioms axioms =
    evaluateConditionalWithAxioms axioms SideCondition.top

evaluateConditionalWithAxioms
    :: BuiltinAndAxiomSimplifierMap
    -> SideCondition'
    -> Pattern.Pattern RewritingVariableName
    -> IO (OrPattern.OrPattern RewritingVariableName)
evaluateConditionalWithAxioms axioms sideCondition =
    runSimplifierSMT env . Pattern.makeEvaluate sideCondition
  where
    env = Mock.env { simplifierAxioms }
    simplifierAxioms :: BuiltinAndAxiomSimplifierMap
    simplifierAxioms =
        Map.unionWith
            simplifierWithFallback
            builtinAxioms
            axioms

-- | A selection of builtin axioms used in the tests above.
builtinAxioms :: BuiltinAndAxiomSimplifierMap
builtinAxioms =
    Map.fromList
        [   ( AxiomIdentifier.Application Mock.concatMapId
            , Builtin.functionEvaluator Map.evalConcat
            )
        ,   ( AxiomIdentifier.Application Mock.elementMapId
            , Builtin.functionEvaluator Map.evalElement
            )
        ,   ( AxiomIdentifier.Application Mock.unitMapId
            , Builtin.functionEvaluator Map.evalUnit
            )
        ,   ( AxiomIdentifier.Application Mock.concatSetId
            , Builtin.functionEvaluator Set.evalConcat
            )
        ,   ( AxiomIdentifier.Application Mock.concatSetId
            , Builtin.functionEvaluator Set.evalConcat
            )
        ,   ( AxiomIdentifier.Application Mock.elementSetId
            , Builtin.functionEvaluator Set.evalElement
            )
        ,   ( AxiomIdentifier.Application Mock.unitSetId
            , Builtin.functionEvaluator Set.evalUnit
            )
        ,   ( AxiomIdentifier.Application Mock.concatListId
            , Builtin.functionEvaluator List.evalConcat
            )
        ,   ( AxiomIdentifier.Application Mock.elementListId
            , Builtin.functionEvaluator List.evalElement
            )
        ,   ( AxiomIdentifier.Application Mock.unitListId
            , Builtin.functionEvaluator List.evalUnit
            )
        ,   ( AxiomIdentifier.Application Mock.concatListId
            , Builtin.functionEvaluator List.evalConcat
            )
        ,   ( AxiomIdentifier.Application Mock.tdivIntId
            , builtinEvaluation (Int.builtinFunctions Map.! Int.tdivKey)
            )
        ]

axiom
    :: TermLike RewritingVariableName
    -> TermLike RewritingVariableName
    -> Predicate RewritingVariableName
    -> Equation RewritingVariableName
axiom left right requires =
    Equation
        { left
        , requires
        , argument = Nothing
        , antiLeft = Nothing
        , right
        , ensures = Predicate.makeTruePredicate
        , attributes = Default.def
        }

-- | Specialize 'Set.builtinSet' to the builtin sort 'setSort'.
asInternal
    :: Set.Set (TermLike Concrete)
    -> TermLike RewritingVariableName
asInternal =
    Ac.asInternalConcrete Mock.metadataTools Mock.setSort
    . Map.fromSet (const SetValue)
    . Set.map (retractKey >>> fromJust)

sideRepresentation :: SideCondition.Representation
sideRepresentation =
    SideCondition.toRepresentation (SideCondition.top :: SideCondition')<|MERGE_RESOLUTION|>--- conflicted
+++ resolved
@@ -1446,11 +1446,6 @@
   where
     mkDomainBuiltinList = Mock.builtinList
 
-<<<<<<< HEAD
-evaluate
-    :: Pattern.Pattern RewritingVariableName
-    -> IO (OrPattern.OrPattern RewritingVariableName)
-=======
 test_simplifySideCondition :: [TestTree]
 test_simplifySideCondition =
     [ testCase "Simplifies function application in side condition" $ do
@@ -1495,8 +1490,9 @@
         assertEqual "" expected actual
     ]
 
-evaluate :: TestPattern -> IO OrTestPattern
->>>>>>> 9460590a
+evaluate
+    :: Pattern.Pattern RewritingVariableName
+    -> IO (OrPattern.OrPattern RewritingVariableName)
 evaluate = evaluateWithAxioms Map.empty
 
 evaluateWithAxioms
