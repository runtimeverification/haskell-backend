module Test.Kore.Step.Simplification.Ceil
    ( test_ceilSimplification
    ) where

import Test.Tasty

import qualified Data.Map as Map

import qualified Data.Sup as Sup
import qualified Kore.Builtin.AssociativeCommutative as Ac
import qualified Kore.Domain.Builtin as Domain
import Kore.Internal.Condition as Condition
import Kore.Internal.OrPattern
    ( OrPattern
    )
import qualified Kore.Internal.OrPattern as OrPattern
import Kore.Internal.Pattern as Pattern
import Kore.Internal.TermLike as TermLike
import Kore.Predicate.Predicate
    ( makeAndPredicate
    , makeCeilPredicate
    , makeEqualsPredicate
    , makeTruePredicate
    )
import qualified Kore.Step.Axiom.Identifier as AxiomIdentifier
    ( AxiomIdentifier (..)
    )
import qualified Kore.Step.Simplification.Ceil as Ceil
    ( makeEvaluate
    , simplify
    )
import Kore.Step.Simplification.Simplify
import qualified Kore.Step.Simplification.Simplify as AttemptedAxiomResults
    ( AttemptedAxiomResults (..)
    )
import qualified Kore.Step.Simplification.Simplify as AttemptedAxiom
    ( AttemptedAxiom (..)
    )
import qualified Kore.Unification.Substitution as Substitution
import Kore.Variables.Fresh
    ( FreshVariable
    )
import Kore.Variables.UnifiedVariable
    ( UnifiedVariable (..)
    )

import Test.Kore.Builtin.Builtin
    ( emptyNormalizedSet
    )
import Test.Kore.Step.MockSymbols
    ( testSort
    )
import qualified Test.Kore.Step.MockSymbols as Mock
import Test.Kore.Step.Simplification
import Test.Kore.With
import Test.Tasty.HUnit.Ext

test_ceilSimplification :: [TestTree]
test_ceilSimplification =
    [ testCase "Ceil - or distribution" $ do
        -- ceil(a or b) = (top and ceil(a)) or (top and ceil(b))
        let
            expected = OrPattern.fromPatterns
                [ Conditional
                    { term = mkTop_
                    , predicate = makeCeilPredicate somethingOfA
                    , substitution = mempty
                    }
                , Conditional
                    { term = mkTop_
                    , predicate = makeCeilPredicate somethingOfB
                    , substitution = mempty
                    }
                ]
        actual <- evaluate
            (makeCeil
                [somethingOfAExpanded, somethingOfBExpanded]
            )
        assertEqual "" expected actual
    , testCase "Ceil - bool operations"
        (do
            -- ceil(top) = top
            actual1 <- evaluate
                (makeCeil
                    [Pattern.top]
                )
            assertEqual "ceil(top)"
                (OrPattern.fromPatterns
                    [ Pattern.top ]
                )
                actual1
            -- ceil(bottom) = bottom
            actual2 <- evaluate
                (makeCeil
                    []
                )
            assertEqual "ceil(bottom)"
                (OrPattern.fromPatterns
                    []
                )
                actual2
        )
    , testCase "Ceil - sorted bool operations"
        (do
            -- ceil(top{testSort}) = top
            actual1 <- evaluate
                (makeCeil
                    [Pattern.fromConditionSorted Mock.testSort Condition.top]
                )
            assertEqual "ceil(top)"
                (OrPattern.fromPatterns
                    [ Pattern.top ]
                )
                actual1
        )
    , testCase "expanded Ceil - bool operations"
        (do
            -- ceil(top) = top
            actual1 <- makeEvaluate Pattern.top
            assertEqual "ceil(top)"
                (OrPattern.fromPatterns
                    [ Pattern.top ]
                )
                actual1
            -- ceil(bottom) = bottom
            actual2 <- makeEvaluate Pattern.bottom
            assertEqual "ceil(bottom)"
                (OrPattern.fromPatterns
                    []
                )
                actual2
        )
    , testCase "ceil with predicates and substitutions" $ do
        -- if term is not functional, then
        -- ceil(term and predicate and subst)
        --     = top and (ceil(term) and predicate) and subst
        let
            expected = OrPattern.fromPatterns
                [ Conditional
                    { term = mkTop_
                    , predicate =
                        makeAndPredicate
                        (makeCeilPredicate somethingOfA)
                        (makeEqualsPredicate fOfA gOfA)
                    , substitution =
                        Substitution.unsafeWrap [(ElemVar Mock.x, fOfB)]
                    }
                ]
        actual <- makeEvaluate
            Conditional
                { term = somethingOfA
                , predicate = makeEqualsPredicate fOfA gOfA
                , substitution = Substitution.wrap [(ElemVar Mock.x, fOfB)]
                }
        assertEqual "ceil(something(a) and equals(f(a), g(a)))"
            expected
            actual
    , let
        constructorTerm = Mock.constr20 somethingOfA somethingOfB
      in
        testCase "ceil with constructors" $ do
            -- if term is a non-functional-constructor(params), then
            -- ceil(term and predicate and subst)
            --     = top and (ceil(term) and predicate) and subst
            let
                expected = OrPattern.fromPatterns
                    [ Conditional
                        { term = mkTop_
                        , predicate =
                            makeAndPredicate
                                (makeAndPredicate
                                    (makeCeilPredicate somethingOfA)
                                    (makeCeilPredicate somethingOfB)
                                )
                                (makeEqualsPredicate fOfA gOfA)
                        , substitution =
                            Substitution.unsafeWrap [(ElemVar Mock.x, fOfB)]
                        }
                    ]
            actual <- makeEvaluate
                Conditional
                    { term = constructorTerm
                    , predicate = makeEqualsPredicate fOfA gOfA
                    , substitution = Substitution.wrap [(ElemVar Mock.x, fOfB)]
                    }
            assertEqual
                "ceil(constr(something(a), something(b)) and eq(f(a), g(a)))"
                expected
                actual
    , testCase "ceil of constructors is top" $ do
        let
            expected = OrPattern.fromPatterns [Pattern.top]
        actual <- makeEvaluate
            Conditional
                { term = Mock.constr10 Mock.a
                , predicate = makeTruePredicate
                , substitution = mempty
                }
        assertEqual "" expected actual
    , testCase "ceil with functional symbols" $ do
        -- if term is a functional(params), then
        -- ceil(term and predicate and subst)
        --     = top and (ceil(params) and predicate) and subst
        let
            expected = OrPattern.fromPatterns
                [ Conditional
                    { term = mkTop_
                    , predicate =
                        makeAndPredicate
                            (makeAndPredicate
                                (makeCeilPredicate somethingOfA)
                                (makeCeilPredicate somethingOfB)
                            )
                            (makeEqualsPredicate fOfA gOfA)
                    , substitution =
                        Substitution.unsafeWrap [(ElemVar Mock.x, fOfB)]
                    }
                ]
        actual <- makeEvaluate
            Conditional
                { term = Mock.functional20 somethingOfA somethingOfB
                , predicate = makeEqualsPredicate fOfA gOfA
                , substitution = Substitution.wrap [(ElemVar Mock.x, fOfB)]
                }
        assertEqual
            "ceil(functional(something(a), something(b)) and eq(f(a), g(a)))"
            expected
            actual
    , testCase "ceil with function symbols" $ do
        -- if term is a function(params), then
        -- ceil(term and predicate and subst)
        --     = top and (ceil(term) and predicate) and subst
        let
            expected = OrPattern.fromPatterns
                [ Conditional
                    { term = mkTop_
                    , predicate =
                        makeAndPredicate
                            (makeCeilPredicate fOfA)
                            (makeEqualsPredicate fOfA gOfA)
                    , substitution =
                        Substitution.unsafeWrap [(ElemVar Mock.x, fOfB)]
                    }
                ]
        actual <- makeEvaluate
            Conditional
                { term = fOfA
                , predicate = makeEqualsPredicate fOfA gOfA
                , substitution = Substitution.wrap [(ElemVar Mock.x, fOfB)]
                }
        assertEqual
            "ceil(f(a)) and eq(f(a), g(a)))"
            expected
            actual
    , testCase "ceil with functional terms" $ do
        -- if term is functional, then
        -- ceil(term and predicate and subst)
        --     = top and predicate and subst
        let
            expected = OrPattern.fromPatterns
                [ Conditional
                    { term = mkTop_
                    , predicate = makeEqualsPredicate fOfA gOfA
                    , substitution =
                        Substitution.unsafeWrap [(ElemVar Mock.x, fOfB)]
                    }
                ]
        actual <- makeEvaluate
            Conditional
                { term = Mock.a
                , predicate = makeEqualsPredicate fOfA gOfA
                , substitution = Substitution.wrap [(ElemVar Mock.x, fOfB)]
                }
        assertEqual
            "ceil(functional and eq(f(a), g(a)))"
            expected
            actual
    , testCase "ceil with evaluated functional terms" $ do
        -- if term is functional, then
        -- ceil(term and predicate and subst)
        --     = top and predicate and subst
        let
            expected = OrPattern.fromPatterns
                [ Conditional
                    { term = mkTop_
                    , predicate = makeEqualsPredicate fOfA gOfA
                    , substitution =
                        Substitution.unsafeWrap [(ElemVar Mock.x, fOfB)]
                    }
                ]
        actual <- makeEvaluate
            Conditional
                { term = mkEvaluated Mock.a
                , predicate = makeEqualsPredicate fOfA gOfA
                , substitution = Substitution.wrap [(ElemVar Mock.x, fOfB)]
                }
        assertEqual
            "ceil(functional and eq(f(a), g(a)))"
            expected
            actual
    , testCase "ceil with functional composition" $ do
        -- if term is functional(non-funct, non-funct), then
        -- ceil(term and predicate and subst)
        --     = top and
        --       ceil(non-funct) and ceil(non-funct) and predicate and
        --       subst
        let
            expected = OrPattern.fromPatterns
                [ Conditional
                    { term = mkTop_
                    , predicate =
                        makeAndPredicate
                            (makeAndPredicate
                                (makeCeilPredicate fOfA)
                                (makeCeilPredicate fOfB)
                            )
                            (makeEqualsPredicate fOfA gOfA)
                    , substitution =
                        Substitution.unsafeWrap [(ElemVar Mock.x, fOfB)]
                    }
                ]
        actual <- makeEvaluate
            Conditional
                { term = Mock.functional20 fOfA fOfB
                , predicate = makeEqualsPredicate fOfA gOfA
                , substitution = Substitution.wrap [(ElemVar Mock.x, fOfB)]
                }
        assertEqual
            "ceil(functional(non-funct, non-funct) and eq(f(a), g(a)))"
            expected
            actual
    , testCase "ceil with axioms" $ do
        -- if term is functional(non-funct, non-funct), then
        -- ceil(term and predicate and subst)
        --     = top and
        --       ceil(non-funct) and ceil(non-funct) and predicate and
        --       subst
        let
            expected = OrPattern.fromPatterns
                [ Conditional
                    { term = mkTop_
                    , predicate =
                        makeAndPredicate
                            (makeEqualsPredicate Mock.a Mock.cf)
                            (makeEqualsPredicate fOfA gOfA)
                    , substitution =
                        Substitution.unsafeWrap [(ElemVar Mock.x, fOfB)]
                    }
                ]
        actual <- makeEvaluateWithAxioms
            (Map.singleton
                (AxiomIdentifier.Ceil
                    (AxiomIdentifier.Application Mock.fId)
                )
                (appliedMockEvaluator
                    Conditional
                        { term = mkTop_
                        , predicate = makeEqualsPredicate Mock.a Mock.cf
                        , substitution = mempty
                        }
                )
            )
            Conditional
                { term = Mock.functional20 fOfA fOfB
                , predicate = makeEqualsPredicate fOfA gOfA
                , substitution = Substitution.wrap [(ElemVar Mock.x, fOfB)]
                }
        assertEqual
            "ceil(functional(non-funct, non-funct) and eq(f(a), g(a)))"
            expected
            actual
    , testCase "ceil with normal domain value" $ do
        -- ceil(1) = top
        let
            expected = OrPattern.fromPatterns
                [ Conditional
                    { term = mkTop_
                    , predicate = makeTruePredicate
                    , substitution = mempty
                    }
                ]
        actual <- makeEvaluate
            $ Pattern.fromTermLike
            $ mkDomainValue DomainValue
                { domainValueSort = Mock.testSort
                , domainValueChild = mkStringLiteral "a"
                }
        assertEqual "ceil(1)" expected actual
    , testGroup "Builtin.Map"
<<<<<<< HEAD
        --[ testCase "concrete partial keys" $ do
        --    -- maps assume that their keys are relatively functional, so
        --    -- ceil({a->b, c->d}) = ceil(b) and ceil(d)
        --    let original = Mock.builtinMap [(fOfA, fOfB), (gOfA, gOfB)]
        --        expected =
        --            OrPattern.fromPattern . Pattern.fromPredicate
        --            . Predicate.fromPredicate
        --            $ makeAndPredicate
        --                (makeCeilPredicate fOfB)
        --                (makeCeilPredicate gOfB)
        --    actual <- makeEvaluate $ Pattern.fromTermLike original
        --    assertEqual "" expected actual
        [ testCase "abstract keys" $ do
=======
        [ testCase "concrete partial keys" $ do
            -- maps assume that their keys are relatively functional, so
            -- ceil({a->b, c->d}) = ceil(b) and ceil(d)
            let original = Mock.builtinMap [(fOfA, fOfB), (gOfA, gOfB)]
                expected =
                    OrPattern.fromPattern . Pattern.fromCondition
                    . Condition.fromPredicate
                    $ makeAndPredicate
                        (makeCeilPredicate fOfB)
                        (makeCeilPredicate gOfB)
            actual <- makeEvaluate $ Pattern.fromTermLike original
            assertEqual "" expected actual
        , testCase "abstract keys" $ do
>>>>>>> f6f7b1eb
            let original =
                    Mock.builtinMap [(mkElemVar Mock.x, mkElemVar Mock.y)]
                expected = OrPattern.top
            actual <- makeEvaluate $ Pattern.fromTermLike original
            assertEqual "" expected actual
        , testCase "abstract keys with frame" $ do
            let original =
                    Mock.framedMap
                        [(mkElemVar Mock.x, mkElemVar Mock.y)]
                        [Mock.m]
                expected =
                    OrPattern.fromPattern . Pattern.fromCondition
                    . Condition.fromPredicate . makeCeilPredicate
                    $ Mock.framedMap
                        [(mkElemVar Mock.x, mkElemVar Mock.y)]
                        [Mock.m]
            actual <- makeEvaluate $ Pattern.fromTermLike original
            assertEqual "" expected actual
        --, testCase "ceil with map domain value" $ do
        --    -- maps assume that their keys are relatively functional, so
        --    -- ceil({a->b, c->d}) = ceil(b) and ceil(d)
        --    let expected = OrPattern.fromPatterns
        --            [ Conditional
        --                { term = mkTop_
        --                , predicate =
        --                    makeAndPredicate
        --                        (makeCeilPredicate fOfB)
        --                        (makeCeilPredicate gOfB)
        --                , substitution = mempty
        --                }
        --            ]
        --    actual <-
        --        makeEvaluate
        --            Conditional
        --                { term =
        --                    Mock.builtinMap
        --                        [(fOfA, fOfB), (gOfA, gOfB)]
        --                , predicate = makeTruePredicate
        --                , substitution = mempty
        --                }
        --    assertEqual "" expected actual
        ]
    , testCase "ceil with list domain value" $ do
        -- ceil([a, b]) = ceil(a) and ceil(b)
        let
            expected = OrPattern.fromPatterns
                [ Conditional
                    { term = mkTop_
                    , predicate =
                        makeAndPredicate
                            (makeCeilPredicate fOfA)
                            (makeCeilPredicate fOfB)
                    , substitution = mempty
                    }
                ]
        actual <- makeEvaluate
            Conditional
                { term = Mock.builtinList [fOfA, fOfB]
                , predicate = makeTruePredicate
                , substitution = mempty
                }
        assertEqual "ceil(list)" expected actual
    , testCase "ceil with concrete set domain value" $ do
        -- sets assume that their concrete elements are relatively functional,
        -- so ceil({a, b}) = top
        let
            expected = OrPattern.fromPatterns [ Pattern.top ]
        actual <- makeEvaluate
            Conditional
                { term = Mock.builtinSet [asConcrete' fOfA, asConcrete' fOfB]
                , predicate = makeTruePredicate
                , substitution = mempty
                }
        assertEqual "ceil(set)" expected actual
    , testCase "ceil with element variable" $ do
        let
            expected = OrPattern.fromPatterns
                [ Conditional
                    { term = mkTop_
                    , predicate = makeCeilPredicate fOfX
                    , substitution = mempty
                    }
                ]
        actual <- makeEvaluate
            Conditional
                { term = asInternalSet $
                    emptyNormalizedSet `with` VariableElement fOfX
                , predicate = makeTruePredicate
                , substitution = mempty
                }
        assertEqual "ceil(set)" expected actual
    , testCase "ceil with opaque set" $ do
        let
            expected = OrPattern.fromPatterns
                [ Conditional
                    { term = mkTop_
                    , predicate = makeCeilPredicate fOfXset
                    , substitution = mempty
                    }
                ]
        actual <- makeEvaluate
            Conditional
                { term = asInternalSet $
                    emptyNormalizedSet `with` OpaqueSet fOfXset
                , predicate = makeTruePredicate
                , substitution = mempty
                }
        assertEqual "ceil(set)" expected actual
        assertBool "" (OrPattern.isSimplified actual)
    , testCase "ceil with opaque sets" $ do
        let
            expected = OrPattern.fromPatterns
                [ Conditional
                    { term = mkTop_
                    , predicate = makeCeilPredicate
                        (asInternalSet
                            ( emptyNormalizedSet
                            `with` OpaqueSet fOfXset
                            `with` OpaqueSet fOfYset
                            )
                        )
                    , substitution = mempty
                    }
                ]
        actual <- makeEvaluate
            Conditional
                { term = asInternalSet $
                    emptyNormalizedSet
                        `with` OpaqueSet fOfXset
                        `with` OpaqueSet fOfYset
                , predicate = makeTruePredicate
                , substitution = mempty
                }
        assertEqual "ceil(set set)" expected actual
        assertBool "" (OrPattern.isSimplified actual)
    ]
  where
    fOfA :: TermLike Variable
    fOfA = Mock.f Mock.a
    fOfB :: TermLike Variable
    fOfB = Mock.f Mock.b
    gOfA = Mock.g Mock.a
    --gOfB = Mock.g Mock.b
    fOfX :: TermLike Variable
    fOfX = Mock.f (mkElemVar Mock.x)
    fOfXset :: TermLike Variable
    fOfXset = Mock.fSet (mkElemVar Mock.xSet)
    fOfYset :: TermLike Variable
    fOfYset = Mock.fSet (mkElemVar Mock.ySet)
    somethingOfA = Mock.plain10 Mock.a
    somethingOfB = Mock.plain10 Mock.b
    somethingOfAExpanded = Conditional
        { term = somethingOfA
        , predicate = makeTruePredicate
        , substitution = mempty
        }
    somethingOfBExpanded = Conditional
        { term = somethingOfB
        , predicate = makeTruePredicate
        , substitution = mempty
        }
    asConcrete' p = let Just r = TermLike.asConcrete p in r
    asInternalSet =
        Ac.asInternal Mock.metadataTools Mock.setSort . Domain.wrapAc

appliedMockEvaluator
    :: Pattern Variable -> BuiltinAndAxiomSimplifier
appliedMockEvaluator result =
    BuiltinAndAxiomSimplifier
    $ mockEvaluator
    $ AttemptedAxiom.Applied AttemptedAxiomResults
        { results = OrPattern.fromPatterns
            [Test.Kore.Step.Simplification.Ceil.mapVariables result]
        , remainders = OrPattern.fromPatterns []
        }

mockEvaluator
    :: MonadSimplify simplifier
    => AttemptedAxiom variable
    -> TermLike variable
    -> Condition variable
    -> simplifier (AttemptedAxiom variable)
mockEvaluator evaluation _ _ = return evaluation

mapVariables
    ::  ( FreshVariable variable
        , SortedVariable variable
        , Ord variable
        )
    => Pattern Variable
    -> Pattern variable
mapVariables =
    Pattern.mapVariables $ \v ->
        fromVariable v { variableCounter = Just (Sup.Element 1) }

makeCeil
    :: Ord variable
    => [Pattern variable]
    -> Ceil Sort (OrPattern variable)
makeCeil patterns =
    Ceil
        { ceilOperandSort = testSort
        , ceilResultSort  = testSort
        , ceilChild       = OrPattern.fromPatterns patterns
        }

evaluate
    :: Ceil Sort (OrPattern Variable)
    -> IO (OrPattern Variable)
evaluate ceil =
    runSimplifier mockEnv
    $ Ceil.simplify Condition.top ceil
  where
    mockEnv = Mock.env

makeEvaluate
    :: Pattern Variable
    -> IO (OrPattern Variable)
makeEvaluate = makeEvaluateWithAxioms Map.empty

makeEvaluateWithAxioms
    :: BuiltinAndAxiomSimplifierMap
    -- ^ Map from symbol IDs to defined functions
    -> Pattern Variable
    -> IO (OrPattern Variable)
makeEvaluateWithAxioms axiomIdToSimplifier child =
    runSimplifier mockEnv
    $ Ceil.makeEvaluate Condition.top child
  where
    mockEnv = Mock.env { simplifierAxioms = axiomIdToSimplifier }<|MERGE_RESOLUTION|>--- conflicted
+++ resolved
@@ -387,35 +387,19 @@
                 }
         assertEqual "ceil(1)" expected actual
     , testGroup "Builtin.Map"
-<<<<<<< HEAD
-        --[ testCase "concrete partial keys" $ do
-        --    -- maps assume that their keys are relatively functional, so
-        --    -- ceil({a->b, c->d}) = ceil(b) and ceil(d)
-        --    let original = Mock.builtinMap [(fOfA, fOfB), (gOfA, gOfB)]
-        --        expected =
-        --            OrPattern.fromPattern . Pattern.fromPredicate
-        --            . Predicate.fromPredicate
-        --            $ makeAndPredicate
-        --                (makeCeilPredicate fOfB)
-        --                (makeCeilPredicate gOfB)
-        --    actual <- makeEvaluate $ Pattern.fromTermLike original
-        --    assertEqual "" expected actual
+        -- [ testCase "concrete partial keys" $ do
+        --     -- maps assume that their keys are relatively functional, so
+        --     -- ceil({a->b, c->d}) = ceil(b) and ceil(d)
+        --     let original = Mock.builtinMap [(fOfA, fOfB), (gOfA, gOfB)]
+        --         expected =
+        --             OrPattern.fromPattern . Pattern.fromCondition
+        --             . Condition.fromPredicate
+        --             $ makeAndPredicate
+        --                 (makeCeilPredicate fOfB)
+        --                 (makeCeilPredicate gOfB)
+        --     actual <- makeEvaluate $ Pattern.fromTermLike original
+        --     assertEqual "" expected actual
         [ testCase "abstract keys" $ do
-=======
-        [ testCase "concrete partial keys" $ do
-            -- maps assume that their keys are relatively functional, so
-            -- ceil({a->b, c->d}) = ceil(b) and ceil(d)
-            let original = Mock.builtinMap [(fOfA, fOfB), (gOfA, gOfB)]
-                expected =
-                    OrPattern.fromPattern . Pattern.fromCondition
-                    . Condition.fromPredicate
-                    $ makeAndPredicate
-                        (makeCeilPredicate fOfB)
-                        (makeCeilPredicate gOfB)
-            actual <- makeEvaluate $ Pattern.fromTermLike original
-            assertEqual "" expected actual
-        , testCase "abstract keys" $ do
->>>>>>> f6f7b1eb
             let original =
                     Mock.builtinMap [(mkElemVar Mock.x, mkElemVar Mock.y)]
                 expected = OrPattern.top
