module Test.Kore.Step.Simplification.Equals
    ( test_equalsSimplification_TermLike
    , test_equalsSimplification_Or_Pattern
    , test_equalsSimplification_Pattern
    ) where

import Prelude.Kore

import Test.Tasty

import Kore.Internal.Condition
    ( Condition
    , Conditional (..)
    )
import qualified Kore.Internal.Condition as Condition
import qualified Kore.Internal.MultiAnd as MultiAnd
import qualified Kore.Internal.MultiOr as MultiOr
import Kore.Internal.OrCondition
    ( OrCondition
    )
import Kore.Internal.OrPattern
    ( OrPattern
    )
import qualified Kore.Internal.OrPattern as OrPattern
import Kore.Internal.Pattern
    ( Pattern
    )
import qualified Kore.Internal.Pattern as Conditional
import Kore.Internal.Predicate
    ( pattern PredicateFalse
    , makeAndPredicate
    , makeCeilPredicate
    , makeEqualsPredicate
    , makeIffPredicate
    , makeImpliesPredicate
    , makeNotPredicate
    , makeTruePredicate
    )
import qualified Kore.Internal.SideCondition as SideCondition
    ( top
    )
import qualified Kore.Internal.Substitution as Substitution
import Kore.Internal.TermLike
import Kore.Step.Simplification.Equals
    ( makeEvaluate
    , makeEvaluateTermsToPredicate
    , simplify
    )
import Kore.Unparser

import qualified Test.Kore.Step.MockSymbols as Mock
import Test.Kore.Step.Simplification
import Test.Tasty.HUnit.Ext

import Pretty
    ( Pretty (..)
    )

test_equalsSimplification_Or_Pattern :: [TestTree]
test_equalsSimplification_Or_Pattern =
    [ testCase "bottom == bottom" $ do
        let expect = OrPattern.fromPatterns [ Conditional.top ]
        actual <-
            evaluateOr
                Equals
                    { equalsOperandSort = testSort
                    , equalsResultSort = testSort
                    , equalsFirst = OrPattern.fromPatterns []
                    , equalsSecond = OrPattern.fromPatterns []
                    }
        assertEqual "" expect actual

    , testCase "a == a" $ do
        let expect = OrPattern.fromPatterns [ Conditional.top ]
        actual <-
            evaluateOr
                Equals
                    { equalsOperandSort = testSort
                    , equalsResultSort = testSort
                    , equalsFirst = OrPattern.fromPatterns
                        [ Conditional
                            { term = Mock.a
                            , predicate = makeTruePredicate
                            , substitution = mempty
                            }
                        ]
                    , equalsSecond = OrPattern.fromPatterns
                        [ Conditional
                            { term = Mock.a
                            , predicate = makeTruePredicate
                            , substitution = mempty
                            }
                        ]
                    }
        assertEqual "" expect actual

    , testCase "a != bottom" $ do
        let expect = OrPattern.fromPatterns []
        actual <-
            evaluateOr
                Equals
                    { equalsOperandSort = testSort
                    , equalsResultSort = testSort
                    , equalsFirst = OrPattern.fromPatterns []
                    , equalsSecond = OrPattern.fromPatterns
                        [ Conditional
                            { term = Mock.a
                            , predicate = makeTruePredicate
                            , substitution = mempty
                            }
                        ]
                    }
        assertEqual "" expect actual

    , testCase "f(a) vs g(a)" $ do
        let expect =
                OrPattern.fromPatterns
                    [ Conditional
                        { term = mkTop_
                        , predicate = makeEqualsPredicate fOfA gOfA
                        , substitution = mempty
                        }
                    ]
        actual <-
            evaluateOr
                Equals
                    { equalsOperandSort = testSort
                    , equalsResultSort = testSort
                    , equalsFirst = OrPattern.fromPatterns
                        [ Conditional
                            { term = fOfA
                            , predicate = makeTruePredicate
                            , substitution = mempty
                            }
                        ]
                    , equalsSecond = OrPattern.fromPatterns
                        [ Conditional
                            { term = gOfA
                            , predicate = makeTruePredicate
                            , substitution = mempty
                            }
                        ]
                    }
        assertEqual "" expect actual

    , testCase "f vs g or h" $ do
        let expectEvaluateEquals =
                OrPattern.fromPatterns
                    [ Conditional
                        { term = mkTop_
                        , predicate =
                            (MultiAnd.toPredicate . MultiAnd.make)
                            [ makeCeilPredicate Mock.cf
                            , makeCeilPredicate Mock.cg
                            , makeImpliesPredicate
                                (makeCeilPredicate Mock.cg)
                                (makeEqualsPredicate Mock.cf Mock.cg)
                            , makeImpliesPredicate
                                (makeCeilPredicate Mock.ch)
                                (makeEqualsPredicate Mock.cf Mock.ch)
                            ]
                        , substitution = mempty
                        }
                    , Conditional
                        { term = mkTop_
                        , predicate =
                            (MultiAnd.toPredicate . MultiAnd.make)
                            [ makeCeilPredicate Mock.cf
                            , makeCeilPredicate Mock.ch
                            , makeImpliesPredicate
                                (makeCeilPredicate Mock.cg)
                                (makeEqualsPredicate Mock.cf Mock.cg)
                            , makeImpliesPredicate
                                (makeCeilPredicate Mock.ch)
                                (makeEqualsPredicate Mock.cf Mock.ch)
                            ]
                        , substitution = mempty
                        }
                    ,  Conditional
                        { term = mkTop_
                        , predicate =
                            (MultiAnd.toPredicate . MultiAnd.make)
                            [ makeNotPredicate $ makeCeilPredicate Mock.cf
                            , makeNotPredicate $ makeCeilPredicate Mock.cg
                            , makeNotPredicate $ makeCeilPredicate Mock.ch
                            ]
                        , substitution = mempty
                        }
                    ]
            first =
                OrPattern.fromPatterns
                    [ Conditional
                        { term = Mock.cf
                        , predicate = makeTruePredicate
                        , substitution = mempty
                        }
                    ]
            second =
                OrPattern.fromPatterns
                    [ Conditional
                        { term = Mock.cg
                        , predicate = makeTruePredicate
                        , substitution = mempty
                        }
                    , Conditional
                        { term = Mock.ch
                        , predicate = makeTruePredicate
                        , substitution = mempty
                        }
                    ]
        assertBidirectionalEqualityResult "f" "g or h"
            expectEvaluateEquals
            Equals
                { equalsOperandSort = testSort
                , equalsResultSort = testSort
                , equalsFirst = first
                , equalsSecond = second
                }

    , testCase "f vs g or h where f /= g" $ do
        let expectEvaluateEquals =
                OrPattern.fromPatterns
                    [ Conditional
                        { term = mkTop_
                        , predicate =
                            (MultiAnd.toPredicate . MultiAnd.make)
                            [ makeCeilPredicate Mock.cf
                            , makeCeilPredicate Mock.cg
                            , makeImpliesPredicate
                                (makeCeilPredicate Mock.ch)
                                (makeEqualsPredicate Mock.cf Mock.ch)
                            , makeNotPredicate (makeCeilPredicate Mock.cg)
                            ]
                        , substitution = mempty
                        }
                    , Conditional
                        { term = mkTop_
                        , predicate =
                            (MultiAnd.toPredicate . MultiAnd.make)
                            [ makeCeilPredicate Mock.cf
                            , makeCeilPredicate Mock.ch
                            , makeImpliesPredicate
                                (makeCeilPredicate Mock.ch)
                                (makeEqualsPredicate Mock.cf Mock.ch)
                            , makeNotPredicate $ makeCeilPredicate Mock.cg
                            ]
                        , substitution = mempty
                        }
                    ,  Conditional
                        { term = mkTop_
                        , predicate =
                            (MultiAnd.toPredicate . MultiAnd.make)
                            [ makeNotPredicate $ makeCeilPredicate Mock.cf
                            , makeNotPredicate $ makeCeilPredicate Mock.cg
                            , makeNotPredicate $ makeCeilPredicate Mock.ch
                            ]
                        , substitution = mempty
                        }
                    ]
            first =
                OrPattern.fromPatterns
                    [ Conditional
                        { term = Mock.functionalConstr10 Mock.cf
                        , predicate = makeTruePredicate
                        , substitution = mempty
                        }
                    ]
            second =
                OrPattern.fromPatterns
                    [ Conditional
                        { term = Mock.functionalConstr11 Mock.cg
                        , predicate = makeTruePredicate
                        , substitution = mempty
                        }
                    , Conditional
                        { term = Mock.functionalConstr10 Mock.ch
                        , predicate = makeTruePredicate
                        , substitution = mempty
                        }
                    ]
        assertBidirectionalEqualityResult "f" "g or h"
            expectEvaluateEquals
            Equals
                { equalsOperandSort = testSort
                , equalsResultSort = testSort
                , equalsFirst = first
                , equalsSecond = second
                }

    , testCase "f vs g[x = a] or h" $ do
        let definedF = makeCeilPredicate Mock.cf
            definedG = makeCeilPredicate Mock.cg
            predicateSubstitution =
                makeEqualsPredicate (mkElemVar Mock.x) Mock.a
            definedGWithSubstitution =
                makeAndPredicate
                    definedG
                    predicateSubstitution
            definedH = makeCeilPredicate Mock.ch
            first =
                OrPattern.fromPatterns
                    [ Conditional
                        { term = Mock.cf
                        , predicate = makeTruePredicate
                        , substitution = mempty
                        }
                    ]
            second =
                OrPattern.fromPatterns
                    [ Conditional
                        { term = Mock.cg
                        , predicate = makeTruePredicate
                        , substitution =
                            Substitution.wrap
                            $ Substitution.mkUnwrappedSubstitution
                            [(inject Mock.x, Mock.a)]
                        }
                    , Conditional
                        { term = Mock.ch
                        , predicate = makeTruePredicate
                        , substitution = mempty
                        }
                    ]
            expectEvaluateEquals =
                OrPattern.fromPatterns
                    [ Conditional
                        { term = mkTop_
                        , predicate =
                            (MultiAnd.toPredicate . MultiAnd.make)
                            [ definedF
                            , definedG
                            , makeImpliesPredicate
                                definedGWithSubstitution
                                (makeEqualsPredicate Mock.cf Mock.cg)
                            , makeImpliesPredicate
                                definedH
                                (makeEqualsPredicate Mock.cf Mock.ch)
                            ]
                        , substitution = Substitution.unsafeWrap
                            [(inject Mock.x, Mock.a)]
                        }
                    , Conditional
                        { term = mkTop_
                        , predicate =
                            (MultiAnd.toPredicate . MultiAnd.make)
                            [ definedF
                            , definedH
                            , makeImpliesPredicate
                                definedGWithSubstitution
                                (makeEqualsPredicate Mock.cf Mock.cg)
                            , makeImpliesPredicate
                                definedH
                                (makeEqualsPredicate Mock.cf Mock.ch)
                            ]
                        , substitution = mempty
                        }
                    , Conditional
                        { term = mkTop_
                        , predicate =
                            (MultiAnd.toPredicate . MultiAnd.make)
                            [ makeNotPredicate definedGWithSubstitution
                            , makeNotPredicate definedF
                            , makeNotPredicate definedH
                            ]
                        , substitution = mempty
                        }
                    ]
        assertBidirectionalEqualityResult "f" "g[x = a] or h"
            expectEvaluateEquals
            Equals
                { equalsOperandSort = testSort
                , equalsResultSort = testSort
                , equalsFirst = first
                , equalsSecond = second
                }
    ]

test_equalsSimplification_Pattern :: [TestTree]
test_equalsSimplification_Pattern =
    [ testCase "predicate-substitution vs predicate-substitution" $ do
        let expect =
                OrPattern.fromPatterns
                    [ Conditional
                        { term = mkTop_
                        , predicate =
                            makeIffPredicate
                                (makeEqualsPredicate fOfA fOfB)
                                (makeEqualsPredicate gOfA gOfB)
                        , substitution = mempty
                        }
                    ]
        actual <-
            evaluate
                Conditional
                    { term = mkTop_
                    , predicate = makeEqualsPredicate fOfA fOfB
                    , substitution = mempty
                    }
                Conditional
                    { term = mkTop_
                    , predicate = makeEqualsPredicate gOfA gOfB
                    , substitution = mempty
                    }
        assertEqual "" expect actual

    , testCase "sorted equals predicate" $ do
        let expect =
                OrPattern.fromPatterns
                    [ Conditional
                        { term = mkTop_
                        , predicate =
                            makeIffPredicate
                                (makeEqualsPredicate fOfA fOfB)
                                (makeEqualsPredicate gOfA gOfB)
                        , substitution = mempty
                        }
                    ]
        actual <-
            evaluate
                Conditional
                    { term = mkTop Mock.testSort
                    , predicate = makeEqualsPredicate fOfA fOfB
                    , substitution = mempty
                    }
                Conditional
                    { term = mkTop Mock.testSort
                    , predicate = makeEqualsPredicate gOfA gOfB
                    , substitution = mempty
                    }
        assertEqual "" expect actual

    , testCase "constructor-patt vs constructor-patt" $ do
        let expect =
                OrPattern.fromPatterns
                    [ Conditional
                        { term = mkTop_
                        , predicate =
                            (MultiAnd.toPredicate . MultiAnd.make)
                            [ makeCeilPredicate hOfA
                            , makeCeilPredicate hOfB
                            , makeEqualsPredicate fOfA fOfB
                            , makeEqualsPredicate gOfA gOfB
                            , makeEqualsPredicate hOfA hOfB
                            ]
                        , substitution = mempty
                        }
                    , Conditional
                        { term = mkTop_
                        , predicate =
                            makeAndPredicate
                                (makeNotPredicate
                                    (makeAndPredicate
                                        (makeCeilPredicate hOfA)
                                        (makeEqualsPredicate fOfA fOfB)
                                    )
                                )
                                (makeNotPredicate
                                    (makeAndPredicate
                                        (makeCeilPredicate hOfB)
                                        (makeEqualsPredicate gOfA gOfB)
                                    )
                                )
                        , substitution = mempty
                        }
                    ]
        actual <-
            evaluate
                Conditional
                    { term = Mock.functionalConstr10 hOfA
                    , predicate = makeEqualsPredicate fOfA fOfB
                    , substitution = mempty
                    }
                Conditional
                    { term = Mock.functionalConstr10 hOfB
                    , predicate = makeEqualsPredicate gOfA gOfB
                    , substitution = mempty
                    }
        assertEqual "" expect actual
    ]

test_equalsSimplification_TermLike :: [TestTree]
test_equalsSimplification_TermLike =
    [ testCase "bottom == bottom"
        (assertTermEquals
            Condition.topCondition
            mkBottom_
            mkBottom_
        )
    , testCase "domain-value == domain-value"
        (assertTermEquals
            Condition.topCondition
            (mkDomainValue DomainValue
                { domainValueSort = testSort
                , domainValueChild = mkStringLiteral "a"
                }
            )
            (mkDomainValue DomainValue
                { domainValueSort = testSort
                , domainValueChild = mkStringLiteral "a"
                }
            )
        )
    , testCase "domain-value != domain-value"
        (assertTermEquals
            Condition.bottomCondition
            (mkDomainValue DomainValue
                { domainValueSort = testSort
                , domainValueChild = mkStringLiteral "a"
                }
            )
            (mkDomainValue DomainValue
                { domainValueSort = testSort
                , domainValueChild = mkStringLiteral "b"
                }
            )
        )
    , testCase "domain-value != domain-value because of sorts"
        (assertTermEquals
            Condition.bottomCondition
            (mkDomainValue DomainValue
                { domainValueSort = testSort
                , domainValueChild = mkStringLiteral "a"
                }
            )
            (mkDomainValue DomainValue
                { domainValueSort = testSort2
                , domainValueChild = mkStringLiteral "a"
                }
            )
        )
    , testCase "\"a\" == \"a\""
        (assertTermEqualsGeneric
            Condition.topCondition
            (mkStringLiteral "a")
            (mkStringLiteral "a")
        )
    , testCase "\"a\" != \"b\""
        (assertTermEqualsGeneric
            Condition.bottomCondition
            (mkStringLiteral "a")
            (mkStringLiteral "b")
        )
    , testCase "a != bottom"
        (assertTermEquals
            Condition.bottomCondition
            mkBottom_
            Mock.a
        )
    , testCase "a == a"
        (assertTermEquals
            Condition.topCondition
            Mock.a
            Mock.a
        )
    , testCase "f(a) vs g(a)"
        (assertTermEquals
            Conditional
                { term = ()
                , predicate = makeEqualsPredicate fOfA gOfA
                , substitution = mempty
                }
            fOfA
            gOfA
        )
    , testCase "constructor1(a) vs constructor1(a)"
        (assertTermEquals
            Condition.topCondition
            constructor1OfA
            constructor1OfA
        )
    , testCase
        "functionalconstructor1(a) vs functionalconstructor2(a)"
        (assertTermEquals
            Condition.bottomCondition
            functionalConstructor1OfA
            functionalConstructor2OfA
        )
    , testCase "constructor1(a) vs constructor2(a)"
        (assertTermEquals
            Condition.bottomCondition
            constructor1OfA
            constructor2OfA
        )
    , testCase "constructor1(f(a)) vs constructor1(f(a))"
        (assertTermEquals
            Condition.topCondition
            (Mock.constr10 fOfA)
            (Mock.constr10 fOfA)
        )
    , testCase "sigma(f(a), f(b)) vs sigma(g(a), g(b))"
        (assertTermEqualsMulti
            [ Conditional
                { term = ()
                , predicate =
                    makeAndPredicate
                        (makeEqualsPredicate fOfA gOfA)
                        (makeEqualsPredicate fOfB gOfB)
                , substitution = mempty
                }
            , Conditional
                { term = ()
                , predicate =
                    makeAndPredicate
                        (makeNotPredicate
                            (makeAndPredicate
                                (makeCeilPredicate fOfA)
                                (makeCeilPredicate fOfB)
                            )
                        )
                        (makeNotPredicate
                            (makeAndPredicate
                                (makeCeilPredicate gOfA)
                                (makeCeilPredicate gOfB)
                            )
                        )
                , substitution = mempty
                }
            ]
            (Mock.functionalConstr20 fOfA fOfB)
            (Mock.functionalConstr20 gOfA gOfB)
        )
    , testCase "equals(x, functional) becomes a substitution"
        (assertTermEquals
            Conditional
                { term = ()
                , predicate = makeTruePredicate
                , substitution =
                    Substitution.unsafeWrap [(inject Mock.x, functionalOfA)]
                }
                (mkElemVar Mock.x)
                functionalOfA
        )
    , testCase "equals(functional, x) becomes a substitution"
        (assertTermEquals
            Conditional
                { term = ()
                , predicate = makeTruePredicate
                , substitution =
                    Substitution.unsafeWrap [(inject Mock.x, functionalOfA)]
                }
                functionalOfA
                (mkElemVar Mock.x)
        )
    , testCase "equals(x, function) becomes a substitution + ceil"
        (assertTermEquals
            Conditional
                { term = ()
                , predicate = makeCeilPredicate fOfA
                , substitution =
                    Substitution.unsafeWrap [(inject Mock.x, fOfA)]
                }
            (mkElemVar Mock.x)
            fOfA
        )
    , testCase "equals(function, x) becomes a substitution + ceil"
        (assertTermEquals
            Conditional
                { term = ()
                , predicate = makeCeilPredicate fOfA
                , substitution =
                    Substitution.unsafeWrap [(inject Mock.x, fOfA)]
                }
            fOfA
            (mkElemVar Mock.x)
        )
    , testCase "equals(x, constructor) becomes a predicate"
        (assertTermEquals
            Conditional
                { term = ()
                , predicate =
                    makeEqualsPredicate (mkElemVar Mock.x) constructor1OfA
                , substitution = mempty
                }
            (mkElemVar Mock.x)
            constructor1OfA
        )
    , testCase "equals(constructor, x) becomes a predicate"
        (assertTermEquals
            Conditional
                { term = ()
                , predicate =
                    makeEqualsPredicate constructor1OfA (mkElemVar Mock.x)
                , substitution = mempty
                }
            constructor1OfA
            (mkElemVar Mock.x)
        )
    , testCase "equals(x, something) becomes a predicate"
        (assertTermEquals
            Conditional
                { term = ()
                , predicate = makeEqualsPredicate (mkElemVar Mock.x) plain1OfA
                , substitution = mempty
                }
            (mkElemVar Mock.x)
            plain1OfA
        )
    , testCase "equals(something, x) becomes a predicate"
        (assertTermEquals
            Conditional
                { term = ()
                , predicate = makeEqualsPredicate plain1OfA (mkElemVar Mock.x)
                , substitution = mempty
                }
            plain1OfA
            (mkElemVar Mock.x)
        )
    , testCase "equals(function, constructor) is not simplifiable"
        (assertTermEquals
            Conditional
                { term = ()
                , predicate = makeEqualsPredicate (Mock.f Mock.a) Mock.a
                , substitution = mempty
                }
                (Mock.f Mock.a)
                Mock.a
        )
    , testGroup "builtin Map domain"
        [ testCase "concrete Map, same keys"
            (assertTermEquals
                Conditional
                    { term = ()
                    , predicate = makeTruePredicate
                    , substitution =
                        Substitution.unsafeWrap [(inject Mock.x, Mock.b)]
                    }
                (Mock.builtinMap [(Mock.a, Mock.b)])
                (Mock.builtinMap [(Mock.a, mkElemVar Mock.x)])
            )
        , testCase "concrete Map, different keys"
            (assertTermEquals
                Condition.bottomCondition
                (Mock.builtinMap [(Mock.a, Mock.b)])
                (Mock.builtinMap [(Mock.b, mkElemVar Mock.x)])
            )
        , testCase "concrete Map with framed Map"
            (assertTermEqualsMulti
                [ Conditional
                    { term = ()
                    , predicate =
                        makeAndPredicate
                            (makeNotPredicate
                                (makeAndPredicate
                                    (makeCeilPredicate fOfA)
                                    (makeCeilPredicate fOfB)
                                )
                            )
                            (makeNotPredicate
                                (makeCeilPredicate
                                    (Mock.concatMap
                                        (Mock.builtinMap
                                            [(Mock.a, mkElemVar Mock.x)]
                                        )
                                        (mkElemVar Mock.m)
                                    )
                                )
                            )
                    , substitution = mempty
                    }
                , Conditional
                    { term = ()
                    , predicate =
                        makeAndPredicate
                            (makeCeilPredicate fOfB)
                            (makeCeilPredicate fOfA)
                    , substitution = Substitution.wrap
                        $ Substitution.mkUnwrappedSubstitution
                        [ (inject Mock.x, fOfA)
                        , (inject Mock.m, Mock.builtinMap [(Mock.b, fOfB)])
                        ]
                    }
                ]
                (Mock.builtinMap [(Mock.a, fOfA), (Mock.b, fOfB)])
                (Mock.concatMap
                    (Mock.builtinMap [(Mock.a, mkElemVar Mock.x)])
                    (mkElemVar Mock.m)
                )
            )
        , testCase "concrete Map with framed Map"
            (assertTermEqualsMulti
                [ Conditional
                    { term = ()
                    , predicate =
                        makeAndPredicate
                            (makeNotPredicate
                                (makeAndPredicate
                                    (makeCeilPredicate fOfA)
                                    (makeCeilPredicate fOfB)
                                )
                            )
                            (makeNotPredicate
                                (makeCeilPredicate
                                    (Mock.concatMap
                                        (mkElemVar Mock.m)
                                        (Mock.builtinMap
                                            [(Mock.a, mkElemVar Mock.x)]
                                        )
                                    )
                                )
                            )
                    , substitution = mempty
                    }
                , Conditional
                    { term = ()
                    , predicate =
                        makeAndPredicate
                            (makeCeilPredicate fOfB)
                            (makeCeilPredicate fOfA)
                    , substitution = Substitution.wrap
                        $ Substitution.mkUnwrappedSubstitution
                        [ (inject Mock.x, fOfA)
                        , (inject Mock.m, Mock.builtinMap [(Mock.b, fOfB)])
                        ]
                    }
                ]
                (Mock.builtinMap [(Mock.a, fOfA), (Mock.b, fOfB)])
                (Mock.concatMap
                    (mkElemVar Mock.m)
                    (Mock.builtinMap [(Mock.a, mkElemVar Mock.x)])
                )
            )
        , testCase "framed Map with concrete Map"
            (assertTermEqualsMulti
                [ Conditional
                    { term = ()
                    , predicate =
                        makeAndPredicate
                            (makeNotPredicate
                                (makeAndPredicate
                                    (makeCeilPredicate fOfA)
                                    (makeCeilPredicate fOfB)
                                )
                            )
                            (makeNotPredicate
                                (makeCeilPredicate
                                    (Mock.concatMap
                                        (Mock.builtinMap
                                            [(Mock.a, mkElemVar Mock.x)]
                                        )
                                        (mkElemVar Mock.m)
                                    )
                                )
                            )
                    , substitution = mempty
                    }
                , Conditional
                    { term = ()
                    , predicate =
                        makeAndPredicate
                            (makeCeilPredicate fOfB)
                            (makeCeilPredicate fOfA)
                    , substitution = Substitution.wrap
                        $ Substitution.mkUnwrappedSubstitution
                        [ (inject Mock.x, fOfA)
                        , (inject Mock.m, Mock.builtinMap [(Mock.b, fOfB)])
                        ]
                    }
                ]
                (Mock.concatMap
                    (Mock.builtinMap [(Mock.a, mkElemVar Mock.x)])
                    (mkElemVar Mock.m)
                )
                (Mock.builtinMap [(Mock.a, fOfA), (Mock.b, fOfB)])
            )
        , testCase "framed Map with concrete Map"
            (assertTermEqualsMulti
                [ Conditional
                    { term = ()
                    , predicate =
                        makeAndPredicate
                            (makeNotPredicate
                                (makeAndPredicate
                                    (makeCeilPredicate fOfA)
                                    (makeCeilPredicate fOfB)
                                )
                            )
                            (makeNotPredicate
                                (makeCeilPredicate
                                    (Mock.concatMap
                                        (mkElemVar Mock.m)
                                        (Mock.builtinMap
                                            [(Mock.a, mkElemVar Mock.x)]
                                        )
                                    )
                                )
                            )
                    , substitution = mempty
                    }
                , Conditional
                    { term = ()
                    , predicate =
                        makeAndPredicate
                            (makeCeilPredicate fOfB)
                            (makeCeilPredicate fOfA)
                    , substitution = Substitution.wrap
                        $ Substitution.mkUnwrappedSubstitution
                        [ (inject Mock.x, fOfA)
                        , (inject Mock.m, Mock.builtinMap [(Mock.b, fOfB)])
                        ]
                    }
                ]
                (Mock.concatMap
                    (mkElemVar Mock.m)
                    (Mock.builtinMap [(Mock.a, mkElemVar Mock.x)])
                )
                (Mock.builtinMap [(Mock.a, fOfA), (Mock.b, fOfB)])
            )
        -- TODO: Add tests with non-trivial predicates.
        ]
    , testGroup "builtin List domain"
        [
            let term1 =
                    Mock.builtinList
                        [ Mock.constr10 Mock.cf
                        , Mock.constr11 Mock.cf
                        ]
            in
                testCase "[same head, same head]"
                    (assertTermEquals
                        Conditional
                            { term = ()
                            , predicate = makeTruePredicate
                            , substitution = mempty
                            }
                        term1
                        term1
                    )
        ,
            let term3 = Mock.builtinList [Mock.a, Mock.a]
                term4 = Mock.builtinList [Mock.a, Mock.b]
                unified34 = Condition.bottomCondition
            in
                testCase "[same head, different head]"
                    (assertTermEquals
                        unified34
                        term3
                        term4
                    )
        ,
            let x = mkElementVariable "x" Mock.listSort
                term5 =
                    Mock.concatList (Mock.builtinList [Mock.a]) (mkElemVar x)
                term6 = Mock.builtinList [Mock.a, Mock.b]
            in
                testCase "[a] `concat` x /\\ [a, b] "
                    (assertTermEquals
                        Conditional
                            { term = ()
                            -- TODO(virgil): This sort should be listSort.
                            , predicate = makeTruePredicate
                            , substitution = Substitution.wrap
                                $ Substitution.mkUnwrappedSubstitution
                                [(inject x, Mock.builtinList [Mock.b])]
                            }
                        term5
                        term6
                    )
        ,
            let term7 = Mock.builtinList [Mock.a, Mock.a]
                term8 = Mock.builtinList [Mock.a]
            in
                testCase "different lengths"
                    (assertTermEquals
                        Condition.bottomCondition
                        term7
                        term8
                    )
        -- TODO: Add tests with non-trivial unifications and predicates.
        ]
    -- TODO: Add tests for set equality.
    ]

assertBidirectionalEqualityResult
    :: String
    -> String
    -> OrPattern VariableName
    -> Equals Sort (OrPattern VariableName)
    -> IO ()
assertBidirectionalEqualityResult
    firstName
    secondName
    expectEvaluateEquals
    equality@Equals{equalsFirst, equalsSecond}
  = do
    testOneDirection equality
    let reverseEquality = equality
            { equalsFirst = equalsSecond
            , equalsSecond = equalsFirst
            }
    testOneDirection reverseEquality
  where
    testOneDirection orderedEquality = do
        actualEvaluateEquals <- evaluateOr orderedEquality
        let assertEqual' name expect actual =
                let message =
                        unlines
                        [ firstName ++ " vs " ++ secondName ++ ":"
                        , "Expected " <> name
<<<<<<< HEAD
                        , renderDefault $ pretty
=======
                        , unparseToString
>>>>>>> 05491686
                            (OrPattern.toPattern <$> orderedEquality)
                        , "would simplify to:"
                        , unlines (renderDefault . pretty
                            <$> toList expect)
                        , "but instead found:"
                        , unlines (renderDefault . pretty
                            <$> toList actual)
                        ]
                 in assertEqual message expect actual
        assertEqual' "evaluate equals"
            expectEvaluateEquals
            actualEvaluateEquals

assertTermEquals
    :: HasCallStack
    => Condition VariableName
    -> TermLike VariableName
    -> TermLike VariableName
    -> IO ()
assertTermEquals = assertTermEqualsGeneric

assertTermEqualsGeneric
    :: HasCallStack
    => Condition VariableName
    -> TermLike VariableName
    -> TermLike VariableName
    -> Assertion
assertTermEqualsGeneric expectPure =
    assertTermEqualsMultiGeneric [expectPure]


assertTermEqualsMulti
    :: HasCallStack
    => [Condition VariableName]
    -> TermLike VariableName
    -> TermLike VariableName
    -> IO ()
assertTermEqualsMulti = assertTermEqualsMultiGeneric

assertTermEqualsMultiGeneric
    :: HasCallStack
    => [Condition VariableName]
    -> TermLike VariableName
    -> TermLike VariableName
    -> Assertion
assertTermEqualsMultiGeneric expectPure first second = do
    let expectExpanded =
            OrPattern.fromPatterns
                (map predSubstToPattern expectPure)
    actualExpanded <- evaluate (termToPattern first) (termToPattern second)
    assertEqual
        "Pattern"
        expectExpanded
        actualExpanded
    actualPure <- evaluateTermsGeneric first second
    assertEqual
        "PureMLPattern"
        (MultiOr.make expectPure)
        actualPure
  where
    termToPattern :: TermLike VariableName -> Pattern VariableName
    termToPattern (Bottom_ _) =
        Conditional.bottom
    termToPattern term =
        Conditional
            { term = term
            , predicate = makeTruePredicate
            , substitution = mempty
            }
    predSubstToPattern :: Condition VariableName -> Pattern VariableName
    predSubstToPattern
        Conditional {predicate = PredicateFalse}
      =
        Conditional.bottom
    predSubstToPattern
        Conditional {predicate, substitution}
      =
        Conditional
            { term = mkTop_
            , predicate = predicate
            , substitution = substitution
            }

fOfA :: TermLike VariableName
fOfA = Mock.f Mock.a

fOfB :: TermLike VariableName
fOfB = Mock.f Mock.b

gOfA :: TermLike VariableName
gOfA = Mock.g Mock.a

gOfB :: TermLike VariableName
gOfB = Mock.g Mock.b

hOfA :: TermLike VariableName
hOfA = Mock.h Mock.a

hOfB :: TermLike VariableName
hOfB = Mock.h Mock.b

functionalOfA :: TermLike VariableName
functionalOfA = Mock.functional10 Mock.a

constructor1OfA :: TermLike VariableName
constructor1OfA = Mock.constr10 Mock.a

constructor2OfA :: TermLike VariableName
constructor2OfA = Mock.constr11 Mock.a

functionalConstructor1OfA :: TermLike VariableName
functionalConstructor1OfA = Mock.functionalConstr10 Mock.a

functionalConstructor2OfA :: TermLike VariableName
functionalConstructor2OfA = Mock.functionalConstr11 Mock.a

plain1OfA :: TermLike VariableName
plain1OfA = Mock.plain10 Mock.a

testSort :: Sort
testSort = Mock.testSort

testSort2 :: Sort
testSort2 =
    SortActualSort SortActual
        { sortActualName  = Id "testSort2" AstLocationTest
        , sortActualSorts = []
        }

evaluateOr
    :: Equals Sort (OrPattern VariableName)
    -> IO (OrPattern VariableName)
evaluateOr =
    runSimplifier mockEnv
    . simplify SideCondition.top
    . fmap simplifiedOrPattern
  where
    mockEnv = Mock.env

evaluate
    :: Pattern VariableName
    -> Pattern VariableName
    -> IO (OrPattern VariableName)
evaluate first second =
    runSimplifier mockEnv
    $ makeEvaluate
        (simplifiedPattern first)
        (simplifiedPattern second)
        SideCondition.top
  where
    mockEnv = Mock.env

evaluateTermsGeneric
    :: TermLike VariableName
    -> TermLike VariableName
    -> IO (OrCondition VariableName)
evaluateTermsGeneric first second =
    runSimplifier mockEnv
    $ makeEvaluateTermsToPredicate
        (simplifiedTerm first)
        (simplifiedTerm second)
        SideCondition.top
  where
    mockEnv = Mock.env<|MERGE_RESOLUTION|>--- conflicted
+++ resolved
@@ -51,10 +51,6 @@
 import qualified Test.Kore.Step.MockSymbols as Mock
 import Test.Kore.Step.Simplification
 import Test.Tasty.HUnit.Ext
-
-import Pretty
-    ( Pretty (..)
-    )
 
 test_equalsSimplification_Or_Pattern :: [TestTree]
 test_equalsSimplification_Or_Pattern =
@@ -996,18 +992,12 @@
                         unlines
                         [ firstName ++ " vs " ++ secondName ++ ":"
                         , "Expected " <> name
-<<<<<<< HEAD
-                        , renderDefault $ pretty
-=======
                         , unparseToString
->>>>>>> 05491686
                             (OrPattern.toPattern <$> orderedEquality)
                         , "would simplify to:"
-                        , unlines (renderDefault . pretty
-                            <$> toList expect)
+                        , unlines (unparseToString <$> toList expect)
                         , "but instead found:"
-                        , unlines (renderDefault . pretty
-                            <$> toList actual)
+                        , unlines (unparseToString <$> toList actual)
                         ]
                  in assertEqual message expect actual
         assertEqual' "evaluate equals"
