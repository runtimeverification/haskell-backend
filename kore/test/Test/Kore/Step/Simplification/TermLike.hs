--- conflicted
+++ resolved
@@ -1,38 +1,15 @@
 {-# LANGUAGE Strict #-}
 
-<<<<<<< HEAD
 module Test.Kore.Step.Simplification.TermLike (
-    test_simplify,
     test_simplify_sideConditionReplacements,
 ) where
 
-import Control.Monad (
-    void,
- )
 import Control.Monad.Catch (
     MonadThrow,
  )
 import Kore.Internal.OrPattern (
     OrPattern,
  )
-=======
-module Test.Kore.Step.Simplification.TermLike
-    ( test_simplify_sideConditionReplacements
-    ) where
-
-import Prelude.Kore
-
-import Test.Tasty
-import Test.Tasty.HUnit
-
-import Control.Monad.Catch
-    ( MonadThrow
-    )
-
-import Kore.Internal.OrPattern
-    ( OrPattern
-    )
->>>>>>> abf14770
 import qualified Kore.Internal.OrPattern as OrPattern
 import Kore.Internal.Predicate (
     makeAndPredicate,
@@ -43,20 +20,11 @@
  )
 import qualified Kore.Internal.SideCondition as SideCondition
 import Kore.Internal.TermLike
-<<<<<<< HEAD
 import Kore.Rewriting.RewritingVariable (
-    RewritingVariableName,
     getRewritingPattern,
     mkConfigVariable,
     mkRewritingTerm,
  )
-=======
-import Kore.Rewriting.RewritingVariable
-    ( getRewritingPattern
-    , mkConfigVariable
-    , mkRewritingTerm
-    )
->>>>>>> abf14770
 import qualified Kore.Step.Function.Memo as Memo
 import Kore.Step.Simplification.Simplify
 import qualified Kore.Step.Simplification.TermLike as TermLike
@@ -67,16 +35,6 @@
 import Test.Tasty
 import Test.Tasty.HUnit
 
-<<<<<<< HEAD
-test_simplify :: [TestTree]
-test_simplify =
-    [ testCase "Evaluated" $
-        void $
-            simplifyEvaluated $ mkEvaluated $ Mock.f Mock.a
-    ]
-
-=======
->>>>>>> abf14770
 test_simplify_sideConditionReplacements :: [TestTree]
 test_simplify_sideConditionReplacements =
     [ testCase "Replaces top level term" $ do
@@ -144,26 +102,7 @@
                 . TermLike.simplify sideCondition
                 . mkRewritingTerm
 
-<<<<<<< HEAD
-simplifyEvaluated ::
-    TermLike RewritingVariableName ->
-    IO (OrPattern RewritingVariableName)
-simplifyEvaluated original =
-    runSimplifier env . getTestSimplifier $
-        TermLike.simplify SideCondition.top original
-  where
-    env =
-        Mock.env
-            { simplifierCondition =
-                -- Throw an error if any predicate would be simplified.
-                ConditionSimplifier $ const undefined
-            }
-
 newtype TestSimplifier a = TestSimplifier {getTestSimplifier :: SimplifierT NoSMT a}
-=======
-newtype TestSimplifier a =
-    TestSimplifier { getTestSimplifier :: SimplifierT NoSMT a }
->>>>>>> abf14770
     deriving newtype (Functor, Applicative, Monad)
     deriving newtype (MonadLog, MonadSMT, MonadThrow)
 
