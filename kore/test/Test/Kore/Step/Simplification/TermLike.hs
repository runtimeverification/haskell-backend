module Test.Kore.Step.Simplification.TermLike
    ( test_simplify
    ) where

import Prelude.Kore

import Test.Tasty
import Test.Tasty.HUnit

import Control.Monad
    ( void
    )
import Control.Monad.Catch
    ( MonadThrow
    )

import Kore.Internal.OrPattern
    ( OrPattern
    )
import Kore.Internal.TermLike
import Kore.Rewriting.RewritingVariable
    ( RewritingVariableName
    )
import qualified Kore.Step.Function.Memo as Memo
import Kore.Step.Simplification.Simplify
import qualified Kore.Step.Simplification.TermLike as TermLike
import qualified Logic

import qualified Kore.Internal.SideCondition as SideCondition
    ( top
    )
import qualified Test.Kore.Step.MockSymbols as Mock
import Test.Kore.Step.Simplification

test_simplify :: [TestTree]
test_simplify =
    [ testCase "Evaluated" $ void
      $ simplifyEvaluated $ mkEvaluated $ Mock.f Mock.a
    ]

<<<<<<< HEAD
test_simplify_sideConditionReplacements :: [TestTree]
test_simplify_sideConditionReplacements =
    [ testCase "Replaces top level term" $ do
        let sideCondition =
                f a `equals` b
                & SideCondition.fromPredicate
            term = f a
            expected = b & OrPattern.fromTermLike
        actual <-
            simplifyWithSideCondition
                sideCondition
                term
        assertEqual "" expected actual
    , testCase "Replaces nested term" $ do
        let sideCondition =
                f a `equals` b
                & SideCondition.fromPredicate
            term = g (f a)
            expected = g b & OrPattern.fromTermLike
        actual <-
            simplifyWithSideCondition
                sideCondition
                term
        assertEqual "" expected actual
    , testCase "Replaces terms in sequence" $ do
        let sideCondition =
                (f a `equals` g b) `and'` (g b `equals` c)
                & SideCondition.fromPredicate
            term = f a
            expected = c & OrPattern.fromTermLike
        actual <-
            simplifyWithSideCondition
                sideCondition
                term
        assertEqual "" expected actual
    , testCase "Replaces top level term after replacing subterm" $ do
        let sideCondition =
                (f a `equals` b) `and'` (g b `equals` c)
                & SideCondition.fromPredicate
            term = g (f a)
            expected = c & OrPattern.fromTermLike
        actual <-
            simplifyWithSideCondition
                sideCondition
                term
        assertEqual "" expected actual
    ]
  where
    f = Mock.f
    g = Mock.g
    a = Mock.a
    b = Mock.b
    c = Mock.c
    equals = makeEqualsPredicate
    and' = makeAndPredicate

simplifyWithSideCondition
    :: SideCondition RewritingVariableName
    -> TermLike RewritingVariableName
    -> IO (OrPattern RewritingVariableName)
simplifyWithSideCondition sideCondition =
    runSimplifier Mock.env . TermLike.simplify sideCondition

simplifyEvaluated :: TermLike RewritingVariableName -> IO (OrPattern RewritingVariableName)
=======
simplifyEvaluated :: TermLike VariableName -> IO (OrPattern VariableName)
>>>>>>> feb64cd7
simplifyEvaluated original =
    runSimplifier env . getTestSimplifier
    $ TermLike.simplify SideCondition.top original
  where
    env = Mock.env
        { simplifierCondition =
            -- Throw an error if any predicate would be simplified.
            ConditionSimplifier $ const undefined
        }

newtype TestSimplifier a =
    TestSimplifier { getTestSimplifier :: SimplifierT NoSMT a }
    deriving newtype (Functor, Applicative, Monad)
    deriving newtype (MonadLog, MonadSMT, MonadThrow)

instance MonadSimplify TestSimplifier where
    askMetadataTools = TestSimplifier askMetadataTools
    askSimplifierAxioms = TestSimplifier askSimplifierAxioms
    localSimplifierAxioms f =
        TestSimplifier . localSimplifierAxioms f . getTestSimplifier
    askMemo = TestSimplifier (Memo.liftSelf TestSimplifier <$> askMemo)
    askInjSimplifier = TestSimplifier askInjSimplifier
    askOverloadSimplifier = TestSimplifier askOverloadSimplifier
    simplifyCondition sideCondition condition =
        Logic.mapLogicT TestSimplifier
        (simplifyCondition sideCondition condition)

    -- Throw an error if any term would be simplified.
    simplifyTermLike = undefined<|MERGE_RESOLUTION|>--- conflicted
+++ resolved
@@ -38,74 +38,7 @@
       $ simplifyEvaluated $ mkEvaluated $ Mock.f Mock.a
     ]
 
-<<<<<<< HEAD
-test_simplify_sideConditionReplacements :: [TestTree]
-test_simplify_sideConditionReplacements =
-    [ testCase "Replaces top level term" $ do
-        let sideCondition =
-                f a `equals` b
-                & SideCondition.fromPredicate
-            term = f a
-            expected = b & OrPattern.fromTermLike
-        actual <-
-            simplifyWithSideCondition
-                sideCondition
-                term
-        assertEqual "" expected actual
-    , testCase "Replaces nested term" $ do
-        let sideCondition =
-                f a `equals` b
-                & SideCondition.fromPredicate
-            term = g (f a)
-            expected = g b & OrPattern.fromTermLike
-        actual <-
-            simplifyWithSideCondition
-                sideCondition
-                term
-        assertEqual "" expected actual
-    , testCase "Replaces terms in sequence" $ do
-        let sideCondition =
-                (f a `equals` g b) `and'` (g b `equals` c)
-                & SideCondition.fromPredicate
-            term = f a
-            expected = c & OrPattern.fromTermLike
-        actual <-
-            simplifyWithSideCondition
-                sideCondition
-                term
-        assertEqual "" expected actual
-    , testCase "Replaces top level term after replacing subterm" $ do
-        let sideCondition =
-                (f a `equals` b) `and'` (g b `equals` c)
-                & SideCondition.fromPredicate
-            term = g (f a)
-            expected = c & OrPattern.fromTermLike
-        actual <-
-            simplifyWithSideCondition
-                sideCondition
-                term
-        assertEqual "" expected actual
-    ]
-  where
-    f = Mock.f
-    g = Mock.g
-    a = Mock.a
-    b = Mock.b
-    c = Mock.c
-    equals = makeEqualsPredicate
-    and' = makeAndPredicate
-
-simplifyWithSideCondition
-    :: SideCondition RewritingVariableName
-    -> TermLike RewritingVariableName
-    -> IO (OrPattern RewritingVariableName)
-simplifyWithSideCondition sideCondition =
-    runSimplifier Mock.env . TermLike.simplify sideCondition
-
 simplifyEvaluated :: TermLike RewritingVariableName -> IO (OrPattern RewritingVariableName)
-=======
-simplifyEvaluated :: TermLike VariableName -> IO (OrPattern VariableName)
->>>>>>> feb64cd7
 simplifyEvaluated original =
     runSimplifier env . getTestSimplifier
     $ TermLike.simplify SideCondition.top original
