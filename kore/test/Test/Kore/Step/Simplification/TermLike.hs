{-# LANGUAGE Strict #-}

module Test.Kore.Step.Simplification.TermLike
    ( test_simplify
    , test_simplify_sideConditionReplacements
    ) where

import Prelude.Kore

import Test.Tasty
import Test.Tasty.HUnit

import Control.Monad
    ( void
    )
import Control.Monad.Catch
    ( MonadThrow
    )

import Kore.Internal.OrPattern
    ( OrPattern
    )
<<<<<<< HEAD
import qualified Kore.Internal.SideCondition as SideCondition
    ( top
    )
=======
import qualified Kore.Internal.OrPattern as OrPattern
import Kore.Internal.Predicate
    ( makeAndPredicate
    , makeEqualsPredicate
    )
import Kore.Internal.SideCondition
    ( SideCondition
    )
import qualified Kore.Internal.SideCondition as SideCondition
>>>>>>> e87dac75
import Kore.Internal.TermLike
import Kore.Rewriting.RewritingVariable
    ( RewritingVariableName
    )
import qualified Kore.Step.Function.Memo as Memo
import Kore.Step.Simplification.Simplify
import qualified Kore.Step.Simplification.TermLike as TermLike
import qualified Logic

import qualified Test.Kore.Step.MockSymbols as Mock
import Test.Kore.Step.Simplification

test_simplify :: [TestTree]
test_simplify =
    [ testCase "Evaluated" $ void
      $ simplifyEvaluated $ mkEvaluated $ Mock.f Mock.a
    ]

<<<<<<< HEAD
simplifyEvaluated
    :: TermLike RewritingVariableName
    -> IO (OrPattern RewritingVariableName)
=======
test_simplify_sideConditionReplacements :: [TestTree]
test_simplify_sideConditionReplacements =
    [ testCase "Replaces top level term" $ do
        let sideCondition =
                f a `equals` b
                & SideCondition.fromPredicate
            term = f a
            expected = b & OrPattern.fromTermLike
        actual <-
            simplifyWithSideCondition
                sideCondition
                term
        assertEqual "" expected actual
    , testCase "Replaces nested term" $ do
        let sideCondition =
                f a `equals` b
                & SideCondition.fromPredicate
            term = g (f a)
            expected = g b & OrPattern.fromTermLike
        actual <-
            simplifyWithSideCondition
                sideCondition
                term
        assertEqual "" expected actual
    , testCase "Replaces terms in sequence" $ do
        let sideCondition =
                (f a `equals` g b) `and'` (g b `equals` c)
                & SideCondition.fromPredicate
            term = f a
            expected = c & OrPattern.fromTermLike
        actual <-
            simplifyWithSideCondition
                sideCondition
                term
        assertEqual "" expected actual
    , testCase "Replaces top level term after replacing subterm" $ do
        let sideCondition =
                (f a `equals` b) `and'` (g b `equals` c)
                & SideCondition.fromPredicate
            term = g (f a)
            expected = c & OrPattern.fromTermLike
        actual <-
            simplifyWithSideCondition
                sideCondition
                term
        assertEqual "" expected actual
    ]
  where
    f = Mock.f
    g = Mock.g
    a = Mock.a
    b = Mock.b
    c = Mock.c
    equals = makeEqualsPredicate
    and' = makeAndPredicate

simplifyWithSideCondition
    :: SideCondition VariableName
    -> TermLike VariableName
    -> IO (OrPattern VariableName)
simplifyWithSideCondition sideCondition =
    runSimplifier Mock.env . TermLike.simplify sideCondition

simplifyEvaluated :: TermLike VariableName -> IO (OrPattern VariableName)
>>>>>>> e87dac75
simplifyEvaluated original =
    runSimplifier env . getTestSimplifier
    $ TermLike.simplify SideCondition.top original
  where
    env = Mock.env
        { simplifierCondition =
            -- Throw an error if any predicate would be simplified.
            ConditionSimplifier $ const undefined
        }

newtype TestSimplifier a =
    TestSimplifier { getTestSimplifier :: SimplifierT NoSMT a }
    deriving newtype (Functor, Applicative, Monad)
    deriving newtype (MonadLog, MonadSMT, MonadThrow)

instance MonadSimplify TestSimplifier where
    askMetadataTools = TestSimplifier askMetadataTools
    askSimplifierAxioms = TestSimplifier askSimplifierAxioms
    localSimplifierAxioms f =
        TestSimplifier . localSimplifierAxioms f . getTestSimplifier
    askMemo = TestSimplifier (Memo.liftSelf TestSimplifier <$> askMemo)
    askInjSimplifier = TestSimplifier askInjSimplifier
    askOverloadSimplifier = TestSimplifier askOverloadSimplifier
    simplifyCondition sideCondition condition =
        Logic.mapLogicT TestSimplifier
        (simplifyCondition sideCondition condition)

    -- Throw an error if any term would be simplified.
    simplifyTermLike = undefined<|MERGE_RESOLUTION|>--- conflicted
+++ resolved
@@ -20,11 +20,6 @@
 import Kore.Internal.OrPattern
     ( OrPattern
     )
-<<<<<<< HEAD
-import qualified Kore.Internal.SideCondition as SideCondition
-    ( top
-    )
-=======
 import qualified Kore.Internal.OrPattern as OrPattern
 import Kore.Internal.Predicate
     ( makeAndPredicate
@@ -34,7 +29,6 @@
     ( SideCondition
     )
 import qualified Kore.Internal.SideCondition as SideCondition
->>>>>>> e87dac75
 import Kore.Internal.TermLike
 import Kore.Rewriting.RewritingVariable
     ( RewritingVariableName
@@ -53,11 +47,6 @@
       $ simplifyEvaluated $ mkEvaluated $ Mock.f Mock.a
     ]
 
-<<<<<<< HEAD
-simplifyEvaluated
-    :: TermLike RewritingVariableName
-    -> IO (OrPattern RewritingVariableName)
-=======
 test_simplify_sideConditionReplacements :: [TestTree]
 test_simplify_sideConditionReplacements =
     [ testCase "Replaces top level term" $ do
@@ -121,8 +110,7 @@
 simplifyWithSideCondition sideCondition =
     runSimplifier Mock.env . TermLike.simplify sideCondition
 
-simplifyEvaluated :: TermLike VariableName -> IO (OrPattern VariableName)
->>>>>>> e87dac75
+simplifyEvaluated :: TermLike RewritingVariableName -> IO (OrPattern RewritingVariableName)
 simplifyEvaluated original =
     runSimplifier env . getTestSimplifier
     $ TermLike.simplify SideCondition.top original
