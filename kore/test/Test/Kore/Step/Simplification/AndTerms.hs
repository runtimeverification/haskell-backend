module Test.Kore.Step.Simplification.AndTerms where

import Test.Tasty
       ( TestTree, testGroup )
import Test.Tasty.HUnit
       ( testCase )

import           Control.Error
                 ( MaybeT (..) )
import qualified Control.Error as Error
import           Data.Default
                 ( Default (..) )
import qualified Data.Map as Map
import qualified Data.Set as Set

import qualified Kore.Attribute.Axiom as Attribute
import           Kore.Attribute.Simplification
                 ( Simplification (Simplification) )
import qualified Kore.Builtin.AssociativeCommutative as Ac
import qualified Kore.Domain.Builtin as Domain
import qualified Kore.Internal.Conditional as Conditional
import qualified Kore.Internal.MultiOr as MultiOr
                 ( extractPatterns )
import           Kore.Internal.Pattern as Pattern
import           Kore.Internal.TermLike
import           Kore.Predicate.Predicate
                 ( makeAndPredicate, makeCeilPredicate, makeEqualsPredicate,
                 makeTruePredicate )
import qualified Kore.Step.Axiom.Identifier as AxiomIdentifier
import           Kore.Step.Axiom.Registry
                 ( axiomPatternsToEvaluators )
import           Kore.Step.Rule
                 ( EqualityRule (EqualityRule), RulePattern (RulePattern) )
import qualified Kore.Step.Rule as RulePattern
                 ( RulePattern (..) )
import           Kore.Step.Simplification.AndTerms
                 ( termAnd, termEquals, termUnification )
import           Kore.Step.Simplification.Data
                 ( BuiltinAndAxiomSimplifierMap, Env (..), evalSimplifier )
import qualified Kore.Step.Simplification.Data as BranchT
                 ( gather )
import           Kore.SubstVar
                 ( SubstVar (..) )
import qualified Kore.Unification.Substitution as Substitution
import qualified Kore.Unification.Unify as Monad.Unify
import qualified SMT

import           Test.Kore
import           Test.Kore.Comparators ()
import qualified Test.Kore.Step.MockSymbols as Mock
import           Test.Tasty.HUnit.Extensions

test_andTermsSimplification :: [TestTree]
test_andTermsSimplification =
    [ testGroup "Predicates"
        [ testCase "\\and{s}(f{}(a), \\top{s}())" $ do
            let expected =
                    Conditional
                        { term = fOfA
                        , predicate = makeTruePredicate
                        , substitution = mempty
                        }
            actual <- simplifyUnify fOfA mkTop_
            assertEqualWithExplanation "" ([expected], Just [expected]) actual

        , testCase "\\and{s}(\\top{s}(), f{}(a))" $ do
            let expected =
                    Conditional
                        { term = fOfA
                        , predicate = makeTruePredicate
                        , substitution = mempty
                        }
            actual <- simplifyUnify mkTop_ fOfA
            assertEqualWithExplanation "" ([expected], Just [expected]) actual

        , testCase "\\and{s}(f{}(a), \\bottom{s}())" $ do
            let expect =
                    ( [Pattern.bottom]
                    , Just [Pattern.bottom]
                    )
            actual <- simplifyUnify fOfA mkBottom_
            assertEqualWithExplanation "" expect actual

        , testCase "\\and{s}(\\bottom{s}(), f{}(a))" $ do
            let expect =
                    ( [Pattern.bottom]
                    , Just [Pattern.bottom]
                    )
            actual <- simplifyUnify mkBottom_ fOfA
            assertEqualWithExplanation "" expect actual
        ]

    , testCase "equal patterns and" $ do
        let expect =
                Conditional
                    { term = fOfA
                    , predicate = makeTruePredicate
                    , substitution = mempty
                    }
        actual <- simplifyUnify fOfA fOfA
        assertEqualWithExplanation "" ([expect], Just [expect]) actual

    , testGroup "variable function and"
        [ testCase "\\and{s}(x:s, f{}(a))" $ do
            let expect =
                    Conditional
                        { term = fOfA
                        , predicate = makeTruePredicate
                        , substitution =
                            Substitution.unsafeWrap [(RegVar Mock.x, fOfA)]
                        }
            actual <- simplifyUnify (mkVar Mock.x) fOfA
            assertEqualWithExplanation "" ([expect], Just [expect]) actual

        , testCase "\\and{s}(f{}(a), x:s)" $ do
            let expect =
                    Conditional
                        { term = fOfA
                        , predicate = makeTruePredicate
                        , substitution =
                            Substitution.unsafeWrap [(RegVar Mock.x, fOfA)]
                        }
            actual <- simplifyUnify fOfA (mkVar Mock.x)
            assertEqualWithExplanation "" ([expect], Just [expect]) actual
        ]

    , testGroup "injective head and"
        [ testCase "same head, different child" $ do
            let expect =
                    Conditional
                        { term = Mock.injective10 fOfA
                        , predicate = makeEqualsPredicate fOfA gOfA
                        , substitution = mempty
                        }
            actual <-
                simplifyUnify
                    (Mock.injective10 fOfA) (Mock.injective10 gOfA)
            assertEqualWithExplanation "" ([expect], Just [expect]) actual
        , testCase "same head, same child" $ do
            let expected =
                    Conditional
                        { term = Mock.injective10 fOfA
                        , predicate = makeTruePredicate
                        , substitution = mempty
                        }
            actual <-
                simplifyUnify
                    (Mock.injective10 fOfA) (Mock.injective10 fOfA)
            assertEqualWithExplanation "" ([expected], Just [expected]) actual
        , testCase "different head" $ do
            let expect =
                    (   [ Conditional
                            { term =
                                mkAnd
                                    (Mock.injective10 fOfA)
                                    (Mock.injective11 gOfA)
                            , predicate = makeTruePredicate
                            , substitution = mempty
                            }
                        ]
                    , Nothing
                    )
            actual <-
                simplifyUnify
                    (Mock.injective10 fOfA) (Mock.injective11 gOfA)
            assertEqualWithExplanation "" expect actual
        ]

    , testGroup "sort injection and"
        [ testCase "same head, different child" $ do
            let expect =
                    Conditional
                        { term = Mock.sortInjection10 Mock.cfSort0
                        , predicate =
                            makeEqualsPredicate Mock.cfSort0 Mock.cgSort0
                        , substitution = mempty
                        }
            actual <-
                simplifyUnify
                    (Mock.sortInjection10 Mock.cfSort0)
                    (Mock.sortInjection10 Mock.cgSort0)
            assertEqualWithExplanation "" ([expect], Just [expect]) actual
        , testCase "same head, same child" $ do
            let expect =
                    Conditional
                        { term =
                            Mock.sortInjection10 Mock.cfSort0
                        , predicate = makeTruePredicate
                        , substitution = mempty
                        }
            actual <-
                simplifyUnify
                    (Mock.sortInjection10 Mock.cfSort0)
                    (Mock.sortInjection10 Mock.cfSort0)
            assertEqualWithExplanation "" ([expect], Just [expect]) actual
        , testCase "different head, not subsort" $ do
            let expect = ([], Just [])
            actual <-
                simplifyUnify
                    (Mock.sortInjectionSubToTop Mock.plain00Subsort)
                    (Mock.sortInjection0ToTop Mock.plain00Sort0)
            assertEqualWithExplanation "" expect actual
        , testCase "different head, subsort first" $ do
            let expect =
                    (   [ Conditional
                            { term =
                                Mock.sortInjectionSubToTop
                                    (mkAnd
                                        (Mock.sortInjectionSubSubToSub
                                            Mock.plain00SubSubsort
                                        )
                                        Mock.plain00Subsort
                                    )
                            , predicate = makeTruePredicate
                            , substitution = mempty
                            }
                        ]
                    , Nothing
                    )
            actual <-
                simplifyUnify
                    (Mock.sortInjectionSubSubToTop Mock.plain00SubSubsort)
                    (Mock.sortInjectionSubToTop Mock.plain00Subsort)
            assertEqualWithExplanation "" expect actual
        , testCase "different head, subsort second" $ do
            let expect =
                    (   [ Conditional
                            { term =
                                Mock.sortInjectionSubToTop
                                    (mkAnd
                                        Mock.plain00Subsort
                                        (Mock.sortInjectionSubSubToSub
                                            Mock.plain00SubSubsort
                                        )
                                    )
                            , predicate = makeTruePredicate
                            , substitution = mempty
                            }
                        ]
                    , Nothing
                    )
            actual <-
                simplifyUnify
                    (Mock.sortInjectionSubToTop Mock.plain00Subsort)
                    (Mock.sortInjectionSubSubToTop Mock.plain00SubSubsort)
            assertEqualWithExplanation "" expect actual
        , testCase "different head constructors not subsort" $ do
            let expect = ([], Just [])
            actual <-
                simplifyUnify
                    (Mock.sortInjection10 Mock.aSort0)
                    (Mock.sortInjection11 Mock.aSort1)
            assertEqualWithExplanation "" expect actual
        , testCase "different head constructors subsort" $ do
            let expect = ([], Just [])
            actual <-
                simplifyUnify
                    (Mock.sortInjectionSubToTop Mock.aSubsort)
                    (Mock.sortInjectionSubSubToTop Mock.aSubSubsort)
            assertEqualWithExplanation "" expect actual
        , testCase "different head constructors common subsort" $ do
            let expect = ([], Just [])
            actual <-
                simplifyUnify
                    (Mock.sortInjectionOtherToTop Mock.aOtherSort)
                    (Mock.sortInjectionSubToTop Mock.aSubsort)
            assertEqualWithExplanation "" expect actual
        , testCase "different head constructors common subsort reversed" $ do
            let expect = ([], Just [])
            actual <-
                simplifyUnify
                    (Mock.sortInjectionSubToTop Mock.aSubsort)
                    (Mock.sortInjectionOtherToTop Mock.aOtherSort)
            assertEqualWithExplanation "" expect actual
        ]

    , testGroup "constructor and"
        [ testCase "same head" $ do
            let expect =
                    let
                        expected = Conditional
                            { term = Mock.constr10 Mock.cf
                            , predicate = makeEqualsPredicate Mock.cf Mock.cg
                            , substitution = mempty
                            }
                    in ([expected], Just [expected])
            actual <-
                simplifyUnify
                    (Mock.constr10 Mock.cf)
                    (Mock.constr10 Mock.cg)
            assertEqualWithExplanation "" expect actual

        , testCase "same head same child" $ do
            let expect =
                    let
                        expected = Conditional
                            { term = Mock.constr10 Mock.cf
                            , predicate = makeTruePredicate
                            , substitution = mempty
                            }
                    in ([expected], Just [expected])
            actual <-
                simplifyUnify
                    (Mock.constr10 Mock.cf)
                    (Mock.constr10 Mock.cf)
            assertEqualWithExplanation "" expect actual

        , testCase "different head" $ do
            let expect = ([], Just [])
            actual <-
                simplifyUnify
                    (Mock.constr10 Mock.cf)
                    (Mock.constr11 Mock.cf)
            assertEqualWithExplanation "" expect actual
        ]

    , testCase "constructor-sortinjection and" $ do
        let expect = ([], Just [])
        actual <-
            simplifyUnify
                (Mock.constr10 Mock.cf)
                (Mock.sortInjection11 Mock.cfSort1)
        assertEqualWithExplanation "" expect actual

    , testGroup "domain value and"
        [ testCase "equal values" $ do
            let expect =
                    let
                        expected = Conditional
                            { term = aDomainValue
                            , predicate = makeTruePredicate
                            , substitution = mempty
                            }
                    in ([expected], Just [expected])
            actual <- simplifyUnify aDomainValue aDomainValue
            assertEqualWithExplanation "" expect actual

        , testCase "different values" $ do
            let expect = ([], Just [])
            actual <- simplifyUnify aDomainValue bDomainValue
            assertEqualWithExplanation "" expect actual
        ]

    , testGroup "string literal and"
        [ testCase "equal values" $ do
            let expect =
                    let
                        expected = Conditional
                            { term = mkStringLiteral "a"
                            , predicate = makeTruePredicate
                            , substitution = mempty
                            }
                    in ([expected], Just [expected])
            actual <-
                simplifyUnify
                    (mkStringLiteral "a")
                    (mkStringLiteral "a")
            assertEqualWithExplanation "" expect actual

        , testCase "different values" $ do
            let expect = ([], Just [])
            actual <-
                simplifyUnify
                    (mkStringLiteral "a")
                    (mkStringLiteral "b")
            assertEqualWithExplanation "" expect actual
        ]

    , testGroup "char literal and"
        [ testCase "equal values" $ do
            let expect =
                    let
                        expected = Conditional
                            { term = mkCharLiteral 'a'
                            , predicate = makeTruePredicate
                            , substitution = mempty
                            }
                    in ([expected], Just [expected])
            actual <- simplifyUnify (mkCharLiteral 'a') (mkCharLiteral 'a')
            assertEqualWithExplanation "" expect actual

        , testCase "different values" $ do
            let expect = ([], Just [])
            actual <- simplifyUnify (mkCharLiteral 'a') (mkCharLiteral 'b')
            assertEqualWithExplanation "" expect actual
        ]

    , testGroup "function and"
        [ testCase "equal values" $ do
            let expect =
                    let
                        expanded = Conditional
                            { term = fOfA
                            , predicate = makeTruePredicate
                            , substitution = mempty
                            }
                    in ([expanded], Just [expanded])
            actual <- simplifyUnify fOfA fOfA
            assertEqualWithExplanation "" expect actual

        , testCase "not equal values" $ do
            let expect =
                    let
                        expanded = Conditional
                            { term = fOfA
                            , predicate = makeEqualsPredicate fOfA gOfA
                            , substitution = mempty
                            }
                    in ([expanded], Just [expanded])
            actual <- simplifyUnify fOfA gOfA
            assertEqualWithExplanation "" expect actual
        ]

    , testGroup "unhandled cases"
        [ testCase "top level" $ do
            let expect =
                    (   [ Conditional
                            { term = mkAnd plain0OfA plain1OfA
                            , predicate = makeTruePredicate
                            , substitution = mempty
                            }
                        ]
                    , Nothing
                    )
            actual <- simplifyUnify plain0OfA plain1OfA
            assertEqualWithExplanation "" expect actual

        , testCase "one level deep" $ do
            let expect =
                    (   [ Conditional
                            { term = Mock.constr10 (mkAnd plain0OfA plain1OfA)
                            , predicate = makeTruePredicate
                            , substitution = mempty
                            }
                        ]
                    , Nothing
                    )
            actual <-
                simplifyUnify
                    (Mock.constr10 plain0OfA) (Mock.constr10 plain1OfA)
            assertEqualWithExplanation "" expect actual

        , testCase "two levels deep" $ do
            let expect =
                    (   [ Conditional
                            { term =
                                Mock.constr10
                                    (Mock.constr10 (mkAnd plain0OfA plain1OfA))
                            , predicate = makeTruePredicate
                            , substitution = mempty
                            }
                        ]
                    , Nothing
                    )
            actual <-
                simplifyUnify
                    (Mock.constr10 (Mock.constr10 plain0OfA))
                    (Mock.constr10 (Mock.constr10 plain1OfA))
            assertEqualWithExplanation "" expect actual
        ]

    , testCase "binary constructor of non-specialcased values" $ do
        let expect =
                (   [ Conditional
                        { term =
                            Mock.functionalConstr20
                                (mkAnd plain0OfA plain1OfA)
                                (mkAnd plain0OfB plain1OfB)
                        , predicate = makeTruePredicate
                        , substitution = mempty
                        }
                    ]
                , Nothing
                )
        actual <-
            simplifyUnify
                (Mock.functionalConstr20 plain0OfA plain0OfB)
                (Mock.functionalConstr20 plain1OfA plain1OfB)
        assertEqualWithExplanation "" expect actual

    , testGroup "builtin Map domain"
        [ testCase "concrete Map, same keys" $ do
            let expect = Just
                    [ Conditional
                        { term = Mock.builtinMap [(Mock.a, Mock.b)]
                        , predicate = makeTruePredicate
                        , substitution =
                            Substitution.unsafeWrap [(RegVar Mock.x, Mock.b)]
                        }
                    ]
            actual <-
                unify
                    (Mock.builtinMap [(Mock.a, Mock.b)])
                    (Mock.builtinMap [(Mock.a, mkVar Mock.x)])
            assertEqualWithExplanation "" expect actual

        , testCase "concrete Map, different keys" $ do
            let expect = Just []
            actual <-
                unify
                    (Mock.builtinMap [(Mock.a, Mock.b)])
                    (Mock.builtinMap [(Mock.b, mkVar Mock.x)])
            assertEqualWithExplanation "" expect actual

        , testCase "concrete Map with framed Map" $ do
            let expect = Just
                    [ Conditional
                        { term =
                            Mock.builtinMap [(Mock.a, fOfA), (Mock.b, fOfB)]
                        , predicate = makeTruePredicate
                        , substitution = Substitution.wrap
<<<<<<< HEAD
                            [ (RegVar Mock.x, fOfA)
                            , (RegVar Mock.m, Mock.builtinMap [(Mock.bConcrete, fOfB)])
=======
                            [ (Mock.x, fOfA)
                            , (Mock.m, Mock.builtinMap [(Mock.b, fOfB)])
>>>>>>> ee388e54
                            ]
                        }
                    ]
            actual <-
                unify
                    (Mock.builtinMap [(Mock.a, fOfA), (Mock.b, fOfB)])
                    (Mock.concatMap
                        (Mock.builtinMap [(Mock.a, mkVar Mock.x)])
                        (mkVar Mock.m)
                    )
            assertEqualWithExplanation "" expect actual

        , testCase "concrete Map with framed Map" $ do
            let expect = Just
                    [ Conditional
                        { term =
                            Mock.builtinMap [(Mock.a, fOfA), (Mock.b, fOfB)]
                        , predicate = makeTruePredicate
                        , substitution = Substitution.wrap
<<<<<<< HEAD
                            [ (RegVar Mock.x, fOfA)
                            , (RegVar Mock.m, Mock.builtinMap [(Mock.bConcrete, fOfB)])
=======
                            [ (Mock.x, fOfA)
                            , (Mock.m, Mock.builtinMap [(Mock.b, fOfB)])
>>>>>>> ee388e54
                            ]
                        }
                    ]
            actual <-
                unify
                    (Mock.builtinMap [(Mock.a, fOfA), (Mock.b, fOfB)])
                    (Mock.concatMap
                        (mkVar Mock.m)
                        (Mock.builtinMap [(Mock.a, mkVar Mock.x)])
                    )
            assertEqualWithExplanation "" expect actual

        , testCase "framed Map with concrete Map" $ do
            let expect = Just
                    [ Conditional
                        { term =
                            Mock.builtinMap [(Mock.a, fOfA) , (Mock.b, fOfB)]
                        , predicate = makeTruePredicate
                        , substitution = Substitution.wrap
<<<<<<< HEAD
                            [ (RegVar Mock.x, fOfA)
                            , (RegVar Mock.m, Mock.builtinMap [(Mock.bConcrete, fOfB)])
=======
                            [ (Mock.x, fOfA)
                            , (Mock.m, Mock.builtinMap [(Mock.b, fOfB)])
>>>>>>> ee388e54
                            ]
                        }
                    ]
            actual <-
                unify
                    (Mock.concatMap
                        (Mock.builtinMap [(Mock.a, mkVar Mock.x)])
                        (mkVar Mock.m)
                    )
                    (Mock.builtinMap [(Mock.a, fOfA), (Mock.b, fOfB)])
            assertEqualWithExplanation "" expect actual

        , testCase "framed Map with concrete Map" $ do
            let expect = Just
                    [ Conditional
                        { term =
                            Mock.builtinMap [(Mock.a, fOfA), (Mock.b, fOfB)]
                        , predicate = makeTruePredicate
                        , substitution = Substitution.wrap
<<<<<<< HEAD
                            [ (RegVar Mock.x, fOfA)
                            , (RegVar Mock.m, Mock.builtinMap [(Mock.bConcrete, fOfB)])
=======
                            [ (Mock.x, fOfA)
                            , (Mock.m, Mock.builtinMap [(Mock.b, fOfB)])
>>>>>>> ee388e54
                            ]
                        }
                    ]
            actual <-
                unify
                    (Mock.concatMap
                        (mkVar Mock.m)
                        (Mock.builtinMap [(Mock.a, mkVar Mock.x)])
                    )
                    (Mock.builtinMap [(Mock.a, fOfA), (Mock.b, fOfB)])
            assertEqualWithExplanation "" expect actual

        , testCase "concrete Map with element+unit" $ do
            let expect = Just
                    [ Conditional
                        { term = Mock.builtinMap [ (Mock.a, fOfA) ]
                        , predicate = makeTruePredicate
                        , substitution = Substitution.wrap
                            [ (RegVar Mock.x, Mock.a)
                            , (RegVar Mock.y, fOfA)
                            ]
                        }
                    ]
            actual <-
                unify
                    (Mock.builtinMap [ (Mock.a, fOfA) ])
                    (Mock.concatMap
                        (Mock.elementMap (mkVar Mock.x) (mkVar Mock.y))
                        Mock.unitMap
                    )
            assertEqualWithExplanation "" expect actual
        , testCase "map elem key inj splitting" $ do
            let
                expected = Just
                    [ Conditional
                        { term = Mock.builtinMap
                            [   ( Mock.sortInjection Mock.testSort
                                    Mock.aSubSubsort
                                , fOfA
                                )
                            ]
                        , predicate = makeTruePredicate
                        , substitution = Substitution.unsafeWrap
                            [   ( RegVar Mock.xSubSort
                                , Mock.sortInjectionSubSubToSub Mock.aSubSubsort
                                )
                            ,   ( RegVar Mock.y, fOfA )
                            ]
                        }
                    ]
            actual <- unify
                (Mock.builtinMap
                    [   ( Mock.sortInjection Mock.testSort Mock.aSubSubsort
                        , fOfA
                        )
                    ]
                )
                (Mock.elementMap
                    (Mock.sortInjection Mock.testSort (mkVar Mock.xSubSort))
                    (mkVar Mock.y)
                )
            assertEqualWithExplanation "" expected actual
        , testCase "map elem value inj splitting" $ do
            let
                key = Mock.a
                value = Mock.sortInjection Mock.testSort Mock.aSubSubsort
                testMap = Mock.builtinMap [(key, value)]
                valueInj = Mock.sortInjection Mock.testSort Mock.aSubSubsort
                testMapInj = Mock.builtinMap [(key, valueInj)]
                expected = Just
                    [ Conditional
                        { term = testMapInj
                        , predicate = makeTruePredicate
                        , substitution = Substitution.unsafeWrap
                            [   ( RegVar Mock.xSubSort
                                , Mock.sortInjection
                                    Mock.subSort
                                    Mock.aSubSubsort
                                )
                            ,   ( RegVar Mock.y, Mock.a )
                            ]
                        }
                    ]
            actual <- unify
                testMap
                (Mock.elementMap
                    (mkVar Mock.y)
                    (Mock.sortInjection Mock.testSort (mkVar Mock.xSubSort))
                )
            assertEqualWithExplanation "" expected actual
        , testCase "map concat key inj splitting" $ do
            let
                expected = Just
                    [ Conditional
                        { term = Mock.builtinMap
                            [   ( Mock.sortInjection Mock.testSort
                                    Mock.aSubSubsort
                                , fOfA
                                )
                            ]
                        , predicate = makeTruePredicate
                        , substitution = Substitution.unsafeWrap
                            [   ( RegVar Mock.xSubSort
                                , Mock.sortInjectionSubSubToSub Mock.aSubSubsort
                                )
                            ,   ( RegVar Mock.y, fOfA )
                            ,   ( RegVar Mock.m, Mock.builtinMap [])
                            ]
                        }
                    ]
            actual <- unify
                (Mock.builtinMap
                    [   ( Mock.sortInjection Mock.testSort Mock.aSubSubsort
                        , fOfA
                        )
                    ]
                )
                (Mock.concatMap
                    (Mock.elementMap
                        (Mock.sortInjection Mock.testSort (mkVar Mock.xSubSort))
                        (mkVar Mock.y)
                    )
                    (mkVar Mock.m)
                )
            assertEqualWithExplanation "" expected actual
        , testCase "map elem value inj splitting" $ do
            let
                expected = Just
                    [ Conditional
                        { term = Mock.builtinMap
                            [   ( Mock.a
                                , Mock.sortInjection Mock.testSort
                                    Mock.aSubSubsort
                                )
                            ]
                        , predicate = makeTruePredicate
                        , substitution = Substitution.unsafeWrap
                            [   ( RegVar Mock.xSubSort
                                , Mock.sortInjectionSubSubToSub Mock.aSubSubsort
                                )
                            ,   ( RegVar Mock.y, Mock.a )
                            ,   ( RegVar Mock.m, Mock.builtinMap [])
                            ]
                        }
                    ]
            actual <- unify
                (Mock.builtinMap
                    [   ( Mock.a
                        , Mock.sortInjection Mock.testSort Mock.aSubSubsort
                        )
                    ]
                )
                (Mock.concatMap
                    (Mock.elementMap
                        (mkVar Mock.y)
                        (Mock.sortInjection Mock.testSort (mkVar Mock.xSubSort))
                    )
                    (mkVar Mock.m)
                )
            assertEqualWithExplanation "" expected actual
        -- TODO: Add tests with non-trivial predicates.
        ]

    , testGroup "builtin List domain"
        [ testCase "[same head, same head]" $ do
            let term1 =
                    Mock.builtinList
                        [ Mock.constr10 Mock.cf
                        , Mock.constr11 Mock.cf
                        ]
                expect = Just
                    [ Conditional
                        { term = term1
                        , predicate = makeTruePredicate
                        , substitution = mempty
                        }
                    ]
            actual <- unify term1 term1
            assertEqualWithExplanation "" expect actual

        , testCase "[same head, different head]" $ do
            let term3 = Mock.builtinList [Mock.a, Mock.a]
                term4 = Mock.builtinList [Mock.a, Mock.b]
                expect = Just []
            actual <- unify term3 term4
            assertEqualWithExplanation "" expect actual

        , testCase "[a] `concat` x /\\ [a, b] " $ do
            let x = varS "x" Mock.listSort
                term5 =
                    Mock.concatList (Mock.builtinList [Mock.a]) (mkVar x)
                term6 = Mock.builtinList [Mock.a, Mock.b]
                expect = Just
                    [ Conditional
                        { term = Mock.builtinList [Mock.a, Mock.b]
                        , predicate = makeTruePredicate
                        , substitution = Substitution.unsafeWrap
                            [(RegVar x, Mock.builtinList [Mock.b])]
                        }
                    ]
            actual <- unify term5 term6
            assertEqualWithExplanation "" expect actual

        , testCase "different lengths" $ do
            let term7 = Mock.builtinList [Mock.a, Mock.a]
                term8 = Mock.builtinList [Mock.a]
                expect = Just [Pattern.bottom]
            actual <- unify term7 term8
            assertEqualWithExplanation "" expect actual

        , testCase "fallback for external List symbols" $ do
            let expectTerm = mkAnd rhs lhs
                expect =
                    Pattern.fromTermLike expectTerm
                    `Conditional.andPredicate` makeCeilPredicate expectTerm
                x = mkVar $ varS "x" Mock.testSort
                l = mkVar $ varS "y" Mock.listSort
                -- List unification does not fully succeed because the
                -- elementList symbol is not simplified to a builtin structure.
                lhs = Mock.concatList (Mock.elementList x) l
                rhs = Mock.builtinList [Mock.a, Mock.b]
            actual <- unify lhs rhs
            assertEqualWithExplanation "" (Just [expect]) actual

        -- TODO: Add tests with non-trivial unifications and predicates.
        ]

    , testGroup "Builtin Set domain"
        [ testCase "set singleton + unit" $ do
            let
                expected = Just
                    [ Conditional
                        { term = Mock.builtinSet [Mock.a]
                        , predicate = makeTruePredicate
                        , substitution = Substitution.unsafeWrap
                            [ (RegVar Mock.x, Mock.a) ]
                        }
                    ]
            actual <- unify
                (Mock.concatSet
                    (Mock.elementSet (mkVar Mock.x))
                    Mock.unitSet
                )
                (Mock.builtinSet [Mock.a])
            assertEqualWithExplanation "" expected actual
        ,  testCase "handles set ambiguity" $ do
            let
                expected1 =
                    Conditional
                        { term = Mock.builtinSet [Mock.a, Mock.b]
                        , predicate = makeTruePredicate
                        , substitution = Substitution.unsafeWrap
                            [ (RegVar Mock.x, Mock.a)
                            , (RegVar Mock.xSet, Mock.builtinSet [Mock.b])
                            ]
                        }
                expected2 =
                    Conditional
                        { term = Mock.builtinSet [Mock.a, Mock.b]
                        , predicate = makeTruePredicate
                        , substitution = Substitution.unsafeWrap
                            [ (RegVar Mock.x, Mock.b)
                            , (RegVar Mock.xSet, Mock.builtinSet [Mock.a])
                            ]
                        }
            actual <- unify
                (Mock.concatSet
                    (Mock.elementSet (mkVar Mock.x))
                    (mkVar Mock.xSet)
                )
                (Mock.builtinSet [Mock.a, Mock.b])
            assertEqualWithExplanation "" (Just [expected1, expected2]) actual
        , testCase "set elem inj splitting" $ do
            let
                expected = Just
                    [ Conditional
                        { term = Mock.builtinSet
                            [ Mock.sortInjection Mock.testSort Mock.aSubSubsort ]
                        , predicate = makeTruePredicate
                        , substitution = Substitution.unsafeWrap
                            [   ( RegVar Mock.xSubSort
                                , Mock.sortInjectionSubSubToSub Mock.aSubSubsort
                                )
                            ]
                        }
                    ]
            actual <- unify
                (Mock.elementSet
                    (Mock.sortInjection Mock.testSort (mkVar Mock.xSubSort))
                )
                (Mock.builtinSet
                    [Mock.sortInjection Mock.testSort Mock.aSubSubsort]
                )
            assertEqualWithExplanation "" expected actual
        , testCase "set concat inj splitting" $ do
            let
                expected = Just
                    [ Conditional
                        { term = Mock.builtinSet
                            [ Mock.sortInjection Mock.testSort Mock.aSubSubsort ]
                        , predicate = makeTruePredicate
                        , substitution = Substitution.unsafeWrap
                            [   ( RegVar Mock.xSubSort
                                , Mock.sortInjectionSubSubToSub Mock.aSubSubsort
                                )
                            ,   ( RegVar Mock.xSet
                                , Mock.builtinSet []
                                )
                            ]
                        }
                    ]
            actual <- unify
                (Mock.concatSet
                    (Mock.elementSet
                        (Mock.sortInjection Mock.testSort (mkVar Mock.xSubSort))
                    )
                    (mkVar Mock.xSet)
                )
                (Mock.builtinSet
                    [Mock.sortInjection Mock.testSort Mock.aSubSubsort]
                )
            assertEqualWithExplanation "" expected actual
        , testCase "set concat 2 inj splitting" $ do
            let
                testSet =
                    Mock.builtinSet
                        [ Mock.a
                        , Mock.sortInjection Mock.testSort Mock.aSubSubsort
                        ]
                expected =
                    [ Conditional
                            { term = testSet
                            , predicate = makeTruePredicate
                            , substitution = Substitution.unsafeWrap
                                [   (RegVar Mock.x, Mock.a)
                                ,   ( RegVar Mock.xSubSort
                                    , Mock.sortInjectionSubSubToSub
                                        Mock.aSubSubsort
                                    )
                                ,   (RegVar Mock.xSet, Mock.builtinSet [])
                                ]
                            }
                    ]
            actual <- unify
                (Mock.concatSet
                    (Mock.elementSet (mkVar Mock.x))
                    (Mock.concatSet
                        (Mock.elementSet
                            (Mock.sortInjection
                                Mock.testSort
                                (mkVar Mock.xSubSort)
                            )
                        )
                        (mkVar Mock.xSet)
                    )
                )
                testSet
            assertEqualWithExplanation "" (Just expected) actual
        ]
    ]

test_equalsTermsSimplification :: [TestTree]
test_equalsTermsSimplification =
    [ testCase "adds ceil when producing substitutions" $ do
        let expected = Just
                [ Conditional
                    { term = ()
                    , predicate = makeCeilPredicate Mock.cf
                    , substitution = Substitution.unsafeWrap [(RegVar Mock.x, Mock.cf)]
                    }
                ]
        actual <- simplifyEquals Map.empty (mkVar Mock.x) Mock.cf
        assertEqualWithExplanation "" expected actual
    , testCase "handles ambiguity" $ do
        let
            expected = Just
                [ Conditional
                    { term = ()
                    , predicate = makeEqualsPredicate (Mock.f Mock.a) Mock.a
                    , substitution = Substitution.unsafeWrap [(RegVar Mock.x, Mock.cf)]
                    }
                , Conditional
                    { term = ()
                    , predicate = makeEqualsPredicate (Mock.f Mock.b) Mock.b
                    , substitution = Substitution.unsafeWrap [(RegVar Mock.x, Mock.cf)]
                    }
                ]
            sortVar = SortVariableSort (SortVariable (testId "S"))
            simplifiers = axiomPatternsToEvaluators $ Map.fromList
                [   (   AxiomIdentifier.Ceil
                            (AxiomIdentifier.Application Mock.cfId)
                    ,   [ EqualityRule RulePattern
                            { left = mkCeil sortVar Mock.cf
                            , right =
                                mkOr
                                    (mkAnd
                                        (mkEquals_
                                            (Mock.f (mkVar Mock.y))
                                            Mock.a
                                        )
                                        (mkEquals_ (mkVar Mock.y) Mock.a)
                                    )
                                    (mkAnd
                                        (mkEquals_
                                            (Mock.f (mkVar Mock.y))
                                            Mock.b
                                        )
                                        (mkEquals_ (mkVar Mock.y) Mock.b)
                                    )
                            , requires = makeTruePredicate
                            , ensures = makeTruePredicate
                            , attributes = def
                                {Attribute.simplification = Simplification True}
                            }
                        ]
                    )
                ]
        actual <- simplifyEquals simplifiers (mkVar Mock.x) Mock.cf
        assertEqualWithExplanation "" expected actual
    , testCase "handles multiple ambiguity" $ do
        let
            expected = Just
                [ Conditional
                    { term = ()
                    , predicate = makeAndPredicate
                        (makeEqualsPredicate (Mock.f Mock.a) Mock.a)
                        (makeEqualsPredicate (Mock.g Mock.a) Mock.a)
                    , substitution = Substitution.unsafeWrap
                        [ (RegVar Mock.x, Mock.cf), (RegVar Mock.var_x_1, Mock.cg) ]
                    }
                , Conditional
                    { term = ()
                    , predicate = makeAndPredicate
                        (makeEqualsPredicate (Mock.f Mock.a) Mock.a)
                        (makeEqualsPredicate (Mock.g Mock.b) Mock.b)
                    , substitution = Substitution.unsafeWrap
                        [ (RegVar Mock.x, Mock.cf), (RegVar Mock.var_x_1, Mock.cg) ]
                    }
                , Conditional
                    { term = ()
                    , predicate = makeAndPredicate
                        (makeEqualsPredicate (Mock.f Mock.b) Mock.b)
                        (makeEqualsPredicate (Mock.g Mock.a) Mock.a)
                    , substitution = Substitution.unsafeWrap
                        [ (RegVar Mock.x, Mock.cf), (RegVar Mock.var_x_1, Mock.cg) ]
                    }
                , Conditional
                    { term = ()
                    , predicate = makeAndPredicate
                        (makeEqualsPredicate (Mock.f Mock.b) Mock.b)
                        (makeEqualsPredicate (Mock.g Mock.b) Mock.b)
                    , substitution = Substitution.unsafeWrap
                        [ (RegVar Mock.x, Mock.cf), (RegVar Mock.var_x_1, Mock.cg) ]
                    }
                ]
            sortVar = SortVariableSort (SortVariable (testId "S"))
            simplifiers = axiomPatternsToEvaluators $ Map.fromList
                [   (   AxiomIdentifier.Ceil
                            (AxiomIdentifier.Application Mock.cfId)
                    ,   [ EqualityRule RulePattern
                            { left = mkCeil sortVar Mock.cf
                            , right =
                                mkOr
                                    (mkAnd
                                        (mkEquals_
                                            (Mock.f (mkVar Mock.y))
                                            Mock.a
                                        )
                                        (mkEquals_ (mkVar Mock.y) Mock.a)
                                    )
                                    (mkAnd
                                        (mkEquals_
                                            (Mock.f (mkVar Mock.y))
                                            Mock.b
                                        )
                                        (mkEquals_ (mkVar Mock.y) Mock.b)
                                    )
                            , requires = makeTruePredicate
                            , ensures = makeTruePredicate
                            , attributes = def
                                {Attribute.simplification = Simplification True}
                            }
                        ]
                    )
                ,   (   AxiomIdentifier.Ceil
                            (AxiomIdentifier.Application Mock.cgId)
                    ,   [ EqualityRule RulePattern
                            { left = mkCeil sortVar Mock.cg
                            , right =
                                mkOr
                                    (mkAnd
                                        (mkEquals_
                                            (Mock.g (mkVar Mock.z))
                                            Mock.a
                                        )
                                        (mkEquals_ (mkVar Mock.z) Mock.a)
                                    )
                                    (mkAnd
                                        (mkEquals_
                                            (Mock.g (mkVar Mock.z))
                                            Mock.b
                                        )
                                        (mkEquals_ (mkVar Mock.z) Mock.b)
                                    )
                            , requires = makeTruePredicate
                            , ensures = makeTruePredicate
                            , attributes = def
                                {Attribute.simplification = Simplification True}
                            }
                        ]
                    )
                ]
        actual <- simplifyEquals
            simplifiers
            (Mock.functionalConstr20 (mkVar Mock.x) (mkVar Mock.var_x_1))
            (Mock.functionalConstr20 Mock.cf Mock.cg)
        assertEqualWithExplanation "" expected actual
    , testCase "handles set ambiguity" $ do
        let
            asInternal set =
                Ac.asInternalConcrete
                    Mock.metadataTools
                    Mock.setSort
                    (Map.fromSet (const Domain.SetValue) set)
            expected = Just $ do -- list monad
                (xValue, xSetValue) <-
                    [ (Mock.a, [Mock.b])
                    , (Mock.b, [Mock.a])
                    ]
                return Conditional
                    { term = ()
                    , predicate = makeTruePredicate
                    , substitution = Substitution.unsafeWrap
                        [ (RegVar Mock.x, xValue)
                        , (RegVar Mock.xSet, asInternal (Set.fromList xSetValue))
                        ]
                    }
        actual <- simplifyEquals
            Map.empty
            (Mock.concatSet (Mock.elementSet (mkVar Mock.x)) (mkVar Mock.xSet))
            (asInternal (Set.fromList [Mock.a, Mock.b]))
        assertEqualWithExplanation "" expected actual
    ]

fOfA :: TermLike Variable
fOfA = Mock.f Mock.a

fOfB :: TermLike Variable
fOfB = Mock.f Mock.b

gOfA :: TermLike Variable
gOfA = Mock.g Mock.a

plain0OfA :: TermLike Variable
plain0OfA = Mock.plain10 Mock.a

plain1OfA :: TermLike Variable
plain1OfA = Mock.plain11 Mock.a

plain0OfB :: TermLike Variable
plain0OfB = Mock.plain10 Mock.b

plain1OfB :: TermLike Variable
plain1OfB = Mock.plain11 Mock.b

aDomainValue :: TermLike Variable
aDomainValue =
    mkDomainValue DomainValue
        { domainValueSort = Mock.testSort
        , domainValueChild = mkStringLiteral "a"
        }

bDomainValue :: TermLike Variable
bDomainValue =
    mkDomainValue DomainValue
        { domainValueSort = Mock.testSort
        , domainValueChild = mkStringLiteral "b"
        }

simplifyUnify
    :: TermLike Variable
    -> TermLike Variable
    -> IO ([Pattern Variable], Maybe [Pattern Variable])
simplifyUnify first second =
    (,)
        <$> simplify first second
        <*> unify first second

unify
    :: TermLike Variable
    -> TermLike Variable
    -> IO (Maybe [Pattern Variable])
unify first second =
    SMT.runSMT SMT.defaultConfig emptyLogger
    $ evalSimplifier mockEnv
    $ runMaybeT unification
  where
    mockEnv = Mock.env
    unification =
        -- The unification error is discarded because, for testing purposes, we
        -- are not interested in the /reason/ unification failed. For the tests,
        -- the failure is almost always due to unsupported patterns anyway.
        MaybeT . fmap Error.hush . Monad.Unify.runUnifierT
        $ termUnification first second

simplify
    :: TermLike Variable
    -> TermLike Variable
    -> IO [Pattern Variable]
simplify first second =
    SMT.runSMT SMT.defaultConfig emptyLogger
    $ evalSimplifier mockEnv
    $ BranchT.gather
    $ termAnd first second
  where
    mockEnv = Mock.env

simplifyEquals
    :: BuiltinAndAxiomSimplifierMap
    -> TermLike Variable
    -> TermLike Variable
    -> IO (Maybe [Predicate Variable])
simplifyEquals axiomIdToSimplifier first second =
    (fmap . fmap) MultiOr.extractPatterns
    $ SMT.runSMT SMT.defaultConfig emptyLogger
    $ evalSimplifier mockEnv
    $ runMaybeT $ termEquals first second
  where
    mockEnv = Mock.env { simplifierAxioms = axiomIdToSimplifier }<|MERGE_RESOLUTION|>--- conflicted
+++ resolved
@@ -509,13 +509,8 @@
                             Mock.builtinMap [(Mock.a, fOfA), (Mock.b, fOfB)]
                         , predicate = makeTruePredicate
                         , substitution = Substitution.wrap
-<<<<<<< HEAD
                             [ (RegVar Mock.x, fOfA)
-                            , (RegVar Mock.m, Mock.builtinMap [(Mock.bConcrete, fOfB)])
-=======
-                            [ (Mock.x, fOfA)
-                            , (Mock.m, Mock.builtinMap [(Mock.b, fOfB)])
->>>>>>> ee388e54
+                            , (RegVar Mock.m, Mock.builtinMap [(Mock.b, fOfB)])
                             ]
                         }
                     ]
@@ -535,13 +530,8 @@
                             Mock.builtinMap [(Mock.a, fOfA), (Mock.b, fOfB)]
                         , predicate = makeTruePredicate
                         , substitution = Substitution.wrap
-<<<<<<< HEAD
                             [ (RegVar Mock.x, fOfA)
-                            , (RegVar Mock.m, Mock.builtinMap [(Mock.bConcrete, fOfB)])
-=======
-                            [ (Mock.x, fOfA)
-                            , (Mock.m, Mock.builtinMap [(Mock.b, fOfB)])
->>>>>>> ee388e54
+                            , (RegVar Mock.m, Mock.builtinMap [(Mock.b, fOfB)])
                             ]
                         }
                     ]
@@ -561,13 +551,8 @@
                             Mock.builtinMap [(Mock.a, fOfA) , (Mock.b, fOfB)]
                         , predicate = makeTruePredicate
                         , substitution = Substitution.wrap
-<<<<<<< HEAD
                             [ (RegVar Mock.x, fOfA)
-                            , (RegVar Mock.m, Mock.builtinMap [(Mock.bConcrete, fOfB)])
-=======
-                            [ (Mock.x, fOfA)
-                            , (Mock.m, Mock.builtinMap [(Mock.b, fOfB)])
->>>>>>> ee388e54
+                            , (RegVar Mock.m, Mock.builtinMap [(Mock.b, fOfB)])
                             ]
                         }
                     ]
@@ -587,13 +572,8 @@
                             Mock.builtinMap [(Mock.a, fOfA), (Mock.b, fOfB)]
                         , predicate = makeTruePredicate
                         , substitution = Substitution.wrap
-<<<<<<< HEAD
                             [ (RegVar Mock.x, fOfA)
-                            , (RegVar Mock.m, Mock.builtinMap [(Mock.bConcrete, fOfB)])
-=======
-                            [ (Mock.x, fOfA)
-                            , (Mock.m, Mock.builtinMap [(Mock.b, fOfB)])
->>>>>>> ee388e54
+                            , (RegVar Mock.m, Mock.builtinMap [(Mock.b, fOfB)])
                             ]
                         }
                     ]
