--- conflicted
+++ resolved
@@ -884,15 +884,8 @@
             assertEqualWithExplanation "" expected actual
         , testCase "set concat inj splitting" $ do
             let
-<<<<<<< HEAD
-                expected = Just $ do -- list monad
-                    set <-
-                        [[], [Mock.sortInjection Mock.testSort Mock.aSubSubsort]]
-                    return Conditional
-=======
                 expected = Just
                     [ Conditional
->>>>>>> a7ba9730
                         { term = Mock.builtinSet
                             [ Mock.sortInjection Mock.testSort Mock.aSubSubsort ]
                         , predicate = makeTruePredicate
@@ -923,54 +916,13 @@
                     Mock.builtinSet
                         [ Mock.a
                         , Mock.sortInjection Mock.testSort Mock.aSubSubsort
-<<<<<<< HEAD
-                        ]
-                expected1 = do -- list monad
-                    set <-
-                        [ []
-                        , [Mock.sortInjection Mock.testSort Mock.aSubSubsort]
-                        , [Mock.a]
-                        ,   [ Mock.a
-                            , Mock.sortInjection Mock.testSort Mock.aSubSubsort
-                            ]
-                        ]
-                    return Conditional
+                        ]
+                expected =
+                    [ Conditional
                             { term = testSet
                             , predicate = makeTruePredicate
                             , substitution = Substitution.unsafeWrap
                                 [   (Mock.x, Mock.a)
-                                ,   ( Mock.xSubSort
-                                    , Mock.sortInjection
-                                        Mock.subSort
-                                        Mock.aSubSubsort
-                                    )
-                                ,   (Mock.xSet, Mock.builtinSet set)
-                                ]
-                            }
-                expected2 = do -- list monad
-                    set <-
-                        [ [Mock.a]
-                        ,   [ Mock.a
-                            , Mock.sortInjection Mock.testSort Mock.aSubSubsort
-                            ]
-                        ]
-                    return Conditional
-                            { term = testSet
-                            , predicate = makeTruePredicate
-                            , substitution = Substitution.unsafeWrap
-                                [   ( Mock.x
-                                    , Mock.sortInjection Mock.testSort
-                                        Mock.aSubSubsort
-                                    )
-=======
-                        ]
-                expected =
-                    [ Conditional
-                            { term = testSet
-                            , predicate = makeTruePredicate
-                            , substitution = Substitution.unsafeWrap
-                                [   (Mock.x, Mock.a)
->>>>>>> a7ba9730
                                 ,   ( Mock.xSubSort
                                     , Mock.sortInjection Mock.subSort
                                         Mock.aSubSubsort
@@ -993,11 +945,7 @@
                     )
                 )
                 testSet
-<<<<<<< HEAD
-            assertEqualWithExplanation "" (Just $ expected1 ++ expected2) actual
-=======
             assertEqualWithExplanation "" (Just expected) actual
->>>>>>> a7ba9730
         ]
     ]
 
