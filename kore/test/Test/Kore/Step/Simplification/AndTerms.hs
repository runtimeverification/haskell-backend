--- conflicted
+++ resolved
@@ -1212,11 +1212,7 @@
                     & Condition.fromPredicate
             actual <- simplifyEquals mempty concrete symbolic
             assertEqual "" (Just [expect]) actual
-<<<<<<< HEAD
-        , testCase "\\equals(false, X in []) = \\top" $ do
-=======
         , testCase "no keys in empty Map" $ do
->>>>>>> aa33d316
             let expect = Condition.top
             actual <-
                 simplifyEquals
@@ -1224,11 +1220,7 @@
                     (Mock.builtinBool False)
                     (Mock.inKeysMap (mkElemVar Mock.x) (Mock.builtinMap []))
             assertEqual "" (Just [expect]) actual
-<<<<<<< HEAD
-        , testCase "\\equals(false, X in [(Y, a)]) = \\not \\equals(X, Y)" $ do
-=======
         , testCase "key not in singleton Map" $ do
->>>>>>> aa33d316
             let expect =
                     makeEqualsPredicate_
                         (mkElemVar Mock.x)
@@ -1246,15 +1238,7 @@
                         )
                     )
             assertEqual "" (Just [expect]) actual
-<<<<<<< HEAD
-        , testCase
-            "\\equals(false, X in [(Y, a),  (Z, a)])\
-            \ = \\not \\equals(X, Y) \\and \\not \\equals(X, Z)\
-            \ \\and \\not \\equals(Y, Z)"
-            $ do
-=======
         , testCase "key not in two-element Map" $ do
->>>>>>> aa33d316
                 let expect =
                         foldr1
                             makeAndPredicate
@@ -1286,105 +1270,7 @@
                             )
                         )
                 assertEqual "" (Just [expect]) actual
-<<<<<<< HEAD
-        , testCase "\\equals(false, f(X) in [(Y, a)]) = \\not \\equals(f(X), Y)" $ do
-=======
         , testCase "unevaluated function key in singleton Map" $ do
->>>>>>> aa33d316
-            let expect =
-                    makeAndPredicate
-                        ( makeNotPredicate
-                            ( makeAndPredicate
-                                ( makeCeilPredicate Mock.testSort
-                                    (Mock.f (mkElemVar Mock.x))
-                                )
-                                ( makeEqualsPredicate_
-<<<<<<< HEAD
-                                    ( mkElemVar Mock.y )
-=======
-                                    (mkElemVar Mock.y)
->>>>>>> aa33d316
-                                    ( Mock.f (mkElemVar Mock.x) )
-                                )
-                            )
-                        )
-                        ( makeCeilPredicate Mock.testSort
-                            (Mock.f (mkElemVar Mock.x))
-                        )
-                    & Condition.fromPredicate
-            actual <-
-                simplifyEquals
-                    mempty
-                    (Mock.builtinBool False)
-                    ( Mock.inKeysMap
-                        ( Mock.f (mkElemVar Mock.x) )
-                        ( Mock.builtinMap
-                            [ (mkElemVar Mock.y, Mock.a ) ]
-                        )
-                    )
-            assertEqual "" (Just [expect]) actual
-<<<<<<< HEAD
-        ]
-    , testGroup "builtin Set"
-        [ testCase "\\equals(false, X in []) = \\top" $ do
-            let expect = Condition.top
-            actual <-
-                simplifyEquals
-                    mempty
-                    (Mock.builtinBool False)
-                    (Mock.inSet (mkElemVar Mock.x) (Mock.builtinSet []))
-            assertEqual "" (Just [expect]) actual
-        , testCase "\\equals(false, X in [Y]) = \\not \\equals(X, Y)" $ do
-            let expect =
-                    makeEqualsPredicate_
-                        (mkElemVar Mock.x)
-                        (mkElemVar Mock.y)
-                    & makeNotPredicate
-                    & Condition.fromPredicate
-            actual <-
-                simplifyEquals
-                    mempty
-                    ( Mock.builtinBool False )
-                    ( Mock.inSet
-                        ( mkElemVar Mock.x)
-                        ( Mock.builtinSet [mkElemVar Mock.y] )
-                    )
-            assertEqual "" (Just [expect]) actual
-        , testCase
-            "\\equals(false, X in [Y Z])\
-            \ = \\not \\equals(X, Y) \\and \\not \\equals(X, Z)\
-            \ \\and \\not \\equals(Y, Z)"
-            $ do
-                let expect =
-                        foldr1
-                            makeAndPredicate
-                            [ makeNotPredicate
-                                $ makeEqualsPredicate_
-                                    (mkElemVar Mock.x)
-                                    (mkElemVar Mock.y)
-                            , makeNotPredicate
-                                $ makeEqualsPredicate_
-                                    (mkElemVar Mock.x)
-                                    (mkElemVar Mock.z)
-                            -- Definedness condition
-                            , makeNotPredicate
-                                $ makeEqualsPredicate_
-                                    (mkElemVar Mock.y)
-                                    (mkElemVar Mock.z)
-                            ]
-                        & Condition.fromPredicate
-                actual <-
-                    simplifyEquals
-                        mempty
-                        (Mock.builtinBool False)
-                        ( Mock.inSet
-                            ( mkElemVar Mock.x )
-                            ( Mock.builtinSet
-                                [ mkElemVar Mock.y , mkElemVar Mock.z ]
-                            )
-                        )
-                assertEqual "" (Just [expect]) actual
-        , testCase "\\equals(false, f(X) in [Y]) = \\not \\equals(f(X), Y)" $ do
             let expect =
                     makeAndPredicate
                         ( makeNotPredicate
@@ -1406,13 +1292,96 @@
                 simplifyEquals
                     mempty
                     (Mock.builtinBool False)
+                    ( Mock.inKeysMap
+                        ( Mock.f (mkElemVar Mock.x) )
+                        ( Mock.builtinMap
+                            [ (mkElemVar Mock.y, Mock.a ) ]
+                        )
+                    )
+            assertEqual "" (Just [expect]) actual
+        ]
+    , testGroup "builtin Set"
+        [ testCase "no keys in empty Set" $ do
+            let expect = Condition.top
+            actual <-
+                simplifyEquals
+                    mempty
+                    (Mock.builtinBool False)
+                    (Mock.inSet (mkElemVar Mock.x) (Mock.builtinSet []))
+            assertEqual "" (Just [expect]) actual
+        , testCase "key not in singleton Set" $ do
+            let expect =
+                    makeEqualsPredicate_
+                        (mkElemVar Mock.x)
+                        (mkElemVar Mock.y)
+                    & makeNotPredicate
+                    & Condition.fromPredicate
+            actual <-
+                simplifyEquals
+                    mempty
+                    ( Mock.builtinBool False )
+                    ( Mock.inSet
+                        ( mkElemVar Mock.x)
+                        ( Mock.builtinSet [mkElemVar Mock.y] )
+                    )
+            assertEqual "" (Just [expect]) actual
+        , testCase "key not in two-element Set" $ do
+            let expect =
+                    foldr1
+                        makeAndPredicate
+                        [ makeNotPredicate
+                            $ makeEqualsPredicate_
+                                (mkElemVar Mock.x)
+                                (mkElemVar Mock.y)
+                        , makeNotPredicate
+                            $ makeEqualsPredicate_
+                                (mkElemVar Mock.x)
+                                (mkElemVar Mock.z)
+                        -- Definedness condition
+                        , makeNotPredicate
+                            $ makeEqualsPredicate_
+                                (mkElemVar Mock.y)
+                                (mkElemVar Mock.z)
+                        ]
+                    & Condition.fromPredicate
+            actual <-
+                simplifyEquals
+                    mempty
+                    (Mock.builtinBool False)
+                    ( Mock.inSet
+                        ( mkElemVar Mock.x )
+                        ( Mock.builtinSet
+                            [ mkElemVar Mock.y , mkElemVar Mock.z ]
+                        )
+                    )
+            assertEqual "" (Just [expect]) actual
+        , testCase "unevaluated function key in singleton Set" $ do
+            let expect =
+                    makeAndPredicate
+                        ( makeNotPredicate
+                            ( makeAndPredicate
+                                ( makeCeilPredicate Mock.testSort
+                                    (Mock.f (mkElemVar Mock.x))
+                                )
+                                ( makeEqualsPredicate_
+                                    ( mkElemVar Mock.y )
+                                    ( Mock.f (mkElemVar Mock.x) )
+                                )
+                            )
+                        )
+                        ( makeCeilPredicate Mock.testSort
+                            (Mock.f (mkElemVar Mock.x))
+                        )
+                    & Condition.fromPredicate
+            actual <-
+                simplifyEquals
+                    mempty
+                    (Mock.builtinBool False)
                     ( Mock.inSet
                         ( Mock.f (mkElemVar Mock.x) )
                         ( Mock.builtinSet [mkElemVar Mock.y] )
                     )
             assertEqual "" (Just [expect]) actual
-=======
->>>>>>> aa33d316
         ]
     ]
 
