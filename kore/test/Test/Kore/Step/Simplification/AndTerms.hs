--- conflicted
+++ resolved
@@ -839,7 +839,6 @@
                     (mkElemVar Mock.m)
                 )
             assertEqual "" expected actual
-<<<<<<< HEAD
         , testCase "qq" $ do
             let expect = undefined
             actual <-
@@ -851,7 +850,6 @@
             assertEqual "" expect actual
 
         -- TODO: Add tests with non-trivial predicates.
-=======
         , testCase "unifies functions in keys" $ do
             let concrete = Mock.builtinMap [(Mock.a       , Mock.a)]
                 symbolic = Mock.builtinMap [(Mock.f Mock.b, Mock.a)]
@@ -861,7 +859,6 @@
                     & Pattern.withCondition concrete
             actual <- simplifyUnify concrete symbolic
             assertEqual "" ([expect], [expect]) actual
->>>>>>> 14e165a9
         ]
 
     , testGroup "builtin List domain"
