--- conflicted
+++ resolved
@@ -39,16 +39,10 @@
 import           Kore.Step.Simplification.AndTerms
                  ( termAnd, termEquals, termUnification )
 import           Kore.Step.Simplification.Data
-<<<<<<< HEAD
-                 ( BuiltinAndAxiomSimplifierMap, Env (..), evalSimplifier )
-import qualified Kore.Step.Simplification.Data as BranchT
-                 ( gather )
+                 ( Env (..), evalSimplifier )
+import           Kore.Step.Simplification.Simplify
 import           Kore.Syntax.Sentence
                  ( SentenceAlias )
-=======
-                 ( Env (..), evalSimplifier )
-import           Kore.Step.Simplification.Simplify
->>>>>>> 432dd815
 import qualified Kore.Unification.Substitution as Substitution
 import qualified Kore.Unification.Unify as Monad.Unify
 import           Kore.Unparser
