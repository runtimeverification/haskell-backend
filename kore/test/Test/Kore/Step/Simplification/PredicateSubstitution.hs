--- conflicted
+++ resolved
@@ -287,19 +287,10 @@
     -> CommonPredicateSubstitution Object
     -> IO [CommonPredicateSubstitution Object]
 runSimplifier patternSimplifierMap predicateSubstitution =
-<<<<<<< HEAD
     SMT.runSMT SMT.defaultConfig
-    $ evalSimplifier emptyLogger noRepl
+    $ evalSimplifier emptyLogger
     $ getBranches
     $ simplifier predicateSubstitution
-=======
-    case simplifier of
-        (PredicateSubstitutionSimplifier unwrapped) ->
-            (<$>) fst
-            $ SMT.runSMT SMT.defaultConfig
-            $ evalSimplifier emptyLogger
-            $ unwrapped predicateSubstitution
->>>>>>> 14889939
   where
     PredicateSubstitutionSimplifier simplifier =
         PSSimplifier.create
