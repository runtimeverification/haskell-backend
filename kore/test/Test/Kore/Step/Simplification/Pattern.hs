--- conflicted
+++ resolved
@@ -382,15 +382,8 @@
 bottomLike =
     (termLike Mock.a) { Pattern.predicate = Predicate.makeFalsePredicate }
 
-<<<<<<< HEAD
-simplify
-    :: Pattern RewritingVariableName
-    -> IO (OrPattern RewritingVariableName)
-simplify = runSimplifier Mock.env . Pattern.simplify
-=======
-simplify :: Pattern VariableName -> IO (OrPattern VariableName)
+simplify :: Pattern RewritingVariableName -> IO (OrPattern RewritingVariableName)
 simplify = runSimplifier Mock.env . Pattern.simplify SideCondition.top
->>>>>>> feb64cd7
 
 simplifyAndRemoveTopExists
     :: Pattern RewritingVariableName
