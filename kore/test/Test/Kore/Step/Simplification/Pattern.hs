{-# LANGUAGE Strict #-}

module Test.Kore.Step.Simplification.Pattern
    ( test_Pattern_simplify
    , test_Pattern_simplifyAndRemoveTopExists
    , test_Pattern_simplify_equalityterm
    ) where

import Prelude.Kore

import Test.Tasty

import qualified Kore.Internal.MultiAnd as MultiAnd
import Kore.Internal.OrPattern
    ( OrPattern
    )
import qualified Kore.Internal.OrPattern as OrPattern
import Kore.Internal.Pattern
    ( Conditional (..)
    , Pattern
    )
import qualified Kore.Internal.Pattern as Pattern
import Kore.Internal.Predicate
    ( makeAndPredicate
    , makeCeilPredicate
    , makeCeilPredicate
    , makeEqualsPredicate
    , makeEqualsPredicate
    , makeExistsPredicate
    , makeImpliesPredicate
    , makeNotPredicate
    )
import qualified Kore.Internal.Predicate as Predicate
import qualified Kore.Internal.Substitution as Substitution
import Kore.Internal.TermLike
import Kore.Rewriting.RewritingVariable
    ( RewritingVariableName
    )
import qualified Kore.Step.Simplification.Pattern as Pattern

import qualified Test.Kore.Internal.Pattern as Pattern
import qualified Test.Kore.Step.MockSymbols as Mock
import Test.Kore.Step.Simplification
import Test.Tasty.HUnit.Ext

test_Pattern_simplify :: [TestTree]
test_Pattern_simplify =
    [ notTop     `becomes` OrPattern.bottom
        $ "\\not(\\top)"
    , orAs       `becomes` OrPattern.fromTermLike Mock.a
        $ "\\or(a, a)"
    , bottomLike `becomes` OrPattern.bottom
        $ "\\and(a, \\bottom)"
    , testCase "Replaces and terms under independent quantifiers" $ do
        let expect =
                Pattern.fromTermAndPredicate
                    (Mock.constr10 fOfX)
                    (makeAndPredicate
                        (makeCeilPredicate fOfX)
                        (makeExistsPredicate Mock.yConfig
                            (makeCeilPredicate fOfY)
                        )
                    )
        actual <-
            simplify
                (Pattern.fromTermAndPredicate
                    (Mock.constr10 fOfX)
                    (makeAndPredicate
                        (makeCeilPredicate fOfX)
                        (makeExistsPredicate Mock.yConfig
                            (makeAndPredicate
                                (makeCeilPredicate fOfX)
                                (makeCeilPredicate fOfY)
                            )
                        )
                    )
                )
        assertEqual "" (OrPattern.fromPattern expect) actual
    , testCase "Simplifies multiple Implies" $ do
        let expect =
                Pattern.fromTermAndPredicate
                    (Mock.constr10 fOfX)
                    ( MultiAnd.toPredicate . MultiAnd.make $
                    [ makeCeilPredicate fOfX
                    , makeCeilPredicate fOfY
                    , makeCeilPredicate gOfX
                    , makeEqualsPredicate fOfX gOfX
                    ]
                    )
                & OrPattern.fromPattern
        actual <-
            simplify
                $ Pattern.fromTermAndPredicate
                    (mkAnd
                        (Mock.constr10 fOfX)
                        (Mock.constr10 gOfX)
                    )
                    ( MultiAnd.toPredicate . MultiAnd.make $
                    [ makeCeilPredicate fOfX
                    , makeImpliesPredicate
                        (makeCeilPredicate fOfX)
                        (makeCeilPredicate gOfX)
                    , makeImpliesPredicate
                        (makeCeilPredicate gOfX)
                        (makeCeilPredicate fOfY)
                    ]
                    )
        Pattern.assertEquivalentPatterns expect actual
    , testCase "Does not replace and terms under intersecting quantifiers" $ do
        let expect =
                Pattern.fromTermAndPredicate
                    (Mock.constr10 fOfX)
                     (makeAndPredicate
                         (makeCeilPredicate fOfX)
<<<<<<< HEAD
                         (makeExistsPredicate Mock.xConfig
                             (makeCeilPredicate fOfX)
=======
                         (makeExistsPredicate Mock.var_x_0
                             (makeCeilPredicate (Mock.f (mkElemVar Mock.var_x_0)))
>>>>>>> 9460590a
                         )
                     )
                & OrPattern.fromPattern
        actual <-
            simplify $
                Pattern.fromTermAndPredicate
                    (Mock.constr10 fOfX)
                    (makeAndPredicate
                        (makeCeilPredicate fOfX)
                        (makeExistsPredicate
                            Mock.xConfig
                            (makeCeilPredicate fOfX)
                        )
                    )
        Pattern.assertEquivalentPatterns expect actual
    , testCase "Contradictions result in bottom" $ do
        actual <-
            simplify $
                Pattern.fromTermAndPredicate
                    (Mock.constr10 fOfX)
                    (makeAndPredicate
                        (makeCeilPredicate fOfX)
                        (makeNotPredicate $ makeCeilPredicate fOfX)
                    )
        assertEqual "" mempty actual
    , testCase "Simplifies Implies - Positive" $ do
        let expect =
                Pattern.fromTermAndPredicate
                    (Mock.constr10 fOfX)
                    (MultiAnd.toPredicate . MultiAnd.make $
                    [ makeCeilPredicate fOfX
                    , makeCeilPredicate gOfX
                    , makeEqualsPredicate fOfX gOfX
                    ]
                    )
                & OrPattern.fromPattern
        actual <-
            simplify $
                Pattern.fromTermAndPredicate
                    (mkAnd
                        (Mock.constr10 fOfX)
                        (Mock.constr10 gOfX)
                    )
                    (makeAndPredicate
                        (makeCeilPredicate fOfX)
                        (makeImpliesPredicate
                            (makeCeilPredicate fOfX)
                            (makeCeilPredicate gOfX)
                        )
                    )
        Pattern.assertEquivalentPatterns expect actual
    , testCase "Simplifies Implies - Negative" $ do
        let expect =
                Pattern.fromTermAndPredicate
                    (Mock.constr10 fOfX)
                    (makeAndPredicate
                        (makeEqualsPredicate fOfX gOfX)
                        (makeNotPredicate $ makeCeilPredicate fOfX)
                    )
        actual <-
            simplify $
                Pattern.fromTermAndPredicate
                    (mkAnd
                        (Mock.constr10 fOfX)
                        (Mock.constr10 gOfX)
                    )
                    (makeAndPredicate
                        (makeNotPredicate $ makeCeilPredicate fOfX)
                        (makeImpliesPredicate
                            (makeCeilPredicate fOfX)
                            (makeCeilPredicate gOfX)
                        )
                    )
        assertEqual "" (OrPattern.fromPattern expect) actual
    ]
  where
    fOfX = Mock.f (mkElemVar Mock.xConfig)
    fOfY = Mock.f (mkElemVar Mock.yConfig)
    gOfX = Mock.g (mkElemVar Mock.xConfig)
    becomes
        :: HasCallStack
        => Pattern RewritingVariableName
        -> OrPattern RewritingVariableName
        -> String
        -> TestTree
    becomes original expect name =
        testCase name $ do
            actual <- simplify original
            assertEqual "" expect actual

test_Pattern_simplify_equalityterm :: [TestTree]
test_Pattern_simplify_equalityterm =
    [ testCase "f vs g or h" $ do
        let expected =
                OrPattern.fromPatterns
                    [ Pattern.fromTermAndPredicate
                        (mkTop Mock.testSort)
                        (MultiAnd.toPredicate . MultiAnd.make $
                        [ makeCeilPredicate Mock.cf
                        , makeCeilPredicate Mock.cg
                        , makeEqualsPredicate Mock.cf Mock.cg
                        , makeImpliesPredicate
                            (makeCeilPredicate Mock.ch)
                            (makeEqualsPredicate Mock.cf Mock.ch)
                        ]
                        )
                    , Pattern.fromTermAndPredicate
                        (mkTop Mock.testSort)
                        (MultiAnd.toPredicate . MultiAnd.make $
                        [ makeCeilPredicate Mock.cf
                        , makeCeilPredicate Mock.ch
                        , makeEqualsPredicate Mock.cf Mock.ch
                        , makeImpliesPredicate
                            (makeCeilPredicate Mock.cg)
                            (makeEqualsPredicate Mock.cf Mock.cg)
                        ]
                        )
                    , Pattern.fromTermAndPredicate
                        (mkTop Mock.testSort)
                        (MultiAnd.toPredicate . MultiAnd.make $
                        [ makeNotPredicate $ makeCeilPredicate Mock.cf
                        , makeNotPredicate $ makeCeilPredicate Mock.cg
                        , makeNotPredicate $ makeCeilPredicate Mock.ch
                        ]
                        )
                    ]
            first = Mock.cf
            second = mkOr Mock.cg Mock.ch
        assertBidirectionalEqualityResult first second expected
    , testCase "f vs g or h where f /= g" $ do
        let expected =
                OrPattern.fromPatterns
                    [ Pattern.fromTermAndPredicate
                        (mkTop Mock.testSort)
                        (MultiAnd.toPredicate . MultiAnd.make $
                        [ makeCeilPredicate Mock.cf
                        , makeCeilPredicate Mock.ch
                        , makeEqualsPredicate Mock.cf Mock.ch
                        , makeNotPredicate $ makeCeilPredicate Mock.cg
                        ]
                        )
                    , Pattern.fromTermAndPredicate
                        (mkTop Mock.testSort)
                        (MultiAnd.toPredicate . MultiAnd.make $
                        [ makeNotPredicate $ makeCeilPredicate Mock.cf
                        , makeNotPredicate $ makeCeilPredicate Mock.cg
                        , makeNotPredicate $ makeCeilPredicate Mock.ch
                        ]
                        )
                    ]
            first = Mock.functionalConstr10 Mock.cf
            second =
                mkOr
                    (Mock.functionalConstr11 Mock.cg)
                    (Mock.functionalConstr10 Mock.ch)
        assertBidirectionalEqualityResult first second expected
    , testCase "f vs g[x = a] or h" $ do
        let definedF = makeCeilPredicate Mock.cf
            definedG = makeCeilPredicate Mock.cg
            predicateSubstitution =
                makeEqualsPredicate (mkElemVar Mock.xConfig ) Mock.a
            definedGWithSubstitution =
                (MultiAnd.toPredicate . MultiAnd.make)
                    [ definedG, predicateSubstitution ]
            definedH = makeCeilPredicate Mock.ch
            expected =
                OrPattern.fromPatterns
                    [ Conditional
                        { term = mkTop Mock.testSort
                        , predicate =
                            (MultiAnd.toPredicate . MultiAnd.make)
                            [ definedF
                            , definedG
                            , makeEqualsPredicate Mock.cf Mock.cg
                            , makeImpliesPredicate
                                definedH
                                (makeEqualsPredicate Mock.cf Mock.ch)
                            ]
                        , substitution = Substitution.unsafeWrap
                            [(inject Mock.xConfig, Mock.a)]
                        }
                    , Pattern.fromTermAndPredicate
                        (mkTop Mock.testSort)
                        (MultiAnd.toPredicate . MultiAnd.make $
                        [ definedF
                        , definedH
                        , makeEqualsPredicate Mock.cf Mock.ch
                        , makeImpliesPredicate
                            definedGWithSubstitution
                            (makeEqualsPredicate Mock.cf Mock.cg)
                        ]
                        )
                    , Pattern.fromTermAndPredicate
                        (mkTop Mock.testSort)
                        (MultiAnd.toPredicate . MultiAnd.make $
                        [ makeNotPredicate definedGWithSubstitution
                        , makeNotPredicate definedF
                        , makeNotPredicate definedH
                        ]
                        )
                    ]
            first = Mock.cf
            second =
                OrPattern.toTermLike
                . OrPattern.fromPatterns $
                    [ Conditional
                        { term = Mock.cg
                        , predicate = Predicate.makeTruePredicate
                        , substitution =
                            Substitution.wrap
                            $ Substitution.mkUnwrappedSubstitution
                            [(inject Mock.xConfig, Mock.a)]
                        }
                    , Conditional
                        { term = Mock.ch
                        , predicate = Predicate.makeTruePredicate
                        , substitution = mempty
                        }
                    ]
        assertBidirectionalEqualityResult first second expected
    ]

test_Pattern_simplifyAndRemoveTopExists :: [TestTree]
test_Pattern_simplifyAndRemoveTopExists =
    [ notTop      `becomes` OrPattern.bottom
        $ "\\not(\\top)"
    , orAs        `becomes` OrPattern.fromTermLike Mock.a
        $ "\\or(a, a)"
    , bottomLike  `becomes` OrPattern.bottom
        $ "\\and(a, \\bottom)"
    , existential `becomes` OrPattern.fromTermLike unquantified
        $ "..."
    , multiexistential `becomes` OrPattern.fromTermLike unquantified
        $ "..."
    , universal `becomes` OrPattern.fromPattern universal
        $ "..."
    , existentialuniversal `becomes` OrPattern.fromPattern universal
        $ "..."
    ]
  where
    becomes
        :: HasCallStack
        => Pattern RewritingVariableName
        -> OrPattern RewritingVariableName
        -> String
        -> TestTree
    becomes original expect name =
        testCase name $ do
            actual <- simplifyAndRemoveTopExists original
            assertEqual "" expect actual
    unquantified = Mock.sigma (mkElemVar Mock.xConfig) (mkElemVar Mock.yConfig)
    existential = termLike (mkExists Mock.xConfig unquantified)
    multiexistential =
        termLike (mkExists Mock.yConfig (mkExists Mock.xConfig unquantified))
    universal = termLike (mkForall Mock.xConfig unquantified)
    existentialuniversal =
        termLike (mkExists Mock.yConfig (mkForall Mock.xConfig unquantified))

termLike :: TermLike RewritingVariableName -> Pattern RewritingVariableName
termLike = Pattern.fromTermLike

-- | Term is \bottom, but not in a trivial way.
notTop, orAs, bottomLike :: Pattern RewritingVariableName
notTop = termLike (mkNot mkTop_)
-- | Lifting disjunction to the top would duplicate terms.
orAs = termLike (mkOr Mock.a Mock.a)
-- | Term is defined, but predicate is \bottom.
bottomLike =
    (termLike Mock.a) { Pattern.predicate = Predicate.makeFalsePredicate }

<<<<<<< HEAD
simplify :: Pattern RewritingVariableName -> IO (OrPattern RewritingVariableName)
simplify = runSimplifier Mock.env . Pattern.simplify SideCondition.top
=======
simplify :: Pattern VariableName -> IO (OrPattern VariableName)
simplify = runSimplifier Mock.env . Pattern.simplify
>>>>>>> 9460590a

simplifyAndRemoveTopExists
    :: Pattern RewritingVariableName
    -> IO (OrPattern RewritingVariableName)
simplifyAndRemoveTopExists =
    runSimplifier Mock.env
    . Pattern.simplifyTopConfiguration

assertBidirectionalEqualityResult
    :: TermLike RewritingVariableName
    -> TermLike RewritingVariableName
    -> OrPattern RewritingVariableName
    -> IO ()
assertBidirectionalEqualityResult child1 child2 expected = do
    testOneDirection (mkEquals Mock.testSort child1 child2)
    testOneDirection (mkEquals Mock.testSort child2 child1)
  where
    testOneDirection term = do
        actual <- simplify (Pattern.fromTermLike term)
        Pattern.assertEquivalentPatterns expected actual<|MERGE_RESOLUTION|>--- conflicted
+++ resolved
@@ -112,13 +112,8 @@
                     (Mock.constr10 fOfX)
                      (makeAndPredicate
                          (makeCeilPredicate fOfX)
-<<<<<<< HEAD
-                         (makeExistsPredicate Mock.xConfig
-                             (makeCeilPredicate fOfX)
-=======
-                         (makeExistsPredicate Mock.var_x_0
-                             (makeCeilPredicate (Mock.f (mkElemVar Mock.var_x_0)))
->>>>>>> 9460590a
+                         (makeExistsPredicate Mock.var_xConfig_0
+                             (makeCeilPredicate (Mock.f (mkElemVar Mock.var_xConfig_0)))
                          )
                      )
                 & OrPattern.fromPattern
@@ -389,13 +384,10 @@
 bottomLike =
     (termLike Mock.a) { Pattern.predicate = Predicate.makeFalsePredicate }
 
-<<<<<<< HEAD
-simplify :: Pattern RewritingVariableName -> IO (OrPattern RewritingVariableName)
-simplify = runSimplifier Mock.env . Pattern.simplify SideCondition.top
-=======
-simplify :: Pattern VariableName -> IO (OrPattern VariableName)
+simplify
+    :: Pattern RewritingVariableName
+    -> IO (OrPattern RewritingVariableName)
 simplify = runSimplifier Mock.env . Pattern.simplify
->>>>>>> 9460590a
 
 simplifyAndRemoveTopExists
     :: Pattern RewritingVariableName
