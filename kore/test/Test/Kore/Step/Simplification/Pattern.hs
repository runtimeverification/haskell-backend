--- conflicted
+++ resolved
@@ -381,15 +381,10 @@
 bottomLike =
     (termLike Mock.a) { Pattern.predicate = Predicate.makeFalsePredicate }
 
-<<<<<<< HEAD
 simplify
     :: Pattern RewritingVariableName
     -> IO (OrPattern RewritingVariableName)
-simplify = runSimplifier Mock.env . Pattern.simplify SideCondition.top
-=======
-simplify :: Pattern VariableName -> IO (OrPattern VariableName)
 simplify = runSimplifier Mock.env . Pattern.simplify
->>>>>>> e87dac75
 
 simplifyAndRemoveTopExists
     :: Pattern RewritingVariableName
