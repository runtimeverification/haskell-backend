--- conflicted
+++ resolved
@@ -48,49 +48,6 @@
         $ "\\or(a, a)"
     , bottomLike `becomes` OrPattern.bottom
         $ "\\and(a, \\bottom)"
-<<<<<<< HEAD
-    , testGroup "Local function evaluation" $
-        let f = Mock.f (mkElemVar Mock.x)
-            fInt = Mock.fInt (mkElemVar Mock.xInt)
-            defined = makeCeilPredicate f & Condition.fromPredicate
-            a = Mock.a
-            b = Mock.b
-            injA = Mock.sortInjection10 Mock.a
-            injB = Mock.sortInjection10 Mock.b
-            int2 = Mock.builtinInt 2
-            int3 = Mock.builtinInt 3
-            mkLocalDefn func (Left t)  = makeEqualsPredicate t func
-            mkLocalDefn func (Right t) = makeEqualsPredicate func t
-            test name func eitherC1 eitherC2 =
-                testCase name $ do
-                    let equals1 = mkLocalDefn func eitherC1 & Condition.fromPredicate
-                        equals2 = mkLocalDefn func eitherC2 & Condition.fromPredicate
-                        patt =
-                            Pattern.fromCondition_
-                                ( defined <> equals1
-                                <> defined <> equals2
-                                )
-                    actual <- simplify patt
-                    assertBool "Expected \\bottom" $ isBottom actual
-        in
-            [ -- Constructor at top
-              test "contradiction: f(x) = a ∧ f(x) = b" f (Right a) (Right b)
-            , test "contradiction: a = f(x) ∧ f(x) = b" f (Left  a) (Right b)
-            , test "contradiction: a = f(x) ∧ b = f(x)" f (Left  a) (Left  b)
-            , test "contradiction: f(x) = a ∧ b = f(x)" f (Right a) (Left  b)
-            -- Sort injection at top
-            , test "contradiction: f(x) = injA ∧ f(x) = injB" f (Right injA) (Right injB)
-            , test "contradiction: injA = f(x) ∧ f(x) = injB" f (Left  injA) (Right injB)
-            , test "contradiction: injA = f(x) ∧ injB = f(x)" f (Left  injA) (Left  injB)
-            , test "contradiction: f(x) = injA ∧ injB = f(x)" f (Right injA) (Left  injB)
-            -- Builtin at top
-            , test "contradiction: f(x) = 2 ∧ f(x) = 3" fInt (Right int2) (Right int3)
-            , test "contradiction: 2 = f(x) ∧ f(x) = 3" fInt (Left  int2) (Right int3)
-            , test "contradiction: 2 = f(x) ∧ 3 = f(x)" fInt (Left  int2) (Left  int3)
-            , test "contradiction: f(x) = 2 ∧ 3 = f(x)" fInt (Right int2) (Left  int3)
-            ]
-=======
->>>>>>> 770f15d7
     , testCase "Replaces and terms under independent quantifiers" $ do
         let expect =
                 Pattern.fromTermAndPredicate
