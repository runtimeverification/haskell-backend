--- conflicted
+++ resolved
@@ -115,11 +115,7 @@
         let expect =
                 Conditional
                     { term = ()
-<<<<<<< HEAD
-                    , predicate = makeEqualsPredicate Mock.functional00 Mock.a
-=======
-                    , predicate = makeEqualsPredicate_ Mock.a Mock.functional00
->>>>>>> 5fa295c9
+                    , predicate = makeEqualsPredicate Mock.a Mock.functional00
                     , substitution = Substitution.unsafeWrap
                         [ (inject Mock.x, Mock.functional00)
                         , (inject Mock.y, Mock.functional01)
@@ -234,12 +230,7 @@
                 Conditional
                     { term = ()
                     , predicate =
-<<<<<<< HEAD
-                        makeEqualsPredicate
-                            (Mock.g Mock.b)
-=======
-                        makeEqualsPredicate_
->>>>>>> 5fa295c9
+                        makeEqualsPredicate
                             (Mock.g Mock.a)
                             (Mock.g Mock.b)
                     , substitution = Substitution.unsafeWrap
