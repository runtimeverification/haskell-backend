--- conflicted
+++ resolved
@@ -938,8 +938,8 @@
   where
     evaluate
         :: BuiltinAndAxiomSimplifierMap
-        -> TermLike Variable
-        -> IO (Pattern Variable)
+        -> TermLike VariableName
+        -> IO (Pattern VariableName)
     evaluate functionIdToEvaluator patt =
         runSimplifier Mock.env { simplifierAxioms = functionIdToEvaluator }
         $ TermLike.simplify patt SideCondition.top
@@ -994,14 +994,14 @@
     [ matches "plus(0, N) matches plus(0, 1)"
         (plus zero varN)
         (plus zero one)
-        [(ElemVar natN, one)]
+        [(inject natN, one)]
     , doesn'tMatch "plus(succ(M), N) doesn't match plus(0, 1)"
         (plus (succ varM) varN)
         (plus zero one)
     , matches "plus(succ(M), N) matches plus(1, 1)"
         (plus (succ varM) varN)
         (plus one one)
-        [(ElemVar natM, zero), (ElemVar natN, one)]
+        [(inject natM, zero), (inject natN, one)]
     , appliesNEW            "plus(0, N) => ... ~ plus (0, 1)"
         [plusZeroRule]
         (plus zero one)
@@ -1047,12 +1047,11 @@
         let expect = OrPattern.fromPatterns $ Pattern.fromTermLike <$> results
         assertEqual "" expect actual
 
-<<<<<<< HEAD
 equalsNEW
     :: HasCallStack
     => TestName
-    -> TermLike Variable
-    -> [TermLike Variable]
+    -> TermLike VariableName
+    -> [TermLike VariableName]
     -> TestTree
 equalsNEW comment term results =
     testCase comment $ do
@@ -1060,13 +1059,10 @@
         let expect = OrPattern.fromPatterns $ Pattern.fromTermLike <$> results
         assertEqual "" expect actual
 
-simplify :: TermLike Variable -> IO (OrPattern Variable)
-=======
 simplify :: TermLike VariableName -> IO (OrPattern VariableName)
->>>>>>> 7e44a8b6
 simplify = runSimplifier testEnv . TermLike.simplifyToOr SideCondition.top
 
-simplifyNEW :: TermLike Variable -> IO (OrPattern Variable)
+simplifyNEW :: TermLike VariableName -> IO (OrPattern VariableName)
 simplifyNEW = runSimplifier testEnvNEW . TermLike.simplifyToOr SideCondition.top
 
 evaluateWith
@@ -1079,7 +1075,7 @@
 
 evaluateWithNEW
     :: BuiltinAndAxiomSimplifier
-    -> TermLike Variable
+    -> TermLike VariableName
     -> IO CommonAttemptedAxiom
 evaluateWithNEW simplifier patt =
     runSimplifier testEnvNEW
@@ -1100,8 +1096,8 @@
 withAppliedNEW
     :: (CommonAttemptedAxiom -> Assertion)
     -> TestName
-    -> [Equation Variable]
-    -> TermLike Variable
+    -> [Equation VariableName]
+    -> TermLike VariableName
     -> TestTree
 withAppliedNEW check comment rules term =
     testCase comment $ do
@@ -1258,7 +1254,7 @@
         , factorialEvaluator
         ]
 
-plusZeroRuleNEW, plusSuccRuleNEW :: Equation Variable
+plusZeroRuleNEW, plusSuccRuleNEW :: Equation VariableName
 plusZeroRuleNEW =
     functionAxiom_NEW plusSymbol [zero, varN] varN
 plusSuccRuleNEW =
@@ -1268,7 +1264,7 @@
         (succ (plus varM varN))
 
 
-plusRulesNEW :: [Equation Variable]
+plusRulesNEW :: [Equation VariableName]
 plusRulesNEW = [plusZeroRuleNEW, plusSuccRuleNEW]
 
 plusEvaluatorNEW :: (AxiomIdentifier, BuiltinAndAxiomSimplifier)
@@ -1814,8 +1810,8 @@
 
 axiomEvaluatorNEW
     :: Symbol
-    -> [TermLike Variable]
-    -> TermLike Variable
+    -> [TermLike VariableName]
+    -> TermLike VariableName
     -> BuiltinAndAxiomSimplifier
 axiomEvaluatorNEW symbol args right =
     simplificationEvaluation
