--- conflicted
+++ resolved
@@ -52,7 +52,6 @@
                  ( AttemptedAxiom (..) )
 import qualified Kore.Step.Simplification.TermLike as TermLike
                  ( simplify )
-import           Kore.Syntax.ElementVariable
 import qualified Kore.Unification.Substitution as Substitution
 import           Kore.Unparser
 import           Kore.Variables.Fresh
@@ -844,18 +843,11 @@
 unitList :: TermLike Variable
 unitList = mkList []
 
-<<<<<<< HEAD
-varX, varL, mMap :: TermLike Variable
+varX, varY, varL, mMap :: TermLike Variable
 varX = mkElemVar (elemVarS (testId "xInt") intSort)
+varY = mkElemVar (elemVarS (testId "yInt") intSort)
 varL = mkElemVar (elemVarS (testId "lList") listSort)
 mMap = mkElemVar (elemVarS (testId "mMap") mapSort)
-=======
-varX, varY, varL, mMap :: TermLike Variable
-varX = mkVar (varS (testId "xInt") intSort)
-varY = mkVar (varS (testId "yInt") intSort)
-varL = mkVar (varS (testId "lList") listSort)
-mMap = mkVar (varS (testId "mMap") mapSort)
->>>>>>> 4b43f76c
 
 lengthListSymbol :: Symbol
 lengthListSymbol = Mock.symbol "lengthList" [listSort] intSort & function
