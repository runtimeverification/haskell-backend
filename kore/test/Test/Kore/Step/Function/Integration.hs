--- conflicted
+++ resolved
@@ -349,13 +349,8 @@
         let expect =
                 Conditional
                     { term = Mock.f Mock.e
-<<<<<<< HEAD
                     , predicate = makeEqualsPredicate
-                        (Mock.f Mock.e) Mock.e
-=======
-                    , predicate = makeEqualsPredicate Mock.testSort
                         Mock.e (Mock.f Mock.e)
->>>>>>> 5fa295c9
                     , substitution = mempty
                     }
         actual <-
@@ -815,13 +810,8 @@
         let expect =
                 Conditional
                     { term = Mock.f Mock.e
-<<<<<<< HEAD
                     , predicate = makeEqualsPredicate
-                        (Mock.f Mock.e) Mock.e
-=======
-                    , predicate = makeEqualsPredicate Mock.testSort
                         Mock.e (Mock.f Mock.e)
->>>>>>> 5fa295c9
                     , substitution = mempty
                     }
         actual <-
