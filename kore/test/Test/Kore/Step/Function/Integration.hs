--- conflicted
+++ resolved
@@ -49,23 +49,13 @@
     )
 import qualified Kore.Internal.OrPattern as OrPattern
 import Kore.Internal.Pattern as Pattern
-<<<<<<< HEAD
 import Kore.Internal.Predicate
-=======
-import Kore.Internal.Symbol
-import Kore.Internal.TermLike
-import Kore.Predicate.Predicate
->>>>>>> a7ed2a10
     ( makeAndPredicate
     , makeCeilPredicate
     , makeEqualsPredicate
     , makeTruePredicate
     )
-<<<<<<< HEAD
 import Kore.Internal.Predicate
-=======
-import Kore.Predicate.Predicate
->>>>>>> a7ed2a10
     ( Predicate
     )
 import Kore.Internal.Symbol
@@ -670,11 +660,7 @@
     -> IO CommonAttemptedAxiom
 evaluateWith simplifier patt =
     runSimplifier testEnv
-<<<<<<< HEAD
-    $ runBuiltinAndAxiomSimplifier simplifier Condition.top patt
-=======
     $ runBuiltinAndAxiomSimplifier simplifier patt Condition.top
->>>>>>> a7ed2a10
 
 -- Applied tests: check that one or more rules applies or not
 withApplied
