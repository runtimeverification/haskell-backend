--- conflicted
+++ resolved
@@ -19,18 +19,15 @@
 import           Data.Limit
                  ( Limit (..) )
 import qualified Data.Limit as Limit
-<<<<<<< HEAD
 
 import           Kore.Goal
-import           Kore.Internal.Pattern as Pattern
-=======
 import           Kore.Internal.Conditional
                  ( Conditional (Conditional) )
 import qualified Kore.Internal.Conditional as Conditional.DoNotUse
+import           Kore.Internal.Pattern as Pattern
 import           Kore.Internal.Pattern
                  ( Pattern )
 import qualified Kore.Internal.Pattern as Pattern
->>>>>>> 4e2092aa
 import           Kore.Internal.TermLike
                  ( TermLike )
 import qualified Kore.Internal.TermLike as TermLike
@@ -200,14 +197,9 @@
          actual <-
              runOnePathSteps
                 (Limit 2)
-<<<<<<< HEAD
                 (makeOnePathRule
-                    (Mock.functionalConstr10 (TermLike.mkVar Mock.x))
+                    (Mock.functionalConstr10 (TermLike.mkElemVar Mock.x))
                     (Mock.functionalConstr11 Mock.a)
-=======
-                (Pattern.fromTermLike
-                    (Mock.functionalConstr10 (TermLike.mkElemVar Mock.x))
->>>>>>> 4e2092aa
                 )
                 [ simpleRewrite (Mock.functionalConstr11 Mock.a) (Mock.g Mock.a)
                 , simpleRewrite (Mock.functionalConstr11 Mock.b) (Mock.f Mock.b)
@@ -222,13 +214,12 @@
                     (Mock.functionalConstr10 (TermLike.mkElemVar Mock.y))
                     (Mock.functionalConstr11 (TermLike.mkElemVar Mock.y))
                 ]
-<<<<<<< HEAD
          let expected =
                  [ Goal $ makeRuleFromPatterns
                     ( Conditional
                         { term = Mock.f Mock.b
                         , predicate = makeTruePredicate
-                        , substitution = Substitution.unsafeWrap [(Mock.x, Mock.b)]
+                        , substitution = Substitution.unsafeWrap [(ElemVar Mock.x, Mock.b)]
                         }
                     )
                     (fromTermLike $ Mock.functionalConstr11 Mock.a)
@@ -236,29 +227,29 @@
                     ( Conditional
                         { term = Mock.f Mock.c
                         , predicate = makeTruePredicate
-                        , substitution = Substitution.unsafeWrap [(Mock.x, Mock.c)]
+                        , substitution = Substitution.unsafeWrap [(ElemVar Mock.x, Mock.c)]
                         }
                     )
                     (fromTermLike $ Mock.functionalConstr11 Mock.a)
                  , Goal $ makeRuleFromPatterns
                     ( Conditional
-                        { term = Mock.h (TermLike.mkVar Mock.x)
+                        { term = Mock.h (TermLike.mkElemVar Mock.x)
                         , predicate =  -- TODO(virgil): Better and simplification.
                             makeAndPredicate
                                 (makeAndPredicate
                                     (makeNotPredicate
                                         (makeEqualsPredicate
-                                            (TermLike.mkVar Mock.x) Mock.a
+                                            (TermLike.mkElemVar Mock.x) Mock.a
                                         )
                                     )
                                     (makeNotPredicate
                                         (makeEqualsPredicate
-                                            (TermLike.mkVar Mock.x) Mock.b
+                                            (TermLike.mkElemVar Mock.x) Mock.b
                                         )
                                     )
                                 )
                                 (makeNotPredicate
-                                    (makeEqualsPredicate (TermLike.mkVar Mock.x) Mock.c)
+                                    (makeEqualsPredicate (TermLike.mkElemVar Mock.x) Mock.c)
                                 )
                         , substitution = mempty
                         }
@@ -283,25 +274,25 @@
              runOnePathSteps
                  (Limit 2)
                  (makeOnePathRule
-                     (Mock.functionalConstr10 (TermLike.mkVar Mock.x))
+                     (Mock.functionalConstr10 (TermLike.mkElemVar Mock.x))
                      (Mock.functionalConstr11 Mock.a)
                  )
                  [ simpleRewrite (Mock.functionalConstr11 Mock.b) (Mock.f Mock.b)
                  ]
                  [ simpleRewrite (Mock.functionalConstr11 Mock.c) (Mock.f Mock.c)
                  , simpleRewrite
-                     (Mock.functionalConstr10 (TermLike.mkVar Mock.y))
-                     (Mock.functionalConstr11 (TermLike.mkVar Mock.y))
+                     (Mock.functionalConstr10 (TermLike.mkElemVar Mock.y))
+                     (Mock.functionalConstr11 (TermLike.mkElemVar Mock.y))
                  ]
-         let equalsXA = makeEqualsPredicate (TermLike.mkVar Mock.x) Mock.a
-             equalsXB = makeEqualsPredicate (TermLike.mkVar Mock.x) Mock.b
-             equalsXC = makeEqualsPredicate (TermLike.mkVar Mock.x) Mock.c
+         let equalsXA = makeEqualsPredicate (TermLike.mkElemVar Mock.x) Mock.a
+             equalsXB = makeEqualsPredicate (TermLike.mkElemVar Mock.x) Mock.b
+             equalsXC = makeEqualsPredicate (TermLike.mkElemVar Mock.x) Mock.c
          assertEqualWithExplanation ""
              [ Goal $ makeRuleFromPatterns
                  ( Conditional
                      { term = Mock.f Mock.b
                      , predicate = makeTruePredicate
-                     , substitution = Substitution.unsafeWrap [(Mock.x, Mock.b)]
+                     , substitution = Substitution.unsafeWrap [(ElemVar Mock.x, Mock.b)]
                      }
                  )
                  (fromTermLike $ Mock.functionalConstr11 Mock.a)
@@ -309,13 +300,13 @@
                  ( Conditional
                      { term = Mock.f Mock.c
                      , predicate = makeTruePredicate
-                     , substitution = Substitution.unsafeWrap [(Mock.x, Mock.c)]
+                     , substitution = Substitution.unsafeWrap [(ElemVar Mock.x, Mock.c)]
                      }
                  )
                  (fromTermLike $ Mock.functionalConstr11 Mock.a)
              , GoalRem $ makeRuleFromPatterns
                  ( Conditional
-                     { term = Mock.functionalConstr11 (TermLike.mkVar Mock.x)
+                     { term = Mock.functionalConstr11 (TermLike.mkElemVar Mock.x)
                      , predicate =
                          makeMultipleAndPredicate
                              [ makeNotPredicate equalsXA
@@ -331,100 +322,6 @@
              , _actual2
              , _actual3
              ]
-=======
-        assertEqualWithExplanation ""
-            [ RewritePattern Conditional
-                { term = Mock.f Mock.b
-                , predicate = makeTruePredicate
-                , substitution =
-                    Substitution.unsafeWrap [(ElemVar Mock.x, Mock.b)]
-                }
-            , RewritePattern Conditional
-                { term = Mock.f Mock.c
-                , predicate = makeTruePredicate
-                , substitution =
-                    Substitution.unsafeWrap [(ElemVar Mock.x, Mock.c)]
-                }
-            , RewritePattern Conditional
-                { term = Mock.h (TermLike.mkElemVar Mock.x)
-                , predicate =  -- TODO(virgil): Better and simplification.
-                    makeAndPredicate
-                        (makeAndPredicate
-                            (makeNotPredicate
-                                (makeEqualsPredicate
-                                    (TermLike.mkElemVar Mock.x) Mock.a
-                                )
-                            )
-                            (makeNotPredicate
-                                (makeEqualsPredicate
-                                    (TermLike.mkElemVar Mock.x) Mock.b
-                                )
-                            )
-                        )
-                        (makeNotPredicate
-                            (makeEqualsPredicate (TermLike.mkElemVar Mock.x) Mock.c)
-                        )
-                , substitution = mempty
-                }
-            ]
-            actual
-    , testCase "Stuck pattern" $ do
-        -- Target: constr11(a)
-        -- Coinductive axiom: constr11(b) => f(b)
-        -- Normal axiom: constr11(c) => f(c)
-        -- Normal axiom: constr10(x) => constr11(x)
-        -- Start pattern: constr10(x)
-        -- Expected:
-        --   Bottom
-        --   or (f(b) and x=b)
-        --   or (f(c) and x=c)
-        --   Stuck (functionalConstr11(x) and x!=a and x!=b and x!=c )
-        [ _actual1, _actual2, _actual3 ] <-
-            runOnePathSteps
-                (Limit 2)
-                (Pattern.fromTermLike
-                    (Mock.functionalConstr10 (TermLike.mkElemVar Mock.x))
-                )
-                (Mock.functionalConstr11 Mock.a)
-                [ simpleRewrite (Mock.functionalConstr11 Mock.b) (Mock.f Mock.b)
-                ]
-                [ simpleRewrite (Mock.functionalConstr11 Mock.c) (Mock.f Mock.c)
-                , simpleRewrite
-                    (Mock.functionalConstr10 (TermLike.mkElemVar Mock.y))
-                    (Mock.functionalConstr11 (TermLike.mkElemVar Mock.y))
-                ]
-        let equalsXA = makeEqualsPredicate (TermLike.mkElemVar Mock.x) Mock.a
-            equalsXB = makeEqualsPredicate (TermLike.mkElemVar Mock.x) Mock.b
-            equalsXC = makeEqualsPredicate (TermLike.mkElemVar Mock.x) Mock.c
-        assertEqualWithExplanation ""
-            [ RewritePattern Conditional
-                { term = Mock.f Mock.b
-                , predicate = makeTruePredicate
-                , substitution =
-                    Substitution.unsafeWrap [(ElemVar Mock.x, Mock.b)]
-                }
-            , RewritePattern Conditional
-                { term = Mock.f Mock.c
-                , predicate = makeTruePredicate
-                , substitution =
-                    Substitution.unsafeWrap [(ElemVar Mock.x, Mock.c)]
-                }
-            , Stuck Conditional
-                { term = Mock.functionalConstr11 (TermLike.mkElemVar Mock.x)
-                , predicate =
-                    makeMultipleAndPredicate
-                        [ makeNotPredicate equalsXA
-                        , makeNotPredicate equalsXB
-                        , makeNotPredicate equalsXC
-                        ]
-                , substitution = mempty
-                }
-            ]
-            [ _actual1
-            , _actual2
-            , _actual3
-            ]
->>>>>>> 4e2092aa
     , testCase "Axiom with requires" $ do
         -- Target: a
         -- Coinductive axiom: n/a
@@ -498,17 +395,20 @@
         -- Expected: a | f(b) < 0
         [ _actual1, _actual2 ] <- runOnePathSteps
             (Limit 1)
-            Conditional
-                { term = Mock.functionalConstr10 Mock.b
-                , predicate = makeEqualsPredicate
-                    (Mock.lessInt
-                        (Mock.fTestInt Mock.b)
-                        (Mock.builtinInt 0)
-                    )
-                    (Mock.builtinBool True)
-                , substitution = mempty
-                }
-            Mock.a
+            (makeRuleFromPatterns
+                (Conditional
+                    { term = Mock.functionalConstr10 Mock.b
+                    , predicate = makeEqualsPredicate
+                        (Mock.lessInt
+                            (Mock.fTestInt Mock.b)
+                            (Mock.builtinInt 0)
+                        )
+                        (Mock.builtinBool True)
+                    , substitution = mempty
+                    }
+                )
+            (fromTermLike Mock.a)
+            )
             []
             [ rewriteWithPredicate
                 (Mock.functionalConstr10 (TermLike.mkElemVar Mock.x))
@@ -532,18 +432,21 @@
                 )
             ]
         assertEqualWithExplanation ""
-            [ RewritePattern Conditional
-                { term = Mock.a
-                , predicate =
-                    makeEqualsPredicate
-                        (Mock.lessInt
-                            (Mock.fTestInt Mock.b)
-                            (Mock.builtinInt 0)
-                        )
-                        (Mock.builtinBool True)
-                , substitution = mempty
-                }
-            , Bottom
+            [ Goal $ makeRuleFromPatterns
+                ( Conditional
+                    { term = Mock.a
+                    , predicate =
+                        makeEqualsPredicate
+                            (Mock.lessInt
+                                (Mock.fTestInt Mock.b)
+                                (Mock.builtinInt 0)
+                            )
+                            (Mock.builtinBool True)
+                    , substitution = mempty
+                    }
+                )
+                (fromTermLike $ Mock.a)
+            , Proven
             ]
             [ _actual1
             , _actual2
@@ -556,42 +459,48 @@
         -- Expected: a | f(b) < 0
         [ _actual1, _actual2 ] <- runOnePathSteps
             (Limit 1)
-            Conditional
-                { term = Mock.functionalConstr10 Mock.b
-                , predicate = makeEqualsPredicate
-                    (Mock.lessInt
-                        (Mock.fTestInt Mock.b)
-                        (Mock.builtinInt 0)
-                    )
-                    (Mock.builtinBool True)
-                , substitution = mempty
-                }
-            Mock.a
-            []
-            [ rewriteWithPredicate
-                (Mock.functionalConstr10 (TermLike.mkElemVar Mock.x))
-                Mock.a
-                (makeEqualsPredicate
-                    (Mock.lessInt
-                        (Mock.fTestInt (TermLike.mkElemVar Mock.x))
-                        (Mock.builtinInt 0)
-                    )
-                    (Mock.builtinBool True)
-                )
-            ]
-        assertEqualWithExplanation ""
-            [ RewritePattern Conditional
-                { term = Mock.a
-                , predicate =
-                    makeEqualsPredicate
+            (makeRuleFromPatterns
+                (Conditional
+                    { term = Mock.functionalConstr10 Mock.b
+                    , predicate = makeEqualsPredicate
                         (Mock.lessInt
                             (Mock.fTestInt Mock.b)
                             (Mock.builtinInt 0)
                         )
                         (Mock.builtinBool True)
-                , substitution = mempty
-                }
-            , Bottom
+                    , substitution = mempty
+                    }
+                )
+                (Pattern.fromTermLike Mock.a)
+            )
+            []
+            [ rewriteWithPredicate
+                (Mock.functionalConstr10 (TermLike.mkElemVar Mock.x))
+                Mock.a
+                (makeEqualsPredicate
+                    (Mock.lessInt
+                        (Mock.fTestInt (TermLike.mkElemVar Mock.x))
+                        (Mock.builtinInt 0)
+                    )
+                    (Mock.builtinBool True)
+                )
+            ]
+        assertEqualWithExplanation ""
+            [ Goal $ makeRuleFromPatterns
+                ( Conditional
+                    { term = Mock.a
+                    , predicate =
+                        makeEqualsPredicate
+                            (Mock.lessInt
+                                (Mock.fTestInt Mock.b)
+                                (Mock.builtinInt 0)
+                            )
+                            (Mock.builtinBool True)
+                    , substitution = mempty
+                    }
+                )
+                (Pattern.fromTermLike Mock.a)
+            , Proven
             ]
             [ _actual1
             , _actual2
