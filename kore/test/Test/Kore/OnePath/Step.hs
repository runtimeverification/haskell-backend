module Test.Kore.OnePath.Step
    ( test_onePathStrategy
    ) where

import Test.Tasty
    ( TestTree
    )
import Test.Tasty.HUnit
    ( testCase
    )

import Data.Default
    ( def
    )
import Data.List
    ( nub
    , sort
    )
import Data.Maybe
    ( fromMaybe
    )
import Numeric.Natural
    ( Natural
    )

import Data.Limit
    ( Limit (..)
    )
import qualified Data.Limit as Limit

import Kore.Internal.Conditional
    ( Conditional (Conditional)
    )
import qualified Kore.Internal.Conditional as Conditional.DoNotUse
import Kore.Internal.Pattern as Pattern
import Kore.Internal.TermLike
    ( TermLike
    )
import qualified Kore.Internal.TermLike as TermLike
import Kore.Predicate.Predicate
    ( makeAndPredicate
    , makeEqualsPredicate
    , makeMultipleAndPredicate
    , makeNotPredicate
    , makeTruePredicate
    )
import qualified Kore.Predicate.Predicate as Syntax
    ( Predicate
    )
import Kore.Step.Rule
    ( OnePathRule (..)
    , RewriteRule (RewriteRule)
    , RulePattern (RulePattern)
    )
import Kore.Step.Rule as RulePattern
    ( RulePattern (..)
    )
import Kore.Step.Strategy
    ( ExecutionGraph (..)
    , Strategy
    , pickFinal
    , runStrategy
    )
import Kore.Strategies.Goal
import qualified Kore.Strategies.ProofState as ProofState
import Kore.Syntax.Variable
    ( Variable (..)
    )
import qualified Kore.Unification.Substitution as Substitution
import Kore.Variables.UnifiedVariable
    ( UnifiedVariable (..)
    )

import Test.Kore.Comparators ()
import qualified Test.Kore.Step.MockSymbols as Mock
import Test.Kore.Step.Simplification
import Test.Tasty.HUnit.Extensions


makeOnePathRule :: TermLike Variable -> TermLike Variable -> OnePathRule Variable
makeOnePathRule term dest =
    OnePathRule
    $ makeRuleFromPatterns
        (fromTermLike term)
        (fromTermLike dest)

test_onePathStrategy :: [TestTree]
test_onePathStrategy =
    [ testCase "Runs zero steps" $ do
        -- Target: a
        -- Coinductive axiom: a => b
        -- Normal axiom: a => c
        -- Start pattern: a
        -- Expected: a
        [ actual ] <- runOnePathSteps
            (Limit 0)
            (makeOnePathRule
                Mock.a
                Mock.a
            )
            [simpleRewrite Mock.a Mock.b]
            [simpleRewrite Mock.a Mock.c]
        assertEqualWithExplanation ""
            (ProofState.Goal $ makeOnePathRule Mock.a Mock.a)
            actual
    , testCase "Axiom priority, first step" $ do
        -- Target: a
        -- Coinductive axiom: a => b
        -- Normal axiom: a => c
        -- Start pattern: a
        -- Expected: bottom, since a becomes bottom after removing the target.
        [ _actual ] <- runOnePathSteps
            (Limit 1)
            (makeOnePathRule Mock.a Mock.a)
            [simpleRewrite Mock.a Mock.b]
            [simpleRewrite Mock.a Mock.c]
        assertEqualWithExplanation "" ProofState.Proven _actual

        -- Target: d
        -- Coinductive axiom: a => b
        -- Normal axiom: a => c
        -- Start pattern: a
        -- Expected: c, since coinductive axioms are applied only at the second
        -- step
        [ _actual ] <- runOnePathSteps
            (Limit 1)
            (makeOnePathRule Mock.a Mock.d)
            [simpleRewrite Mock.a Mock.b]
            [simpleRewrite Mock.a Mock.c]
        assertEqualWithExplanation ""
            (ProofState.Goal $ makeOnePathRule Mock.c Mock.d)
            _actual
    , testCase "Axiom priority, second step" $ do
        -- Target: b
        -- Coinductive axiom: b => c
        -- Normal axiom: b => d
        -- Normal axiom: a => b
        -- Start pattern: a
        -- Expected: bottom, since a->b = target
        [ _actual ] <- runOnePathSteps
            (Limit 2)
            (makeOnePathRule
                Mock.a
                Mock.b
            )
            [simpleRewrite Mock.b Mock.c]
            [ simpleRewrite Mock.b Mock.d
            , simpleRewrite Mock.a Mock.b
            ]
        assertEqualWithExplanation ""
            ProofState.Proven
            _actual

        -- Target: e
        -- Coinductive axiom: b => c
        -- Normal axiom: b => d
        -- Normal axiom: a => b
        -- Start pattern: a
        -- Expected: c, since a->b->c and b->d is ignored
        [ _actual1 ] <- runOnePathSteps
            (Limit 2)
            (makeOnePathRule Mock.a Mock.e)
            [simpleRewrite Mock.b Mock.c]
            [ simpleRewrite Mock.b Mock.d
            , simpleRewrite Mock.a Mock.b
            ]
        assertEqualWithExplanation ""
            (sort
                [ ProofState.Goal $ makeOnePathRule Mock.c Mock.e
                ]
            )
            (sort
                [ _actual1
                ]
            )

        -- Target: e
        -- Coinductive axiom: e => c
        -- Normal axiom: b => d
        -- Normal axiom: a => b
        -- Start pattern: a
        -- Expected: d, since a->b->d
        [ _actual ] <- runOnePathSteps
            (Limit 2)
            (makeOnePathRule Mock.a Mock.e)
            [simpleRewrite Mock.e Mock.c]
            [ simpleRewrite Mock.b Mock.d
            , simpleRewrite Mock.a Mock.b
            ]
        assertEqualWithExplanation ""
            (sort
                [ ProofState.Goal $ makeOnePathRule Mock.d Mock.e
                ]
            )
            (sort
                [ _actual
                ]
            )
    , testCase "Differentiated axioms" $ do
        -- Target: constr11(a)
        -- Coinductive axiom: constr11(a) => g(a)
        -- Coinductive axiom: constr11(b) => f(b)
        -- Normal axiom: constr11(a) => g(a)
        -- Normal axiom: constr11(b) => g(b)
        -- Normal axiom: constr11(c) => f(c)
        -- Normal axiom: constr11(x) => h(x)
        -- Normal axiom: constr10(x) => constr11(x)
        -- Start pattern: constr10(x)
        -- Expected:
        --   (f(b) and x=b)
        --   or (f(c) and x=c)
        --   or (h(x) and x!=a and x!=b and x!=c )
        actual <-
            runOnePathSteps
            (Limit 2)
            (makeOnePathRule
                (Mock.functionalConstr10 (TermLike.mkElemVar Mock.x))
                (Mock.functionalConstr11 Mock.a)
            )
            [ simpleRewrite (Mock.functionalConstr11 Mock.a) (Mock.g Mock.a)
            , simpleRewrite (Mock.functionalConstr11 Mock.b) (Mock.f Mock.b)
            ]
            [ simpleRewrite (Mock.functionalConstr11 Mock.a) (Mock.g Mock.a)
            , simpleRewrite (Mock.functionalConstr11 Mock.b) (Mock.g Mock.b)
            , simpleRewrite (Mock.functionalConstr11 Mock.c) (Mock.f Mock.c)
            , simpleRewrite
                (Mock.functionalConstr11 (TermLike.mkElemVar Mock.y))
                (Mock.h (TermLike.mkElemVar Mock.y))
            , simpleRewrite
                (Mock.functionalConstr10 (TermLike.mkElemVar Mock.y))
                (Mock.functionalConstr11 (TermLike.mkElemVar Mock.y))
            ]
        let expected =
<<<<<<< HEAD
                [ ProofState.Goal $ makeRuleFromPatterns
                    ( Conditional
                        { term = Mock.f Mock.b
                        , predicate = makeTruePredicate
                        , substitution =
                            Substitution.unsafeWrap [(ElemVar Mock.x, Mock.b)]
                        }
                    )
                    (fromTermLike $ Mock.functionalConstr11 Mock.a)
                , ProofState.Goal $ makeRuleFromPatterns
                    ( Conditional
                        { term = Mock.f Mock.c
                        , predicate = makeTruePredicate
                        , substitution =
                            Substitution.unsafeWrap [(ElemVar Mock.x, Mock.c)]
                        }
                    )
                    (fromTermLike $ Mock.functionalConstr11 Mock.a)
                , ProofState.Goal $ makeRuleFromPatterns
                    ( Conditional
                        { term = Mock.h (TermLike.mkElemVar Mock.x)
                        , predicate =  -- TODO(virgil): Better and simplification.
                            makeAndPredicate
                                (makeAndPredicate
                                    (makeNotPredicate
                                        (makeEqualsPredicate
                                            (TermLike.mkElemVar Mock.x) Mock.a
                                        )
                                    )
                                    (makeNotPredicate
                                        (makeEqualsPredicate
                                            (TermLike.mkElemVar Mock.x) Mock.b
                                        )
=======
                [ Goal $ makeRuleFromPatterns
                ( Conditional
                    { term = Mock.f Mock.b
                    , predicate = makeTruePredicate
                    , substitution = Substitution.unsafeWrap [(ElemVar Mock.x, Mock.b)]
                    }
                )
                (fromTermLike $ Mock.functionalConstr11 Mock.a)
                , Goal $ makeRuleFromPatterns
                ( Conditional
                    { term = Mock.f Mock.c
                    , predicate = makeTruePredicate
                    , substitution = Substitution.unsafeWrap [(ElemVar Mock.x, Mock.c)]
                    }
                )
                (fromTermLike $ Mock.functionalConstr11 Mock.a)
                , Goal $ makeRuleFromPatterns
                ( Conditional
                    { term = Mock.h (TermLike.mkElemVar Mock.x)
                    , predicate =  -- TODO(virgil): Better and simplification.
                        makeAndPredicate
                            (makeAndPredicate
                                (makeNotPredicate
                                    (makeEqualsPredicate
                                        (TermLike.mkElemVar Mock.x) Mock.a
>>>>>>> 2cf912da
                                    )
                                )
                                (makeNotPredicate
                                    (makeEqualsPredicate
<<<<<<< HEAD
                                        (TermLike.mkElemVar Mock.x)
                                        Mock.c
                                    )
                                )
                        , substitution = mempty
                        }
                    )
                    (fromTermLike $ Mock.functionalConstr11 Mock.a)
=======
                                        (TermLike.mkElemVar Mock.x) Mock.b
                                    )
                                )
                            )
                            (makeNotPredicate
                                (makeEqualsPredicate (TermLike.mkElemVar Mock.x) Mock.c)
                            )
                    , substitution = mempty
                    }
                )
                (fromTermLike $ Mock.functionalConstr11 Mock.a)
>>>>>>> 2cf912da
                ]
        assertEqualWithExplanation ""
            expected
            actual
    , testCase "Stuck pattern" $ do
        -- Target: constr11(a)
        -- Coinductive axiom: constr11(b) => f(b)
        -- Normal axiom: constr11(c) => f(c)
        -- Normal axiom: constr10(x) => constr11(x)
        -- Start pattern: constr10(x)
        -- Expected:
        --   Bottom
        --   or (f(b) and x=b)
        --   or (f(c) and x=c)
        --   Stuck (functionalConstr11(x) and x!=a and x!=b and x!=c )
        [ _actual1, _actual2, _actual3 ] <-
            runOnePathSteps
                (Limit 2)
                (makeOnePathRule
                    (Mock.functionalConstr10 (TermLike.mkElemVar Mock.x))
                    (Mock.functionalConstr11 Mock.a)
                )
                [ simpleRewrite (Mock.functionalConstr11 Mock.b) (Mock.f Mock.b)
                ]
                [ simpleRewrite (Mock.functionalConstr11 Mock.c) (Mock.f Mock.c)
                , simpleRewrite
                    (Mock.functionalConstr10 (TermLike.mkElemVar Mock.y))
                    (Mock.functionalConstr11 (TermLike.mkElemVar Mock.y))
                ]
        let equalsXA = makeEqualsPredicate (TermLike.mkElemVar Mock.x) Mock.a
            equalsXB = makeEqualsPredicate (TermLike.mkElemVar Mock.x) Mock.b
            equalsXC = makeEqualsPredicate (TermLike.mkElemVar Mock.x) Mock.c
        assertEqualWithExplanation ""
<<<<<<< HEAD
            [ ProofState.Goal $ makeRuleFromPatterns
=======
            [ Goal $ makeRuleFromPatterns
>>>>>>> 2cf912da
                Conditional
                    { term = Mock.f Mock.b
                    , predicate = makeTruePredicate
                    , substitution =
                        Substitution.unsafeWrap [(ElemVar Mock.x, Mock.b)]
                    }
                (fromTermLike $ Mock.functionalConstr11 Mock.a)
<<<<<<< HEAD
            , ProofState.Goal $ makeRuleFromPatterns
=======
            , Goal $ makeRuleFromPatterns
>>>>>>> 2cf912da
                Conditional
                    { term = Mock.f Mock.c
                    , predicate = makeTruePredicate
                    , substitution =
                        Substitution.unsafeWrap [(ElemVar Mock.x, Mock.c)]
                    }
                (fromTermLike $ Mock.functionalConstr11 Mock.a)
<<<<<<< HEAD
            , ProofState.GoalRemainder $ makeRuleFromPatterns
=======
            , GoalRemainder $ makeRuleFromPatterns
>>>>>>> 2cf912da
                Conditional
                    { term = Mock.functionalConstr11 (TermLike.mkElemVar Mock.x)
                    , predicate =
                        makeMultipleAndPredicate
                            [ makeNotPredicate equalsXA
                            , makeNotPredicate equalsXB
                            , makeNotPredicate equalsXC
                            ]
                    , substitution = mempty
                    }
                (fromTermLike $ Mock.functionalConstr11 Mock.a)
            ]
            [ _actual1
            , _actual2
            , _actual3
            ]
    , testCase "Axiom with requires" $ do
        -- Target: a
        -- Coinductive axiom: n/a
        -- Normal axiom: constr10(b) => a | f(b) == c
        -- Start pattern: constr10(b)
        -- Expected: a | f(b) == c
        [ _actual1, _actual2 ] <- runOnePathSteps
            (Limit 2)
            (makeOnePathRule
                (Mock.functionalConstr10 Mock.b)
                Mock.a
            )
            []
            [ rewriteWithPredicate
                (Mock.functionalConstr10 Mock.b)
                Mock.a
                $ makeEqualsPredicate
                    Mock.c
                    $ Mock.f Mock.b
            ]
        assertEqualWithExplanation ""
<<<<<<< HEAD
            [ ProofState.GoalRemainder $ makeRuleFromPatterns
=======
            [ GoalRemainder $ makeRuleFromPatterns
>>>>>>> 2cf912da
                ( Conditional
                    { term = Mock.functionalConstr10 Mock.b
                    , predicate =
                        makeNotPredicate
                            $ makeEqualsPredicate
                                Mock.c
                                $ Mock.f Mock.b
                    , substitution = mempty
                    }
                )
                (fromTermLike Mock.a)
            , ProofState.Proven
            ]
            [ _actual1
            , _actual2
            ]
    , testCase "Stuck pattern simplification" $ do
        -- Target: 1
        -- Coinductive axioms: none
        -- Normal axiom: x => 1 if x<2
        -- Start pattern: 0
        [ _actual ] <-
            runOnePathSteps
                (Limit 2)
                ( makeOnePathRule
                    (Mock.builtinInt 0)
                    (Mock.builtinInt 1)
                )
                []
                [ rewriteWithPredicate
                    (TermLike.mkElemVar Mock.xInt)
                    (Mock.builtinInt 1)
                    (makeEqualsPredicate
                        (Mock.lessInt
                            (TermLike.mkElemVar Mock.xInt) (Mock.builtinInt 2)
                        )
                        (Mock.builtinBool True)
                    )
                ]
        assertEqualWithExplanation ""
            ProofState.Proven
            _actual
    , testCase "Configuration with SMT pruning" $ do
        -- Target: a
        -- Coinductive axiom: n/a
        -- Normal axiom: constr10(b) => c | f(b) >= 0
        -- Normal axiom: constr10(b) => a | f(b) < 0
        -- Start pattern: constr10(b) | f(b) < 0
        -- Expected: a | f(b) < 0
        [ _actual1, _actual2 ] <- runOnePathSteps
            (Limit 1)
            (makeRuleFromPatterns
                (Conditional
                    { term = Mock.functionalConstr10 Mock.b
                    , predicate = makeEqualsPredicate
                        (Mock.lessInt
                            (Mock.fTestInt Mock.b)
                            (Mock.builtinInt 0)
                        )
                        (Mock.builtinBool True)
                    , substitution = mempty
                    }
                )
                (fromTermLike Mock.a)
            )
            []
            [ rewriteWithPredicate
                (Mock.functionalConstr10 (TermLike.mkElemVar Mock.x))
                Mock.a
                (makeEqualsPredicate
                    (Mock.lessInt
                        (Mock.fTestInt (TermLike.mkElemVar Mock.x))
                        (Mock.builtinInt 0)
                    )
                    (Mock.builtinBool True)
                )
            , rewriteWithPredicate
                (Mock.functionalConstr10 (TermLike.mkElemVar Mock.x))
                Mock.c
                (makeEqualsPredicate
                    (Mock.lessInt
                        (Mock.fTestInt (TermLike.mkElemVar Mock.x))
                        (Mock.builtinInt 0)
                    )
                    (Mock.builtinBool False)
                )
            ]
        assertEqualWithExplanation ""
            [ ProofState.Goal $ makeRuleFromPatterns
                ( Conditional
                    { term = Mock.a
                    , predicate =
                        makeEqualsPredicate
                            (Mock.lessInt
                                (Mock.fTestInt Mock.b)
                                (Mock.builtinInt 0)
                            )
                            (Mock.builtinBool True)
                    , substitution = mempty
                    }
                )
                (fromTermLike Mock.a)
            , ProofState.Proven ]
            [ _actual1, _actual2 ]
    , testCase "SMT pruning in the first step" $ do
        -- Target: a
        -- Coinductive axiom: n/a
        -- Normal axiom: constr10(b) => a | f(b) < 0
        -- Start pattern: constr10(b) | f(b) < 0
        -- Expected: a | f(b) < 0
        [ _actual1, _actual2 ] <- runOnePathSteps
            (Limit 1)
            (makeRuleFromPatterns
                (Conditional
                    { term = Mock.functionalConstr10 Mock.b
                    , predicate = makeEqualsPredicate
                        (Mock.lessInt
                            (Mock.fTestInt Mock.b)
                            (Mock.builtinInt 0)
                        )
                        (Mock.builtinBool True)
                    , substitution = mempty
                    }
                )
                (Pattern.fromTermLike Mock.a)
            )
            []
            [ rewriteWithPredicate
                (Mock.functionalConstr10 (TermLike.mkElemVar Mock.x))
                Mock.a
                (makeEqualsPredicate
                    (Mock.lessInt
                        (Mock.fTestInt (TermLike.mkElemVar Mock.x))
                        (Mock.builtinInt 0)
                    )
                    (Mock.builtinBool True)
                )
            ]
        assertEqualWithExplanation ""
            [ ProofState.Goal $ makeRuleFromPatterns
                ( Conditional
                    { term = Mock.a
                    , predicate =
                        makeEqualsPredicate
                            (Mock.lessInt
                                (Mock.fTestInt Mock.b)
                                (Mock.builtinInt 0)
                            )
                            (Mock.builtinBool True)
                    , substitution = mempty
                    }
                )
                (Pattern.fromTermLike Mock.a)
            , ProofState.Proven
            ]
            [ _actual1, _actual2 ]
    ]

simpleRewrite
    :: TermLike Variable
    -> TermLike Variable
    -> Rule (OnePathRule Variable)
simpleRewrite left right =
    OnePathRewriteRule
    $ RewriteRule RulePattern
        { left = left
        , right = right
        , requires = makeTruePredicate
        , ensures = makeTruePredicate
        , attributes = def
        }

rewriteWithPredicate
    :: TermLike Variable
    -> TermLike Variable
    -> Syntax.Predicate Variable
    -> Rule (OnePathRule Variable)
rewriteWithPredicate left right predicate =
    OnePathRewriteRule
    $ RewriteRule RulePattern
        { left = left
        , right = right
        , requires = predicate
        , ensures = makeTruePredicate
        , attributes = def
        }

runSteps
    :: ( ExecutionGraph
            (ProofState (OnePathRule Variable) (OnePathRule Variable))
            (Rule (OnePathRule Variable))
       -> Maybe (ExecutionGraph b c)
       )
    -> (ExecutionGraph b c -> a)
    -> OnePathRule Variable
    -- ^left-hand-side of unification
    -> [Strategy (Prim (OnePathRule Variable))]
    -> IO a
runSteps graphFilter picker configuration strategy' =
    (<$>) picker
    $ runSimplifier mockEnv
    $ fromMaybe (error "Unexpected missing tree") . graphFilter
    <$> runStrategy transitionRule strategy' (ProofState.Goal configuration)
  where
    mockEnv = Mock.env

runOnePathSteps
    :: Limit Natural
    -> OnePathRule Variable
    -- ^left-hand-side of unification
    -> [Rule (OnePathRule Variable)]
    -> [Rule (OnePathRule Variable)]
    -> IO [ProofState (OnePathRule Variable) (OnePathRule Variable)]
runOnePathSteps
    stepLimit
    goal
    coinductiveRewrites
    rewrites
  = do
    result <- runSteps
        Just
        pickFinal
        goal
        (Limit.takeWithin
            stepLimit
            ( onePathFirstStep rewrites
            : repeat
                (onePathFollowupStep
                    coinductiveRewrites
                    rewrites
                )
            )
        )
    return (sort $ nub result)<|MERGE_RESOLUTION|>--- conflicted
+++ resolved
@@ -231,42 +231,7 @@
                 (Mock.functionalConstr11 (TermLike.mkElemVar Mock.y))
             ]
         let expected =
-<<<<<<< HEAD
                 [ ProofState.Goal $ makeRuleFromPatterns
-                    ( Conditional
-                        { term = Mock.f Mock.b
-                        , predicate = makeTruePredicate
-                        , substitution =
-                            Substitution.unsafeWrap [(ElemVar Mock.x, Mock.b)]
-                        }
-                    )
-                    (fromTermLike $ Mock.functionalConstr11 Mock.a)
-                , ProofState.Goal $ makeRuleFromPatterns
-                    ( Conditional
-                        { term = Mock.f Mock.c
-                        , predicate = makeTruePredicate
-                        , substitution =
-                            Substitution.unsafeWrap [(ElemVar Mock.x, Mock.c)]
-                        }
-                    )
-                    (fromTermLike $ Mock.functionalConstr11 Mock.a)
-                , ProofState.Goal $ makeRuleFromPatterns
-                    ( Conditional
-                        { term = Mock.h (TermLike.mkElemVar Mock.x)
-                        , predicate =  -- TODO(virgil): Better and simplification.
-                            makeAndPredicate
-                                (makeAndPredicate
-                                    (makeNotPredicate
-                                        (makeEqualsPredicate
-                                            (TermLike.mkElemVar Mock.x) Mock.a
-                                        )
-                                    )
-                                    (makeNotPredicate
-                                        (makeEqualsPredicate
-                                            (TermLike.mkElemVar Mock.x) Mock.b
-                                        )
-=======
-                [ Goal $ makeRuleFromPatterns
                 ( Conditional
                     { term = Mock.f Mock.b
                     , predicate = makeTruePredicate
@@ -274,7 +239,7 @@
                     }
                 )
                 (fromTermLike $ Mock.functionalConstr11 Mock.a)
-                , Goal $ makeRuleFromPatterns
+                , ProofState.Goal $ makeRuleFromPatterns
                 ( Conditional
                     { term = Mock.f Mock.c
                     , predicate = makeTruePredicate
@@ -282,7 +247,7 @@
                     }
                 )
                 (fromTermLike $ Mock.functionalConstr11 Mock.a)
-                , Goal $ makeRuleFromPatterns
+                , ProofState.Goal $ makeRuleFromPatterns
                 ( Conditional
                     { term = Mock.h (TermLike.mkElemVar Mock.x)
                     , predicate =  -- TODO(virgil): Better and simplification.
@@ -291,21 +256,10 @@
                                 (makeNotPredicate
                                     (makeEqualsPredicate
                                         (TermLike.mkElemVar Mock.x) Mock.a
->>>>>>> 2cf912da
                                     )
                                 )
                                 (makeNotPredicate
                                     (makeEqualsPredicate
-<<<<<<< HEAD
-                                        (TermLike.mkElemVar Mock.x)
-                                        Mock.c
-                                    )
-                                )
-                        , substitution = mempty
-                        }
-                    )
-                    (fromTermLike $ Mock.functionalConstr11 Mock.a)
-=======
                                         (TermLike.mkElemVar Mock.x) Mock.b
                                     )
                                 )
@@ -317,7 +271,6 @@
                     }
                 )
                 (fromTermLike $ Mock.functionalConstr11 Mock.a)
->>>>>>> 2cf912da
                 ]
         assertEqualWithExplanation ""
             expected
@@ -351,11 +304,7 @@
             equalsXB = makeEqualsPredicate (TermLike.mkElemVar Mock.x) Mock.b
             equalsXC = makeEqualsPredicate (TermLike.mkElemVar Mock.x) Mock.c
         assertEqualWithExplanation ""
-<<<<<<< HEAD
             [ ProofState.Goal $ makeRuleFromPatterns
-=======
-            [ Goal $ makeRuleFromPatterns
->>>>>>> 2cf912da
                 Conditional
                     { term = Mock.f Mock.b
                     , predicate = makeTruePredicate
@@ -363,11 +312,7 @@
                         Substitution.unsafeWrap [(ElemVar Mock.x, Mock.b)]
                     }
                 (fromTermLike $ Mock.functionalConstr11 Mock.a)
-<<<<<<< HEAD
             , ProofState.Goal $ makeRuleFromPatterns
-=======
-            , Goal $ makeRuleFromPatterns
->>>>>>> 2cf912da
                 Conditional
                     { term = Mock.f Mock.c
                     , predicate = makeTruePredicate
@@ -375,11 +320,7 @@
                         Substitution.unsafeWrap [(ElemVar Mock.x, Mock.c)]
                     }
                 (fromTermLike $ Mock.functionalConstr11 Mock.a)
-<<<<<<< HEAD
             , ProofState.GoalRemainder $ makeRuleFromPatterns
-=======
-            , GoalRemainder $ makeRuleFromPatterns
->>>>>>> 2cf912da
                 Conditional
                     { term = Mock.functionalConstr11 (TermLike.mkElemVar Mock.x)
                     , predicate =
@@ -417,11 +358,7 @@
                     $ Mock.f Mock.b
             ]
         assertEqualWithExplanation ""
-<<<<<<< HEAD
             [ ProofState.GoalRemainder $ makeRuleFromPatterns
-=======
-            [ GoalRemainder $ makeRuleFromPatterns
->>>>>>> 2cf912da
                 ( Conditional
                     { term = Mock.functionalConstr10 Mock.b
                     , predicate =
