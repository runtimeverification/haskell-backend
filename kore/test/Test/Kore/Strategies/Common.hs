module Test.Kore.Strategies.Common
    ( simpleRewrite
    , runVerification
    , runVerificationToPattern
    ) where

import Control.DeepSeq
import Control.Monad.Trans.Except
    ( runExceptT
    )
import Data.Limit
    ( Limit (..)
    )
import Numeric.Natural
    ( Natural
    )

import Kore.Internal.Pattern
    ( Pattern
    )
import Kore.Internal.TermLike
import Kore.Step.Rule
    ( RewriteRule (..)
    , rulePattern
    )
import Kore.Step.Strategy
    ( GraphSearchOrder (..)
    )
import Kore.Strategies.Goal
import Kore.Strategies.Verification
    ( StuckVerification (StuckVerification)
    )
import qualified Kore.Strategies.Verification as Verification

import qualified Test.Kore.Step.MockSymbols as Mock
import Test.Kore.Step.Simplification

simpleRewrite
    :: TermLike Variable
    -> TermLike Variable
    -> RewriteRule Variable
simpleRewrite left right =
    RewriteRule $ rulePattern left right

<<<<<<< HEAD
runVerification
    :: (NFData (Rule claim), Verification.Claim claim)
=======
runVerificationToPattern
    :: Verification.Claim claim
>>>>>>> f2ee2cdc
    => ProofState claim (Pattern Variable) ~ Verification.CommonProofState
    => Show claim
    => Show (Rule claim)
    => Limit Natural
    -> Limit Natural
    -> [Rule claim]
    -> [claim]
    -> IO (Either (Pattern Variable) ())
runVerificationToPattern breadthLimit depthLimit axioms claims = do
    stuck <- runVerification breadthLimit depthLimit axioms claims
    return (toPattern stuck)
  where
    toPattern (Left StuckVerification {stuckDescription}) = Left stuckDescription
    toPattern (Right a) = Right a


runVerification
    :: Verification.Claim claim
    => ProofState claim (Pattern Variable) ~ Verification.CommonProofState
    => Show claim
    => Show (Rule claim)
    => Limit Natural
    -> Limit Natural
    -> [Rule claim]
    -> [claim]
    -> IO (Either (StuckVerification (Pattern Variable) claim) ())
runVerification breadthLimit depthLimit axioms claims =
    runSimplifier mockEnv
    $ runExceptT
    $ Verification.verify
        breadthLimit
        BreadthFirst
        claims
        axioms
        (map applyDepthLimit . selectUntrusted $ claims)
  where
    mockEnv = Mock.env
    applyDepthLimit claim = (claim, depthLimit)
    selectUntrusted = filter (not . isTrusted)<|MERGE_RESOLUTION|>--- conflicted
+++ resolved
@@ -42,13 +42,8 @@
 simpleRewrite left right =
     RewriteRule $ rulePattern left right
 
-<<<<<<< HEAD
-runVerification
+runVerificationToPattern
     :: (NFData (Rule claim), Verification.Claim claim)
-=======
-runVerificationToPattern
-    :: Verification.Claim claim
->>>>>>> f2ee2cdc
     => ProofState claim (Pattern Variable) ~ Verification.CommonProofState
     => Show claim
     => Show (Rule claim)
@@ -66,7 +61,7 @@
 
 
 runVerification
-    :: Verification.Claim claim
+    :: (NFData (Rule claim), Verification.Claim claim)
     => ProofState claim (Pattern Variable) ~ Verification.CommonProofState
     => Show claim
     => Show (Rule claim)
