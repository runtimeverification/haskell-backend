module Test.Kore.Strategies.OnePath.Verification
    ( test_onePathVerification
    ) where

import Test.Tasty
    ( TestTree
    )
import Test.Tasty.HUnit
    ( testCase
    )

import Data.Default
    ( def
    )
import Data.Limit
    ( Limit (..)
    )

import qualified Kore.Attribute.Axiom as Attribute
import Kore.Internal.Pattern
    ( Conditional (Conditional)
    )
import Kore.Internal.Pattern as Conditional
    ( Conditional (..)
    )
import Kore.Internal.Pattern as Pattern
import Kore.Internal.TermLike
import Kore.Predicate.Predicate
    ( makeEqualsPredicate
    , makeNotPredicate
    , makeTruePredicate
    )
import Kore.Step.Rule
    ( OnePathRule (..)
    , RewriteRule (..)
<<<<<<< HEAD
    , RulePattern (..)
    )
import Kore.Strategies.Goal
=======
    , RulePattern (RulePattern)
    )
import Kore.Step.Rule as RulePattern
    ( RulePattern (..)
    , rulePattern
    )
import Kore.Strategies.Goal
import qualified Kore.Strategies.Verification as OnePath
>>>>>>> 34058edf

import Test.Kore.Comparators ()
import qualified Test.Kore.Step.MockSymbols as Mock
import Test.Kore.Strategies.Common
import Test.Tasty.HUnit.Extensions

test_onePathVerification :: [TestTree]
test_onePathVerification =
    [ testCase "Runs zero steps" $ do
        -- Axiom: a => b
        -- Claim: a => b
        -- Expected: error a
        actual <- runVerification
            (Limit 0)
            [simpleAxiom Mock.a Mock.b]
            [simpleClaim Mock.a Mock.b]
        assertEqualWithExplanation ""
            (Left $ Pattern.fromTermLike Mock.a)
            actual
    , testCase "Runs one step" $ do
        -- Axiom: a => b
        -- Claim: a => b
        -- Expected: error b
        -- Note that the check that we have reached the destination happens
        -- at the beginning of each step. At the beginning of the first step
        -- the pattern is 'a', so we didn't reach our destination yet, even if
        -- the rewrite transforms 'a' into 'b'. We detect the success at the
        -- beginning of the second step, which does not run here.
        actual <- runVerification
            (Limit 1)
            [simpleAxiom Mock.a Mock.b]
            [simpleClaim Mock.a Mock.b]
        assertEqualWithExplanation ""
            (Left $ Pattern.fromTermLike Mock.b)
            actual
    , testCase "Returns first failing claim" $ do
        -- Axiom: a => b or c
        -- Claim: a => d
        -- Expected: error b
        actual <- runVerification
            (Limit 1)
            [simpleAxiom Mock.a (mkOr Mock.b Mock.c)]
            [simpleClaim Mock.a Mock.d]
        assertEqualWithExplanation ""
            (Left . Pattern.fromTermLike $ Mock.b)
            actual
    , testCase "Verifies one claim" $ do
        -- Axiom: a => b
        -- Claim: a => b
        -- Expected: success
        actual <- runVerification
            (Limit 2)
            [simpleAxiom Mock.a Mock.b]
            [simpleClaim Mock.a Mock.b]
        assertEqualWithExplanation ""
            (Right ())
            actual
    , testCase "Trusted claim cannot prove itself" $ do
        -- Trusted Claim: a => b
        -- Expected: error a
        actual <- runVerification
            (Limit 4)
            []
            [ simpleTrustedClaim Mock.a Mock.b
            , simpleClaim Mock.a Mock.b
            ]
        assertEqualWithExplanation ""
            (Left $ Pattern.fromTermLike Mock.a)
            actual
    , testCase "Verifies one claim multiple steps" $ do
        -- Axiom: a => b
        -- Axiom: b => c
        -- Claim: a => c
        -- Expected: success
        actual <- runVerification
            (Limit 3)
            [ simpleAxiom Mock.a Mock.b
            , simpleAxiom Mock.b Mock.c
            ]
            [simpleClaim Mock.a Mock.c]
        assertEqualWithExplanation ""
            (Right ())
            actual
    , testCase "Verifies one claim stops early" $ do
        -- Axiom: a => b
        -- Axiom: b => c
        -- Claim: a => b
        -- Expected: success
        actual <- runVerification
            (Limit 3)
            [ simpleAxiom Mock.a Mock.b
            , simpleAxiom Mock.b Mock.c
            ]
            [simpleClaim Mock.a Mock.c]
        assertEqualWithExplanation ""
            (Right ())
            actual
    , testCase "Verifies one claim with branching" $ do
        -- Axiom: constr11(a) => b
        -- Axiom: constr11(x) => b
        -- Axiom: constr10(x) => constr11(x)
        -- Claim: constr10(x) => b
        -- Expected: success
        actual <- runVerification
            (Limit 4)
            [ simpleAxiom (Mock.functionalConstr11 Mock.a) Mock.b
            , simpleAxiom (Mock.functionalConstr11 (mkElemVar Mock.x)) Mock.b
            , simpleAxiom
                (Mock.functionalConstr10 (mkElemVar Mock.x))
                (Mock.functionalConstr11 (mkElemVar Mock.x))
            ]
            [simpleClaim (Mock.functionalConstr10 (mkElemVar Mock.x)) Mock.b]
        assertEqualWithExplanation "" (Right ()) actual
    , testCase "Partial verification failure" $ do
        -- Axiom: constr11(a) => b
        -- Axiom: constr10(x) => constr11(x)
        -- Claim: constr10(x) => b
        -- Expected: error constr11(x) and x != a
        actual <- runVerification
            (Limit 3)
            [ simpleAxiom (Mock.functionalConstr11 Mock.a) Mock.b
            , simpleAxiom
                (Mock.functionalConstr10 (mkElemVar Mock.x))
                (Mock.functionalConstr11 (mkElemVar Mock.x))
            ]
            [simpleClaim (Mock.functionalConstr10 (mkElemVar Mock.x)) Mock.b]
        assertEqualWithExplanation ""
            (Left Conditional
                { term = Mock.functionalConstr11 (mkElemVar Mock.x)
                , predicate =
                    makeNotPredicate $ makeEqualsPredicate (mkElemVar Mock.x) Mock.a
                , substitution = mempty
                }
            )
            actual
    , testCase "Verifies two claims" $ do
        -- Axiom: a => b
        -- Axiom: b => c
        -- Axiom: d => e
        -- Claim: a => c
        -- Claim: d => e
        -- Expected: success
        actual <- runVerification
            (Limit 3)
            [ simpleAxiom Mock.a Mock.b
            , simpleAxiom Mock.b Mock.c
            , simpleAxiom Mock.d Mock.e
            ]
            [ simpleClaim Mock.a Mock.c
            , simpleClaim Mock.d Mock.e
            ]
        assertEqualWithExplanation ""
            (Right ())
            actual
    , testCase "fails first of two claims" $ do
        -- Axiom: a => b
        -- Axiom: b => c
        -- Axiom: d => e
        -- Claim: a => e
        -- Claim: d => e
        -- Expected: error c
        actual <- runVerification
            (Limit 3)
            [ simpleAxiom Mock.a Mock.b
            , simpleAxiom Mock.b Mock.c
            , simpleAxiom Mock.d Mock.e
            ]
            [ simpleClaim Mock.a Mock.e
            , simpleClaim Mock.d Mock.e
            ]
        assertEqualWithExplanation ""
            (Left $ Pattern.fromTermLike Mock.c)
            actual
    , testCase "fails second of two claims" $ do
        -- Axiom: a => b
        -- Axiom: b => c
        -- Axiom: d => e
        -- Claim: a => c
        -- Claim: d => c
        -- Expected: error e
        actual <- runVerification
            (Limit 3)
            [ simpleAxiom Mock.a Mock.b
            , simpleAxiom Mock.b Mock.c
            , simpleAxiom Mock.d Mock.e
            ]
            [ simpleClaim Mock.a Mock.c
            , simpleClaim Mock.d Mock.c
            ]
        assertEqualWithExplanation ""
            (Left $ Pattern.fromTermLike Mock.e)
            actual
    , testCase "second proves first but fails" $ do
        -- Axiom: a => b
        -- Axiom: c => d
        -- Claim: a => d
        -- Claim: b => c
        -- Expected: error b
        actual <- runVerification
            (Limit 4)
            [ simpleAxiom Mock.a Mock.b
            , simpleAxiom Mock.c Mock.d
            ]
            [ simpleClaim Mock.a Mock.d
            , simpleClaim Mock.b Mock.c
            ]
        assertEqualWithExplanation ""
            (Left $ Pattern.fromTermLike Mock.b)
            actual
    , testCase "first proves second but fails" $ do
        -- Axiom: a => b
        -- Axiom: c => d
        -- Claim: b => c
        -- Claim: a => d
        -- Expected: error b
        actual <- runVerification
            (Limit 4)
            [ simpleAxiom Mock.a Mock.b
            , simpleAxiom Mock.c Mock.d
            ]
            [ simpleClaim Mock.b Mock.c
            , simpleClaim Mock.a Mock.d
            ]
        assertEqualWithExplanation ""
            (Left $ Pattern.fromTermLike Mock.b)
            actual
    , testCase "trusted second proves first" $ do
        -- Axiom: a => b
        -- Axiom: c => d
        -- Claim: a => d
        -- Trusted Claim: b => c
        -- Expected: success
        actual <- runVerification
            (Limit 4)
            [ simpleAxiom Mock.a Mock.b
            , simpleAxiom Mock.c Mock.d
            ]
            [ simpleClaim Mock.a Mock.d
            , simpleTrustedClaim Mock.b Mock.c
            ]
        assertEqualWithExplanation ""
            (Right ())
            actual
    , testCase "trusted first proves second" $ do
        -- Axiom: a => b
        -- Axiom: c => d
        -- Claim: b => c
        -- Claim: a => d
        -- Expected: success
        actual <- runVerification
            (Limit 4)
            [ simpleAxiom Mock.a Mock.b
            , simpleAxiom Mock.c Mock.d
            ]
            [ simpleTrustedClaim Mock.b Mock.c
            , simpleClaim Mock.a Mock.d
            ]
        assertEqualWithExplanation ""
            (Right ())
            actual
    , testCase "Prefers using claims for rewriting" $ do
        -- Axiom: a => b
        -- Axiom: b => c
        -- Axiom: c => d
        -- Claim: a => d
        -- Claim: b => e
        -- Expected: error e
        --    first verification: a=>b=>e,
        --        without second claim would be: a=>b=>c=>d
        --    second verification: b=>c=>d, not visible here
        actual <- runVerification
            (Limit 4)
            [ simpleAxiom Mock.a Mock.b
            , simpleAxiom Mock.b Mock.c
            , simpleAxiom Mock.c Mock.d
            ]
            [ simpleClaim Mock.a Mock.d
            , simpleClaim Mock.b Mock.e
            ]
        assertEqualWithExplanation ""
            (Left $ Pattern.fromTermLike Mock.e)
            actual
    , testCase "Provable using one-path; not provable using all-path" $ do
        -- Axioms:
        --     a => b
        --     a => c
        -- Claim: a => b
        -- Expected: success
        actual <- runVerification
            (Limit 5)
            [ simpleAxiom Mock.a Mock.b
            , simpleAxiom Mock.a Mock.c
            ]
            [ simpleClaim Mock.a Mock.b ]
        assertEqualWithExplanation ""
            (Right ())
            actual
    ]

simpleAxiom
    :: TermLike Variable
    -> TermLike Variable
    -> Rule (OnePathRule Variable)
simpleAxiom left right =
    OnePathRewriteRule $ simpleRewrite left right

simpleClaim
    :: TermLike Variable
    -> TermLike Variable
    -> OnePathRule Variable
simpleClaim left right =
    OnePathRule . getRewriteRule $ simpleRewrite left right

simpleTrustedClaim
    :: TermLike Variable
    -> TermLike Variable
    -> OnePathRule Variable
simpleTrustedClaim left right =
    OnePathRule
    $ RulePattern
            { left = left
            , antiLeft = Nothing
            , right = right
            , requires = makeTruePredicate
            , ensures = makeTruePredicate
            , attributes = def
                { Attribute.trusted = Attribute.Trusted True }
<<<<<<< HEAD
            }
=======
            }

simpleRewrite
    :: TermLike Variable
    -> TermLike Variable
    -> RewriteRule Variable
simpleRewrite = (RewriteRule .) . rulePattern

runVerification
    :: OnePath.Claim claim
    => ProofState claim (Pattern Variable) ~ OnePath.CommonProofState
    => Show claim
    => Show (Rule claim)
    => Limit Natural
    -> [Rule claim]
    -> [claim]
    -> IO (Either (Pattern Variable) ())
runVerification stepLimit axioms claims =
    runSimplifier mockEnv
    $ runExceptT
    $ OnePath.verify
        (strategy claims axioms)
        (map applyStepLimit . selectUntrusted $ claims)
  where
    mockEnv = Mock.env
    applyStepLimit claim = (claim, stepLimit)
    selectUntrusted = filter (not . isTrusted)
>>>>>>> 34058edf
<|MERGE_RESOLUTION|>--- conflicted
+++ resolved
@@ -33,20 +33,9 @@
 import Kore.Step.Rule
     ( OnePathRule (..)
     , RewriteRule (..)
-<<<<<<< HEAD
     , RulePattern (..)
     )
 import Kore.Strategies.Goal
-=======
-    , RulePattern (RulePattern)
-    )
-import Kore.Step.Rule as RulePattern
-    ( RulePattern (..)
-    , rulePattern
-    )
-import Kore.Strategies.Goal
-import qualified Kore.Strategies.Verification as OnePath
->>>>>>> 34058edf
 
 import Test.Kore.Comparators ()
 import qualified Test.Kore.Step.MockSymbols as Mock
@@ -374,34 +363,4 @@
             , ensures = makeTruePredicate
             , attributes = def
                 { Attribute.trusted = Attribute.Trusted True }
-<<<<<<< HEAD
-            }
-=======
-            }
-
-simpleRewrite
-    :: TermLike Variable
-    -> TermLike Variable
-    -> RewriteRule Variable
-simpleRewrite = (RewriteRule .) . rulePattern
-
-runVerification
-    :: OnePath.Claim claim
-    => ProofState claim (Pattern Variable) ~ OnePath.CommonProofState
-    => Show claim
-    => Show (Rule claim)
-    => Limit Natural
-    -> [Rule claim]
-    -> [claim]
-    -> IO (Either (Pattern Variable) ())
-runVerification stepLimit axioms claims =
-    runSimplifier mockEnv
-    $ runExceptT
-    $ OnePath.verify
-        (strategy claims axioms)
-        (map applyStepLimit . selectUntrusted $ claims)
-  where
-    mockEnv = Mock.env
-    applyStepLimit claim = (claim, stepLimit)
-    selectUntrusted = filter (not . isTrusted)
->>>>>>> 34058edf
+            }