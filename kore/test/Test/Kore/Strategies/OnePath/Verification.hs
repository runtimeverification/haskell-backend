module Test.Kore.Strategies.OnePath.Verification
    ( test_onePathVerification
    ) where

import Test.Tasty

import Data.Default
    ( def
    )
import Data.Limit
    ( Limit (..)
    )

import qualified Kore.Attribute.Axiom as Attribute
import Kore.Internal.Pattern
    ( Conditional (Conditional)
    )
import Kore.Internal.Pattern as Conditional
    ( Conditional (..)
    )
import Kore.Internal.Pattern as Pattern
import Kore.Internal.Predicate
    ( makeEqualsPredicate
    , makeNotPredicate
    , makeTruePredicate_
    )
import Kore.Internal.TermLike
import Kore.Step.Rule
    ( OnePathRule (..)
    , RulePattern (..)
    )
import Kore.Strategies.Goal

import qualified Test.Kore.Step.MockSymbols as Mock
import Test.Kore.Strategies.Common
import Test.Tasty.HUnit.Ext

test_onePathVerification :: [TestTree]
test_onePathVerification =
    [ testCase "Runs zero steps" $ do
        -- Axiom: a => b
        -- Claim: a => b
        -- Expected: error a
        actual <- runVerification
            (Limit 0)
            [simpleAxiom Mock.a Mock.b]
            [simpleClaim Mock.a Mock.b]
        assertEqual ""
            (Left $ Pattern.fromTermLike Mock.a)
            actual
    , testCase "Runs one step" $ do
        -- Axiom: a => b
        -- Claim: a => b
        -- Expected: error b
        -- Note that the check that we have reached the destination happens
        -- at the beginning of each step. At the beginning of the first step
        -- the pattern is 'a', so we didn't reach our destination yet, even if
        -- the rewrite transforms 'a' into 'b'. We detect the success at the
        -- beginning of the second step, which does not run here.
        actual <- runVerification
            (Limit 1)
            [simpleAxiom Mock.a Mock.b]
            [simpleClaim Mock.a Mock.b]
        assertEqual ""
            (Left $ Pattern.fromTermLike Mock.b)
            actual
    , testCase "Returns first failing claim" $ do
        -- Axiom: a => b or c
        -- Claim: a => d
        -- Expected: error b
        actual <- runVerification
            (Limit 1)
            [simpleAxiom Mock.a (mkOr Mock.b Mock.c)]
            [simpleClaim Mock.a Mock.d]
        assertEqual ""
            (Left . Pattern.fromTermLike $ Mock.b)
            actual
    , testCase "Verifies one claim" $ do
        -- Axiom: a => b
        -- Claim: a => b
        -- Expected: success
        actual <- runVerification
            (Limit 2)
            [simpleAxiom Mock.a Mock.b]
            [simpleClaim Mock.a Mock.b]
        assertEqual ""
            (Right ())
            actual
    , testCase "Trusted claim cannot prove itself" $ do
        -- Trusted Claim: a => b
        -- Expected: error a
        actual <- runVerification
            (Limit 4)
            []
            [ simpleTrustedClaim Mock.a Mock.b
            , simpleClaim Mock.a Mock.b
            ]
        assertEqual ""
            (Left $ Pattern.fromTermLike Mock.a)
            actual
    , testCase "Verifies one claim multiple steps" $ do
        -- Axiom: a => b
        -- Axiom: b => c
        -- Claim: a => c
        -- Expected: success
        actual <- runVerification
            (Limit 3)
            [ simpleAxiom Mock.a Mock.b
            , simpleAxiom Mock.b Mock.c
            ]
            [simpleClaim Mock.a Mock.c]
        assertEqual ""
            (Right ())
            actual
    , testCase "Verifies one claim stops early" $ do
        -- Axiom: a => b
        -- Axiom: b => c
        -- Claim: a => b
        -- Expected: success
        actual <- runVerification
            (Limit 3)
            [ simpleAxiom Mock.a Mock.b
            , simpleAxiom Mock.b Mock.c
            ]
            [simpleClaim Mock.a Mock.c]
        assertEqual ""
            (Right ())
            actual
    , testCase "Verifies one claim with branching" $ do
        -- Axiom: constr11(a) => b
        -- Axiom: constr11(x) => b
        -- Axiom: constr10(x) => constr11(x)
        -- Claim: constr10(x) => b
        -- Expected: success
        actual <- runVerification
            (Limit 4)
            [ simpleAxiom (Mock.functionalConstr11 Mock.a) Mock.b
            , simpleAxiom (Mock.functionalConstr11 (mkElemVar Mock.x)) Mock.b
            , simpleAxiom
                (Mock.functionalConstr10 (mkElemVar Mock.x))
                (Mock.functionalConstr11 (mkElemVar Mock.x))
            ]
            [simpleClaim (Mock.functionalConstr10 (mkElemVar Mock.x)) Mock.b]
        assertEqual "" (Right ()) actual
    , testCase "Partial verification failure" $ do
        -- Axiom: constr11(a) => b
        -- Axiom: constr10(x) => constr11(x)
        -- Claim: constr10(x) => b
        -- Expected: error constr11(x) and x != a
        actual <- runVerification
            (Limit 3)
            [ simpleAxiom (Mock.functionalConstr11 Mock.a) Mock.b
            , simpleAxiom
                (Mock.functionalConstr10 (mkElemVar Mock.x))
                (Mock.functionalConstr11 (mkElemVar Mock.x))
            ]
            [simpleClaim (Mock.functionalConstr10 (mkElemVar Mock.x)) Mock.b]
        assertEqual ""
            (Left Conditional
                { term = Mock.functionalConstr11 (mkElemVar Mock.x)
                , predicate =
                    makeNotPredicate
                        (makeEqualsPredicate Mock.testSort
                            (mkElemVar Mock.x)
                            Mock.a
                        )
                , substitution = mempty
                }
            )
            actual
    , testCase "Verifies two claims" $ do
        -- Axiom: a => b
        -- Axiom: b => c
        -- Axiom: d => e
        -- Claim: a => c
        -- Claim: d => e
        -- Expected: success
        actual <- runVerification
            (Limit 3)
            [ simpleAxiom Mock.a Mock.b
            , simpleAxiom Mock.b Mock.c
            , simpleAxiom Mock.d Mock.e
            ]
            [ simpleClaim Mock.a Mock.c
            , simpleClaim Mock.d Mock.e
            ]
        assertEqual ""
            (Right ())
            actual
    , testCase "fails first of two claims" $ do
        -- Axiom: a => b
        -- Axiom: b => c
        -- Axiom: d => e
        -- Claim: a => e
        -- Claim: d => e
        -- Expected: error c
        actual <- runVerification
            (Limit 3)
            [ simpleAxiom Mock.a Mock.b
            , simpleAxiom Mock.b Mock.c
            , simpleAxiom Mock.d Mock.e
            ]
            [ simpleClaim Mock.a Mock.e
            , simpleClaim Mock.d Mock.e
            ]
        assertEqual ""
            (Left $ Pattern.fromTermLike Mock.c)
            actual
    , testCase "fails second of two claims" $ do
        -- Axiom: a => b
        -- Axiom: b => c
        -- Axiom: d => e
        -- Claim: a => c
        -- Claim: d => c
        -- Expected: error e
        actual <- runVerification
            (Limit 3)
            [ simpleAxiom Mock.a Mock.b
            , simpleAxiom Mock.b Mock.c
            , simpleAxiom Mock.d Mock.e
            ]
            [ simpleClaim Mock.a Mock.c
            , simpleClaim Mock.d Mock.c
            ]
        assertEqual ""
            (Left $ Pattern.fromTermLike Mock.e)
            actual
    , testCase "second proves first but fails" $ do
        -- Axiom: a => b
        -- Axiom: c => d
        -- Claim: a => d
        -- Claim: b => c
        -- Expected: error b
        actual <- runVerification
            (Limit 4)
            [ simpleAxiom Mock.a Mock.b
            , simpleAxiom Mock.c Mock.d
            ]
            [ simpleClaim Mock.a Mock.d
            , simpleClaim Mock.b Mock.c
            ]
        assertEqual ""
            (Left $ Pattern.fromTermLike Mock.b)
            actual
    , testCase "first proves second but fails" $ do
        -- Axiom: a => b
        -- Axiom: c => d
        -- Claim: b => c
        -- Claim: a => d
        -- Expected: error b
        actual <- runVerification
            (Limit 4)
            [ simpleAxiom Mock.a Mock.b
            , simpleAxiom Mock.c Mock.d
            ]
            [ simpleClaim Mock.b Mock.c
            , simpleClaim Mock.a Mock.d
            ]
        assertEqual ""
            (Left $ Pattern.fromTermLike Mock.b)
            actual
    , testCase "trusted second proves first" $ do
        -- Axiom: a => b
        -- Axiom: c => d
        -- Claim: a => d
        -- Trusted Claim: b => c
        -- Expected: success
        actual <- runVerification
            (Limit 4)
            [ simpleAxiom Mock.a Mock.b
            , simpleAxiom Mock.c Mock.d
            ]
            [ simpleClaim Mock.a Mock.d
            , simpleTrustedClaim Mock.b Mock.c
            ]
        assertEqual ""
            (Right ())
            actual
    , testCase "trusted first proves second" $ do
        -- Axiom: a => b
        -- Axiom: c => d
        -- Claim: b => c
        -- Claim: a => d
        -- Expected: success
        actual <- runVerification
            (Limit 4)
            [ simpleAxiom Mock.a Mock.b
            , simpleAxiom Mock.c Mock.d
            ]
            [ simpleTrustedClaim Mock.b Mock.c
            , simpleClaim Mock.a Mock.d
            ]
        assertEqual ""
            (Right ())
            actual
    , testCase "Prefers using claims for rewriting" $ do
        -- Axiom: a => b
        -- Axiom: b => c
        -- Axiom: c => d
        -- Claim: a => d
        -- Claim: b => e
        -- Expected: error e
        --    first verification: a=>b=>e,
        --        without second claim would be: a=>b=>c=>d
        --    second verification: b=>c=>d, not visible here
        actual <- runVerification
            (Limit 4)
            [ simpleAxiom Mock.a Mock.b
            , simpleAxiom Mock.b Mock.c
            , simpleAxiom Mock.c Mock.d
            ]
            [ simpleClaim Mock.a Mock.d
            , simpleClaim Mock.b Mock.e
            ]
        assertEqual ""
            (Left $ Pattern.fromTermLike Mock.e)
            actual
    , testCase "Provable using one-path; not provable using all-path" $ do
        -- Axioms:
        --     a => b
        --     a => c
        -- Claim: a => b
        -- Expected: success
        actual <- runVerification
            (Limit 5)
            [ simpleAxiom Mock.a Mock.b
            , simpleAxiom Mock.a Mock.c
            ]
            [ simpleClaim Mock.a Mock.b ]
        assertEqual ""
            (Right ())
            actual
    ]

simpleAxiom
    :: TermLike Variable
    -> TermLike Variable
    -> Rule (OnePathRule Variable)
simpleAxiom left right =
    OnePathRewriteRule $ simpleRewrite left right

simpleClaim
    :: TermLike Variable
    -> TermLike Variable
    -> OnePathRule Variable
simpleClaim left right =
    OnePathRule
<<<<<<< HEAD
    $ RulePattern
=======
    RulePattern
>>>>>>> 9d8cb5bc
            { left = left
            , antiLeft = Nothing
            , right = mkAnd mkTop_ right
            , requires = makeTruePredicate_
            , ensures = makeTruePredicate_
            , attributes = def
            }

simpleTrustedClaim
    :: TermLike Variable
    -> TermLike Variable
    -> OnePathRule Variable
simpleTrustedClaim left right =
    OnePathRule
    $ RulePattern
            { left = left
            , antiLeft = Nothing
            , right = right
            , requires = makeTruePredicate_
            , ensures = makeTruePredicate_
            , attributes = def
                { Attribute.trusted = Attribute.Trusted True }
            }<|MERGE_RESOLUTION|>--- conflicted
+++ resolved
@@ -345,18 +345,14 @@
     -> OnePathRule Variable
 simpleClaim left right =
     OnePathRule
-<<<<<<< HEAD
-    $ RulePattern
-=======
     RulePattern
->>>>>>> 9d8cb5bc
-            { left = left
-            , antiLeft = Nothing
-            , right = mkAnd mkTop_ right
-            , requires = makeTruePredicate_
-            , ensures = makeTruePredicate_
-            , attributes = def
-            }
+        { left = left
+        , antiLeft = Nothing
+        , right = mkAnd mkTop_ right
+        , requires = makeTruePredicate_
+        , ensures = makeTruePredicate_
+        , attributes = def
+        }
 
 simpleTrustedClaim
     :: TermLike Variable
@@ -364,12 +360,12 @@
     -> OnePathRule Variable
 simpleTrustedClaim left right =
     OnePathRule
-    $ RulePattern
-            { left = left
-            , antiLeft = Nothing
-            , right = right
-            , requires = makeTruePredicate_
-            , ensures = makeTruePredicate_
-            , attributes = def
-                { Attribute.trusted = Attribute.Trusted True }
-            }+    RulePattern
+        { left = left
+        , antiLeft = Nothing
+        , right = right
+        , requires = makeTruePredicate_
+        , ensures = makeTruePredicate_
+        , attributes = def
+            { Attribute.trusted = Attribute.Trusted True }
+        }