module Test.Kore.Strategies.OnePath.Step
    ( test_onePathStrategy
    ) where

import Prelude.Kore

import Test.Tasty

import Data.Coerce
    ( coerce
    )
import Data.Default
    ( def
    )
import qualified Data.Default as Default
import qualified Data.Foldable as Foldable
import Data.List.Extra
    ( groupSortOn
    , nub
    , sort
    )
import Data.Reflection
    ( give
    )
import Numeric.Natural
    ( Natural
    )

import Data.Limit
    ( Limit (..)
    )
import qualified Data.Limit as Limit
import qualified Kore.Attribute.Axiom as Attribute.Axiom
import Kore.Rewriting.RewritingVariable

import Kore.IndexedModule.IndexedModule
    ( indexedModuleWithDefaultImports
    )
import qualified Kore.Internal.Condition as Condition
import Kore.Internal.Conditional
    ( Conditional (Conditional)
    )
import Kore.Internal.Pattern as Pattern
import Kore.Internal.Predicate
    ( Predicate
    , makeEqualsPredicate
    , makeEqualsPredicate_
    , makeNotPredicate
    , makeTruePredicate_
    )
import qualified Kore.Internal.Predicate as Predicate
import Kore.Internal.TermLike
    ( TermLike
    )
import qualified Kore.Internal.TermLike as TermLike
import Kore.Step.RulePattern
    ( OnePathRule (..)
    , RHS (..)
    , ReachabilityRule (..)
    , RewriteRule (RewriteRule)
    , RulePattern (RulePattern)
    , injectTermIntoRHS
    , rulePattern
    )
import Kore.Step.RulePattern as RulePattern
    ( RulePattern (..)
    )
import Kore.Step.SMT.Lemma
    ( declareSMTLemmas
    )
import Kore.Step.Strategy
    ( ExecutionGraph (..)
    , Strategy
    , pickFinal
    , runStrategy
    )
import Kore.Strategies.Goal
import qualified Kore.Strategies.ProofState as ProofState
import Kore.Syntax.Module
    ( ModuleName (ModuleName)
    )
import Kore.Syntax.Variable

import qualified Test.Kore.Step.MockSymbols as Mock
import Test.Kore.Step.Simplification
import Test.Tasty.HUnit.Ext

type TermLike' = TermLike VariableName
type Pattern' = Pattern VariableName
type Predicate' = Predicate VariableName

makeOnePathRule
    :: TermLike'
    -> TermLike'
    -> OnePathRule
makeOnePathRule term dest =
    OnePathRule $ rulePattern term dest

makeOnePathRuleFromPatterns
    :: Pattern'
    -> Pattern'
    -> OnePathRule
makeOnePathRuleFromPatterns
    configuration
    destination
  =
    let (left, Condition.toPredicate -> requires') =
            Pattern.splitTerm configuration
        (right, Condition.toPredicate -> ensures') =
            Pattern.splitTerm destination
    in coerce RulePattern
        { left
        , antiLeft = Nothing
        , requires = Predicate.coerceSort (TermLike.termLikeSort left) requires'
        , rhs = RHS
            { existentials = []
            , right
            , ensures =
                Predicate.coerceSort (TermLike.termLikeSort right) ensures'
            }
        , attributes = Default.def
        }

makeReachabilityOnePathRule
    :: TermLike'
    -> TermLike'
    -> ReachabilityRule
makeReachabilityOnePathRule term dest =
    OnePath (makeOnePathRule term dest)

test_onePathStrategy :: [TestTree]
test_onePathStrategy =
    [ testCase "Runs zero steps" $ do
        -- Goal: a => a
        -- Coinductive axiom: a => b
        -- Normal axiom: a => c
        -- Expected: a
        [ actual ] <- runOnePathSteps
            Unlimited
            (Limit 0)
            (makeOnePathRule
                Mock.a
                Mock.a
            )
            [makeOnePathRule Mock.a Mock.b]
            [simpleRewrite Mock.a Mock.c]
        [ actualReach ] <- runOnePathSteps
            Unlimited
            (Limit 0)
            (makeReachabilityOnePathRule
                Mock.a
                Mock.a
            )
            [makeReachabilityOnePathRule Mock.a Mock.b]
            [simpleReachabilityRewrite Mock.a Mock.c]
        assertEqual ""
            (ProofState.Goal $ makeOnePathRule Mock.a Mock.a)
            actual
        assertEqual "onepath == reachability onepath"
            (fmap OnePath actual)
            actualReach
    , testCase "Axiom priority, first step" $ do
        -- Goal: a => a
        -- Coinductive axiom: a => b
        -- Normal axiom: a => c
        -- Expected: bottom, since a becomes bottom after removing the target.
        [ _actual ] <- runOnePathSteps
            Unlimited
            (Limit 1)
            (makeOnePathRule Mock.a Mock.a)
            [makeOnePathRule Mock.a Mock.b]
            [simpleRewrite Mock.a Mock.c]
        [ _actualReach ] <- runOnePathSteps
            Unlimited
            (Limit 1)
            (makeReachabilityOnePathRule Mock.a Mock.a)
            [makeReachabilityOnePathRule Mock.a Mock.b]
            [simpleReachabilityRewrite Mock.a Mock.c]
        assertEqual "" ProofState.Proven _actual
        assertEqual "onepath == reachability onepath"
            (fmap OnePath _actual)
            _actualReach

        -- Goal: a => d
        -- Coinductive axiom: a => b
        -- Normal axiom: a => c
        -- Expected: c, since coinductive axioms are applied only at the second
        -- step
        [ _actual ] <- runOnePathSteps
            Unlimited
            (Limit 1)
            (makeOnePathRule Mock.a Mock.d)
            [makeOnePathRule Mock.a Mock.b]
            [simpleRewrite Mock.a Mock.c]
        [ _actualReach ] <- runOnePathSteps
            Unlimited
            (Limit 1)
            (makeReachabilityOnePathRule Mock.a Mock.d)
            [makeReachabilityOnePathRule Mock.a Mock.b]
            [simpleReachabilityRewrite Mock.a Mock.c]
        assertEqual ""
            (ProofState.Goal $ makeOnePathRule Mock.c Mock.d)
            _actual
        assertEqual "onepath == reachability onepath"
            (fmap OnePath _actual)
            _actualReach
    , testCase "Axiom priority, second step" $ do
        -- Goal: a => b
        -- Coinductive axiom: b => c
        -- Normal axiom: b => d
        -- Normal axiom: a => b
        -- Expected: bottom, since a->b = target
        [ _actual ] <- runOnePathSteps
            Unlimited
            (Limit 2)
            (makeOnePathRule
                Mock.a
                Mock.b
            )
            [makeOnePathRule Mock.b Mock.c]
            [ simpleRewrite Mock.b Mock.d
            , simpleRewrite Mock.a Mock.b
            ]
        [ _actualReach ] <- runOnePathSteps
            Unlimited
            (Limit 2)
            (makeReachabilityOnePathRule
                Mock.a
                Mock.b
            )
            [makeReachabilityOnePathRule Mock.b Mock.c]
            [ simpleReachabilityRewrite Mock.b Mock.d
            , simpleReachabilityRewrite Mock.a Mock.b
            ]
        assertEqual ""
            ProofState.Proven
            _actual
        assertEqual "onepath == reachability onepath"
            (fmap OnePath _actual)
            _actualReach

        -- Goal: a => e
        -- Coinductive axiom: b => c
        -- Normal axiom: b => d
        -- Normal axiom: a => b
        -- Expected: c, since a->b->c and b->d is ignored
        [ _actual1 ] <- runOnePathSteps
            Unlimited
            (Limit 2)
            (makeOnePathRule Mock.a Mock.e)
            [makeOnePathRule Mock.b Mock.c]
            [ simpleRewrite Mock.b Mock.d
            , simpleRewrite Mock.a Mock.b
            ]
        [ _actual1Reach ] <- runOnePathSteps
            Unlimited
            (Limit 2)
            (makeReachabilityOnePathRule Mock.a Mock.e)
            [makeReachabilityOnePathRule Mock.b Mock.c]
            [ simpleReachabilityRewrite Mock.b Mock.d
            , simpleReachabilityRewrite Mock.a Mock.b
            ]
        assertEqual ""
            (sort
                [ ProofState.Goal $ makeOnePathRule Mock.c Mock.e
                ]
            )
            (sort
                [ _actual1
                ]
            )
        assertEqual "onepath == reachability onepath"
            (fmap OnePath _actual1)
            _actual1Reach

        -- Goal: a => e
        -- Coinductive axiom: e => c
        -- Normal axiom: b => d
        -- Normal axiom: a => b
        -- Expected: d, since a->b->d
        [ _actual ] <- runOnePathSteps
            Unlimited
            (Limit 2)
            (makeOnePathRule Mock.a Mock.e)
            [makeOnePathRule Mock.e Mock.c]
            [ simpleRewrite Mock.b Mock.d
            , simpleRewrite Mock.a Mock.b
            ]
        [ _actualReach ] <- runOnePathSteps
            Unlimited
            (Limit 2)
            (makeReachabilityOnePathRule Mock.a Mock.e)
            [makeReachabilityOnePathRule Mock.e Mock.c]
            [ simpleReachabilityRewrite Mock.b Mock.d
            , simpleReachabilityRewrite Mock.a Mock.b
            ]
        assertEqual ""
            (sort
                [ ProofState.Goal $ makeOnePathRule Mock.d Mock.e
                ]
            )
            (sort
                [ _actual
                ]
            )
        assertEqual "onepath == reachability onepath"
            (fmap OnePath _actual)
            _actualReach
    , testCase "Differentiated axioms" $ do
        -- Goal: constr10(x) => constr11(a)
        -- Coinductive axiom: constr11(a) => g(a)
        -- Coinductive axiom: constr11(b) => f(b)
        -- Normal axiom: constr11(a) => g(a)
        -- Normal axiom: constr11(b) => g(b)
        -- Normal axiom: constr11(c) => f(c)
        -- Normal axiom: constr11(x) => h(x)
        -- Normal axiom: constr10(x) => constr11(x)
        -- Expected:
        --   Stuck after removing the destination during
        --   the second step.
        --
        --   If remove destination didn't
        --   detect that the conditions do not meet, then
        --   the configuration would have resulted in:
        --      (f(b) and x=b)
        --      or (f(c) and x=c)
        --      or (h(x) and x!=a and x!=b and x!=c )
        actual@[ _actual ] <-
            runOnePathSteps
                Unlimited
                (Limit 2)
                (makeOnePathRule
                    (Mock.functionalConstr10 (TermLike.mkElemVar Mock.x))
                    (Mock.functionalConstr11 Mock.a)
                )
                [ makeOnePathRule (Mock.functionalConstr11 Mock.a) (Mock.g Mock.a)
                , makeOnePathRule (Mock.functionalConstr11 Mock.b) (Mock.f Mock.b)
                ]
                [ simpleRewrite (Mock.functionalConstr11 Mock.a) (Mock.g Mock.a)
                , simpleRewrite (Mock.functionalConstr11 Mock.b) (Mock.g Mock.b)
                , simpleRewrite (Mock.functionalConstr11 Mock.c) (Mock.f Mock.c)
                , simpleRewrite
                    (Mock.functionalConstr11 (TermLike.mkElemVar Mock.y))
                    (Mock.h (TermLike.mkElemVar Mock.y))
                , simpleRewrite
                    (Mock.functionalConstr10 (TermLike.mkElemVar Mock.y))
                    (Mock.functionalConstr11 (TermLike.mkElemVar Mock.y))
                ]
        actualReach <-
            runOnePathSteps
                Unlimited
                (Limit 2)
                (makeReachabilityOnePathRule
                    (Mock.functionalConstr10 (TermLike.mkElemVar Mock.x))
                    (Mock.functionalConstr11 Mock.a)
                )
                [ makeReachabilityOnePathRule
                    (Mock.functionalConstr11 Mock.a)
                    (Mock.g Mock.a)
                , makeReachabilityOnePathRule
                    (Mock.functionalConstr11 Mock.b)
                    (Mock.f Mock.b)
                ]
                [ simpleReachabilityRewrite
                    (Mock.functionalConstr11 Mock.a)
                    (Mock.g Mock.a)
                , simpleReachabilityRewrite
                    (Mock.functionalConstr11 Mock.b)
                    (Mock.g Mock.b)
                , simpleReachabilityRewrite
                    (Mock.functionalConstr11 Mock.c)
                    (Mock.f Mock.c)
                , simpleReachabilityRewrite
                    (Mock.functionalConstr11 (TermLike.mkElemVar Mock.y))
                    (Mock.h (TermLike.mkElemVar Mock.y))
                , simpleReachabilityRewrite
                    (Mock.functionalConstr10 (TermLike.mkElemVar Mock.y))
                    (Mock.functionalConstr11 (TermLike.mkElemVar Mock.y))
                ]
        let expectedGoal =
                makeOnePathRuleFromPatterns
                    Conditional
                        { term =
                            Mock.functionalConstr11 (TermLike.mkElemVar Mock.x)
                        , predicate =
                            makeNotPredicate
                                ( makeEqualsPredicate Mock.testSort
                                    (TermLike.mkElemVar Mock.x)
                                    Mock.a
                                )
                        , substitution = mempty
                        }
                    (Pattern.fromTermLike $ Mock.functionalConstr11 Mock.a)
        assertStuck expectedGoal actual actualReach
    , testCase "Stuck pattern" $ do
        -- Goal: constr10(x) => constr11(a)
        -- Coinductive axiom: constr11(b) => f(b)
        -- Normal axiom: constr11(c) => f(c)
        -- Normal axiom: constr10(x) => constr11(x)
        -- Expected:
        --   Stuck after removing the destination during
        --   the second step.
        --
        --   If remove destination didn't
        --   detect that the conditions do not meet, then
        --   the configuration would have resulted in:
        --      Proven
        --      or (f(b) and x=b)
        --      or (f(c) and x=c)
        --      GoalRemainder (functionalConstr11(x) and x!=a and x!=b and x!=c )
        actual@[ _actual ] <-
            runOnePathSteps
                Unlimited
                (Limit 2)
                (makeOnePathRule
                    (Mock.functionalConstr10 (TermLike.mkElemVar Mock.x))
                    (Mock.functionalConstr11 Mock.a)
                )
                [ makeOnePathRule (Mock.functionalConstr11 Mock.b) (Mock.f Mock.b)
                ]
                [ simpleRewrite (Mock.functionalConstr11 Mock.c) (Mock.f Mock.c)
                , simpleRewrite
                    (Mock.functionalConstr10 (TermLike.mkElemVar Mock.y))
                    (Mock.functionalConstr11 (TermLike.mkElemVar Mock.y))
                ]
        actualReach <-
            runOnePathSteps
                Unlimited
                (Limit 2)
                (makeReachabilityOnePathRule
                    (Mock.functionalConstr10 (TermLike.mkElemVar Mock.x))
                    (Mock.functionalConstr11 Mock.a)
                )
                [ makeReachabilityOnePathRule
                    (Mock.functionalConstr11 Mock.b)
                    (Mock.f Mock.b)
                ]
                [ simpleReachabilityRewrite
                    (Mock.functionalConstr11 Mock.c)
                    (Mock.f Mock.c)
                , simpleReachabilityRewrite
                    (Mock.functionalConstr10 (TermLike.mkElemVar Mock.y))
                    (Mock.functionalConstr11 (TermLike.mkElemVar Mock.y))
                ]
        let expectedGoal =
                makeOnePathRuleFromPatterns
                    Conditional
                        { term =
                            Mock.functionalConstr11 (TermLike.mkElemVar Mock.x)
                        , predicate =
                            makeNotPredicate
                                ( makeEqualsPredicate Mock.testSort
                                    (TermLike.mkElemVar Mock.x)
                                    Mock.a
                                )
                        , substitution = mempty
                        }
                    (Pattern.fromTermLike $ Mock.functionalConstr11 Mock.a)
        assertStuck expectedGoal actual actualReach
    , testCase "Axiom with requires" $ do
        -- Goal:  constr10(b) => a
        -- Coinductive axiom: n/a
        -- Normal axiom: constr10(b) => a | f(b) == c
        -- Expected: a | f(b) == c
        actual@[ _actual1, _actual2 ] <- runOnePathSteps
            Unlimited
            (Limit 2)
            (makeOnePathRule
                (Mock.functionalConstr10 Mock.b)
                Mock.a
            )
            []
            [ rewriteWithPredicate
                (Mock.functionalConstr10 Mock.b)
                Mock.a
                $ makeEqualsPredicate_
                    Mock.c
                    $ Mock.f Mock.b
            ]
        actualReach <- runOnePathSteps
            Unlimited
            (Limit 2)
            (makeReachabilityOnePathRule
                (Mock.functionalConstr10 Mock.b)
                Mock.a
            )
            []
            [ rewriteReachabilityWithPredicate
                (Mock.functionalConstr10 Mock.b)
                Mock.a
                $ makeEqualsPredicate_
                    Mock.c
                    $ Mock.f Mock.b
            ]
        assertEqual ""
            [ ProofState.GoalRemainder
            $ makeOnePathRuleFromPatterns
                Conditional
                    { term = Mock.functionalConstr10 Mock.b
                    , predicate =
                        makeNotPredicate
                            $ makeEqualsPredicate Mock.testSort
                                Mock.c
                                $ Mock.f Mock.b
                    , substitution = mempty
                    }
                (fromTermLike Mock.a)
            , ProofState.Proven
            ]
            [ _actual1
            , _actual2
            ]
        assertEqual "onepath == reachability onepath"
            (fmap (fmap OnePath) actual)
            actualReach
    , testCase "Stuck pattern simplification" $ do
        -- Goal: 0 => 1
        -- Coinductive axioms: none
        -- Normal axiom: x => 1 if x<2
        [ _actual ] <-
            runOnePathSteps
                Unlimited
                (Limit 2)
                ( makeOnePathRule
                    (Mock.builtinInt 0)
                    (Mock.builtinInt 1)
                )
                []
                [ rewriteWithPredicate
                    (TermLike.mkElemVar Mock.xInt)
                    (Mock.builtinInt 1)
                    (makeEqualsPredicate_
                        (Mock.lessInt
                            (TermLike.mkElemVar Mock.xInt) (Mock.builtinInt 2)
                        )
                        (Mock.builtinBool True)
                    )
                ]
        [ _actualReach ] <-
            runOnePathSteps
                Unlimited
                (Limit 2)
                ( makeReachabilityOnePathRule
                    (Mock.builtinInt 0)
                    (Mock.builtinInt 1)
                )
                []
                [ rewriteReachabilityWithPredicate
                    (TermLike.mkElemVar Mock.xInt)
                    (Mock.builtinInt 1)
                    (makeEqualsPredicate_
                        (Mock.lessInt
                            (TermLike.mkElemVar Mock.xInt) (Mock.builtinInt 2)
                        )
                        (Mock.builtinBool True)
                    )
                ]
        assertEqual ""
            ProofState.Proven
            _actual
        assertEqual "onepath == reachability onepath"
            (fmap OnePath _actual)
            _actualReach
    , testCase "Configuration with SMT pruning" $ do
        -- Goal: constr10(b) | f(b) < 0  =>  a
        -- Coinductive axiom: n/a
        -- Normal axiom: constr10(b) => c | f(b) >= 0
        -- Normal axiom: constr10(b) => a | f(b) < 0
        -- Expected: a | f(b) < 0
        [ _actual ] <- runOnePathSteps
            Unlimited
            (Limit 1)
            (makeOnePathRuleFromPatterns
                (Conditional
                    { term = Mock.functionalConstr10 Mock.b
                    , predicate = makeEqualsPredicate_
                        (Mock.lessInt
                            (Mock.fTestInt Mock.b)
                            (Mock.builtinInt 0)
                        )
                        (Mock.builtinBool True)
                    , substitution = mempty
                    }
                )
                (fromTermLike Mock.a)
            )
            []
            [ rewriteWithPredicate
                (Mock.functionalConstr10 (TermLike.mkElemVar Mock.x))
                Mock.a
                (makeEqualsPredicate_
                    (Mock.lessInt
                        (Mock.fTestInt (TermLike.mkElemVar Mock.x))
                        (Mock.builtinInt 0)
                    )
                    (Mock.builtinBool True)
                )
            , rewriteWithPredicate
                (Mock.functionalConstr10 (TermLike.mkElemVar Mock.x))
                Mock.c
                (makeEqualsPredicate_
                    (Mock.lessInt
                        (Mock.fTestInt (TermLike.mkElemVar Mock.x))
                        (Mock.builtinInt 0)
                    )
                    (Mock.builtinBool False)
                )
            ]
        [ _actualReach ] <- runOnePathSteps
            Unlimited
            (Limit 1)
            (OnePath $ makeOnePathRuleFromPatterns
                (Conditional
                    { term = Mock.functionalConstr10 Mock.b
                    , predicate = makeEqualsPredicate_
                        (Mock.lessInt
                            (Mock.fTestInt Mock.b)
                            (Mock.builtinInt 0)
                        )
                        (Mock.builtinBool True)
                    , substitution = mempty
                    }
                )
                (fromTermLike Mock.a)
            )
            []
            [ rewriteReachabilityWithPredicate
                (Mock.functionalConstr10 (TermLike.mkElemVar Mock.x))
                Mock.a
                (makeEqualsPredicate_
                    (Mock.lessInt
                        (Mock.fTestInt (TermLike.mkElemVar Mock.x))
                        (Mock.builtinInt 0)
                    )
                    (Mock.builtinBool True)
                )
            , rewriteReachabilityWithPredicate
                (Mock.functionalConstr10 (TermLike.mkElemVar Mock.x))
                Mock.c
                (makeEqualsPredicate_
                    (Mock.lessInt
                        (Mock.fTestInt (TermLike.mkElemVar Mock.x))
                        (Mock.builtinInt 0)
                    )
                    (Mock.builtinBool False)
                )
            ]
        assertEqual ""
            [ ProofState.Goal $ makeOnePathRuleFromPatterns
                Conditional
                    { term = Mock.a
                    , predicate =
                        makeEqualsPredicate Mock.testSort
                            (Mock.lessInt
                                (Mock.fTestInt Mock.b)
                                (Mock.builtinInt 0)
                            )
                            (Mock.builtinBool True)
                    , substitution = mempty
                    }
                (fromTermLike Mock.a)
            ]
            [ _actual
            ]
        assertEqual "onepath == reachability onepath"
            (fmap OnePath _actual)
            _actualReach
    , testCase "Stuck with SMT pruning" $ do
        -- Goal: constr10(b) | f(b) < 0  =>  a
        -- Coinductive axiom: n/a
        -- Normal axiom: constr10(b) => a | f(b) < 0
        -- Expected: a | f(b) < 0
        [ _actual ] <- runOnePathSteps
            Unlimited
            (Limit 1)
            (makeOnePathRuleFromPatterns
                (Conditional
                    { term = Mock.functionalConstr10 Mock.b
                    , predicate = makeEqualsPredicate_
                        (Mock.lessInt
                            (Mock.fTestInt Mock.b)
                            (Mock.builtinInt 0)
                        )
                        (Mock.builtinBool True)
                    , substitution = mempty
                    }
                )
                (fromTermLike Mock.a)
            )
            []
            [ rewriteWithPredicate
                (Mock.functionalConstr10 (TermLike.mkElemVar Mock.x))
                Mock.a
                (makeEqualsPredicate_
                    (Mock.lessInt
                        (Mock.fTestInt (TermLike.mkElemVar Mock.x))
                        (Mock.builtinInt 0)
                    )
                    (Mock.builtinBool True)
                )
            ]
        [ _actualReach ] <- runOnePathSteps
            Unlimited
            (Limit 1)
            (OnePath $ makeOnePathRuleFromPatterns
                (Conditional
                    { term = Mock.functionalConstr10 Mock.b
                    , predicate = makeEqualsPredicate_
                        (Mock.lessInt
                            (Mock.fTestInt Mock.b)
                            (Mock.builtinInt 0)
                        )
                        (Mock.builtinBool True)
                    , substitution = mempty
                    }
                )
                (fromTermLike Mock.a)
            )
            []
            [ rewriteReachabilityWithPredicate
                (Mock.functionalConstr10 (TermLike.mkElemVar Mock.x))
                Mock.a
                (makeEqualsPredicate_
                    (Mock.lessInt
                        (Mock.fTestInt (TermLike.mkElemVar Mock.x))
                        (Mock.builtinInt 0)
                    )
                    (Mock.builtinBool True)
                )
            ]
        assertEqual ""
            [ ProofState.Goal $ makeOnePathRuleFromPatterns
                Conditional
                    { term = Mock.a
                    , predicate =
                        makeEqualsPredicate Mock.testSort
                            (Mock.lessInt
                                (Mock.fTestInt Mock.b)
                                (Mock.builtinInt 0)
                            )
                            (Mock.builtinBool True)
                    , substitution = mempty
                    }
                (fromTermLike Mock.a)
            ]
            [ _actual ]
        assertEqual "onepath == reachability onepath"
            (fmap OnePath _actual)
            _actualReach
    , testCase "Goal stuck after remove destination" $ do
        -- Goal: X && X = a => X && X != a
        -- Coinductive axiom: -
        -- Normal axiom: -
        -- Expected: stuck, since the terms unify but the conditions do not
        let left =
                Pattern.withCondition
                    (TermLike.mkElemVar Mock.x)
                    (Condition.fromPredicate
                        (makeEqualsPredicate Mock.testSort
                            (TermLike.mkElemVar Mock.x)
                            Mock.a
                        )
                    )
            left' =
                Pattern.withCondition
                    Mock.a
                    (Condition.assign (inject Mock.x) Mock.a)
            right =
                Pattern.withCondition
                    (TermLike.mkElemVar Mock.x)
                    (Condition.fromPredicate $ makeNotPredicate
                        (makeEqualsPredicate Mock.testSort
                            (TermLike.mkElemVar Mock.x)
                            Mock.a
                        )
                    )
            original = makeOnePathRuleFromPatterns left right
            expect = makeOnePathRuleFromPatterns left' right
        [ _actual ] <- runOnePathSteps
            Unlimited
            (Limit 1)
            original
            []
            []
        assertEqual "" (ProofState.GoalStuck expect) _actual
    ]

simpleRewrite
    :: TermLike'
    -> TermLike'
    -> Rule OnePathRule
simpleRewrite left right =
    OnePathRewriteRule . mkRewritingRule
    $ RewriteRule RulePattern
        { left = left
        , antiLeft = Nothing
        , requires = makeTruePredicate_
        , rhs = injectTermIntoRHS right
        , attributes = def
        }

simpleReachabilityRewrite
    :: TermLike'
    -> TermLike'
    -> Rule ReachabilityRule
simpleReachabilityRewrite left right =
    coerce (simpleRewrite left right)

rewriteWithPredicate
    :: TermLike'
    -> TermLike'
    -> Predicate'
    -> Rule OnePathRule
rewriteWithPredicate left right predicate =
    OnePathRewriteRule . mkRewritingRule
    $ RewriteRule RulePattern
        { left = left
        , antiLeft = Nothing
        , requires = predicate
        , rhs = injectTermIntoRHS right
        , attributes = def
        }

rewriteReachabilityWithPredicate
    :: TermLike'
    -> TermLike'
    -> Predicate'
    -> Rule ReachabilityRule
rewriteReachabilityWithPredicate left right predicate =
    coerce (rewriteWithPredicate left right predicate)

runSteps
    :: Goal goal
<<<<<<< HEAD
=======
    => ProofState goal goal ~ ProofState.ProofState goal
>>>>>>> c31693a1
    => Limit Natural
    -> ( ExecutionGraph (ProofState.ProofState goal) (Rule goal)
       -> Maybe (ExecutionGraph b c)
       )
    -> (ExecutionGraph b c -> a)
    -> [goal]
    -> [[Rule goal]]
    -> goal
    -- ^left-hand-side of unification
    -> [Strategy Prim]
    -> IO a
runSteps
    breadthLimit
    graphFilter
    picker
    claims
    axiomGroups
    configuration
    strategy'
  =
    (<$>) picker
    $ runSimplifier mockEnv
    $ fromMaybe (error "Unexpected missing tree") . graphFilter
    <$> do
        give metadataTools
            $ declareSMTLemmas
            $ indexedModuleWithDefaultImports (ModuleName "TestModule") Nothing
        runStrategy
            breadthLimit
            (transitionRule claims axiomGroups)
            strategy'
            (ProofState.Goal configuration)
  where
    mockEnv = Mock.env
    Env {metadataTools} = mockEnv

runOnePathSteps
    :: Goal goal
    => Ord goal
<<<<<<< HEAD
    => From (Rule goal) (Attribute.Axiom.Priority, Attribute.Axiom.Owise)
=======
>>>>>>> c31693a1
    => Limit Natural
    -> Limit Natural
    -> goal
    -- ^left-hand-side of unification
    -> [goal]
    -> [Rule goal]
    -> IO [ProofState.ProofState goal]
runOnePathSteps
    breadthLimit
    depthLimit
    goal
    coinductiveRewrites
    rewrites
  = do
    result <- runSteps
        breadthLimit
        Just
        pickFinal
        coinductiveRewrites
        (groupSortOn Attribute.Axiom.getPriorityOfAxiom rewrites)
        goal
        (Limit.takeWithin depthLimit (Foldable.toList strategy))
    return (sort $ nub result)

assertStuck
    :: OnePathRule
    -> [ProofState.ProofState OnePathRule]
    -> [ProofState.ProofState ReachabilityRule]
    -> IO ()
assertStuck expectedGoal actual actualReach = do
    assertEqual "as one-path claim" [ ProofState.GoalStuck expectedGoal ] actual
    assertEqual "as reachability claim" (asOnePath actual) actualReach
  where
    asOnePath = (fmap . fmap) OnePath<|MERGE_RESOLUTION|>--- conflicted
+++ resolved
@@ -831,10 +831,6 @@
 
 runSteps
     :: Goal goal
-<<<<<<< HEAD
-=======
-    => ProofState goal goal ~ ProofState.ProofState goal
->>>>>>> c31693a1
     => Limit Natural
     -> ( ExecutionGraph (ProofState.ProofState goal) (Rule goal)
        -> Maybe (ExecutionGraph b c)
@@ -874,10 +870,7 @@
 runOnePathSteps
     :: Goal goal
     => Ord goal
-<<<<<<< HEAD
-    => From (Rule goal) (Attribute.Axiom.Priority, Attribute.Axiom.Owise)
-=======
->>>>>>> c31693a1
+    => From (Rule goal) Attribute.Axiom.PriorityAttributes
     => Limit Natural
     -> Limit Natural
     -> goal
