--- conflicted
+++ resolved
@@ -784,6 +784,7 @@
                         }
                     )
         [ _actual ] <- runOnePathSteps
+            Unlimited
             (Limit 1)
             goal
             []
@@ -851,11 +852,7 @@
     -- ^left-hand-side of unification
     -> [Strategy (Prim goal)]
     -> IO a
-<<<<<<< HEAD
 runSteps breadthlimit graphFilter picker configuration strategy' =
-=======
-runSteps graphFilter picker goal strategy' =
->>>>>>> 106442ca
     (<$>) picker
     $ runSimplifier mockEnv
     $ fromMaybe (error "Unexpected missing tree") . graphFilter
@@ -863,11 +860,7 @@
         give metadataTools
             $ declareSMTLemmas
             $ indexedModuleWithDefaultImports (ModuleName "TestModule") Nothing
-<<<<<<< HEAD
         runStrategy breadthlimit transitionRule strategy' (ProofState.Goal configuration)
-=======
-        runStrategy transitionRule strategy' (ProofState.Goal goal)
->>>>>>> 106442ca
   where
     mockEnv = Mock.env
     Env {metadataTools} = mockEnv
