module Test.Kore.IndexedModule.Resolvers where

import Test.Tasty
import Test.Tasty.HUnit

import           Data.Default
import qualified Data.List as List
import           Data.Map
                 ( Map )
import qualified Data.Map as Map
import qualified Data.Set as Set

import           Kore.Annotation.Valid
import           Kore.AST.Pure
import           Kore.AST.Valid
import           Kore.ASTHelpers
import           Kore.ASTVerifier.DefinitionVerifier
import qualified Kore.Attribute.Null as Attribute
import qualified Kore.Attribute.Sort as Attribute
import qualified Kore.Builtin as Builtin
import           Kore.Error
import           Kore.IndexedModule.Error as Error
import           Kore.IndexedModule.IndexedModule
import           Kore.IndexedModule.Resolvers
import           Kore.Step.TermLike hiding
                 ( freeVariables )
import           Kore.Syntax.Definition
import qualified Kore.Verified as Verified

import Test.Kore
import Test.Kore.ASTVerifier.DefinitionVerifier

objectS1 :: Sort
objectS1 = simpleSort (SortName "s1")

objectA :: SentenceSymbol (TermLike Variable)
objectA = mkSymbol_ (testId "a") [] objectS1

<<<<<<< HEAD
objectB :: SentenceAlias (TermLike Variable)
=======
-- Two variations on a constructor axiom for 'objectA'.
axiomA, axiomA' :: SentenceAxiom SortVariable (TermLike Variable)
axiomA = mkAxiom_ $ applySymbol_ objectA []
axiomA' =
    mkAxiom [sortVariableR]
    $ mkForall x
    $ mkEquals sortR (mkVar x) (applySymbol_ objectA [])
  where
    x = varS "x" objectS1
    sortVariableR = SortVariable (testId "R")
    sortR = SortVariableSort sortVariableR

objectB :: SentenceAlias Object (TermLike Variable)
>>>>>>> f3939347
objectB = mkAlias_ (testId "b") objectS1 [] $ mkTop objectS1

metaA :: SentenceSymbol (TermLike Variable)
metaA = mkSymbol_ (testId "#a") [] stringMetaSort

metaB :: SentenceAlias (TermLike Variable)
metaB = mkAlias_ (testId "#b") stringMetaSort [] $ mkTop stringMetaSort

testObjectModuleName :: ModuleName
testObjectModuleName = ModuleName "TEST-OBJECT-MODULE"

testMetaModuleName :: ModuleName
testMetaModuleName = ModuleName "TEST-META-MODULE"

testSubMainModuleName :: ModuleName
testSubMainModuleName = ModuleName "TEST-SUB-MAIN-MODULE"

testMainModuleName :: ModuleName
testMainModuleName = ModuleName "TEST-MAIN-MODULE"

strictAttribute :: ParsedPattern
strictAttribute =
    (asParsedPattern . ApplicationPattern)
        Application
            { applicationSymbolOrAlias = groundHead "strict" AstLocationTest
            , applicationChildren = []
            }

testObjectModule :: Module Verified.Sentence
testObjectModule =
    Module
        { moduleName = testObjectModuleName
        , moduleSentences =
            [ SentenceSortSentence
                SentenceSort
                    { sentenceSortName = testId "s1"
                    , sentenceSortParameters = []
                    , sentenceSortAttributes = Attributes [strictAttribute]
                    }
            , asSentence objectA
            , asSentence objectB
            , asSentence axiomA
            , asSentence axiomA'
            ]
        , moduleAttributes = Attributes [strictAttribute]
        }

testMetaModule :: Module Verified.Sentence
testMetaModule =
    Module
        { moduleName = testMetaModuleName
        , moduleSentences =
            [ asSentence metaA
            , asSentence metaB
            ]
        , moduleAttributes = Attributes []
        }

subMainModule :: Module Verified.Sentence
subMainModule =
    Module
        { moduleName = testSubMainModuleName
        , moduleSentences =
            [ importSentence testMetaModuleName
            , importSentence testObjectModuleName
            ]
        , moduleAttributes = Attributes [strictAttribute]
        }

mainModule :: Module Verified.Sentence
mainModule =
    Module
        { moduleName = testMainModuleName
        , moduleSentences =
            [ importSentence testMetaModuleName
            , importSentence testSubMainModuleName
            ]
        , moduleAttributes = Attributes []
        }


testDefinition :: Definition Verified.Sentence
testDefinition =
    Definition
        { definitionAttributes = Attributes [strictAttribute]
        , definitionModules =
            [ testObjectModule
            , testMetaModule
            , subMainModule
            , mainModule
            ]
        }

indexedModules :: Map ModuleName (VerifiedModule Attribute.Null Attribute.Null)
Right indexedModules =
    verifyAndIndexDefinition
        DoNotVerifyAttributes
        Builtin.koreVerifiers
        (eraseSentenceAnnotations <$> testDefinition)

testIndexedModule, testIndexedObjectModule
    :: VerifiedModule Attribute.Null Attribute.Null
Just testIndexedModule = Map.lookup testMainModuleName indexedModules
Just testIndexedObjectModule = Map.lookup testObjectModuleName indexedModules

test_resolvers :: [TestTree]
test_resolvers =
    [ testCase "object sort"
        (assertEqual ""
            (Right (def :: Attribute.Sort, SentenceSort
                { sentenceSortName = testId "s1"
                , sentenceSortParameters = []
                , sentenceSortAttributes = Attributes [strictAttribute]
                })
            )
            (resolveSort testIndexedModule (testId "s1" :: Id))
        )
    , testCase "meta sort"
        (assertEqual ""
            (Right (def :: Attribute.Sort, SentenceSort
                { sentenceSortName = charMetaId
                , sentenceSortParameters = []
                , sentenceSortAttributes = Attributes []
                }
            ))
            (resolveSort testIndexedModule charMetaId)
        )
    , testCase "object symbol"
        (assertEqual ""
            (Right (def :: Attribute.Null, SentenceSymbol
                { sentenceSymbolAttributes = Attributes []
                , sentenceSymbolSymbol = sentenceSymbolSymbol objectA
                , sentenceSymbolSorts = []
                , sentenceSymbolResultSort = objectS1
                }
            ))
            (resolveSymbol testIndexedModule (testId "a" :: Id))
        )
    , testCase "meta symbol"
        (assertEqual ""
            (Right (def :: Attribute.Null, SentenceSymbol
                { sentenceSymbolAttributes = Attributes []
                , sentenceSymbolSymbol = sentenceSymbolSymbol metaA
                , sentenceSymbolSorts = []
                , sentenceSymbolResultSort = stringMetaSort
                }
            ))
            (resolveSymbol testIndexedModule (testId "#a" :: Id))
        )
    , testCase "object alias"
        (assertEqual ""
            (Right
                ( def :: Attribute.Null
                , SentenceAlias
                    { sentenceAliasAttributes = Attributes []
                    , sentenceAliasAlias = sentenceAliasAlias objectB
                    , sentenceAliasSorts = []
                    , sentenceAliasLeftPattern =
                        Application
                            { applicationSymbolOrAlias =
                                SymbolOrAlias
                                    { symbolOrAliasConstructor =
                                        aliasConstructor
                                            (sentenceAliasAlias objectB)
                                    , symbolOrAliasParams =
                                        (<$>)
                                            SortVariableSort
                                            (aliasParams
                                                $ sentenceAliasAlias objectB
                                            )
                                    }
                            , applicationChildren = []
                            }
                    , sentenceAliasRightPattern =
                        let
                            valid = Valid { patternSort, freeVariables }
                              where
                                patternSort = objectS1
                                freeVariables = Set.empty
                            top' = TopPattern Top { topSort = objectS1 }
                        in
                            asPurePattern (valid :< top')
                    , sentenceAliasResultSort = objectS1
                    }
                )
            )
            (resolveAlias testIndexedModule (testId "b" :: Id))
        )
    , testCase "meta alias"
        (assertEqual ""
            (Right (def :: Attribute.Null, SentenceAlias
                { sentenceAliasAttributes = Attributes []
                , sentenceAliasAlias = sentenceAliasAlias metaB
                , sentenceAliasSorts = []
                , sentenceAliasLeftPattern =
                    Application
                        { applicationSymbolOrAlias =
                            SymbolOrAlias
                                { symbolOrAliasConstructor =
                                    aliasConstructor
                                        (sentenceAliasAlias metaB)
                                , symbolOrAliasParams =
                                    (<$>)
                                        SortVariableSort
                                        (aliasParams
                                            $ sentenceAliasAlias metaB
                                        )
                                }
                        , applicationChildren = []
                        }
                , sentenceAliasRightPattern =
                    let
                        valid = Valid { patternSort, freeVariables }
                          where
                            patternSort = stringMetaSort
                            freeVariables = Set.empty
                        top' = TopPattern Top { topSort = stringMetaSort }
                    in
                        asPurePattern (valid :< top')
                , sentenceAliasResultSort = stringMetaSort
                }
            ))
            (resolveAlias testIndexedModule (testId "#b" :: Id))
        )
    , testCase "symbol getHeadApplicationSorts"
        (assertEqual ""
            ApplicationSorts
                { applicationSortsOperands = []
                , applicationSortsResult = objectS1
                }
            (getHeadApplicationSorts
                testIndexedModule
                (getSentenceSymbolOrAliasHead objectA [])
            )
        )
    , testCase "alias getHeadApplicationSorts"
        (assertEqual ""
            ApplicationSorts
                { applicationSortsOperands = []
                , applicationSortsResult = objectS1
                }
            (getHeadApplicationSorts
                testIndexedModule
                (getSentenceSymbolOrAliasHead objectB [])
            )
        )
    , testCase "sort indexed axioms"
        (assertEqual ""
            (reverse $ List.sort [axiomA, axiomA'])
            (getIndexedSentence <$> indexedModuleAxioms testIndexedObjectModule)
        )
    ]
  where
    charMetaId :: Id
    charMetaId = charMetaSortId


test_resolver_undefined_messages :: TestTree
test_resolver_undefined_messages =
    testGroup "each resolver has a standard failure message"
        [ resolveAlias `produces_` Error.noAlias
        , resolveSymbol `produces_` Error.noSymbol
        , resolveSort `produces_` Error.noSort
        ]
      where
        produces_ resolver formatter =
            checkLeftOf_ (run resolver) (checkWith formatter)
        run resolver =
            resolver testIndexedModule (testId "#anyOldId" :: Id)
        checkWith formatter =
            assertError_ ["(<test data>)"] $ formatter "#anyOldId"

-- TODO: Find out how to compose functions like the following
-- out of Test.Terse primitives. Is there a clean way to
-- do testcase nesting?

assertError_ :: [String] -> String -> Error a -> Assertion
assertError_ actualContext actualError expected
  = do
        assertEqual "errorContext" expectedContext  actualContext
        assertEqual "errorError"  expectedError  actualError
  where
    Error { errorContext = expectedContext
          , errorError = expectedError
          } = expected



checkLeftOf_ :: Show r => Either l r -> (l -> Assertion) -> TestTree
checkLeftOf_ actual testBody =
    testCase "" $
        case actual of
            Left l ->
                testBody l
            Right unexpected ->
                assertFailure ("Unexpected Right " <> show unexpected)<|MERGE_RESOLUTION|>--- conflicted
+++ resolved
@@ -36,11 +36,8 @@
 objectA :: SentenceSymbol (TermLike Variable)
 objectA = mkSymbol_ (testId "a") [] objectS1
 
-<<<<<<< HEAD
-objectB :: SentenceAlias (TermLike Variable)
-=======
 -- Two variations on a constructor axiom for 'objectA'.
-axiomA, axiomA' :: SentenceAxiom SortVariable (TermLike Variable)
+axiomA, axiomA' :: SentenceAxiom (TermLike Variable)
 axiomA = mkAxiom_ $ applySymbol_ objectA []
 axiomA' =
     mkAxiom [sortVariableR]
@@ -51,8 +48,7 @@
     sortVariableR = SortVariable (testId "R")
     sortR = SortVariableSort sortVariableR
 
-objectB :: SentenceAlias Object (TermLike Variable)
->>>>>>> f3939347
+objectB :: SentenceAlias (TermLike Variable)
 objectB = mkAlias_ (testId "b") objectS1 [] $ mkTop objectS1
 
 metaA :: SentenceSymbol (TermLike Variable)
