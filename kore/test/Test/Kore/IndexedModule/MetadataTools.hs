module Test.Kore.IndexedModule.MetadataTools (test_metadataTools) where

import Test.Tasty
    ( TestTree
    , testGroup
    )
import Test.Tasty.HUnit
    ( assertBool
    , assertEqual
    , testCase
    )

import qualified Data.Map as Map
import Data.Proxy
    ( Proxy (..)
    )
import qualified Data.Set as Set
import qualified Data.Text as Text

import Kore.ASTVerifier.DefinitionVerifier
import qualified Kore.Attribute.Axiom as Attribute
import Kore.Attribute.Subsort
    ( subsortAttribute
    )
import Kore.Attribute.Symbol as Attribute
import qualified Kore.Builtin as Builtin
import Kore.IndexedModule.IndexedModule
import Kore.IndexedModule.MetadataTools
    ( MetadataTools (..)
    , extractMetadataTools
    )
import Kore.Internal.TermLike
import Kore.Syntax.Definition

import Test.Kore

testObjectModuleName :: ModuleName
testObjectModuleName = ModuleName "TEST-OBJECT-MODULE"

test_metadataTools :: [TestTree]
test_metadataTools =
    [ testGroup "subsort" testSubsorts ]

sortA, sortB, sortC, sortD,sortE, sortF, sortG :: Sort
[sortA, sortB, sortC, sortD, sortE, sortF, sortG] =
    [(sortActual . Text.pack) [c] [] | c <- "ABCDEFG"]

sortVarR :: Sort
sortVarR = sortVariableSort "R"

testSubsorts :: [TestTree]
testSubsorts =
    [ test "direct subsort" (isSubsortOf meta sortA sortB)
    , test "transitive subsort" (isSubsortOf meta sortA sortC)
    , test "not subsort, known sorts" (not (isSubsortOf meta sortD sortE))
    , test "not subsort, unknown sorts" (not (isSubsortOf meta sortF sortG))
    , testSubsort
        "subsorts reflexivity"
        [sortA]
        (subsorts meta sortA)
    , testSubsort
        "direct subsorts"
        [sortA, sortB]
        (subsorts meta sortB)
    , testSubsort
        "transitive subsorts"
        [sortA, sortB, sortC]
        (subsorts meta sortC)
    ]
  where
    test name cond = testCase name (assertBool "" cond)
    testSubsort name list = testCase name . assertEqual "" (Set.fromList list)
    moduleIndex ::
        Map.Map ModuleName (VerifiedModule Attribute.Symbol Attribute.Axiom)
    Right moduleIndex =
<<<<<<< HEAD
        verifyAndIndexDefinition Builtin.koreVerifiers testSubsortDefinition
=======
        verifyAndIndexDefinition
            (VerifyAttributes Proxy Proxy)
            Builtin.koreVerifiers
            testSubsortDefinition
>>>>>>> d1cff74a
    meta :: MetadataTools () () Attribute.Symbol
    meta =
        extractMetadataTools
            (moduleIndex Map.! testObjectModuleName)
            (const Map.empty)
            (const $ const ())


testSubsortDefinition :: ParsedDefinition
testSubsortDefinition =
    Definition
        { definitionAttributes = Attributes []
        , definitionModules = [ testSubsortModule ]
        }

testSubsortModule :: ParsedModule
testSubsortModule =
    Module
        { moduleName = testObjectModuleName
        , moduleSentences =
            [ sortDecl sortA
            , sortDecl sortB
            , sortDecl sortC
            , sortDecl sortD
            , sortDecl sortE
            , subsortAxiom sortA sortB
            , subsortAxiom sortB sortC
            ]
        , moduleAttributes = Attributes []
        }
  where
    subsortAxiom :: Sort -> Sort -> ParsedSentence
    subsortAxiom subSort superSort =
        SentenceAxiomSentence SentenceAxiom
            { sentenceAxiomParameters = [sortVariable "R"]
            , sentenceAxiomPattern =
                Builtin.externalize (mkTop sortVarR)
            , sentenceAxiomAttributes = Attributes
                [subsortAttribute subSort superSort]
            }

    sortDecl :: Sort -> ParsedSentence
    sortDecl (SortActualSort (SortActual name [])) =
        SentenceSortSentence
          (SentenceSort
              { sentenceSortName = name
              , sentenceSortParameters = []
              , sentenceSortAttributes = Attributes []
              })
    sortDecl _ = error "Cannot make sort declaration from this Sort expression"

{- subsorting axioms look like this:
 axiom{R} \exists{R} (Val:SortKResult{},
    \equals{SortKResult{}, R}
       (Val:SortKResult{},
        inj{SortBool{}, SortKResult{}} (From:SortBool{}))) [subsort{SortBool{}, SortKResult{}}()] // subsort
 -}<|MERGE_RESOLUTION|>--- conflicted
+++ resolved
@@ -73,14 +73,7 @@
     moduleIndex ::
         Map.Map ModuleName (VerifiedModule Attribute.Symbol Attribute.Axiom)
     Right moduleIndex =
-<<<<<<< HEAD
         verifyAndIndexDefinition Builtin.koreVerifiers testSubsortDefinition
-=======
-        verifyAndIndexDefinition
-            (VerifyAttributes Proxy Proxy)
-            Builtin.koreVerifiers
-            testSubsortDefinition
->>>>>>> d1cff74a
     meta :: MetadataTools () () Attribute.Symbol
     meta =
         extractMetadataTools
