module Test.Kore.Builtin.Definition where

import qualified Data.Bifunctor as Bifunctor
import qualified Data.Default as Default
import           Data.Function
import qualified Data.Map.Strict as Map
import qualified Data.Sequence as Seq
import           Data.Text
                 ( Text )

import           Kore.Attribute.Constructor
import           Kore.Attribute.Functional
import           Kore.Attribute.Hook
import           Kore.Attribute.Injective
import           Kore.Attribute.Parser
import qualified Kore.Attribute.Sort.Concat as Sort
import qualified Kore.Attribute.Sort.Element as Sort
import qualified Kore.Attribute.Sort.Unit as Sort
import           Kore.Attribute.SortInjection
import           Kore.Domain.Builtin
import qualified Kore.Domain.Builtin as Domain
import           Kore.Internal.ApplicationSorts
import           Kore.Internal.Symbol
                 ( constructor, functional, hook, smthook, sortInjection )
import qualified Kore.Internal.Symbol as Internal
import           Kore.Internal.TermLike hiding
                 ( Symbol )
import           Kore.Syntax.Definition as Syntax

import Test.Kore

-- -------------------------------------------------------------
-- * Builtin symbols

-- | Make an unparameterized builtin symbol with the given name.
builtinSymbol :: Text -> Sort -> [Sort] -> Internal.Symbol
builtinSymbol name resultSort operandSorts =
    Internal.Symbol
        { symbolConstructor = testId name
        , symbolParams = []
        , symbolAttributes = Default.def
        , symbolSorts = applicationSorts operandSorts resultSort
        }

unarySymbol :: Text -> Sort -> Internal.Symbol
unarySymbol name sort = builtinSymbol name sort [sort]

binarySymbol :: Text -> Sort -> Internal.Symbol
binarySymbol name sort = builtinSymbol name sort [sort, sort]

-- ** Bool

binaryBoolSymbol :: Text -> Internal.Symbol
binaryBoolSymbol name = binarySymbol name boolSort

orBoolSymbol :: Internal.Symbol
orBoolSymbol = binaryBoolSymbol "orBool" & hook "BOOL.or" & smthook "or"

orElseBoolSymbol :: Internal.Symbol
orElseBoolSymbol = binaryBoolSymbol "orElseBool" & hook "BOOL.orElse"

andBoolSymbol :: Internal.Symbol
andBoolSymbol = binaryBoolSymbol "andBool" & hook "BOOL.and" & smthook "and"

andThenBoolSymbol :: Internal.Symbol
andThenBoolSymbol = binaryBoolSymbol "andThenBool" & hook "BOOL.andThen"

xorBoolSymbol :: Internal.Symbol
xorBoolSymbol = binaryBoolSymbol "xorBool" & hook "BOOL.xor" & smthook "xor"

neBoolSymbol :: Internal.Symbol
neBoolSymbol = binaryBoolSymbol "neBool" & hook "BOOL.ne" & smthook "distinct"

eqBoolSymbol :: Internal.Symbol
eqBoolSymbol = binaryBoolSymbol "eqBool" & hook "BOOL.eq" & smthook "="

notBoolSymbol :: Internal.Symbol
notBoolSymbol =
    unarySymbol "notBool" boolSort
    & hook "BOOL.not"
    & smthook "not"

impliesBoolSymbol :: Internal.Symbol
impliesBoolSymbol =
    binaryBoolSymbol "impliesBool"
    & hook "BOOL.implies" & smthook "=>"

notBool :: TermLike Variable -> TermLike Variable
notBool x = mkApplySymbol notBoolSymbol [x]

andBool, impliesBool, eqBool, orBool
    :: TermLike Variable
    -> TermLike Variable
    -> TermLike Variable
andBool x y = mkApplySymbol andBoolSymbol [x, y]
impliesBool x y = mkApplySymbol impliesBoolSymbol [x, y]
eqBool x y = mkApplySymbol eqBoolSymbol [x, y]
orBool x y = mkApplySymbol orBoolSymbol [x, y]

-- ** Int

comparisonSymbol :: Text -> Sort -> Internal.Symbol
comparisonSymbol name sort = builtinSymbol name boolSort [sort, sort]

comparisonIntSymbol :: Text -> Internal.Symbol
comparisonIntSymbol name = comparisonSymbol name intSort

unaryIntSymbol :: Text -> Internal.Symbol
unaryIntSymbol name = unarySymbol name intSort

binaryIntSymbol :: Text -> Internal.Symbol
binaryIntSymbol name = binarySymbol name intSort

gtIntSymbol :: Internal.Symbol
gtIntSymbol = comparisonIntSymbol "gtInt" & hook "INT.gt" & smthook ">"

geIntSymbol :: Internal.Symbol
geIntSymbol = comparisonIntSymbol "geInt" & hook "INT.ge" & smthook ">="

eqIntSymbol :: Internal.Symbol
eqIntSymbol = comparisonIntSymbol "eqInt" & hook "INT.eq" & smthook "="

leIntSymbol :: Internal.Symbol
leIntSymbol = comparisonIntSymbol "leInt" & hook "INT.le" & smthook "<="

ltIntSymbol :: Internal.Symbol
ltIntSymbol = comparisonIntSymbol "ltInt" & hook "INT.lt" & smthook "<"

neIntSymbol :: Internal.Symbol
neIntSymbol = comparisonIntSymbol "neInt" & hook "INT.ne" & smthook "distinct"

minIntSymbol :: Internal.Symbol
minIntSymbol = binaryIntSymbol "minInt" & hook "INT.min" & smthook "int_min"

maxIntSymbol :: Internal.Symbol
maxIntSymbol = binaryIntSymbol "maxInt" & hook "INT.max" & smthook "int_max"

addIntSymbol :: Internal.Symbol
addIntSymbol = binaryIntSymbol "addInt" & hook "INT.add" & smthook "+"

subIntSymbol :: Internal.Symbol
subIntSymbol = binaryIntSymbol "subInt" & hook "INT.sub" & smthook "-"

mulIntSymbol :: Internal.Symbol
mulIntSymbol = binaryIntSymbol "mulInt" & hook "INT.mul" & smthook "*"

absIntSymbol :: Internal.Symbol
absIntSymbol =
    unaryIntSymbol "absInt"
    & functional & hook "INT.abs" & smthook "int_abs"

tdivIntSymbol :: Internal.Symbol
tdivIntSymbol = binaryIntSymbol "tdivInt" & hook "INT.tdiv" & smthook "div"

tmodIntSymbol :: Internal.Symbol
tmodIntSymbol = binaryIntSymbol "tmodInt" & hook "INT.tmod" & smthook "mod"

andIntSymbol :: Internal.Symbol
andIntSymbol = binaryIntSymbol "andInt" & hook "INT.and"

orIntSymbol :: Internal.Symbol
orIntSymbol = binaryIntSymbol "orInt" & hook "INT.or"

xorIntSymbol :: Internal.Symbol
xorIntSymbol = binaryIntSymbol "xorInt" & hook "INT.xor"

notIntSymbol :: Internal.Symbol
notIntSymbol = unaryIntSymbol "notInt" & hook "INT.not"

shlIntSymbol :: Internal.Symbol
shlIntSymbol = binaryIntSymbol "shlInt" & hook "INT.shl"

shrIntSymbol :: Internal.Symbol
shrIntSymbol = binaryIntSymbol "shrInt" & hook "INT.shr"

powIntSymbol :: Internal.Symbol
powIntSymbol = binaryIntSymbol "powInt" & hook "INT.pow"

powmodIntSymbol :: Internal.Symbol
powmodIntSymbol =
    builtinSymbol "powmodInt" intSort [intSort, intSort, intSort]
    & hook "INT.powmod"

log2IntSymbol :: Internal.Symbol
log2IntSymbol = unaryIntSymbol "log2Int" & hook "INT.log2"

emodIntSymbol :: Internal.Symbol
emodIntSymbol = binaryIntSymbol "emodInt" & hook "INT.emod" & smthook "mod"

-- an unhooked, uninterpreted function f : Int -> Int
dummyIntSymbol :: Internal.Symbol
dummyIntSymbol = unaryIntSymbol "f"

dummyInt :: TermLike Variable -> TermLike Variable
dummyInt x = mkApplySymbol dummyIntSymbol [x]

addInt, subInt, mulInt, divInt, tdivInt, tmodInt
    :: TermLike Variable
    -> TermLike Variable
    -> TermLike Variable
addInt i j = mkApplySymbol addIntSymbol  [i, j]
subInt i j = mkApplySymbol subIntSymbol  [i, j]
mulInt i j = mkApplySymbol mulIntSymbol  [i, j]
divInt i j = mkApplySymbol tdivIntSymbol [i, j]
tdivInt i j = mkApplySymbol tdivIntSymbol [i, j]
tmodInt i j = mkApplySymbol tmodIntSymbol [i, j]

eqInt, ltInt
    :: TermLike Variable
    -> TermLike Variable
    -> TermLike Variable
eqInt i j = mkApplySymbol eqIntSymbol [i, j]
ltInt i j = mkApplySymbol ltIntSymbol [i, j]

-- ** KEQUAL

comparisonKSymbol :: Text -> Internal.Symbol
comparisonKSymbol name = comparisonSymbol name kSort

keqBoolSymbol :: Internal.Symbol
keqBoolSymbol = comparisonKSymbol "keqBool" & hook "KEQUAL.eq"

kneqBoolSymbol :: Internal.Symbol
kneqBoolSymbol = comparisonKSymbol "kneqBool" & hook "KEQUAL.neq"

kiteKSymbol :: Internal.Symbol
kiteKSymbol =
    builtinSymbol "kiteK" kSort [boolSort, kSort, kSort]
    & hook "KEQUAL.ite"

kseqSymbol :: Internal.Symbol
kseqSymbol =
    builtinSymbol "kseq" kSort [kItemSort, kSort]
    & constructor

dotkSymbol :: Internal.Symbol
dotkSymbol = builtinSymbol "dotk" kSort [] & constructor

injSymbol :: Sort -> Sort -> Internal.Symbol
injSymbol lSort rSort =
    Internal.Symbol
        { symbolConstructor = testId "inj"
        , symbolParams = [lSort, rSort]
        , symbolAttributes = Default.def
        , symbolSorts = applicationSorts [lSort] rSort
        }
    & sortInjection

inj :: Sort -> TermLike Variable -> TermLike Variable
inj toSort termLike =
    mkApplySymbol (injSymbol fromSort toSort) [termLike]
  where
    fromSort = termLikeSort termLike

keqBool, kneqBool
    :: TermLike Variable
    -> TermLike Variable
    -> TermLike Variable
keqBool x y = mkApplySymbol keqBoolSymbol [x, y]
kneqBool x y = mkApplySymbol kneqBoolSymbol [x, y]

kseq :: TermLike Variable -> TermLike Variable -> TermLike Variable
kseq x y = mkApplySymbol kseqSymbol [x, y]

dotk :: TermLike Variable
dotk = mkApplySymbol dotkSymbol []

kiteK
    :: TermLike Variable
    -> TermLike Variable
    -> TermLike Variable
    -> TermLike Variable
kiteK i t e = mkApplySymbol kiteKSymbol [i, t, e]

-- ** List

unitListSymbol :: Internal.Symbol
unitListSymbol = builtinSymbol "unitList" listSort [] & hook "LIST.unit"

unitList2Symbol :: Internal.Symbol
unitList2Symbol = builtinSymbol "unitList2" listSort2 [] & hook "LIST.unit"

elementListSymbol :: Internal.Symbol
elementListSymbol =
    builtinSymbol "elementList" listSort [intSort]
    & hook "LIST.element" & functional

elementList2Symbol :: Internal.Symbol
elementList2Symbol =
    builtinSymbol "elementList2" listSort2 [intSort]
    & hook "LIST.element" & functional

concatListSymbol :: Internal.Symbol
concatListSymbol =
    binarySymbol "concatList" listSort & hook "LIST.concat" & functional

concatList2Symbol :: Internal.Symbol
concatList2Symbol =
    binarySymbol "concatList2" listSort2 & hook "LIST.concat" & functional

getListSymbol :: Internal.Symbol
getListSymbol =
    builtinSymbol "getList" intSort [listSort, intSort] & hook "LIST.get"

<<<<<<< HEAD
concatList :: TermLike Variable -> TermLike Variable -> TermLike Variable
concatList xs ys = mkApplySymbol concatListSymbol [xs, ys]
=======
sizeListSymbol :: Internal.Symbol
sizeListSymbol = builtinSymbol "sizeList" intSort [listSort] & hook "LIST.size"

unitList :: TermLike Variable
unitList = mkApplySymbol unitListSymbol []

elementList :: TermLike Variable -> TermLike Variable
elementList x = mkApplySymbol elementListSymbol [x]

concatList :: TermLike Variable -> TermLike Variable -> TermLike Variable
concatList x y = mkApplySymbol concatListSymbol [x, y]

sizeList :: TermLike Variable -> TermLike Variable
sizeList l = mkApplySymbol sizeListSymbol [l]
>>>>>>> 9807a331

-- ** Map

unitMapSymbol :: Internal.Symbol
unitMapSymbol = builtinSymbol "unitMap" mapSort [] & hook "MAP.unit"

updateMapSymbol :: Internal.Symbol
updateMapSymbol =
    builtinSymbol "updateMap" mapSort [mapSort, intSort, intSort]
    & hook "MAP.update"

lookupMapSymbol :: Internal.Symbol
lookupMapSymbol =
    builtinSymbol "lookupMap" intSort [mapSort, intSort]
    & hook "MAP.lookup"

elementMapSymbol :: Internal.Symbol
elementMapSymbol =
    builtinSymbol "elementMap" mapSort [intSort, intSort]
    & hook "MAP.element" & functional

concatMapSymbol :: Internal.Symbol
concatMapSymbol =
    binarySymbol "concatMap" mapSort & hook "MAP.concat" & functional

inKeysMapSymbol :: Internal.Symbol
inKeysMapSymbol =
    builtinSymbol "inKeysMap" boolSort [intSort, mapSort]
    & hook "MAP.in_keys"

keysMapSymbol :: Internal.Symbol
keysMapSymbol =
    builtinSymbol "keysMap" setSort [mapSort] & hook "MAP.keys"

removeMapSymbol :: Internal.Symbol
removeMapSymbol =
    builtinSymbol "removeMap" mapSort [mapSort, intSort] & hook "MAP.remove"

removeAllMapSymbol :: Internal.Symbol
removeAllMapSymbol =
    builtinSymbol "removeAllMap" mapSort [mapSort, setSort]
    & hook "MAP.removeAll"

unitMap :: TermLike Variable
unitMap = mkApplySymbol unitMapSymbol []

updateMap
    :: TermLike Variable
    -> TermLike Variable
    -> TermLike Variable
    -> TermLike Variable
updateMap map' key value = mkApplySymbol updateMapSymbol [map', key, value]

lookupMap
    :: TermLike Variable
    -> TermLike Variable
    -> TermLike Variable
lookupMap map' key = mkApplySymbol lookupMapSymbol [map', key]

elementMap
    :: TermLike Variable
    -> TermLike Variable
    -> TermLike Variable
elementMap key value = mkApplySymbol elementMapSymbol [key, value]

concatMap
    :: TermLike Variable
    -> TermLike Variable
    -> TermLike Variable
concatMap map1 map2 = mkApplySymbol concatMapSymbol [map1, map2]

inKeysMap
    :: TermLike Variable
    -> TermLike Variable
    -> TermLike Variable
inKeysMap key map' = mkApplySymbol inKeysMapSymbol [key, map']

keysMap
    :: TermLike Variable
    -> TermLike Variable
keysMap map' = mkApplySymbol keysMapSymbol [map']

removeMap
    :: TermLike Variable
    -> TermLike Variable
    -> TermLike Variable
removeMap map' key = mkApplySymbol removeMapSymbol [map', key]

removeAllMap
    :: TermLike Variable
    -> TermLike Variable
    -> TermLike Variable
removeAllMap map' set = mkApplySymbol removeAllMapSymbol [map', set]

-- ** Pair

pairSymbol :: Sort -> Sort -> Internal.Symbol
pairSymbol lSort rSort =
    Internal.Symbol
        { symbolConstructor = testId "pair"
        , symbolParams = [lSort, rSort]
        , symbolAttributes = Default.def
        , symbolSorts = applicationSorts [lSort, rSort] (pairSort lSort rSort)
        }
    & constructor

-- ** Set

unitSetSymbol :: Internal.Symbol
unitSetSymbol = builtinSymbol "unitSet" setSort [] & hook "SET.unit"

unitSet :: TermLike Variable
unitSet = mkApplySymbol unitSetSymbol []

elementSetSymbol :: Internal.Symbol
elementSetSymbol =
    builtinSymbol "elementSet" setSort [intSort]
    & hook "SET.element" & functional

elementSet :: TermLike Variable -> TermLike Variable
elementSet x = mkApplySymbol elementSetSymbol [x]

concatSetSymbol :: Internal.Symbol
concatSetSymbol =
    binarySymbol "concatSet" setSort & hook "SET.concat" & functional

concatSet
    :: TermLike Variable
    -> TermLike Variable
    -> TermLike Variable
concatSet s1 s2 = mkApplySymbol concatSetSymbol [s1, s2]

inSetSymbol :: Internal.Symbol
inSetSymbol =
    builtinSymbol "inSet" boolSort [intSort, setSort] & hook "SET.in"

differenceSetSymbol :: Internal.Symbol
differenceSetSymbol =
    binarySymbol "differenceSet" setSort & hook "SET.difference"

toListSetSymbol :: Internal.Symbol
toListSetSymbol =
    builtinSymbol "toListSet" listSort [setSort] & hook "SET.set2list"

sizeSetSymbol :: Internal.Symbol
sizeSetSymbol = builtinSymbol "sizeSet" intSort [setSort] & hook "SET.size"

intersectionSetSymbol :: Internal.Symbol
intersectionSetSymbol =
    binarySymbol "intersectionSet" setSort & hook "SET.intersection"

intersectionSet
    :: TermLike Variable
    -> TermLike Variable
    -> TermLike Variable
intersectionSet set1 set2 =
    mkApplySymbol intersectionSetSymbol [set1, set2]

-- ** String

ltStringSymbol :: Internal.Symbol
ltStringSymbol =
    comparisonSymbol "ltString" stringSort & hook "STRING.lt"

concatStringSymbol :: Internal.Symbol
concatStringSymbol =
    binarySymbol "concatString" stringSort & hook "STRING.concat"

substrStringSymbol :: Internal.Symbol
substrStringSymbol =
    builtinSymbol "substrString" stringSort [stringSort, intSort, intSort]
    & hook "STRING.substr"

lengthStringSymbol :: Internal.Symbol
lengthStringSymbol =
    builtinSymbol "lengthString" intSort [stringSort] & hook "STRING.length"

chrStringSymbol :: Internal.Symbol
chrStringSymbol =
    builtinSymbol "chrString" stringSort [intSort] & hook "STRING.chr"

ordStringSymbol :: Internal.Symbol
ordStringSymbol =
    builtinSymbol "ordString" intSort [stringSort] & hook "STRING.ord"

findStringSymbol :: Internal.Symbol
findStringSymbol =
    builtinSymbol "findString" intSort [stringSort, stringSort, intSort]
    & hook "STRING.find"

string2BaseStringSymbol :: Internal.Symbol
string2BaseStringSymbol =
    builtinSymbol "string2baseString" intSort [stringSort, intSort]
    & hook "STRING.string2base"

string2IntStringSymbol :: Internal.Symbol
string2IntStringSymbol =
    builtinSymbol "string2intString" intSort [stringSort]
    & hook "STRING.string2int"

-- * Krypto

ecdsaRecoverSymbol :: Internal.Symbol
ecdsaRecoverSymbol =
    builtinSymbol
        "ecdsaRecoverKrypto"
        stringSort
        [stringSort, intSort, stringSort, stringSort]
    & hook "KRYPTO.ecdsaRecover"

keccakSymbol :: Internal.Symbol
keccakSymbol =
    builtinSymbol "keccak256Krypto" stringSort [stringSort]
    & hook "KRYPTO.keccak256"

-- -------------------------------------------------------------
-- * Sorts

-- | Declare 'a sort' in a Kore module.
sortDecl :: Sort -> ParsedSentence
sortDecl sort =
    asSentence sentence
  where
    sentence :: ParsedSentenceSort
    sentence =
        SentenceSort
            { sentenceSortName =
                let SortActualSort SortActual { sortActualName } = sort
                in sortActualName
            , sentenceSortParameters = []
            , sentenceSortAttributes = Attributes []
            }

-- | Declare a hooked sort.
hookedSortDecl
    :: Sort
    -- ^ declared sort
    -> [ParsedPattern]
    -- ^ declaration attributes
    -> ParsedSentence
hookedSortDecl sort attrs =
    (asSentence . SentenceHookedSort) sentence
  where
    sentence :: ParsedSentenceSort
    sentence =
        SentenceSort
            { sentenceSortName =
                let SortActualSort SortActual { sortActualName } = sort
                in sortActualName
            , sentenceSortParameters = []
            , sentenceSortAttributes = Attributes attrs
            }

-- ** Bool

-- | A sort to hook to the builtin @BOOL.Bool@.
boolSort :: Sort
boolSort =
    SortActualSort SortActual
        { sortActualName = testId "Bool"
        , sortActualSorts = []
        }

-- | Declare 'boolSort' in a Kore module.
boolSortDecl :: ParsedSentence
boolSortDecl = hookedSortDecl boolSort [ hookAttribute "BOOL.Bool" ]

builtinBool :: Bool -> InternalBool
builtinBool builtinBoolValue =
    InternalBool
        { builtinBoolSort = boolSort
        , builtinBoolValue
        }

-- ** Int

-- | A sort to hook to the builtin @INT.Int@.
intSort :: Sort
intSort =
    SortActualSort SortActual
        { sortActualName = testId "Int"
        , sortActualSorts = []
        }

-- | Declare 'intSort' in a Kore module.
intSortDecl :: ParsedSentence
intSortDecl = hookedSortDecl intSort [ hookAttribute "INT.Int" ]

builtinInt :: Integer -> InternalInt
builtinInt builtinIntValue =
    InternalInt
        { builtinIntSort = intSort
        , builtinIntValue
        }

-- ** KEQUAL

kSort :: Sort
kSort =
    SortActualSort SortActual
        { sortActualName = testId "SortK"
        , sortActualSorts = []
        }

kItemSort :: Sort
kItemSort =
    SortActualSort SortActual
        { sortActualName = testId "SortKItem"
        , sortActualSorts = []
        }

idSort :: Sort
idSort =
    SortActualSort SortActual
        { sortActualName = testId "SortId"
        , sortActualSorts = []
        }


-- ** List

-- | A sort to hook to the builtin @LIST.List@.
listSort :: Sort
listSort =
    SortActualSort SortActual
        { sortActualName = testId "List"
        , sortActualSorts = []
        }

-- | Declare 'listSort' in a Kore module.
listSortDecl :: ParsedSentence
listSortDecl =
    hookedSortDecl
        listSort
        [ hookAttribute "LIST.List"
        , unitAttribute unitListSymbol
        , elementAttribute elementListSymbol
        , concatAttribute concatListSymbol
        ]

builtinList
    :: [TermLike Variable]
    -> InternalList (TermLike Variable)
builtinList children =
    InternalList
        { builtinListSort = listSort
        , builtinListUnit = unitListSymbol
        , builtinListElement = elementListSymbol
        , builtinListConcat = concatListSymbol
        , builtinListChild = Seq.fromList children
        }

-- | Another sort with the same hook
listSort2 :: Sort
listSort2 =
    SortActualSort SortActual
        { sortActualName = testId "List2"
        , sortActualSorts = []
        }

-- | Declare 'listSort' in a Kore module.
listSortDecl2 :: ParsedSentence
listSortDecl2 =
    hookedSortDecl
        listSort2
        [ hookAttribute "LIST.List"
        , unitAttribute unitList2Symbol
        , elementAttribute elementList2Symbol
        , concatAttribute concatList2Symbol
        ]

-- ** Map

-- | A sort to hook to the builtin @MAP.Map@.
mapSort :: Sort
mapSort =
    SortActualSort SortActual
        { sortActualName = testId "Map"
        , sortActualSorts = []
        }

-- | Declare 'mapSort' in a Kore module.
mapSortDecl :: ParsedSentence
mapSortDecl =
    hookedSortDecl
        mapSort
        [ hookAttribute "MAP.Map"
        , unitAttribute unitMapSymbol
        , elementAttribute elementMapSymbol
        , concatAttribute concatMapSymbol
        ]

builtinMap
    :: [(TermLike Concrete, TermLike Variable)]
    -> InternalMap (TermLike Concrete) (TermLike Variable)
builtinMap children =
    InternalAc
        { builtinAcSort = mapSort
        , builtinAcUnit = unitMapSymbol
        , builtinAcElement = elementMapSymbol
        , builtinAcConcat = concatMapSymbol
        , builtinAcChild = Domain.NormalizedMap Domain.NormalizedAc
            { elementsWithVariables = []
            , concreteElements =
                Map.fromList (map (Bifunctor.second Value) children)
            , opaque = []
            }
        }

-- ** Pair

pairSort :: Sort -> Sort -> Sort
pairSort lSort rSort =
    SortActualSort SortActual
        { sortActualName = testId "Pair"
        , sortActualSorts = [lSort, rSort]
        }

-- | Declare 'Pair' in a Kore module.
pairSortDecl :: ParsedSentence
pairSortDecl =
    asSentence decl
  where
    lSortVariable = SortVariable (testId "l")
    rSortVariable = SortVariable (testId "r")
    lSort = SortVariableSort lSortVariable
    rSort = SortVariableSort rSortVariable
    decl :: ParsedSentenceSort
    decl =
        SentenceSort
            { sentenceSortName =
                let SortActualSort SortActual { sortActualName } =
                        pairSort lSort rSort
                in sortActualName
            , sentenceSortParameters = [lSortVariable, rSortVariable]
            , sentenceSortAttributes = Attributes []
            }

-- ** Set

-- | A sort to hook to the builtin @SET.Set@.
setSort :: Sort
setSort =
    SortActualSort SortActual
        { sortActualName = testId "Set"
        , sortActualSorts = []
        }

-- | Declare 'setSort' in a Kore module.
setSortDecl :: ParsedSentence
setSortDecl =
    hookedSortDecl
        setSort
        [ hookAttribute "SET.Set"
        , unitAttribute unitSetSymbol
        , elementAttribute elementSetSymbol
        , concatAttribute concatSetSymbol
        ]

builtinSet
    :: [TermLike Concrete]
    -> InternalSet (TermLike Concrete) (TermLike Variable)
builtinSet children =
    InternalAc
        { builtinAcSort = setSort
        , builtinAcUnit = unitSetSymbol
        , builtinAcElement = elementSetSymbol
        , builtinAcConcat = concatSetSymbol
        , builtinAcChild = Domain.NormalizedSet Domain.NormalizedAc
            { elementsWithVariables = []
            , concreteElements =
                Map.fromList (map (\x -> (x, NoValue)) children)
            , opaque = []
            }
        }

-- ** String

-- | A sort to hook to the builtin @STRING.String@.
stringSort :: Sort
stringSort =
    SortActualSort SortActual
        { sortActualName = testId "String"
        , sortActualSorts = []
        }

-- | Declare 'stringSort' in a Kore module.
stringSortDecl :: ParsedSentence
stringSortDecl =
    hookedSortDecl
        stringSort
        [ hookAttribute "STRING.String" ]

-- -------------------------------------------------------------
-- * Modules

unitAttribute, elementAttribute, concatAttribute
    :: Internal.Symbol -> AttributePattern
unitAttribute = Sort.unitAttribute . Internal.toSymbolOrAlias
elementAttribute = Sort.elementAttribute . Internal.toSymbolOrAlias
concatAttribute = Sort.concatAttribute . Internal.toSymbolOrAlias

-- | Declare a symbol hooked to the given builtin name.
hookedSymbolDecl :: Internal.Symbol -> ParsedSentence
hookedSymbolDecl symbol =
    (asSentence . SentenceHookedSymbol) sentence
  where
    Internal.Symbol { symbolConstructor, symbolAttributes, symbolSorts } =
        symbol
    sentence :: ParsedSentenceSymbol
    sentence =
        SentenceSymbol
            { sentenceSymbolSymbol
            , sentenceSymbolSorts
            , sentenceSymbolResultSort
            , sentenceSymbolAttributes = toAttributes symbolAttributes
            }
    sentenceSymbolSymbol =
        Symbol
            { symbolConstructor = symbolConstructor
            , symbolParams = []
            }
    sentenceSymbolSorts = applicationSortsOperands symbolSorts
    sentenceSymbolResultSort = applicationSortsResult symbolSorts

symbolDecl :: Internal.Symbol -> ParsedSentence
symbolDecl symbol =
    asSentence sentence
  where
    Internal.Symbol { symbolConstructor, symbolAttributes, symbolSorts } =
        symbol
    sentence :: ParsedSentenceSymbol
    sentence =
        SentenceSymbol
            { sentenceSymbolSymbol
            , sentenceSymbolSorts
            , sentenceSymbolResultSort
            , sentenceSymbolAttributes = toAttributes symbolAttributes
            }
    sentenceSymbolSymbol =
        Symbol
            { symbolConstructor = symbolConstructor
            , symbolParams = []
            }
    sentenceSymbolSorts = applicationSortsOperands symbolSorts
    sentenceSymbolResultSort = applicationSortsResult symbolSorts

importParsedModule :: ModuleName -> ParsedSentence
importParsedModule moduleName =
    asSentence sentence
  where
    sentence :: ParsedSentenceImport
    sentence =
        SentenceImport
            { sentenceImportModuleName = moduleName
            , sentenceImportAttributes = Attributes []
            }

-- ** BOOL

boolModuleName :: ModuleName
boolModuleName = ModuleName "BOOL"

-- | Declare the @BOOL@ builtins.
boolModule :: ParsedModule
boolModule =
    Module
        { moduleName = boolModuleName
        , moduleAttributes = Attributes []
        , moduleSentences =
            [ boolSortDecl
            , hookedSymbolDecl orBoolSymbol
            , hookedSymbolDecl orElseBoolSymbol
            , hookedSymbolDecl andBoolSymbol
            , hookedSymbolDecl andThenBoolSymbol
            , hookedSymbolDecl xorBoolSymbol
            , hookedSymbolDecl neBoolSymbol
            , hookedSymbolDecl eqBoolSymbol
            , hookedSymbolDecl impliesBoolSymbol
            , hookedSymbolDecl notBoolSymbol
            ]
        }

-- ** INT

intModuleName :: ModuleName
intModuleName = ModuleName "INT"

-- | Declare the @INT@ builtins.
intModule :: ParsedModule
intModule =
    Module
        { moduleName = intModuleName
        , moduleAttributes = Attributes []
        , moduleSentences =
            [ importParsedModule boolModuleName
            , intSortDecl
            -- comparison symbols
            , hookedSymbolDecl gtIntSymbol
            , hookedSymbolDecl geIntSymbol
            , hookedSymbolDecl eqIntSymbol
            , hookedSymbolDecl leIntSymbol
            , hookedSymbolDecl ltIntSymbol
            , hookedSymbolDecl neIntSymbol

            , hookedSymbolDecl minIntSymbol
            , hookedSymbolDecl maxIntSymbol
            , hookedSymbolDecl addIntSymbol
            , hookedSymbolDecl subIntSymbol
            , hookedSymbolDecl mulIntSymbol
            , hookedSymbolDecl absIntSymbol
            , hookedSymbolDecl tdivIntSymbol
            , hookedSymbolDecl tmodIntSymbol
            , hookedSymbolDecl emodIntSymbol
            , symbolDecl dummyIntSymbol
            , hookedSymbolDecl andIntSymbol
            , hookedSymbolDecl orIntSymbol
            , hookedSymbolDecl xorIntSymbol
            , hookedSymbolDecl notIntSymbol
            , hookedSymbolDecl shlIntSymbol
            , hookedSymbolDecl shrIntSymbol
            , hookedSymbolDecl powIntSymbol
            , hookedSymbolDecl powmodIntSymbol
            , hookedSymbolDecl log2IntSymbol
            ]
        }

-- ** KEQUAL

kEqualModuleName :: ModuleName
kEqualModuleName = ModuleName "KEQUAL"

-- | Declare the @KEQUAL@ builtins.
kEqualModule :: ParsedModule
kEqualModule =
    Module
        { moduleName = kEqualModuleName
        , moduleAttributes = Attributes []
        , moduleSentences =
            [ importParsedModule boolModuleName
            , hookedSymbolDecl keqBoolSymbol
            , hookedSymbolDecl kneqBoolSymbol
            , hookedSymbolDecl kiteKSymbol
            , sortDecl kSort
            , sortDecl kItemSort
            , sortDecl idSort
            , symbolDecl kseqSymbol
            , symbolDecl dotkSymbol
            , injSymbolDecl
            ]
        }

injSymbolDecl :: ParsedSentence
injSymbolDecl =
    asSentence decl
  where
    decl :: ParsedSentenceSymbol
    decl =
        SentenceSymbol
            { sentenceSymbolSymbol =
                Symbol
                    { symbolConstructor =
                        let Internal.Symbol { symbolConstructor } =
                                injSymbol fromSort toSort
                        in symbolConstructor
                    , symbolParams = [fromSortVariable, toSortVariable]
                    }
            , sentenceSymbolSorts = [fromSort, toSort]
            , sentenceSymbolResultSort = toSort
            , sentenceSymbolAttributes =
                Attributes
                    [ sortInjectionAttribute
                    , injectiveAttribute
                    ]
            }
    fromSortVariable = SortVariable (testId "from")
    toSortVariable = SortVariable (testId "to")
    fromSort = SortVariableSort fromSortVariable
    toSort = SortVariableSort toSortVariable

-- ** LIST

listModuleName :: ModuleName
listModuleName = ModuleName "LIST"

-- | Declare the @LIST@ builtins.
listModule :: ParsedModule
listModule =
    Module
        { moduleName = listModuleName
        , moduleAttributes = Attributes []
        , moduleSentences =
            [ importParsedModule intModuleName
            , listSortDecl
            , hookedSymbolDecl unitListSymbol
            , hookedSymbolDecl elementListSymbol
            , hookedSymbolDecl concatListSymbol
            , hookedSymbolDecl getListSymbol
            -- A second builtin List sort, to confuse 'asPattern'.
            , listSortDecl2
            , hookedSymbolDecl unitList2Symbol
            , hookedSymbolDecl elementList2Symbol
            , hookedSymbolDecl concatList2Symbol
            ]
        }

-- ** MAP

mapModuleName :: ModuleName
mapModuleName = ModuleName "MAP"

-- | Declare the @MAP@ builtins.
mapModule :: ParsedModule
mapModule =
    Module
        { moduleName = mapModuleName
        , moduleAttributes = Attributes []
        , moduleSentences =
            [ importParsedModule boolModuleName
            , importParsedModule intModuleName
            , importParsedModule setModuleName
            , mapSortDecl
            , hookedSymbolDecl unitMapSymbol
            , hookedSymbolDecl elementMapSymbol
            , hookedSymbolDecl concatMapSymbol
            , hookedSymbolDecl lookupMapSymbol
            , hookedSymbolDecl updateMapSymbol
            , hookedSymbolDecl inKeysMapSymbol
            , hookedSymbolDecl keysMapSymbol
            , hookedSymbolDecl removeMapSymbol
            , hookedSymbolDecl removeAllMapSymbol
            ]
        }

-- ** PAIR

pairModuleName :: ModuleName
pairModuleName = ModuleName "PAIR"

{- | Declare the @Pair@ sort and constructors.
 -}
pairModule :: ParsedModule
pairModule =
    Module
        { moduleName = pairModuleName
        , moduleAttributes = Attributes []
        , moduleSentences =
            [ pairSortDecl
            , pairSymbolDecl
            ]
        }

pairSymbolDecl :: ParsedSentence
pairSymbolDecl =
    asSentence decl
  where
    decl :: ParsedSentenceSymbol
    decl =
        SentenceSymbol
            { sentenceSymbolSymbol =
                Symbol
                    { symbolConstructor =
                        let Internal.Symbol { symbolConstructor } =
                                pairSymbol leftSort rightSort
                        in symbolConstructor
                    , symbolParams = [leftSortVariable, rightSortVariable]
                    }
            , sentenceSymbolSorts = [leftSort, rightSort]
            , sentenceSymbolResultSort = rightSort
            , sentenceSymbolAttributes =
                Attributes
                    [ constructorAttribute
                    , injectiveAttribute
                    , functionalAttribute
                    ]
            }
    leftSortVariable = SortVariable (testId "left")
    rightSortVariable = SortVariable (testId "right")
    leftSort = SortVariableSort leftSortVariable
    rightSort = SortVariableSort rightSortVariable

-- ** SET

setModuleName :: ModuleName
setModuleName = ModuleName "SET"

-- | Declare the @SET@ builtins.
setModule :: ParsedModule
setModule =
    Module
        { moduleName = setModuleName
        , moduleAttributes = Attributes []
        , moduleSentences =
            [ importParsedModule intModuleName
            , importParsedModule boolModuleName
            , importParsedModule listModuleName
            , setSortDecl
            , hookedSymbolDecl unitSetSymbol
            , hookedSymbolDecl elementSetSymbol
            , hookedSymbolDecl concatSetSymbol
            , hookedSymbolDecl inSetSymbol
            , hookedSymbolDecl differenceSetSymbol
            , hookedSymbolDecl toListSetSymbol
            , hookedSymbolDecl sizeSetSymbol
            , hookedSymbolDecl intersectionSetSymbol
            ]
        }

-- ** STRING

stringModuleName :: ModuleName
stringModuleName = ModuleName "STRING"

-- | Declare the @STRING@ builtins.
stringModule :: ParsedModule
stringModule =
    Module
        { moduleName = stringModuleName
        , moduleAttributes = Attributes []
        , moduleSentences =
            [ importParsedModule boolModuleName
            , importParsedModule intModuleName
            , stringSortDecl
            , hookedSymbolDecl ltStringSymbol
            , hookedSymbolDecl concatStringSymbol
            , hookedSymbolDecl substrStringSymbol
            , hookedSymbolDecl lengthStringSymbol
            , hookedSymbolDecl chrStringSymbol
            , hookedSymbolDecl ordStringSymbol
            , hookedSymbolDecl findStringSymbol
            , hookedSymbolDecl string2BaseStringSymbol
            , hookedSymbolDecl string2IntStringSymbol
            ]
        }

-- ** KRYPTO

kryptoModuleName :: ModuleName
kryptoModuleName = ModuleName "KRYPTO"

-- | Declare the @KRYPTO@ builtins.
kryptoModule :: ParsedModule
kryptoModule =
    Module
        { moduleName = kryptoModuleName
        , moduleAttributes = Attributes []
        , moduleSentences =
            [ importParsedModule stringModuleName
            , importParsedModule intModuleName
            , importParsedModule listModuleName
            , hookedSymbolDecl ecdsaRecoverSymbol
            , hookedSymbolDecl keccakSymbol
            ]
        }

-- ** TEST

testModuleName :: ModuleName
testModuleName = ModuleName "TEST"

testModule :: ParsedModule
testModule =
    Module
        { moduleName = testModuleName
        , moduleAttributes = Attributes []
        , moduleSentences =
            [ importParsedModule boolModuleName
            , importParsedModule intModuleName
            , importParsedModule kEqualModuleName
            , importParsedModule listModuleName
            , importParsedModule mapModuleName
            , importParsedModule pairModuleName
            , importParsedModule setModuleName
            , importParsedModule stringModuleName
            , importParsedModule kryptoModuleName
            ]
        }

-- -------------------------------------------------------------
-- * Definition

testDefinition :: ParsedDefinition
testDefinition =
    Definition
        { definitionAttributes = Attributes []
        , definitionModules =
            [ boolModule
            , intModule
            , kEqualModule
            , listModule
            , mapModule
            , pairModule
            , setModule
            , stringModule
            , kryptoModule
            , testModule
            ]
        }<|MERGE_RESOLUTION|>--- conflicted
+++ resolved
@@ -302,10 +302,6 @@
 getListSymbol =
     builtinSymbol "getList" intSort [listSort, intSort] & hook "LIST.get"
 
-<<<<<<< HEAD
-concatList :: TermLike Variable -> TermLike Variable -> TermLike Variable
-concatList xs ys = mkApplySymbol concatListSymbol [xs, ys]
-=======
 sizeListSymbol :: Internal.Symbol
 sizeListSymbol = builtinSymbol "sizeList" intSort [listSort] & hook "LIST.size"
 
@@ -320,7 +316,6 @@
 
 sizeList :: TermLike Variable -> TermLike Variable
 sizeList l = mkApplySymbol sizeListSymbol [l]
->>>>>>> 9807a331
 
 -- ** Map
 
