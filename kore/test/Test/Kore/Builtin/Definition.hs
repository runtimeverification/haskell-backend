--- conflicted
+++ resolved
@@ -1537,11 +1537,8 @@
             , hookedSymbolDecl updateListSymbol
             , hookedSymbolDecl inListSymbol
             , hookedSymbolDecl sizeListSymbol
-<<<<<<< HEAD
             , hookedSymbolDecl makeListSymbol
-=======
             , hookedSymbolDecl updateAllListSymbol
->>>>>>> 722dab8f
             -- A second builtin List sort, to confuse 'asPattern'.
             , listSortDecl2
             , hookedSymbolDecl unitList2Symbol
