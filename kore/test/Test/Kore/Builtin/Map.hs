module Test.Kore.Builtin.Map (
    test_lookupUnit,
    test_lookupUpdate,
    test_removeUnit,
    test_sizeUnit,
    test_removeKeyNotIn,
    test_removeKeyIn,
    test_removeAllMapUnit,
    test_removeAllSetUnit,
    test_removeAll,
    test_concatUnit,
    test_lookupConcatUniqueKeys,
    test_concatDuplicateKeys,
    test_concatCommutes,
    test_concatAssociates,
    test_inKeysUnit,
    test_keysUnit,
    test_keysElement,
    test_keys,
    test_keysListUnit,
    test_keysListElement,
    test_keysList,
    test_inKeysElement,
    test_values,
    test_inclusion,
    test_simplify,
    test_symbolic,
    test_isBuiltin,
    test_unifyConcrete,
    test_unifyEmptyWithEmpty,
    test_unifySelectFromEmpty,
    test_unifySelectFromSingleton,
    test_unifySelectSingletonFromSingleton,
    test_unifySelectFromSingletonWithoutLeftovers,
    test_unifySelectFromTwoElementMap,
    test_unifySelectTwoFromTwoElementMap,
    test_unifySameSymbolicKey,
    test_unifySameSymbolicKeySymbolicOpaque,
    test_concretizeKeys,
    test_renormalize,
    test_concretizeKeysAxiom,
    hprop_unparse,
    test_inKeys,
    --
    normalizedMap,
    asInternal,
) where

import Control.Error (
    runMaybeT,
 )
import Control.Monad (
    guard,
 )
import qualified Data.Bifunctor as Bifunctor
import qualified Data.Default as Default
import Data.Functor (
    (<&>),
 )
import Data.HashMap.Strict (
    HashMap,
 )
import qualified Data.HashMap.Strict as HashMap
import qualified Data.HashSet as HashSet
import qualified Data.List as List
import qualified Data.Maybe as Maybe (
    fromJust,
 )
import qualified Data.Reflection as Reflection
import Hedgehog (
    Gen,
    Property,
    PropertyT,
    discard,
    forAll,
    (===),
 )
import qualified Hedgehog.Gen as Gen
import qualified Hedgehog.Range as Range
import qualified Kore.Builtin.AssociativeCommutative as Ac
import qualified Kore.Builtin.Map as Map
import qualified Kore.Builtin.Map.Map as Map
import Kore.Internal.InternalMap
import qualified Kore.Internal.MultiOr as MultiOr
import Kore.Internal.Pattern
import qualified Kore.Internal.Pattern as Pattern
import Kore.Internal.Predicate (
    makeCeilPredicate,
    makeMultipleAndPredicate,
    makeTruePredicate,
 )
import qualified Kore.Internal.Predicate as Predicate
import qualified Kore.Internal.SideCondition as SideCondition
import qualified Kore.Internal.Substitution as Substitution
import Kore.Internal.TermLike hiding (
    asConcrete,
 )
import qualified Kore.Internal.TermLike as TermLike
import Kore.Rewriting.RewritingVariable (
    RewritingVariableName,
    configElementVariableFromId,
    mkConfigVariable,
    ruleElementVariableFromId,
 )
import Kore.Step.RulePattern
import Prelude.Kore hiding (
    concatMap,
 )
import SMT (
    NoSMT,
 )
import Test.Expect
import Test.Kore (
    configElementVariableGen,
    standaloneGen,
    testId,
 )
import qualified Test.Kore.Builtin.Bool as Test.Bool
import Test.Kore.Builtin.Builtin
import Test.Kore.Builtin.Definition
import Test.Kore.Builtin.Int (
    genInteger,
    genIntegerKey,
    genIntegerPattern,
 )
import qualified Test.Kore.Builtin.Int as Test.Int
import qualified Test.Kore.Builtin.List as Test.List
import qualified Test.Kore.Builtin.Set as Test.Set
import qualified Test.Kore.Step.MockSymbols as Mock
import Test.Kore.Step.Simplification (
    runSimplifier,
 )
import Test.SMT
import Test.Tasty
import Test.Tasty.HUnit.Ext

genMapInteger :: Gen a -> Gen (HashMap Integer a)
genMapInteger genElement =
    Gen.list (Range.linear 0 32) ((,) <$> genInteger <*> genElement)
        <&> HashMap.fromList

genConcreteMap :: Gen a -> Gen (HashMap Key a)
genConcreteMap genElement =
    mapKeys Test.Int.asKey <$> genMapInteger genElement

genMapPattern :: Gen (TermLike RewritingVariableName)
genMapPattern = asTermLike <$> genConcreteMap genIntegerPattern

genMapSortedVariable ::
    Sort -> Gen a -> Gen (HashMap (ElementVariable RewritingVariableName) a)
genMapSortedVariable sort genElement =
    Gen.list
        (Range.linear 0 32)
        ( (,)
            <$> standaloneGen (configElementVariableGen sort)
            <*> genElement
        )
        <&> HashMap.fromList

test_lookupUnit :: [TestTree]
test_lookupUnit =
    [ testPropertyWithoutSolver "lookup{}(unit{}(), key) === \\bottom{}()" $ do
        key <- forAll genIntegerPattern
        let patLookup = lookupMap unitMap key
            predicate = mkEquals_ mkBottom_ patLookup
        (===) Pattern.bottom =<< evaluateT patLookup
        (===) Pattern.top =<< evaluateT predicate
    , testPropertyWithoutSolver "lookupOrDefault{}(unit{}(), key, default) === default" $ do
        key <- forAll genIntegerPattern
        def <- forAll genIntegerPattern
        let patLookup = lookupOrDefaultMap unitMap key def
            predicate = mkEquals_ def patLookup
        (===) (Pattern.fromTermLike def) =<< evaluateT patLookup
        (===) Pattern.top =<< evaluateT predicate
    ]

test_lookupUpdate :: [TestTree]
test_lookupUpdate =
    [ testPropertyWithoutSolver "lookup{}(update{}(map, key, val), key) === val" $ do
        patKey <- forAll genIntegerPattern
        patVal <- forAll genIntegerPattern
        patMap <- forAll genMapPattern
        let patLookup = lookupMap (updateMap patMap patKey patVal) patKey
            predicate = mkEquals_ patLookup patVal
            expect = Pattern.fromTermLike patVal
        (===) expect =<< evaluateT patLookup
        (===) Pattern.top =<< evaluateT predicate
    , testPropertyWithoutSolver "lookupOrDefault{}(update{}(map, key, val), key, def) === val" $ do
        patKey <- forAll genIntegerPattern
        patDef <- forAll genIntegerPattern
        patVal <- forAll genIntegerPattern
        patMap <- forAll genMapPattern
        let patUpdate = updateMap patMap patKey patVal
            patLookup = lookupOrDefaultMap patUpdate patKey patDef
            predicate = mkEquals_ patLookup patVal
            expect = Pattern.fromTermLike patVal
        (===) expect =<< evaluateT patLookup
        (===) Pattern.top =<< evaluateT predicate
    ]

test_removeUnit :: TestTree
test_removeUnit =
    testPropertyWithSolver
        "remove{}(unit{}(), key) === unit{}()"
        ( do
            key <- forAll genIntegerPattern
            let patRemove = removeMap unitMap key
                predicate = mkEquals_ unitMap patRemove
            expect <- evaluateT unitMap
            (===) expect =<< evaluateT patRemove
            (===) Pattern.top =<< evaluateT predicate
        )

test_sizeUnit :: TestTree
test_sizeUnit =
    testPropertyWithSolver
        "MAP.size is size"
        ( do
            someMap <- forAll $ genConcreteMap genIntegerPattern
            let size = HashMap.size someMap
                patExpected = Test.Int.asInternal $ toInteger size
                patActual =
                    mkApplySymbol
                        sizeMapSymbol
                        [asTermLike someMap]
                predicate = mkEquals_ patExpected patActual
            expect <- evaluateT patExpected
            (===) expect =<< evaluateT patActual
            (===) Pattern.top =<< evaluateT predicate
        )

test_removeKeyNotIn :: TestTree
test_removeKeyNotIn =
    testPropertyWithSolver
        "MAP.remove key with key not in map"
        ( do
            key <- forAll genIntegerPattern
            map' <- forAll genMapPattern
            isInMap <- evaluateT $ lookupMap map' key
            unless (Pattern.bottom == isInMap) discard
            let patRemove = removeMap map' key
                predicate = mkEquals_ map' patRemove
            expect <- evaluateT map'
            (===) expect =<< evaluateT patRemove
            (===) Pattern.top =<< evaluateT predicate
        )

test_removeKeyIn :: TestTree
test_removeKeyIn =
    testPropertyWithSolver
        "MAP.remove key with key in map"
        ( do
            key <- forAll genIntegerPattern
            val <- forAll genIntegerPattern
            map' <- forAll genMapPattern
            isInMap <- evaluateT $ lookupMap map' key
            unless (Pattern.bottom == isInMap) discard
            let patRemove = removeMap (updateMap map' key val) key
                predicate = mkEquals_ patRemove map'
            expect <- evaluateT map'
            (===) expect =<< evaluateT patRemove
            (===) Pattern.top =<< evaluateT predicate
        )

test_removeAllMapUnit :: TestTree
test_removeAllMapUnit =
    testPropertyWithSolver
        "removeAll{}(unit{}(), set) === unit{}()"
        ( do
            set <- forAll Test.Set.genSetPattern
            let patRemoveAll = removeAllMap unitMap set
                predicate = mkEquals_ unitMap patRemoveAll
            expect <- evaluateT unitMap
            (===) expect =<< evaluateT patRemoveAll
            (===) Pattern.top =<< evaluateT predicate
        )

test_removeAllSetUnit :: TestTree
test_removeAllSetUnit =
    testPropertyWithSolver
        "removeAll{}(map, unit{}()) === map"
        ( do
            map' <- forAll genMapPattern
            let patRemoveAll = removeAllMap map' unitSet
                predicate = mkEquals_ map' patRemoveAll
            expect <- evaluateT map'
            (===) expect =<< evaluateT patRemoveAll
            (===) Pattern.top =<< evaluateT predicate
        )

test_removeAll :: TestTree
test_removeAll =
    testPropertyWithSolver
        "MAP.removeAll and MAP.remove"
        ( do
            map' <- forAll genMapPattern
            set <- forAll Test.Set.genSetConcreteIntegerPattern
            when (set == HashSet.empty) discard
            let key = head (HashSet.toList set)
                diffSet = HashSet.delete key set
                patSet = mkSet_ set & fromConcrete
                patDiffSet = mkSet_ diffSet & fromConcrete
                patKey = fromConcrete key
                patRemoveAll1 = removeAllMap map' patSet
                patRemoveAll2 =
                    removeAllMap
                        (removeMap map' patKey)
                        patDiffSet
                predicate = mkEquals_ patRemoveAll1 patRemoveAll2
            expect <- evaluateT patRemoveAll2
            (===) expect =<< evaluateT patRemoveAll1
            (===) Pattern.top =<< evaluateT predicate
        )

test_concatUnit :: TestTree
test_concatUnit =
    testPropertyWithSolver
        "concat{}(unit{}(), map) === concat{}(map, unit{}()) === map"
        ( do
            patMap <- forAll genMapPattern
            let patConcat2 = concatMap patUnit patMap
                patConcat1 = concatMap patMap patUnit
                patUnit = unitMap
                predicate1 = mkEquals_ patMap patConcat1
                predicate2 = mkEquals_ patMap patConcat2
            expect <- evaluateT patMap
            (===) expect =<< evaluateT patConcat1
            (===) expect =<< evaluateT patConcat2
            (===) Pattern.top =<< evaluateT predicate1
            (===) Pattern.top =<< evaluateT predicate2
        )

test_lookupConcatUniqueKeys :: TestTree
test_lookupConcatUniqueKeys =
    testPropertyWithSolver
        "MAP.lookup with two unique keys"
        ( do
            patKey1 <- forAll genIntegerPattern
            patKey2 <- forAll genIntegerPattern
            when (patKey1 == patKey2) discard
            patVal1 <- forAll genIntegerPattern
            patVal2 <- forAll genIntegerPattern
            let patConcat = concatMap patMap1 patMap2
                patMap1 = elementMap patKey1 patVal1
                patMap2 = elementMap patKey2 patVal2
                patLookup1 = lookupMap patConcat patKey1
                patLookup2 = lookupMap patConcat patKey2
                predicate =
                    mkImplies
                        (mkNot (mkEquals_ patKey1 patKey2))
                        ( mkAnd
                            (mkEquals_ patLookup1 patVal1)
                            (mkEquals_ patLookup2 patVal2)
                        )
                expect1 = Pattern.fromTermLike patVal1
                expect2 = Pattern.fromTermLike patVal2
            (===) expect1 =<< evaluateT patLookup1
            (===) expect2 =<< evaluateT patLookup2
            (===) Pattern.top =<< evaluateT predicate
        )

test_concatDuplicateKeys :: TestTree
test_concatDuplicateKeys =
    testPropertyWithSolver
        "concat{}(element{}(key, val1), element{}(key, val2)) === \\bottom{}()"
        ( do
            patKey <- forAll genIntegerPattern
            patVal1 <- forAll genIntegerPattern
            patVal2 <- forAll genIntegerPattern
            let patMap1 = elementMap patKey patVal1
                patMap2 = elementMap patKey patVal2
                patConcat = concatMap patMap1 patMap2
                predicate = mkEquals_ mkBottom_ patConcat
            (===) Pattern.bottom =<< evaluateT patConcat
            (===) Pattern.top =<< evaluateT predicate
        )

test_concatCommutes :: TestTree
test_concatCommutes =
    testPropertyWithSolver
        "concat{}(as, bs) === concat{}(bs, as)"
        ( do
            patMap1 <- forAll genMapPattern
            patMap2 <- forAll genMapPattern
            let patConcat1 = concatMap patMap1 patMap2
                patConcat2 = concatMap patMap2 patMap1
                predicate = mkEquals_ patConcat1 patConcat2
            actual1 <- evaluateT patConcat1
            actual2 <- evaluateT patConcat2
            (===) actual1 actual2
            (===) Pattern.top =<< evaluateT predicate
        )

test_concatAssociates :: TestTree
test_concatAssociates =
    testPropertyWithSolver
        "concat{}(concat{}(as, bs), cs) === concat{}(as, concat{}(bs, cs))"
        ( do
            patMap1 <- forAll genMapPattern
            patMap2 <- forAll genMapPattern
            patMap3 <- forAll genMapPattern
            let patConcat12 = concatMap patMap1 patMap2
                patConcat23 = concatMap patMap2 patMap3
                patConcat12_3 = concatMap patConcat12 patMap3
                patConcat1_23 = concatMap patMap1 patConcat23
                predicate = mkEquals_ patConcat12_3 patConcat1_23
            actual12_3 <- evaluateT patConcat12_3
            actual1_23 <- evaluateT patConcat1_23
            (===) actual12_3 actual1_23
            (===) Pattern.top =<< evaluateT predicate
        )

test_inKeysUnit :: TestTree
test_inKeysUnit =
    testPropertyWithSolver
        "inKeys{}(unit{}(), key) === \\dv{Bool{}}(\"false\")"
        ( do
            patKey <- forAll genIntegerPattern
            let patUnit = unitMap
                patInKeys = inKeysMap patKey patUnit
                predicate = mkEquals_ (Test.Bool.asInternal False) patInKeys
            (===) (Test.Bool.asPattern False) =<< evaluateT patInKeys
            (===) Pattern.top =<< evaluateT predicate
        )

test_keysUnit :: TestTree
test_keysUnit =
    testCaseWithoutSMT
        "keys{}(unit{}() : Map{}) === unit{}() : Set{}"
        $ do
            let patUnit = unitMap
                patKeys = keysMap patUnit
                patExpect = mkSet_ HashSet.empty
                predicate = mkEquals_ patExpect patKeys
            expect <- evaluate patExpect
            assertEqual "" expect =<< evaluate patKeys
            assertEqual "" Pattern.top =<< evaluate predicate

test_keysElement :: TestTree
test_keysElement =
    testPropertyWithSolver
        "keys{}(element{}(key, _) : Map{}) === element{}(key) : Set{}"
        ( do
            key <- forAll genIntegerKey
            val <- forAll genIntegerPattern
            let patMap = asTermLike $ HashMap.singleton key val
                patKeys = mkSet_ (HashSet.singleton $ from key) & fromConcrete
                patSymbolic = keysMap patMap
                predicate = mkEquals_ patKeys patSymbolic
            expect <- evaluateT patKeys
            (===) expect =<< evaluateT patSymbolic
            (===) Pattern.top =<< evaluateT predicate
        )

test_keys :: TestTree
test_keys =
    testPropertyWithSolver
        "MAP.keys"
        ( do
            map1 <- forAll (genConcreteMap genIntegerPattern)
            let keys1 = HashMap.keysSet map1 & HashSet.map from
                patConcreteKeys = mkSet_ keys1 & fromConcrete
                patMap = asTermLike map1
                patSymbolicKeys = keysMap patMap
                predicate = mkEquals_ patConcreteKeys patSymbolicKeys
            expect <- evaluateT patConcreteKeys
            (===) expect =<< evaluateT patSymbolicKeys
            (===) Pattern.top =<< evaluateT predicate
        )

test_keysListUnit :: TestTree
test_keysListUnit =
    testCaseWithoutSMT
        "keys_list{}(unit{}() : Map{}) === unit{}() : List{}"
        $ do
            let patUnit = unitMap
                patKeys = keysListMap patUnit
                patExpect = Test.List.asTermLike []
                predicate = mkEquals_ patExpect patKeys
            expect <- evaluate patExpect
            assertEqual "" expect =<< evaluate patKeys
            assertEqual "" Pattern.top =<< evaluate predicate

test_keysListElement :: TestTree
test_keysListElement =
    testPropertyWithSolver
        "keys_list{}(element{}(key, _) : Map{}) === element{}(key) : List{}"
        ( do
            key <- forAll genIntegerKey
            val <- forAll genIntegerPattern
            let patMap = asTermLike $ HashMap.singleton key val
                patKeys = Test.List.asTermLike [from key]
                patSymbolic = keysListMap patMap
                predicate = mkEquals_ patKeys patSymbolic
            expect <- evaluateT patKeys
            (===) expect =<< evaluateT patSymbolic
            (===) Pattern.top =<< evaluateT predicate
        )

test_keysList :: TestTree
test_keysList =
    testPropertyWithSolver
        "MAP.keys_list"
        ( do
            map1 <- forAll (genConcreteMap genIntegerPattern)
            let keys1 = from <$> HashMap.keys map1
                patConcreteKeys = Test.List.asTermLike keys1
                patMap = asTermLike map1
                patSymbolicKeys = keysListMap patMap
                predicate = mkEquals_ patConcreteKeys patSymbolicKeys
            expect <- evaluateT patConcreteKeys
            (===) expect =<< evaluateT patSymbolicKeys
            (===) Pattern.top =<< evaluateT predicate
        )

test_inKeysElement :: TestTree
test_inKeysElement =
    testPropertyWithSolver
        "inKeys{}(element{}(key, _), key) === \\dv{Bool{}}(\"true\")"
        ( do
            patKey <- forAll genIntegerPattern
            patVal <- forAll genIntegerPattern
            let patMap = elementMap patKey patVal
                patInKeys = inKeysMap patKey patMap
                predicate = mkEquals_ (Test.Bool.asInternal True) patInKeys
            (===) (Test.Bool.asPattern True) =<< evaluateT patInKeys
            (===) Pattern.top =<< evaluateT predicate
        )

test_values :: TestTree
test_values =
    testPropertyWithSolver
        "MAP.values"
        ( do
            map1 <- forAll (genConcreteMap genIntegerPattern)
            let values = HashMap.elems map1
                patConcreteValues =
                    Test.List.asTermLike $ builtinList values
                patMap = asTermLike map1
                patValues = valuesMap patMap
                predicate = mkEquals_ patConcreteValues patValues
            expect <- evaluateT patValues
            (===) expect =<< evaluateT patConcreteValues
            (===) Pattern.top =<< evaluateT predicate
        )

test_inclusion :: [TestTree]
test_inclusion =
    [ testPropertyWithSolver
        "MAP.inclusion success"
        ( do
            patKey1 <- forAll genIntegerPattern
            patKey2 <- forAll genIntegerPattern
            when (patKey1 == patKey2) discard
            patVal1 <- forAll genIntegerPattern
            patVal2 <- forAll genIntegerPattern
            let patMap1 = elementMap patKey1 patVal1
                patMap2 = concatMap patMap1 (elementMap patKey2 patVal2)
                patInclusion = inclusionMap patMap1 patMap2
                predicate =
                    mkImplies
                        (mkNot (mkEquals_ patKey1 patKey2))
                        (mkEquals_ (Test.Bool.asInternal True) patInclusion)
            (===) (Test.Bool.asPattern True) =<< evaluateT patInclusion
            (===) Pattern.top =<< evaluateT predicate
        )
    , testPropertyWithSolver
        "MAP.inclusion success: empty map <= empty map"
        ( do
            let patInclusion = inclusionMap unitMap unitMap
                predicate = mkEquals_ (Test.Bool.asInternal True) patInclusion
            (===) (Test.Bool.asPattern True) =<< evaluateT patInclusion
            (===) Pattern.top =<< evaluateT predicate
        )
    , testPropertyWithSolver
        "MAP.inclusion success: empty map <= any map"
        ( do
            patSomeMap <- forAll genMapPattern
            let patInclusion = inclusionMap unitMap patSomeMap
                predicate = mkEquals_ (Test.Bool.asInternal True) patInclusion
            (===) (Test.Bool.asPattern True) =<< evaluateT patInclusion
            (===) Pattern.top =<< evaluateT predicate
        )
    , testPropertyWithSolver
        "MAP.inclusion failure: !(some map <= empty map)"
        ( do
            patKey1 <- forAll genIntegerPattern
            patVal1 <- forAll genIntegerPattern
            let patSomeMap = elementMap patKey1 patVal1
                patInclusion = inclusionMap patSomeMap unitMap
                predicate = mkEquals_ (Test.Bool.asInternal False) patInclusion
            (===) (Test.Bool.asPattern False) =<< evaluateT patInclusion
            (===) Pattern.top =<< evaluateT predicate
        )
    , testPropertyWithSolver
        "MAP.inclusion failure: lhs key not included in rhs map"
        ( do
            patKey1 <- forAll genIntegerPattern
            patKey2 <- forAll genIntegerPattern
            when (patKey1 == patKey2) discard
            patVal1 <- forAll genIntegerPattern
            patVal2 <- forAll genIntegerPattern
            let patMap1 = elementMap patKey1 patVal1
                patMap2 = concatMap patMap1 (elementMap patKey2 patVal2)
                patInclusion = inclusionMap patMap2 patMap1
                predicate =
                    mkImplies
                        (mkNot (mkEquals_ patKey1 patKey2))
                        (mkEquals_ (Test.Bool.asInternal False) patInclusion)
            (===) (Test.Bool.asPattern False) =<< evaluateT patInclusion
            (===) Pattern.top =<< evaluateT predicate
        )
    , testPropertyWithSolver
        "MAP.inclusion failure: lhs key maps differently in rhs map"
        ( do
            patKey1 <- forAll genIntegerPattern
            patKey2 <- forAll genIntegerPattern
            patVal1 <- forAll genIntegerPattern
            patVal1' <- forAll genIntegerPattern
            patVal2 <- forAll genIntegerPattern

            when (patKey1 == patKey2) discard
            when (patVal1 == patVal1') discard

            let patMap1 = elementMap patKey1 patVal1
                patMap2 = concatMap (elementMap patKey1 patVal1') (elementMap patKey2 patVal2)
                patInclusion = inclusionMap patMap1 patMap2
                predicate =
                    mkImplies
                        (mkNot (mkEquals_ patKey1 patKey2))
                        (mkEquals_ (Test.Bool.asInternal False) patInclusion)
            (===) (Test.Bool.asPattern False) =<< evaluateT patInclusion
            (===) Pattern.top =<< evaluateT predicate
        )
    ]

-- | Check that simplification is carried out on map elements.
test_simplify :: TestTree
test_simplify =
    testCaseWithoutSMT "simplify builtin Map elements" $ do
        let x = mkIntConfigVar (testId "x")
            key = Test.Int.asKey 1
            original = asTermLike $ HashMap.fromList [(key, mkAnd x mkTop_)]
            expected = asPattern $ HashMap.fromList [(key, x)]
        actual <- evaluate original
        assertEqual "expected simplified Map" expected actual

-- | Maps with symbolic keys are not simplified.
test_symbolic :: TestTree
test_symbolic =
    testPropertyWithSolver
        "builtin functions are evaluated on symbolic keys"
        ( do
            elements <- forAll $ genMapSortedVariable intSort genIntegerPattern
            let varMap = mapKeys mkElemVar elements
                patMap = asSymbolicPattern varMap
                expect = asVariablePattern varMap
            if HashMap.null elements
                then discard
                else (===) expect =<< evaluateT patMap
        )

test_isBuiltin :: [TestTree]
test_isBuiltin =
    [ testCase "isSymbolConcat" $ do
        assertBool "" (Map.isSymbolConcat Mock.concatMapSymbol)
        assertBool "" (not (Map.isSymbolConcat Mock.aSymbol))
        assertBool "" (not (Map.isSymbolConcat Mock.elementMapSymbol))
    , testCase "isSymbolElement" $ do
        assertBool "" (Map.isSymbolElement Mock.elementMapSymbol)
        assertBool "" (not (Map.isSymbolElement Mock.aSymbol))
        assertBool "" (not (Map.isSymbolElement Mock.concatMapSymbol))
    , testCase "isSymbolUnit" $ do
        assertBool "" (Map.isSymbolUnit Mock.unitMapSymbol)
        assertBool "" (not (Map.isSymbolUnit Mock.aSymbol))
        assertBool "" (not (Map.isSymbolUnit Mock.concatMapSymbol))
    ]

-- | Unify two maps with concrete keys and variable values.
test_unifyConcrete :: TestTree
test_unifyConcrete =
    testPropertyWithSolver
        "unify maps with concrete keys and symbolic values"
        ( do
            let genVariablePair =
                    (,) <$> genIntVariable <*> genIntVariable
                  where
                    genIntVariable =
                        standaloneGen $
                            mkElemVar <$> configElementVariableGen intSort
            map12 <- forAll (genConcreteMap genVariablePair)
            let map1 = fst <$> map12
                map2 = snd <$> map12
                patExpect =
                    asTermLike (uncurry mkAnd <$> map12)
                patActual =
                    mkAnd (asTermLike map1) (asTermLike map2)
                predicate = mkEquals_ patExpect patActual
            expect <- evaluateT patExpect
            actual <- evaluateT patActual
            (===) expect actual
            (===) Pattern.top =<< evaluateT predicate
        )

-- Given a function to scramble the arguments to concat, i.e.,
-- @id@ or @reverse@, produces a pattern of the form
-- `MapItem(absInt(K:Int), absInt(V:Int)) Rest:Map`, or
-- `Rest:Map MapItem(absInt(K:Int), absInt(V:Int))`, respectively.
selectFunctionPattern ::
    -- |key variable
    ElementVariable RewritingVariableName ->
    -- |value variable
    ElementVariable RewritingVariableName ->
    -- |map variable
    ElementVariable RewritingVariableName ->
    -- |scrambling function
    (forall a. [a] -> [a]) ->
    TermLike RewritingVariableName
selectFunctionPattern keyVar valueVar mapVar permutation =
    mkApplySymbol concatMapSymbol $ permutation [singleton, mkElemVar mapVar]
  where
    key = mkApplySymbol absIntSymbol [mkElemVar keyVar]
    value = mkApplySymbol absIntSymbol [mkElemVar valueVar]
    singleton = mkApplySymbol elementMapSymbol [key, value]

makeElementSelect ::
    ElementVariable RewritingVariableName ->
    ElementVariable RewritingVariableName ->
    TermLike RewritingVariableName
makeElementSelect keyVar valueVar =
    mkApplySymbol elementMapSymbol [mkElemVar keyVar, mkElemVar valueVar]

makeElementLookup ::
    TermLike Concrete ->
    ElementVariable RewritingVariableName ->
    TermLike RewritingVariableName
makeElementLookup key valueVar =
    mkApplySymbol
        elementMapSymbol
        [TermLike.fromConcrete key, mkElemVar valueVar]

-- Given a function to scramble the arguments to concat, i.e.,
-- @id@ or @reverse@, produces a pattern of the form
-- `MapItem(K:Int, V:Int) Rest:Map`, or `Rest:Map MapItem(K:Int, V:Int)`,
-- respectively.
selectPattern ::
    -- |key variable
    ElementVariable RewritingVariableName ->
    -- |value variable
    ElementVariable RewritingVariableName ->
    -- |map variable
    ElementVariable RewritingVariableName ->
    -- |scrambling function
    (forall a. [a] -> [a]) ->
    TermLike RewritingVariableName
selectPattern keyVar valueVar mapVar permutation =
    mkApplySymbol concatMapSymbol $ permutation [element, mkElemVar mapVar]
  where
    element = makeElementSelect keyVar valueVar

addSelectElement ::
    -- |key variable
    ElementVariable RewritingVariableName ->
    -- |value variable
    ElementVariable RewritingVariableName ->
    TermLike RewritingVariableName ->
    TermLike RewritingVariableName
addSelectElement keyVar valueVar mapPattern =
    mkApplySymbol concatMapSymbol [element, mapPattern]
  where
    element = makeElementSelect keyVar valueVar

addLookupElement ::
    -- |key
    TermLike Concrete ->
    -- |value variable
    ElementVariable RewritingVariableName ->
    TermLike RewritingVariableName ->
    TermLike RewritingVariableName
addLookupElement key valueVar mapPattern =
    mkApplySymbol concatMapSymbol [element, mapPattern]
  where
    element = makeElementLookup key valueVar

test_unifyEmptyWithEmpty :: TestTree
test_unifyEmptyWithEmpty =
    testPropertyWithoutSolver "Unify empty map pattern with empty map DV" $ do
        -- Map.empty /\ mapUnit
        (emptyMapDV `unifiesWithMulti` emptyMapPattern) [expect]
        -- mapUnit /\ Map.empty
        (emptyMapPattern `unifiesWithMulti` emptyMapDV) [expect]
  where
    emptyMapDV :: TermLike RewritingVariableName
    emptyMapDV = asInternal []
    emptyMapPattern = asTermLike HashMap.empty
    expect =
        Conditional
            { term = emptyMapDV
            , predicate = makeTruePredicate
            , substitution = Substitution.unsafeWrap []
            }

test_unifySelectFromEmpty :: TestTree
test_unifySelectFromEmpty =
    testPropertyWithSolver "unify an empty map with a selection pattern" $ do
        keyVar <- forAll (standaloneGen $ configElementVariableGen intSort)
        valueVar <- forAll (standaloneGen $ configElementVariableGen intSort)
        mapVar <- forAll (standaloneGen $ configElementVariableGen mapSort)
        let variables = [keyVar, valueVar, mapVar]
        unless (distinctVariables variables) discard
        let selectPat = selectPattern keyVar valueVar mapVar id
            selectPatRev = selectPattern keyVar valueVar mapVar reverse
            fnSelectPat = selectFunctionPattern keyVar valueVar mapVar id
            fnSelectPatRev =
                selectFunctionPattern keyVar valueVar mapVar reverse
        -- Map.empty /\ MapItem(K:Int, V:Int) Rest:Map
        emptyMap `doesNotUnifyWith` selectPat
        selectPat `doesNotUnifyWith` emptyMap
        -- Map.empty /\ Rest:Map MapItem(K:Int, V:int)
        emptyMap `doesNotUnifyWith` selectPatRev
        selectPatRev `doesNotUnifyWith` emptyMap
        -- Map.empty /\ MapItem(absInt(K:Int), absInt(V:Int)) Rest:Map
        emptyMap `doesNotUnifyWith` fnSelectPat
        fnSelectPat `doesNotUnifyWith` emptyMap
        -- Map.empty /\ Rest:Map MapItem(absInt(K:Int), absInt(V:Int))
        emptyMap `doesNotUnifyWith` fnSelectPatRev
        fnSelectPatRev `doesNotUnifyWith` emptyMap
  where
    emptyMap = asTermLike HashMap.empty
    doesNotUnifyWith pat1 pat2 =
        (===) Pattern.bottom =<< evaluateT (mkAnd pat1 pat2)

test_unifySelectFromSingleton :: TestTree
test_unifySelectFromSingleton =
    testPropertyWithoutSolver
        "unify a singleton map with a variable selection pattern"
        ( do
            key <- forAll genIntegerPattern
            value <- forAll genIntegerPattern
            keyVar <-
                forAll (standaloneGen $ configElementVariableGen intSort)
            valueVar <-
                forAll (standaloneGen $ configElementVariableGen intSort)
            mapVar <-
                forAll (standaloneGen $ configElementVariableGen mapSort)
            let variables = [keyVar, valueVar, mapVar]
            unless (distinctVariables variables) discard
            let selectPat = selectPattern keyVar valueVar mapVar id
                selectPatRev = selectPattern keyVar valueVar mapVar reverse
                singleton = asInternal [(key, value)]
                expect =
                    Conditional
                        { term = singleton
                        , predicate = makeTruePredicate
                        , substitution =
                            Substitution.unsafeWrap
                                [ (inject mapVar, asInternal [])
                                , (inject keyVar, key)
                                , (inject valueVar, value)
                                ]
                        }
            -- { 5 -> 7 } /\ Item(K:Int, V:Int) Rest:Map
            (singleton `unifiesWith` selectPat) expect
            (selectPat `unifiesWith` singleton) expect
            -- { 5 -> 7 } /\ Rest:Map MapItem(K:Int, V:Int)
            (singleton `unifiesWith` selectPatRev) expect
            (selectPatRev `unifiesWith` singleton) expect
        )

test_unifySelectSingletonFromSingleton :: TestTree
test_unifySelectSingletonFromSingleton =
    testPropertyWithoutSolver
        "unify a singleton map with a singleton variable selection pattern"
        ( do
            key <- forAll genIntegerPattern
            value <- forAll genIntegerPattern
            keyVar <-
                forAll (standaloneGen $ configElementVariableGen intSort)
            valueVar <-
                forAll (standaloneGen $ configElementVariableGen intSort)
            let variables = [keyVar, valueVar]
            unless (distinctVariables variables) discard
            let emptyMapPat = asTermLike HashMap.empty
                selectPat = addSelectElement keyVar valueVar emptyMapPat
                singleton = asInternal [(key, value)]
                expect =
                    Conditional
                        { term = singleton
                        , predicate = makeTruePredicate
                        , substitution =
                            Substitution.unsafeWrap
                                [ (inject keyVar, key)
                                , (inject valueVar, value)
                                ]
                        }
            -- { 5 -> 7 } /\ Item(K:Int, V:Int) Map.unit
            (singleton `unifiesWith` selectPat) expect
            (selectPat `unifiesWith` singleton) expect
        )

test_unifySelectFromSingletonWithoutLeftovers :: TestTree
test_unifySelectFromSingletonWithoutLeftovers =
    testPropertyWithoutSolver
        "unify a singleton map with an element selection pattern"
        ( do
            key <- forAll genIntegerPattern
            value <- forAll genIntegerPattern
            keyVar <-
                forAll (standaloneGen $ configElementVariableGen intSort)
            valueVar <-
                forAll (standaloneGen $ configElementVariableGen intSort)
            let variables = [keyVar, valueVar]
            unless (distinctVariables variables) discard
            let selectPat = makeElementSelect keyVar valueVar
                singleton = asInternal [(key, value)]
                expect =
                    Conditional
                        { term = singleton
                        , predicate = makeTruePredicate
                        , substitution =
                            Substitution.unsafeWrap
                                [ (inject keyVar, key)
                                , (inject valueVar, value)
                                ]
                        }
            -- { 5 -> 7 } /\ Item(K:Int, V:Int)
            (singleton `unifiesWith` selectPat) expect
            (selectPat `unifiesWith` singleton) expect
        )

test_unifySelectFromTwoElementMap :: TestTree
test_unifySelectFromTwoElementMap =
    testPropertyWithoutSolver
        "unify a two element map with a variable selection pattern"
        ( do
            key1 <- forAll genIntegerPattern
            value1 <- forAll genIntegerPattern
            key2 <- forAll genIntegerPattern
            value2 <- forAll genIntegerPattern
            when (key1 == key2) discard

            keyVar <-
                forAll (standaloneGen $ configElementVariableGen intSort)
            valueVar <-
                forAll (standaloneGen $ configElementVariableGen intSort)
            mapVar <-
                forAll (standaloneGen $ configElementVariableGen mapSort)
            let variables = [keyVar, valueVar, mapVar]
            unless (distinctVariables variables) discard

            let selectPat = selectPattern keyVar valueVar mapVar id
                selectPatRev = selectPattern keyVar valueVar mapVar reverse
                mapDV = asInternal [(key1, value1), (key2, value2)]
                expect1 =
                    Conditional
                        { term = mapDV
                        , predicate = makeTruePredicate
                        , substitution =
                            Substitution.unsafeWrap
                                [ (inject mapVar, asInternal [(key2, value2)])
                                , (inject keyVar, key1)
                                , (inject valueVar, value1)
                                ]
                        }
                expect2 =
                    Conditional
                        { term = mapDV
                        , predicate = makeTruePredicate
                        , substitution =
                            Substitution.unsafeWrap
                                [ (inject mapVar, asInternal [(key1, value1)])
                                , (inject keyVar, key2)
                                , (inject valueVar, value2)
                                ]
                        }
            -- { 5 -> 6, 7 -> 8 } /\ Item(K:Int, V:Int) Rest:Map
            (mapDV `unifiesWithMulti` selectPat) [expect1, expect2]
            (selectPat `unifiesWithMulti` mapDV) [expect1, expect2]
            -- { 5 -> 6, 7 -> 8 } /\ Rest:Map Item(K:Int, V:Int)
            (mapDV `unifiesWithMulti` selectPatRev) [expect1, expect2]
            (selectPatRev `unifiesWithMulti` mapDV) [expect1, expect2]
        )

test_unifySelectTwoFromTwoElementMap :: TestTree
test_unifySelectTwoFromTwoElementMap =
    testPropertyWithoutSolver
        "unify a two element map with a binary variable selection pattern"
        ( do
            key1 <- forAll genIntegerPattern
            value1 <- forAll genIntegerPattern
            key2 <- forAll genIntegerPattern
            value2 <- forAll genIntegerPattern
            when (key1 == key2) discard

            keyVar1 <-
                forAll (standaloneGen $ configElementVariableGen intSort)
            valueVar1 <-
                forAll (standaloneGen $ configElementVariableGen intSort)
            keyVar2 <-
                forAll (standaloneGen $ configElementVariableGen intSort)
            valueVar2 <-
                forAll (standaloneGen $ configElementVariableGen intSort)
            mapVar <-
                forAll (standaloneGen $ configElementVariableGen mapSort)
            let variables = [keyVar1, keyVar2, valueVar1, valueVar2, mapVar]
            unless (distinctVariables variables) discard

            let selectPat =
                    addSelectElement keyVar1 valueVar1 $
                        addSelectElement keyVar2 valueVar2 $
                            mkElemVar mapVar
                mapDV = asInternal [(key1, value1), (key2, value2)]
                expect1 =
                    Conditional
                        { term = mapDV
                        , predicate = makeTruePredicate
                        , substitution =
                            Substitution.unsafeWrap
                                [ (inject mapVar, asInternal [])
                                , (inject keyVar1, key1)
                                , (inject keyVar2, key2)
                                , (inject valueVar1, value1)
                                , (inject valueVar2, value2)
                                ]
                        }
                expect2 =
                    Conditional
                        { term = mapDV
                        , predicate = makeTruePredicate
                        , substitution =
                            Substitution.unsafeWrap
                                [ (inject mapVar, asInternal [])
                                , (inject keyVar1, key2)
                                , (inject keyVar2, key1)
                                , (inject valueVar1, value2)
                                , (inject valueVar2, value1)
                                ]
                        }

            -- { 5 } /\ MapItem(X:Int) Rest:Map
            (mapDV `unifiesWithMulti` selectPat) [expect1, expect2]
            (selectPat `unifiesWithMulti` mapDV) [expect1, expect2]
        )

test_unifySameSymbolicKey :: TestTree
test_unifySameSymbolicKey =
    testPropertyWithoutSolver
        "unify a single element symbolic map with a symbolic selection pattern"
        ( do
            value1 <- forAll genIntegerPattern
            keyVar1 <-
                forAll (standaloneGen $ configElementVariableGen intSort)
            valueVar1 <-
                forAll (standaloneGen $ configElementVariableGen intSort)
            mapVar <-
                forAll (standaloneGen $ configElementVariableGen mapSort)
            let variables = [keyVar1, valueVar1, mapVar]
            unless (distinctVariables variables) discard

            let selectPat =
                    addSelectElement keyVar1 valueVar1 $
                        mkElemVar mapVar
                mapValue =
                    asVariableInternal
                        (HashMap.singleton (mkElemVar keyVar1) value1)
                expect1 =
                    Conditional
                        { term = mapValue
                        , predicate = makeTruePredicate
                        , substitution =
                            Substitution.unsafeWrap
                                [ (inject mapVar, asInternal [])
                                , (inject valueVar1, value1)
                                ]
                        }

            -- { x -> 5 } /\ MapItem(x:Int, y:Int) Rest:Map
            (mapValue `unifiesWithMulti` selectPat) [expect1]
            (selectPat `unifiesWithMulti` mapValue) [expect1]
        )

test_unifySameSymbolicKeySymbolicOpaque :: TestTree
test_unifySameSymbolicKeySymbolicOpaque =
    testPropertyWithoutSolver
        "unify two symbolic maps with identical keys and one variable opaque"
        ( do
            key1 <- forAll genIntegerKey
            value1 <- forAll genIntegerPattern
            value2 <- forAll genIntegerPattern

            keyVar2 <-
                forAll (standaloneGen $ configElementVariableGen intSort)
            valueVar1 <-
                forAll (standaloneGen $ configElementVariableGen intSort)
            valueVar2 <-
                forAll (standaloneGen $ configElementVariableGen intSort)
            mapVar1 <-
                forAll (standaloneGen $ configElementVariableGen mapSort)
            mapVar2 <-
                forAll (standaloneGen $ configElementVariableGen mapSort)
            let variables = [keyVar2, valueVar1, valueVar2, mapVar1, mapVar2]
            unless (distinctVariables variables) discard

            let (minMapVar, maxMapVar) =
                    if mapVar1 < mapVar2
                        then (mapVar1, mapVar2)
                        else (mapVar2, mapVar1)
                selectPat =
                    addLookupElement (from key1) valueVar1 $
                        addSelectElement keyVar2 valueVar2 $
                            mkElemVar mapVar2
                mapValueFromVar mapVar =
                    Ac.asInternal testMetadataTools mapSort $
                        wrapAc
                            NormalizedAc
                                { elementsWithVariables =
                                    [MapElement (mkElemVar keyVar2, value2)]
                                , concreteElements =
                                    HashMap.singleton key1 (MapValue value1)
                                , opaque = [mkElemVar mapVar]
                                }
                mapValue = mapValueFromVar mapVar1
                unifiedMap = mapValueFromVar maxMapVar
                expect1 =
                    Conditional
                        { term = unifiedMap
                        , predicate = makeTruePredicate
                        , substitution =
                            Substitution.unsafeWrap
                                [ (inject minMapVar, mkElemVar maxMapVar)
                                , (inject valueVar1, value1)
                                , (inject valueVar2, value2)
                                ]
                        }

            -- { x -> 5 } /\ MapItem(x:Int, y:Int) Rest:Map
            (mapValue `unifiesWithMulti` selectPat) [expect1]
            (selectPat `unifiesWithMulti` mapValue) [expect1]
        )

-- use as (pat1 `unifiesWith` pat2) expect
unifiesWith ::
    HasCallStack =>
    TermLike RewritingVariableName ->
    TermLike RewritingVariableName ->
    Pattern RewritingVariableName ->
    PropertyT NoSMT ()
unifiesWith pat1 pat2 expected =
    unifiesWithMulti pat1 pat2 [expected]

-- use as (pat1 `unifiesWithMulti` pat2) expect
unifiesWithMulti ::
    HasCallStack =>
    TermLike RewritingVariableName ->
    TermLike RewritingVariableName ->
    [Pattern RewritingVariableName] ->
    PropertyT NoSMT ()
unifiesWithMulti pat1 pat2 expectedResults = do
    actualResults <- lift $ evaluateToList (mkAnd pat1 pat2)
    compareElements (List.sort expectedResults) actualResults
  where
    compareElements [] actuals = [] === actuals
    compareElements expecteds [] = expecteds === []
    compareElements (expected : expecteds) (actual : actuals) = do
        compareElement expected actual
        compareElements expecteds actuals
    compareElement
        Conditional
            { term = expectedTerm
            , predicate = expectedPredicate
            , substitution = expectedSubstitution
            }
        Conditional
            { term = actualTerm
            , predicate = actualPredicate
            , substitution = actualSubstitution
            } =
            do
                Substitution.toMap expectedSubstitution
                    === Substitution.toMap actualSubstitution
                expectedPredicate === actualPredicate
                expectedTerm === actualTerm

{- | Unify a concrete map with symbolic-keyed map.

@
(1, 1 |-> 2) ∧ (x, x |-> v)
@

Iterated unification must turn the symbolic key @x@ into a concrete key by
unifying the first element of the pair. This also requires that Map unification
return a partial result for unifying the second element of the pair.
-}
test_concretizeKeys :: TestTree
test_concretizeKeys =
    testCaseWithoutSMT
        "unify a concrete Map with a symbolic Map"
        $ do
            actual <- evaluate original
            assertEqual "expected simplified Map" expected actual
  where
    x =
        mkElementVariable (testId "x") intSort
            & mapElementVariable (pure mkConfigVariable)
    v =
        mkElementVariable (testId "v") intSort
            & mapElementVariable (pure mkConfigVariable)
    key :: TermLike RewritingVariableName
    key = fromConcrete $ Test.Int.asInternal 1
    val = Test.Int.asInternal 2
    concreteMap = asInternal [(key, val)]
    symbolic = asSymbolicPattern $ HashMap.fromList [(mkElemVar x, mkElemVar v)]
    original =
        mkAnd
            (mkPair intSort mapSort (Test.Int.asInternal 1) concreteMap)
            (mkPair intSort mapSort (mkElemVar x) symbolic)
    expected =
        Conditional
            { term = mkPair intSort mapSort key (asInternal [(key, val)])
            , predicate = Predicate.makeTruePredicate
            , substitution =
                Substitution.unsafeWrap [(inject v, val), (inject x, key)]
            }

{- | Unify a concrete map with symbolic-keyed map in an axiom

Apply the axiom
@
(x, x |-> v) => v
@
to the configuration
@
(1, 1 |-> 2)
@
yielding @2@.

Iterated unification must turn the symbolic key @x@ into a concrete key by
unifying the first element of the pair. This also requires that Map unification
return a partial result for unifying the second element of the pair.
-}
test_concretizeKeysAxiom :: TestTree
test_concretizeKeysAxiom =
    testCaseWithoutSMT
        "unify a concrete Map with a symbolic Map in an axiom"
        $ do
            let concreteMap = asTermLike $ HashMap.fromList [(key, val)]
            config <- evaluate $ pair symbolicKey concreteMap
            actual <- runStep config axiom
            assertEqual "expected MAP.lookup" expected actual
  where
    x = mkIntRuleVar (testId "x")
    v = mkIntRuleVar (testId "v")
    key = Test.Int.asKey 1
    symbolicKey = from key
    val = Test.Int.asInternal 2
    symbolicMap = asSymbolicPattern $ HashMap.fromList [(x, v)]
    axiom =
        RewriteRule
            RulePattern
                { left = mkPair intSort mapSort x symbolicMap
                , antiLeft = Nothing
                , requires = Predicate.makeTruePredicate
                , rhs = injectTermIntoRHS v
                , attributes = Default.def
                }
    expected =
        MultiOr.make
            [ Conditional
                { term = val
                , predicate = makeTruePredicate
                , substitution = mempty
                }
            ]

test_renormalize :: [TestTree]
test_renormalize =
    [ unchanged "abstract key is unchanged" (mkMap' [(x, v)] [] [])
    , becomes
        "concrete key is normalized"
        (mkMap' [(from k1, v)] [] [])
        (mkMap' [] [(k1, v)] [])
    , becomes
        "opaque child is flattened"
        (mkMap' [] [(k1, v)] [mkMap' [] [(k2, v)] []])
        (mkMap' [] [(k1, v), (k2, v)] [])
    , becomes
        "child is flattened and normalized"
        (mkMap' [] [(k1, v)] [mkMap' [(from k2, v)] [] []])
        (mkMap' [] [(k1, v), (k2, v)] [])
    , becomes
        "grandchild is flattened and normalized"
        (mkMap' [] [(k1, v)] [mkMap' [(x, v)] [] [mkMap' [(from k2, v)] [] []]])
        (mkMap' [(x, v)] [(k1, v), (k2, v)] [])
    , denorm
        "duplicate key in map"
        (mkMap' [(from k1, v), (from k1, v)] [] [])
    , denorm
        "duplicate key in child"
        (mkMap' [(from k1, v)] [] [mkMap' [(from k1, v)] [] []])
    ]
  where
    x = mkIntConfigVar (testId "x")
    v = mkIntConfigVar (testId "v")

    k1, k2 :: Key
    k1 = Test.Int.asKey 1
    k2 = Test.Int.asKey 2

    becomes ::
        HasCallStack =>
        TestName ->
        -- | original, (possibly) de-normalized map
        NormalizedMap Key (TermLike RewritingVariableName) ->
        -- | expected normalized map
        NormalizedMap Key (TermLike RewritingVariableName) ->
        TestTree
    becomes name origin expect =
        testCase name $ assertEqual "" (Just expect) (Ac.renormalize origin)

    unchanged ::
        HasCallStack =>
        TestName ->
        NormalizedMap Key (TermLike RewritingVariableName) ->
        TestTree
    unchanged name origin = becomes name origin origin

    denorm ::
        HasCallStack =>
        TestName ->
        NormalizedMap Key (TermLike RewritingVariableName) ->
        TestTree
    denorm name origin =
        testCase name $ assertEqual "" Nothing (Ac.renormalize origin)

    mkMap' ::
        -- | abstract elements
        [(TermLike RewritingVariableName, TermLike RewritingVariableName)] ->
        -- | concrete elements
        [(Key, TermLike RewritingVariableName)] ->
        -- | opaque terms
        [NormalizedMap Key (TermLike RewritingVariableName)] ->
        NormalizedMap Key (TermLike RewritingVariableName)
    mkMap' abstract concrete opaque =
        wrapAc
            NormalizedAc
                { elementsWithVariables = MapElement <$> abstract
                , concreteElements =
                    HashMap.fromList (Bifunctor.second MapValue <$> concrete)
                , opaque =
                    Ac.asInternal testMetadataTools mapSort <$> opaque
                }

hprop_unparse :: Property
hprop_unparse =
    hpropUnparse
        ( asInternal
            . HashMap.toList
            . mapKeys from
            <$> genConcreteMap genValue
        )
  where
    genValue = Test.Int.asInternal <$> genInteger

test_inKeys :: [TestTree]
test_inKeys =
    [ testCase "empty Map contains no keys" $ do
        actual1 <- inKeys concreteKey (asInternal [])
        assertEqual "no concrete keys" (Just False) actual1
        actual2 <- inKeys x (asInternal [])
        assertEqual "no symbolic keys" (Just False) actual2
        actual3 <- inKeys (tdivInt y z) (asInternal [])
        assertEqual "no partial keys" (Just False) actual3
    , testGroup
        "concrete Map"
        [ testCase "concrete key is present" $ do
            actual <- inKeys concreteKey concreteMap
            assertEqual "" (Just True) actual
        , testCase "concrete key is absent" $ do
            let key = Test.Int.asInternal 2
            actual <- inKeys key concreteMap
            assertEqual "" (Just False) actual
        , testCase "symbolic key is undecided" $ do
            actual <- inKeys x concreteMap
            assertEqual "" Nothing actual
        ]
    , testGroup
        "symbolic Map"
        [ testCase "symbolic key is present" $ do
            actual <- inKeys x symbolicMap
            assertEqual "" (Just True) actual
        , testCase "concrete key is present" $ do
            actual <- inKeys concreteKey symbolicMap
            assertEqual "" (Just True) actual
        , testCase "partial key is present" $ do
            actual <- inKeys (tdivInt y z) symbolicMap
            assertEqual "" (Just True) actual
        , testCase "symbolic key is undecided" $ do
            let key = mkIntConfigVar (testId "z")
            actual <- inKeys key symbolicMap
            assertEqual "" Nothing actual
        , testCase "concrete key is undecided" $ do
            let key = Test.Int.asInternal 2
            actual <- inKeys key symbolicMap
            assertEqual "" Nothing actual
        , testCase "partial key is undecided" $ do
            actual <- inKeys (tdivInt x z) symbolicMap
            assertEqual "" Nothing actual
        ]
    ]
  where
    concreteKey = Test.Int.asInternal 0
    concreteMap =
        asInternal
            [ (Test.Int.asInternal 0, u)
            , (Test.Int.asInternal 1, v)
            ]
    x, y, z, u, v, w :: TermLike RewritingVariableName
    x = mkIntConfigVar (testId "x")
    y = mkIntConfigVar (testId "y")
    z = mkIntConfigVar (testId "z")
    u = mkIntConfigVar (testId "u")
    v = mkIntConfigVar (testId "v")
    w = mkIntConfigVar (testId "w")
    symbolicMap =
        asInternal
            [ (x, u)
            , (tdivInt y z, v)
            , (Test.Int.asInternal 0, w)
            ]
    inKeys ::
        HasCallStack =>
        TermLike RewritingVariableName ->
        TermLike RewritingVariableName ->
        IO (Maybe Bool)
    inKeys termKey termMap = do
        output <-
            Map.evalInKeys
                SideCondition.top
                boolSort
                [termKey, termMap]
                & runMaybeT
                & runSimplifier testEnv
        case output of
            Nothing -> return Nothing
            Just result -> do
                let (term, condition) = splitTerm result
                assertTop (substitution condition)
                let expectPredicate
                        | null predicates = makeTruePredicate
                        | otherwise = makeMultipleAndPredicate predicates
                    predicates =
                        catMaybes
                            [ mkDefinedTerm termKey
                            , mkDefinedTerm termMap
                            ]
                assertEqual "" expectPredicate (predicate condition)
                bool <- expectBool term
                return (Just bool)

    mkDefinedTerm term = do
        (guard . not)
            (SideCondition.isDefined SideCondition.top term)
        pure (makeCeilPredicate term)

-- * Helpers

-- | Construct a pattern for a map which may have symbolic keys.
asSymbolicPattern ::
    HashMap (TermLike RewritingVariableName) (TermLike RewritingVariableName) ->
    TermLike RewritingVariableName
asSymbolicPattern result
    | HashMap.null result =
        applyUnit
    | otherwise =
        foldr1 applyConcat (applyElement <$> HashMap.toList result)
  where
    applyUnit = mkApplySymbol unitMapSymbol []
    applyElement (key, value) = elementMap key value
    applyConcat map1 map2 = concatMap map1 map2

-- | Specialize 'Map.asTermLike' to the builtin sort 'mapSort'.
asTermLike ::
    InternalVariable variable =>
    HashMap Key (TermLike variable) ->
    TermLike variable
<<<<<<< HEAD
asTermLike = asInternal . fmap (Bifunctor.first from) . Map.toList
=======
asTermLike =
    Reflection.give testMetadataTools Map.asTermLike
        . builtinMap
        . HashMap.toList
>>>>>>> cb2c54e8

-- | Specialize 'Map.asPattern' to the builtin sort 'mapSort'.
asPattern ::
    HashMap Key (TermLike RewritingVariableName) ->
    Pattern RewritingVariableName
asPattern concreteMap =
    Reflection.give testMetadataTools $
        Ac.asPattern mapSort $
            wrapAc
                NormalizedAc
                    { elementsWithVariables = []
                    , concreteElements = MapValue <$> concreteMap
                    , opaque = []
                    }

asVariablePattern ::
    HashMap (TermLike RewritingVariableName) (TermLike RewritingVariableName) ->
    Pattern RewritingVariableName
asVariablePattern variableMap =
    Reflection.give testMetadataTools $
        Ac.asPattern mapSort $
            wrapAc
                NormalizedAc
                    { elementsWithVariables = MapElement <$> HashMap.toList variableMap
                    , concreteElements = HashMap.empty
                    , opaque = []
                    }

asVariableInternal ::
    HashMap (TermLike RewritingVariableName) (TermLike RewritingVariableName) ->
    TermLike RewritingVariableName
asVariableInternal variableMap =
    Ac.asInternal testMetadataTools mapSort $
        wrapAc
            NormalizedAc
                { elementsWithVariables = MapElement <$> HashMap.toList variableMap
                , concreteElements = HashMap.empty
                , opaque = []
                }

-- | Specialize 'Ac.asInternal' to the builtin sort 'mapSort'.
asInternal ::
    InternalVariable variable =>
    [(TermLike variable, TermLike variable)] ->
    TermLike variable
asInternal elements =
    Ac.asInternal testMetadataTools mapSort $
        wrapAc
            NormalizedAc
                { elementsWithVariables = wrapElement <$> abstractElements
                , concreteElements
                , opaque = []
                }
  where
    asConcrete element@(key, value) =
        (,) <$> retractKey key <*> pure value
            & maybe (Left element) Right
    (abstractElements, HashMap.fromList -> concreteElements) =
        asConcrete . Bifunctor.second MapValue <$> elements
            & partitionEithers

{- | Construct a 'NormalizedMap' from a list of elements and opaque terms.

It is an error if the collection cannot be normalized.
-}
normalizedMap ::
    -- | (abstract or concrete) elements
    [(TermLike RewritingVariableName, TermLike RewritingVariableName)] ->
    -- | opaque terms
    [TermLike RewritingVariableName] ->
    NormalizedMap Key (TermLike RewritingVariableName)
normalizedMap elements opaque =
    Maybe.fromJust . Ac.renormalize . wrapAc $
        NormalizedAc
            { elementsWithVariables = MapElement <$> elements
            , concreteElements = HashMap.empty
            , opaque
            }

-- * Constructors

mkIntRuleVar :: Id -> TermLike RewritingVariableName
mkIntRuleVar variableName =
    mkElemVar $ ruleElementVariableFromId variableName intSort

mkIntConfigVar :: Id -> TermLike RewritingVariableName
mkIntConfigVar variableName =
    mkElemVar $ configElementVariableFromId variableName intSort

asVariableName :: ElementVariable RewritingVariableName -> Id
asVariableName = base . from . unElementVariableName . variableName

distinctVariables :: [ElementVariable RewritingVariableName] -> Bool
distinctVariables variables =
    length variableNames == length (List.nub variableNames)
  where
    variableNames = map asVariableName variables

-- | Utility function for mapping over the keys of a 'HashMap'.
mapKeys ::
    Hashable k2 =>
    Eq k2 =>
    (k1 -> k2) ->
    HashMap k1 v ->
    HashMap k2 v
mapKeys f =
    HashMap.fromList
        . (fmap . Bifunctor.first) f
        . HashMap.toList<|MERGE_RESOLUTION|>--- conflicted
+++ resolved
@@ -1483,14 +1483,7 @@
     InternalVariable variable =>
     HashMap Key (TermLike variable) ->
     TermLike variable
-<<<<<<< HEAD
-asTermLike = asInternal . fmap (Bifunctor.first from) . Map.toList
-=======
-asTermLike =
-    Reflection.give testMetadataTools Map.asTermLike
-        . builtinMap
-        . HashMap.toList
->>>>>>> cb2c54e8
+asTermLike = asInternal . fmap (Bifunctor.first from) . HashMap.toList
 
 -- | Specialize 'Map.asPattern' to the builtin sort 'mapSort'.
 asPattern ::
