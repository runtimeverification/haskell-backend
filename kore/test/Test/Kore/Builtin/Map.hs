--- conflicted
+++ resolved
@@ -938,7 +938,6 @@
 -- | Specialize 'Map.asPattern' to the builtin sort 'mapSort'.
 asPattern :: Map (TermLike Concrete) (TermLike Variable) -> Pattern Variable
 asPattern concreteMap =
-<<<<<<< HEAD
     Reflection.give testMetadataTools
     $ Ac.asPattern mapSort
     $ Domain.wrapAc Domain.NormalizedAc
@@ -946,19 +945,10 @@
         , concreteElements = Domain.MapValue <$> concreteMap
         , opaque = []
         }
-=======
-    Reflection.give testMetadataTools Ac.asPattern mapSort
-        Domain.NormalizedAc
-            { elementsWithVariables = []
-            , concreteElements = fmap Domain.MapValue concreteMap
-            , opaque = []
-            }
->>>>>>> 5b766b1a
 
 asVariablePattern
     :: Map (TermLike Variable) (TermLike Variable) -> Pattern Variable
 asVariablePattern variableMap =
-<<<<<<< HEAD
     Reflection.give testMetadataTools
     $ Ac.asPattern mapSort
     $ Domain.wrapAc Domain.NormalizedAc
@@ -966,15 +956,6 @@
         , concreteElements = Map.empty
         , opaque = []
         }
-=======
-    Reflection.give testMetadataTools Ac.asPattern mapSort
-        Domain.NormalizedAc
-            { elementsWithVariables =
-                Domain.MapElement <$> Map.toList variableMap
-            , concreteElements = Map.empty
-            , opaque = []
-            }
->>>>>>> 5b766b1a
 
 -- | Specialize 'Ac.asInternal' to the builtin sort 'mapSort'.
 asInternal
