--- conflicted
+++ resolved
@@ -589,15 +589,9 @@
                         , predicate = makeTruePredicate
                         , substitution =
                             Substitution.unsafeWrap
-<<<<<<< HEAD
-                                [ (RegVar mapVar, asInternal Map.empty)
-                                , (RegVar keyVar, keyStepPattern)
+                                [ (RegVar mapVar, asInternal [])
+                                , (RegVar keyVar, key)
                                 , (RegVar valueVar, value)
-=======
-                                [ (mapVar, asInternal [])
-                                , (keyVar, key)
-                                , (valueVar, value)
->>>>>>> ee388e54
                                 ]
                         }
             -- { 5 -> 7 } /\ Item(K:Int, V:Int) Rest:Map
@@ -628,13 +622,8 @@
                         , predicate = makeTruePredicate
                         , substitution =
                             Substitution.unsafeWrap
-<<<<<<< HEAD
-                                [ (RegVar keyVar, keyStepPattern)
+                                [ (RegVar keyVar, key)
                                 , (RegVar valueVar, value)
-=======
-                                [ (keyVar, key)
-                                , (valueVar, value)
->>>>>>> ee388e54
                                 ]
                         }
             -- { 5 -> 7 } /\ Item(K:Int, V:Int) Map.unit
@@ -660,13 +649,8 @@
                         , predicate = makeTruePredicate
                         , substitution =
                             Substitution.unsafeWrap
-<<<<<<< HEAD
-                                [ (RegVar keyVar, keyStepPattern)
+                                [ (RegVar keyVar, key)
                                 , (RegVar valueVar, value)
-=======
-                                [ (keyVar, key)
-                                , (valueVar, value)
->>>>>>> ee388e54
                                 ]
                         }
             -- { 5 -> 7 } /\ Item(K:Int, V:Int)
@@ -700,18 +684,9 @@
                         , predicate = makeTruePredicate
                         , substitution =
                             Substitution.unsafeWrap
-<<<<<<< HEAD
-                                [   ( RegVar mapVar
-                                    , asInternal
-                                        (Map.singleton concreteKey2 value2)
-                                    )
-                                , (RegVar keyVar, keyStepPattern1)
+                                [ (RegVar mapVar, asInternal [(key2, value2)])
+                                , (RegVar keyVar, key1)
                                 , (RegVar valueVar, value1)
-=======
-                                [ (mapVar, asInternal [(key2, value2)])
-                                , (keyVar, key1)
-                                , (valueVar, value1)
->>>>>>> ee388e54
                                 ]
                         }
                 expect2 =
@@ -720,18 +695,9 @@
                         , predicate = makeTruePredicate
                         , substitution =
                             Substitution.unsafeWrap
-<<<<<<< HEAD
-                                [   ( RegVar mapVar
-                                    , asInternal
-                                        (Map.singleton concreteKey1 value1)
-                                    )
-                                , (RegVar keyVar, keyStepPattern2)
+                                [ (RegVar mapVar, asInternal [(key1, value1)])
+                                , (RegVar keyVar, key2)
                                 , (RegVar valueVar, value2)
-=======
-                                [ (mapVar, asInternal [(key1, value1)])
-                                , (keyVar, key2)
-                                , (valueVar, value2)
->>>>>>> ee388e54
                                 ]
                         }
             -- { 5 -> 6, 7 -> 8 } /\ Item(K:Int, V:Int) Rest:Map
@@ -772,21 +738,11 @@
                         , predicate = makeTruePredicate
                         , substitution =
                             Substitution.unsafeWrap
-<<<<<<< HEAD
-                                [   ( RegVar mapVar
-                                    , asInternal Map.empty
-                                    )
-                                , (RegVar keyVar1, keyStepPattern1)
-                                , (RegVar keyVar2, keyStepPattern2)
+                                [ (RegVar mapVar, asInternal [])
+                                , (RegVar keyVar1, key1)
+                                , (RegVar keyVar2, key2)
                                 , (RegVar valueVar1, value1)
                                 , (RegVar valueVar2, value2)
-=======
-                                [ (mapVar, asInternal [])
-                                , (keyVar1, key1)
-                                , (keyVar2, key2)
-                                , (valueVar1, value1)
-                                , (valueVar2, value2)
->>>>>>> ee388e54
                                 ]
                         }
                 expect2 =
@@ -795,21 +751,11 @@
                         , predicate = makeTruePredicate
                         , substitution =
                             Substitution.unsafeWrap
-<<<<<<< HEAD
-                                [   ( RegVar mapVar
-                                    , asInternal Map.empty
-                                    )
-                                , (RegVar keyVar1, keyStepPattern2)
-                                , (RegVar keyVar2, keyStepPattern1)
+                                [ (RegVar mapVar, asInternal [])
+                                , (RegVar keyVar1, key2)
+                                , (RegVar keyVar2, key1)
                                 , (RegVar valueVar1, value2)
                                 , (RegVar valueVar2, value1)
-=======
-                                [ (mapVar, asInternal [])
-                                , (keyVar1, key2)
-                                , (keyVar2, key1)
-                                , (valueVar1, value2)
-                                , (valueVar2, value1)
->>>>>>> ee388e54
                                 ]
                         }
 
@@ -906,15 +852,7 @@
         Conditional
             { term = mkPair intSort mapSort key (asInternal [(key, val)])
             , predicate = Predicate.makeTruePredicate
-<<<<<<< HEAD
-            , substitution =
-                Substitution.unsafeWrap
-                [ (RegVar v, val)
-                , (RegVar x, symbolicKey)
-                ]
-=======
-            , substitution = Substitution.unsafeWrap [(v, val), (x, key)]
->>>>>>> ee388e54
+            , substitution = Substitution.unsafeWrap [(RegVar v, val), (RegVar x, key)]
             }
 
 {- | Unify a concrete map with symbolic-keyed map in an axiom
