{-# LANGUAGE Strict #-}

module Test.Kore.Builtin.Map (
    test_lookupUnit,
    test_lookupUpdate,
    test_removeUnit,
    test_sizeUnit,
    test_removeKeyNotIn,
    test_removeKeyIn,
    test_removeAllMapUnit,
    test_removeAllSetUnit,
    test_removeAll,
    test_concatUnit,
    test_lookupConcatUniqueKeys,
    test_concatDuplicateKeys,
    test_concatCommutes,
    test_concatAssociates,
    test_inKeysUnit,
    test_keysUnit,
    test_keysElement,
    test_keys,
    test_keysListUnit,
    test_keysListElement,
    test_keysList,
    test_inKeysElement,
    test_values,
    test_inclusion,
    test_simplify,
    test_symbolic,
    test_isBuiltin,
    test_unifyConcrete,
    test_unifyEmptyWithEmpty,
    test_unifySelectFromEmpty,
    test_unifySelectFromSingleton,
    test_unifySelectSingletonFromSingleton,
    test_unifySelectFromSingletonWithoutLeftovers,
    test_unifySelectFromTwoElementMap,
    test_unifySelectTwoFromTwoElementMap,
    test_unifySameSymbolicKey,
    test_unifySameSymbolicKeySymbolicOpaque,
    test_concretizeKeys,
    test_renormalize,
    test_concretizeKeysAxiom,
    hprop_unparse,
    test_inKeys,
    --
    normalizedMap,
    asInternal,
) where

import Prelude.Kore hiding (
    concatMap,
 )

import Hedgehog (
    Gen,
    Property,
    PropertyT,
    discard,
    forAll,
    (===),
 )
import qualified Hedgehog.Gen as Gen
import qualified Hedgehog.Range as Range
import Test.Tasty

import Control.Error (
    runMaybeT,
 )
import Control.Monad (
    guard,
 )
import qualified Data.Bifunctor as Bifunctor
import qualified Data.Default as Default
import qualified Data.List as List
import Data.Map.Strict (
    Map,
 )
import qualified Data.Map.Strict as Map
import qualified Data.Maybe as Maybe (
    fromJust,
 )
import qualified Data.Reflection as Reflection
import qualified Data.Set as Set

import qualified Kore.Builtin.AssociativeCommutative as Ac
import qualified Kore.Builtin.List as Builtin.List
import qualified Kore.Builtin.Map as Map
import qualified Kore.Builtin.Map.Map as Map
import Kore.Internal.InternalMap
import qualified Kore.Internal.MultiOr as MultiOr
import Kore.Internal.Pattern
import qualified Kore.Internal.Pattern as Pattern
import Kore.Internal.Predicate (
    makeCeilPredicate,
    makeMultipleAndPredicate,
    makeTruePredicate,
 )
import qualified Kore.Internal.Predicate as Predicate
import qualified Kore.Internal.SideCondition as SideCondition
import qualified Kore.Internal.Substitution as Substitution
import Kore.Internal.TermLike hiding (
    asConcrete,
 )
import qualified Kore.Internal.TermLike as TermLike
import Kore.Rewriting.RewritingVariable (
    RewritingVariableName,
    configElementVariableFromId,
    mkConfigVariable,
    ruleElementVariableFromId,
 )
import Kore.Step.RulePattern
import SMT (
    NoSMT,
 )

import Test.Expect
import Test.Kore (
    configElementVariableGen,
    standaloneGen,
    testId,
 )
import qualified Test.Kore.Builtin.Bool as Test.Bool
import Test.Kore.Builtin.Builtin
import Test.Kore.Builtin.Definition
import Test.Kore.Builtin.Int (
    genInteger,
    genIntegerKey,
    genIntegerPattern,
 )
import qualified Test.Kore.Builtin.Int as Test.Int
import qualified Test.Kore.Builtin.List as Test.List
import qualified Test.Kore.Builtin.Set as Test.Set
import qualified Test.Kore.Step.MockSymbols as Mock
import Test.Kore.Step.Simplification (
    runSimplifier,
 )
import Test.SMT
import Test.Tasty.HUnit.Ext

genMapInteger :: Gen a -> Gen (Map Integer a)
genMapInteger genElement =
    Gen.map (Range.linear 0 32) ((,) <$> genInteger <*> genElement)

genConcreteMap :: Gen a -> Gen (Map Key a)
genConcreteMap genElement =
    Map.mapKeys Test.Int.asKey <$> genMapInteger genElement

genMapPattern :: Gen (TermLike RewritingVariableName)
genMapPattern = asTermLike <$> genConcreteMap genIntegerPattern

genMapSortedVariable ::
    Sort -> Gen a -> Gen (Map (ElementVariable RewritingVariableName) a)
genMapSortedVariable sort genElement =
    Gen.map
        (Range.linear 0 32)
        ( (,)
            <$> standaloneGen (configElementVariableGen sort)
            <*> genElement
        )

test_lookupUnit :: [TestTree]
test_lookupUnit =
    [ testPropertyWithoutSolver "lookup{}(unit{}(), key) === \\bottom{}()" $ do
        key <- forAll genIntegerPattern
        let patLookup = lookupMap unitMap key
            predicate = mkEquals_ mkBottom_ patLookup
        (===) Pattern.bottom =<< evaluateT patLookup
        (===) Pattern.top =<< evaluateT predicate
    , testPropertyWithoutSolver "lookupOrDefault{}(unit{}(), key, default) === default" $ do
        key <- forAll genIntegerPattern
        def <- forAll genIntegerPattern
        let patLookup = lookupOrDefaultMap unitMap key def
            predicate = mkEquals_ def patLookup
        (===) (Pattern.fromTermLike def) =<< evaluateT patLookup
        (===) Pattern.top =<< evaluateT predicate
    ]

test_lookupUpdate :: [TestTree]
test_lookupUpdate =
    [ testPropertyWithoutSolver "lookup{}(update{}(map, key, val), key) === val" $ do
        patKey <- forAll genIntegerPattern
        patVal <- forAll genIntegerPattern
        patMap <- forAll genMapPattern
        let patLookup = lookupMap (updateMap patMap patKey patVal) patKey
            predicate = mkEquals_ patLookup patVal
            expect = Pattern.fromTermLike patVal
        (===) expect =<< evaluateT patLookup
        (===) Pattern.top =<< evaluateT predicate
    , testPropertyWithoutSolver "lookupOrDefault{}(update{}(map, key, val), key, def) === val" $ do
        patKey <- forAll genIntegerPattern
        patDef <- forAll genIntegerPattern
        patVal <- forAll genIntegerPattern
        patMap <- forAll genMapPattern
        let patUpdate = updateMap patMap patKey patVal
            patLookup = lookupOrDefaultMap patUpdate patKey patDef
            predicate = mkEquals_ patLookup patVal
            expect = Pattern.fromTermLike patVal
        (===) expect =<< evaluateT patLookup
        (===) Pattern.top =<< evaluateT predicate
    ]

test_removeUnit :: TestTree
test_removeUnit =
    testPropertyWithSolver
        "remove{}(unit{}(), key) === unit{}()"
        ( do
            key <- forAll genIntegerPattern
            let patRemove = removeMap unitMap key
                predicate = mkEquals_ unitMap patRemove
            expect <- evaluateT unitMap
            (===) expect =<< evaluateT patRemove
            (===) Pattern.top =<< evaluateT predicate
        )

test_sizeUnit :: TestTree
test_sizeUnit =
    testPropertyWithSolver
        "MAP.size is size"
        ( do
            someMap <- forAll $ genConcreteMap genIntegerPattern
            let size = Map.size someMap
                patExpected = Test.Int.asInternal $ toInteger size
                patActual =
                    mkApplySymbol
                        sizeMapSymbol
                        [asTermLike someMap]
                predicate = mkEquals_ patExpected patActual
            expect <- evaluateT patExpected
            (===) expect =<< evaluateT patActual
            (===) Pattern.top =<< evaluateT predicate
        )

test_removeKeyNotIn :: TestTree
test_removeKeyNotIn =
    testPropertyWithSolver
        "MAP.remove key with key not in map"
        ( do
            key <- forAll genIntegerPattern
            map' <- forAll genMapPattern
            isInMap <- evaluateT $ lookupMap map' key
            unless (Pattern.bottom == isInMap) discard
            let patRemove = removeMap map' key
                predicate = mkEquals_ map' patRemove
            expect <- evaluateT map'
            (===) expect =<< evaluateT patRemove
            (===) Pattern.top =<< evaluateT predicate
        )

test_removeKeyIn :: TestTree
test_removeKeyIn =
    testPropertyWithSolver
        "MAP.remove key with key in map"
        ( do
            key <- forAll genIntegerPattern
            val <- forAll genIntegerPattern
            map' <- forAll genMapPattern
            isInMap <- evaluateT $ lookupMap map' key
            unless (Pattern.bottom == isInMap) discard
            let patRemove = removeMap (updateMap map' key val) key
                predicate = mkEquals_ patRemove map'
            expect <- evaluateT map'
            (===) expect =<< evaluateT patRemove
            (===) Pattern.top =<< evaluateT predicate
        )

test_removeAllMapUnit :: TestTree
test_removeAllMapUnit =
    testPropertyWithSolver
        "removeAll{}(unit{}(), set) === unit{}()"
        ( do
            set <- forAll Test.Set.genSetPattern
            let patRemoveAll = removeAllMap unitMap set
                predicate = mkEquals_ unitMap patRemoveAll
            expect <- evaluateT unitMap
            (===) expect =<< evaluateT patRemoveAll
            (===) Pattern.top =<< evaluateT predicate
        )

test_removeAllSetUnit :: TestTree
test_removeAllSetUnit =
    testPropertyWithSolver
        "removeAll{}(map, unit{}()) === map"
        ( do
            map' <- forAll genMapPattern
            let patRemoveAll = removeAllMap map' unitSet
                predicate = mkEquals_ map' patRemoveAll
            expect <- evaluateT map'
            (===) expect =<< evaluateT patRemoveAll
            (===) Pattern.top =<< evaluateT predicate
        )

test_removeAll :: TestTree
test_removeAll =
    testPropertyWithSolver
        "MAP.removeAll and MAP.remove"
        ( do
            map' <- forAll genMapPattern
            set <- forAll Test.Set.genSetConcreteIntegerPattern
            when (set == Set.empty) discard
            let key = Set.elemAt 0 set
                diffSet = Set.delete key set
                patSet = mkSet_ set & fromConcrete
                patDiffSet = mkSet_ diffSet & fromConcrete
                patKey = fromConcrete key
                patRemoveAll1 = removeAllMap map' patSet
                patRemoveAll2 =
                    removeAllMap
                        (removeMap map' patKey)
                        patDiffSet
                predicate = mkEquals_ patRemoveAll1 patRemoveAll2
            expect <- evaluateT patRemoveAll2
            (===) expect =<< evaluateT patRemoveAll1
            (===) Pattern.top =<< evaluateT predicate
        )

test_concatUnit :: TestTree
test_concatUnit =
    testPropertyWithSolver
        "concat{}(unit{}(), map) === concat{}(map, unit{}()) === map"
        ( do
            patMap <- forAll genMapPattern
            let patConcat2 = concatMap patUnit patMap
                patConcat1 = concatMap patMap patUnit
                patUnit = unitMap
                predicate1 = mkEquals_ patMap patConcat1
                predicate2 = mkEquals_ patMap patConcat2
            expect <- evaluateT patMap
            (===) expect =<< evaluateT patConcat1
            (===) expect =<< evaluateT patConcat2
            (===) Pattern.top =<< evaluateT predicate1
            (===) Pattern.top =<< evaluateT predicate2
        )

test_lookupConcatUniqueKeys :: TestTree
test_lookupConcatUniqueKeys =
    testPropertyWithSolver
        "MAP.lookup with two unique keys"
        ( do
            patKey1 <- forAll genIntegerPattern
            patKey2 <- forAll genIntegerPattern
            when (patKey1 == patKey2) discard
            patVal1 <- forAll genIntegerPattern
            patVal2 <- forAll genIntegerPattern
            let patConcat = concatMap patMap1 patMap2
                patMap1 = elementMap patKey1 patVal1
                patMap2 = elementMap patKey2 patVal2
                patLookup1 = lookupMap patConcat patKey1
                patLookup2 = lookupMap patConcat patKey2
                predicate =
                    mkImplies
                        (mkNot (mkEquals_ patKey1 patKey2))
                        ( mkAnd
                            (mkEquals_ patLookup1 patVal1)
                            (mkEquals_ patLookup2 patVal2)
                        )
                expect1 = Pattern.fromTermLike patVal1
                expect2 = Pattern.fromTermLike patVal2
            (===) expect1 =<< evaluateT patLookup1
            (===) expect2 =<< evaluateT patLookup2
            (===) Pattern.top =<< evaluateT predicate
        )

test_concatDuplicateKeys :: TestTree
test_concatDuplicateKeys =
    testPropertyWithSolver
        "concat{}(element{}(key, val1), element{}(key, val2)) === \\bottom{}()"
        ( do
            patKey <- forAll genIntegerPattern
            patVal1 <- forAll genIntegerPattern
            patVal2 <- forAll genIntegerPattern
            let patMap1 = elementMap patKey patVal1
                patMap2 = elementMap patKey patVal2
                patConcat = concatMap patMap1 patMap2
                predicate = mkEquals_ mkBottom_ patConcat
            (===) Pattern.bottom =<< evaluateT patConcat
            (===) Pattern.top =<< evaluateT predicate
        )

test_concatCommutes :: TestTree
test_concatCommutes =
    testPropertyWithSolver
        "concat{}(as, bs) === concat{}(bs, as)"
        ( do
            patMap1 <- forAll genMapPattern
            patMap2 <- forAll genMapPattern
            let patConcat1 = concatMap patMap1 patMap2
                patConcat2 = concatMap patMap2 patMap1
                predicate = mkEquals_ patConcat1 patConcat2
            actual1 <- evaluateT patConcat1
            actual2 <- evaluateT patConcat2
            (===) actual1 actual2
            (===) Pattern.top =<< evaluateT predicate
        )

test_concatAssociates :: TestTree
test_concatAssociates =
    testPropertyWithSolver
        "concat{}(concat{}(as, bs), cs) === concat{}(as, concat{}(bs, cs))"
        ( do
            patMap1 <- forAll genMapPattern
            patMap2 <- forAll genMapPattern
            patMap3 <- forAll genMapPattern
            let patConcat12 = concatMap patMap1 patMap2
                patConcat23 = concatMap patMap2 patMap3
                patConcat12_3 = concatMap patConcat12 patMap3
                patConcat1_23 = concatMap patMap1 patConcat23
                predicate = mkEquals_ patConcat12_3 patConcat1_23
            actual12_3 <- evaluateT patConcat12_3
            actual1_23 <- evaluateT patConcat1_23
            (===) actual12_3 actual1_23
            (===) Pattern.top =<< evaluateT predicate
        )

test_inKeysUnit :: TestTree
test_inKeysUnit =
    testPropertyWithSolver
        "inKeys{}(unit{}(), key) === \\dv{Bool{}}(\"false\")"
        ( do
            patKey <- forAll genIntegerPattern
            let patUnit = unitMap
                patInKeys = inKeysMap patKey patUnit
                predicate = mkEquals_ (Test.Bool.asInternal False) patInKeys
            (===) (Test.Bool.asPattern False) =<< evaluateT patInKeys
            (===) Pattern.top =<< evaluateT predicate
        )

test_keysUnit :: TestTree
test_keysUnit =
    testCaseWithoutSMT
        "keys{}(unit{}() : Map{}) === unit{}() : Set{}"
        $ do
            let patUnit = unitMap
                patKeys = keysMap patUnit
                patExpect = mkSet_ Set.empty
                predicate = mkEquals_ patExpect patKeys
            expect <- evaluate patExpect
            assertEqual "" expect =<< evaluate patKeys
            assertEqual "" Pattern.top =<< evaluate predicate

test_keysElement :: TestTree
test_keysElement =
    testPropertyWithSolver
        "keys{}(element{}(key, _) : Map{}) === element{}(key) : Set{}"
        ( do
            key <- forAll genIntegerKey
            val <- forAll genIntegerPattern
            let patMap = asTermLike $ Map.singleton key val
                patKeys = mkSet_ (Set.singleton $ from key) & fromConcrete
                patSymbolic = keysMap patMap
                predicate = mkEquals_ patKeys patSymbolic
            expect <- evaluateT patKeys
            (===) expect =<< evaluateT patSymbolic
            (===) Pattern.top =<< evaluateT predicate
        )

test_keys :: TestTree
test_keys =
    testPropertyWithSolver
        "MAP.keys"
        ( do
            map1 <- forAll (genConcreteMap genIntegerPattern)
            let keys1 = Map.keysSet map1 & Set.map from
                patConcreteKeys = mkSet_ keys1 & fromConcrete
                patMap = asTermLike map1
                patSymbolicKeys = keysMap patMap
                predicate = mkEquals_ patConcreteKeys patSymbolicKeys
            expect <- evaluateT patConcreteKeys
            (===) expect =<< evaluateT patSymbolicKeys
            (===) Pattern.top =<< evaluateT predicate
        )

test_keysListUnit :: TestTree
test_keysListUnit =
    testCaseWithoutSMT
        "keys_list{}(unit{}() : Map{}) === unit{}() : List{}"
        $ do
            let patUnit = unitMap
                patKeys = keysListMap patUnit
                patExpect = Test.List.asTermLike []
                predicate = mkEquals_ patExpect patKeys
            expect <- evaluate patExpect
            assertEqual "" expect =<< evaluate patKeys
            assertEqual "" Pattern.top =<< evaluate predicate

test_keysListElement :: TestTree
test_keysListElement =
    testPropertyWithSolver
        "keys_list{}(element{}(key, _) : Map{}) === element{}(key) : List{}"
        ( do
            key <- forAll genIntegerKey
            val <- forAll genIntegerPattern
            let patMap = asTermLike $ Map.singleton key val
                patKeys = Test.List.asTermLike [from key]
                patSymbolic = keysListMap patMap
                predicate = mkEquals_ patKeys patSymbolic
            expect <- evaluateT patKeys
            (===) expect =<< evaluateT patSymbolic
            (===) Pattern.top =<< evaluateT predicate
        )

test_keysList :: TestTree
test_keysList =
    testPropertyWithSolver
        "MAP.keys_list"
        ( do
            map1 <- forAll (genConcreteMap genIntegerPattern)
            let keys1 = from <$> Map.keys map1
                patConcreteKeys = Test.List.asTermLike keys1
                patMap = asTermLike map1
                patSymbolicKeys = keysListMap patMap
                predicate = mkEquals_ patConcreteKeys patSymbolicKeys
            expect <- evaluateT patConcreteKeys
            (===) expect =<< evaluateT patSymbolicKeys
            (===) Pattern.top =<< evaluateT predicate
        )

test_inKeysElement :: TestTree
test_inKeysElement =
    testPropertyWithSolver
        "inKeys{}(element{}(key, _), key) === \\dv{Bool{}}(\"true\")"
        ( do
            patKey <- forAll genIntegerPattern
            patVal <- forAll genIntegerPattern
            let patMap = elementMap patKey patVal
                patInKeys = inKeysMap patKey patMap
                predicate = mkEquals_ (Test.Bool.asInternal True) patInKeys
            (===) (Test.Bool.asPattern True) =<< evaluateT patInKeys
            (===) Pattern.top =<< evaluateT predicate
        )

test_values :: TestTree
test_values =
    testPropertyWithSolver
        "MAP.values"
        ( do
            map1 <- forAll (genConcreteMap genIntegerPattern)
            let values = Map.elems map1
                patConcreteValues =
                    Builtin.List.asTermLike $ builtinList values
                patMap = asTermLike map1
                patValues = valuesMap patMap
                predicate = mkEquals_ patConcreteValues patValues
            expect <- evaluateT patValues
            (===) expect =<< evaluateT patConcreteValues
            (===) Pattern.top =<< evaluateT predicate
        )

test_inclusion :: [TestTree]
test_inclusion =
    [ testPropertyWithSolver
        "MAP.inclusion success"
        ( do
            patKey1 <- forAll genIntegerPattern
            patKey2 <- forAll genIntegerPattern
            when (patKey1 == patKey2) discard
            patVal1 <- forAll genIntegerPattern
            patVal2 <- forAll genIntegerPattern
            let patMap1 = elementMap patKey1 patVal1
                patMap2 = concatMap patMap1 (elementMap patKey2 patVal2)
                patInclusion = inclusionMap patMap1 patMap2
                predicate =
                    mkImplies
                        (mkNot (mkEquals_ patKey1 patKey2))
                        (mkEquals_ (Test.Bool.asInternal True) patInclusion)
            (===) (Test.Bool.asPattern True) =<< evaluateT patInclusion
            (===) Pattern.top =<< evaluateT predicate
        )
    , testPropertyWithSolver
        "MAP.inclusion success: empty map <= empty map"
        ( do
            let patInclusion = inclusionMap unitMap unitMap
                predicate = mkEquals_ (Test.Bool.asInternal True) patInclusion
            (===) (Test.Bool.asPattern True) =<< evaluateT patInclusion
            (===) Pattern.top =<< evaluateT predicate
        )
    , testPropertyWithSolver
        "MAP.inclusion success: empty map <= any map"
        ( do
            patSomeMap <- forAll genMapPattern
            let patInclusion = inclusionMap unitMap patSomeMap
                predicate = mkEquals_ (Test.Bool.asInternal True) patInclusion
            (===) (Test.Bool.asPattern True) =<< evaluateT patInclusion
            (===) Pattern.top =<< evaluateT predicate
        )
    , testPropertyWithSolver
        "MAP.inclusion failure: !(some map <= empty map)"
        ( do
            patKey1 <- forAll genIntegerPattern
            patVal1 <- forAll genIntegerPattern
            let patSomeMap = elementMap patKey1 patVal1
                patInclusion = inclusionMap patSomeMap unitMap
                predicate = mkEquals_ (Test.Bool.asInternal False) patInclusion
            (===) (Test.Bool.asPattern False) =<< evaluateT patInclusion
            (===) Pattern.top =<< evaluateT predicate
        )
    , testPropertyWithSolver
        "MAP.inclusion failure: lhs key not included in rhs map"
        ( do
            patKey1 <- forAll genIntegerPattern
            patKey2 <- forAll genIntegerPattern
            when (patKey1 == patKey2) discard
            patVal1 <- forAll genIntegerPattern
            patVal2 <- forAll genIntegerPattern
            let patMap1 = elementMap patKey1 patVal1
                patMap2 = concatMap patMap1 (elementMap patKey2 patVal2)
                patInclusion = inclusionMap patMap2 patMap1
                predicate =
                    mkImplies
                        (mkNot (mkEquals_ patKey1 patKey2))
                        (mkEquals_ (Test.Bool.asInternal False) patInclusion)
            (===) (Test.Bool.asPattern False) =<< evaluateT patInclusion
            (===) Pattern.top =<< evaluateT predicate
        )
    , testPropertyWithSolver
        "MAP.inclusion failure: lhs key maps differently in rhs map"
        ( do
            patKey1 <- forAll genIntegerPattern
            patKey2 <- forAll genIntegerPattern
            patVal1 <- forAll genIntegerPattern
            patVal1' <- forAll genIntegerPattern
            patVal2 <- forAll genIntegerPattern

            when (patKey1 == patKey2) discard
            when (patVal1 == patVal1') discard

            let patMap1 = elementMap patKey1 patVal1
                patMap2 = concatMap (elementMap patKey1 patVal1') (elementMap patKey2 patVal2)
                patInclusion = inclusionMap patMap1 patMap2
                predicate =
                    mkImplies
                        (mkNot (mkEquals_ patKey1 patKey2))
                        (mkEquals_ (Test.Bool.asInternal False) patInclusion)
            (===) (Test.Bool.asPattern False) =<< evaluateT patInclusion
            (===) Pattern.top =<< evaluateT predicate
        )
    ]

-- | Check that simplification is carried out on map elements.
test_simplify :: TestTree
test_simplify =
    testCaseWithoutSMT "simplify builtin Map elements" $ do
        let x = mkIntConfigVar (testId "x")
            key = Test.Int.asKey 1
            original = asTermLike $ Map.fromList [(key, mkAnd x mkTop_)]
            expected = asPattern $ Map.fromList [(key, x)]
        actual <- evaluate original
        assertEqual "expected simplified Map" expected actual

-- | Maps with symbolic keys are not simplified.
test_symbolic :: TestTree
test_symbolic =
    testPropertyWithSolver
        "builtin functions are evaluated on symbolic keys"
        ( do
            elements <- forAll $ genMapSortedVariable intSort genIntegerPattern
            let varMap = Map.mapKeys mkElemVar elements
                patMap = asSymbolicPattern varMap
                expect = asVariablePattern varMap
            if Map.null elements
                then discard
                else (===) expect =<< evaluateT patMap
        )

test_isBuiltin :: [TestTree]
test_isBuiltin =
    [ testCase "isSymbolConcat" $ do
        assertBool "" (Map.isSymbolConcat Mock.concatMapSymbol)
        assertBool "" (not (Map.isSymbolConcat Mock.aSymbol))
        assertBool "" (not (Map.isSymbolConcat Mock.elementMapSymbol))
    , testCase "isSymbolElement" $ do
        assertBool "" (Map.isSymbolElement Mock.elementMapSymbol)
        assertBool "" (not (Map.isSymbolElement Mock.aSymbol))
        assertBool "" (not (Map.isSymbolElement Mock.concatMapSymbol))
    , testCase "isSymbolUnit" $ do
        assertBool "" (Map.isSymbolUnit Mock.unitMapSymbol)
        assertBool "" (not (Map.isSymbolUnit Mock.aSymbol))
        assertBool "" (not (Map.isSymbolUnit Mock.concatMapSymbol))
    ]

-- | Unify two maps with concrete keys and variable values.
test_unifyConcrete :: TestTree
test_unifyConcrete =
    testPropertyWithSolver
        "unify maps with concrete keys and symbolic values"
        ( do
            let genVariablePair =
                    (,) <$> genIntVariable <*> genIntVariable
                  where
                    genIntVariable =
                        standaloneGen $
                            mkElemVar <$> configElementVariableGen intSort
            map12 <- forAll (genConcreteMap genVariablePair)
            let map1 = fst <$> map12
                map2 = snd <$> map12
                patExpect =
                    asTermLike (uncurry mkAnd <$> map12)
                patActual =
                    mkAnd (asTermLike map1) (asTermLike map2)
                predicate = mkEquals_ patExpect patActual
            expect <- evaluateT patExpect
            actual <- evaluateT patActual
            (===) expect actual
            (===) Pattern.top =<< evaluateT predicate
        )

-- Given a function to scramble the arguments to concat, i.e.,
-- @id@ or @reverse@, produces a pattern of the form
-- `MapItem(absInt(K:Int), absInt(V:Int)) Rest:Map`, or
-- `Rest:Map MapItem(absInt(K:Int), absInt(V:Int))`, respectively.
selectFunctionPattern ::
    -- |key variable
    ElementVariable RewritingVariableName ->
    -- |value variable
    ElementVariable RewritingVariableName ->
    -- |map variable
    ElementVariable RewritingVariableName ->
    -- |scrambling function
    (forall a. [a] -> [a]) ->
    TermLike RewritingVariableName
selectFunctionPattern keyVar valueVar mapVar permutation =
    mkApplySymbol concatMapSymbol $ permutation [singleton, mkElemVar mapVar]
  where
    key = mkApplySymbol absIntSymbol [mkElemVar keyVar]
    value = mkApplySymbol absIntSymbol [mkElemVar valueVar]
    singleton = mkApplySymbol elementMapSymbol [key, value]

makeElementSelect ::
    ElementVariable RewritingVariableName ->
    ElementVariable RewritingVariableName ->
    TermLike RewritingVariableName
makeElementSelect keyVar valueVar =
    mkApplySymbol elementMapSymbol [mkElemVar keyVar, mkElemVar valueVar]

makeElementLookup ::
    TermLike Concrete ->
    ElementVariable RewritingVariableName ->
    TermLike RewritingVariableName
makeElementLookup key valueVar =
    mkApplySymbol
        elementMapSymbol
        [TermLike.fromConcrete key, mkElemVar valueVar]

-- Given a function to scramble the arguments to concat, i.e.,
-- @id@ or @reverse@, produces a pattern of the form
-- `MapItem(K:Int, V:Int) Rest:Map`, or `Rest:Map MapItem(K:Int, V:Int)`,
-- respectively.
selectPattern ::
    -- |key variable
    ElementVariable RewritingVariableName ->
    -- |value variable
    ElementVariable RewritingVariableName ->
    -- |map variable
    ElementVariable RewritingVariableName ->
    -- |scrambling function
    (forall a. [a] -> [a]) ->
    TermLike RewritingVariableName
selectPattern keyVar valueVar mapVar permutation =
    mkApplySymbol concatMapSymbol $ permutation [element, mkElemVar mapVar]
  where
    element = makeElementSelect keyVar valueVar

addSelectElement ::
    -- |key variable
    ElementVariable RewritingVariableName ->
    -- |value variable
    ElementVariable RewritingVariableName ->
    TermLike RewritingVariableName ->
    TermLike RewritingVariableName
addSelectElement keyVar valueVar mapPattern =
    mkApplySymbol concatMapSymbol [element, mapPattern]
  where
    element = makeElementSelect keyVar valueVar

addLookupElement ::
    -- |key
    TermLike Concrete ->
    -- |value variable
    ElementVariable RewritingVariableName ->
    TermLike RewritingVariableName ->
    TermLike RewritingVariableName
addLookupElement key valueVar mapPattern =
    mkApplySymbol concatMapSymbol [element, mapPattern]
  where
    element = makeElementLookup key valueVar

test_unifyEmptyWithEmpty :: TestTree
test_unifyEmptyWithEmpty =
    testPropertyWithoutSolver "Unify empty map pattern with empty map DV" $ do
        -- Map.empty /\ mapUnit
        (emptyMapDV `unifiesWithMulti` emptyMapPattern) [expect]
        -- mapUnit /\ Map.empty
        (emptyMapPattern `unifiesWithMulti` emptyMapDV) [expect]
  where
    emptyMapDV :: TermLike RewritingVariableName
    emptyMapDV = asInternal []
    emptyMapPattern = asTermLike Map.empty
    expect =
        Conditional
            { term = emptyMapDV
            , predicate = makeTruePredicate
            , substitution = Substitution.unsafeWrap []
            }

test_unifySelectFromEmpty :: TestTree
test_unifySelectFromEmpty =
    testPropertyWithSolver "unify an empty map with a selection pattern" $ do
        keyVar <- forAll (standaloneGen $ configElementVariableGen intSort)
        valueVar <- forAll (standaloneGen $ configElementVariableGen intSort)
        mapVar <- forAll (standaloneGen $ configElementVariableGen mapSort)
        let variables = [keyVar, valueVar, mapVar]
        unless (distinctVariables variables) discard
        let selectPat = selectPattern keyVar valueVar mapVar id
            selectPatRev = selectPattern keyVar valueVar mapVar reverse
            fnSelectPat = selectFunctionPattern keyVar valueVar mapVar id
            fnSelectPatRev =
                selectFunctionPattern keyVar valueVar mapVar reverse
        -- Map.empty /\ MapItem(K:Int, V:Int) Rest:Map
        emptyMap `doesNotUnifyWith` selectPat
        selectPat `doesNotUnifyWith` emptyMap
        -- Map.empty /\ Rest:Map MapItem(K:Int, V:int)
        emptyMap `doesNotUnifyWith` selectPatRev
        selectPatRev `doesNotUnifyWith` emptyMap
        -- Map.empty /\ MapItem(absInt(K:Int), absInt(V:Int)) Rest:Map
        emptyMap `doesNotUnifyWith` fnSelectPat
        fnSelectPat `doesNotUnifyWith` emptyMap
        -- Map.empty /\ Rest:Map MapItem(absInt(K:Int), absInt(V:Int))
        emptyMap `doesNotUnifyWith` fnSelectPatRev
        fnSelectPatRev `doesNotUnifyWith` emptyMap
  where
    emptyMap = asTermLike Map.empty
    doesNotUnifyWith pat1 pat2 =
        (===) Pattern.bottom =<< evaluateT (mkAnd pat1 pat2)

test_unifySelectFromSingleton :: TestTree
test_unifySelectFromSingleton =
    testPropertyWithoutSolver
        "unify a singleton map with a variable selection pattern"
        ( do
            key <- forAll genIntegerPattern
            value <- forAll genIntegerPattern
            keyVar <-
                forAll (standaloneGen $ configElementVariableGen intSort)
            valueVar <-
                forAll (standaloneGen $ configElementVariableGen intSort)
            mapVar <-
                forAll (standaloneGen $ configElementVariableGen mapSort)
            let variables = [keyVar, valueVar, mapVar]
            unless (distinctVariables variables) discard
            let selectPat = selectPattern keyVar valueVar mapVar id
                selectPatRev = selectPattern keyVar valueVar mapVar reverse
                singleton = asInternal [(key, value)]
                expect =
                    Conditional
                        { term = singleton
                        , predicate = makeTruePredicate
                        , substitution =
                            Substitution.unsafeWrap
                                [ (inject mapVar, asInternal [])
                                , (inject keyVar, key)
                                , (inject valueVar, value)
                                ]
                        }
            -- { 5 -> 7 } /\ Item(K:Int, V:Int) Rest:Map
            (singleton `unifiesWith` selectPat) expect
            (selectPat `unifiesWith` singleton) expect
            -- { 5 -> 7 } /\ Rest:Map MapItem(K:Int, V:Int)
            (singleton `unifiesWith` selectPatRev) expect
            (selectPatRev `unifiesWith` singleton) expect
        )

test_unifySelectSingletonFromSingleton :: TestTree
test_unifySelectSingletonFromSingleton =
    testPropertyWithoutSolver
        "unify a singleton map with a singleton variable selection pattern"
        ( do
            key <- forAll genIntegerPattern
            value <- forAll genIntegerPattern
            keyVar <-
                forAll (standaloneGen $ configElementVariableGen intSort)
            valueVar <-
                forAll (standaloneGen $ configElementVariableGen intSort)
            let variables = [keyVar, valueVar]
            unless (distinctVariables variables) discard
            let emptyMapPat = asTermLike Map.empty
                selectPat = addSelectElement keyVar valueVar emptyMapPat
                singleton = asInternal [(key, value)]
                expect =
                    Conditional
                        { term = singleton
                        , predicate = makeTruePredicate
                        , substitution =
                            Substitution.unsafeWrap
                                [ (inject keyVar, key)
                                , (inject valueVar, value)
                                ]
                        }
            -- { 5 -> 7 } /\ Item(K:Int, V:Int) Map.unit
            (singleton `unifiesWith` selectPat) expect
            (selectPat `unifiesWith` singleton) expect
        )

test_unifySelectFromSingletonWithoutLeftovers :: TestTree
test_unifySelectFromSingletonWithoutLeftovers =
    testPropertyWithoutSolver
        "unify a singleton map with an element selection pattern"
        ( do
            key <- forAll genIntegerPattern
            value <- forAll genIntegerPattern
            keyVar <-
                forAll (standaloneGen $ configElementVariableGen intSort)
            valueVar <-
                forAll (standaloneGen $ configElementVariableGen intSort)
            let variables = [keyVar, valueVar]
            unless (distinctVariables variables) discard
            let selectPat = makeElementSelect keyVar valueVar
                singleton = asInternal [(key, value)]
                expect =
                    Conditional
                        { term = singleton
                        , predicate = makeTruePredicate
                        , substitution =
                            Substitution.unsafeWrap
                                [ (inject keyVar, key)
                                , (inject valueVar, value)
                                ]
                        }
            -- { 5 -> 7 } /\ Item(K:Int, V:Int)
            (singleton `unifiesWith` selectPat) expect
            (selectPat `unifiesWith` singleton) expect
        )

test_unifySelectFromTwoElementMap :: TestTree
test_unifySelectFromTwoElementMap =
    testPropertyWithoutSolver
        "unify a two element map with a variable selection pattern"
        ( do
            key1 <- forAll genIntegerPattern
            value1 <- forAll genIntegerPattern
            key2 <- forAll genIntegerPattern
            value2 <- forAll genIntegerPattern
            when (key1 == key2) discard

            keyVar <-
                forAll (standaloneGen $ configElementVariableGen intSort)
            valueVar <-
                forAll (standaloneGen $ configElementVariableGen intSort)
            mapVar <-
                forAll (standaloneGen $ configElementVariableGen mapSort)
            let variables = [keyVar, valueVar, mapVar]
            unless (distinctVariables variables) discard

            let selectPat = selectPattern keyVar valueVar mapVar id
                selectPatRev = selectPattern keyVar valueVar mapVar reverse
                mapDV = asInternal [(key1, value1), (key2, value2)]
                expect1 =
                    Conditional
                        { term = mapDV
                        , predicate = makeTruePredicate
                        , substitution =
                            Substitution.unsafeWrap
                                [ (inject mapVar, asInternal [(key2, value2)])
                                , (inject keyVar, key1)
                                , (inject valueVar, value1)
                                ]
                        }
                expect2 =
                    Conditional
                        { term = mapDV
                        , predicate = makeTruePredicate
                        , substitution =
                            Substitution.unsafeWrap
                                [ (inject mapVar, asInternal [(key1, value1)])
                                , (inject keyVar, key2)
                                , (inject valueVar, value2)
                                ]
                        }
            -- { 5 -> 6, 7 -> 8 } /\ Item(K:Int, V:Int) Rest:Map
            (mapDV `unifiesWithMulti` selectPat) [expect1, expect2]
            (selectPat `unifiesWithMulti` mapDV) [expect1, expect2]
            -- { 5 -> 6, 7 -> 8 } /\ Rest:Map Item(K:Int, V:Int)
            (mapDV `unifiesWithMulti` selectPatRev) [expect1, expect2]
            (selectPatRev `unifiesWithMulti` mapDV) [expect1, expect2]
        )

test_unifySelectTwoFromTwoElementMap :: TestTree
test_unifySelectTwoFromTwoElementMap =
    testPropertyWithoutSolver
        "unify a two element map with a binary variable selection pattern"
        ( do
            key1 <- forAll genIntegerPattern
            value1 <- forAll genIntegerPattern
            key2 <- forAll genIntegerPattern
            value2 <- forAll genIntegerPattern
            when (key1 == key2) discard

            keyVar1 <-
                forAll (standaloneGen $ configElementVariableGen intSort)
            valueVar1 <-
                forAll (standaloneGen $ configElementVariableGen intSort)
            keyVar2 <-
                forAll (standaloneGen $ configElementVariableGen intSort)
            valueVar2 <-
                forAll (standaloneGen $ configElementVariableGen intSort)
            mapVar <-
                forAll (standaloneGen $ configElementVariableGen mapSort)
            let variables = [keyVar1, keyVar2, valueVar1, valueVar2, mapVar]
            unless (distinctVariables variables) discard

            let selectPat =
                    addSelectElement keyVar1 valueVar1 $
                        addSelectElement keyVar2 valueVar2 $
                            mkElemVar mapVar
                mapDV = asInternal [(key1, value1), (key2, value2)]
                expect1 =
                    Conditional
                        { term = mapDV
                        , predicate = makeTruePredicate
                        , substitution =
                            Substitution.unsafeWrap
                                [ (inject mapVar, asInternal [])
                                , (inject keyVar1, key1)
                                , (inject keyVar2, key2)
                                , (inject valueVar1, value1)
                                , (inject valueVar2, value2)
                                ]
                        }
                expect2 =
                    Conditional
                        { term = mapDV
                        , predicate = makeTruePredicate
                        , substitution =
                            Substitution.unsafeWrap
                                [ (inject mapVar, asInternal [])
                                , (inject keyVar1, key2)
                                , (inject keyVar2, key1)
                                , (inject valueVar1, value2)
                                , (inject valueVar2, value1)
                                ]
                        }

            -- { 5 } /\ MapItem(X:Int) Rest:Map
            (mapDV `unifiesWithMulti` selectPat) [expect1, expect2]
            (selectPat `unifiesWithMulti` mapDV) [expect1, expect2]
        )

test_unifySameSymbolicKey :: TestTree
test_unifySameSymbolicKey =
    testPropertyWithoutSolver
        "unify a single element symbolic map with a symbolic selection pattern"
        ( do
            value1 <- forAll genIntegerPattern
            keyVar1 <-
                forAll (standaloneGen $ configElementVariableGen intSort)
            valueVar1 <-
                forAll (standaloneGen $ configElementVariableGen intSort)
            mapVar <-
                forAll (standaloneGen $ configElementVariableGen mapSort)
            let variables = [keyVar1, valueVar1, mapVar]
            unless (distinctVariables variables) discard

            let selectPat =
                    addSelectElement keyVar1 valueVar1 $
                        mkElemVar mapVar
                mapValue =
                    asVariableInternal
                        (Map.singleton (mkElemVar keyVar1) value1)
                expect1 =
                    Conditional
                        { term = mapValue
                        , predicate = makeTruePredicate
                        , substitution =
                            Substitution.unsafeWrap
                                [ (inject mapVar, asInternal [])
                                , (inject valueVar1, value1)
                                ]
                        }

            -- { x -> 5 } /\ MapItem(x:Int, y:Int) Rest:Map
            (mapValue `unifiesWithMulti` selectPat) [expect1]
            (selectPat `unifiesWithMulti` mapValue) [expect1]
        )

test_unifySameSymbolicKeySymbolicOpaque :: TestTree
test_unifySameSymbolicKeySymbolicOpaque =
    testPropertyWithoutSolver
        "unify two symbolic maps with identical keys and one variable opaque"
        ( do
            key1 <- forAll genIntegerKey
            value1 <- forAll genIntegerPattern
            value2 <- forAll genIntegerPattern

            keyVar2 <-
                forAll (standaloneGen $ configElementVariableGen intSort)
            valueVar1 <-
                forAll (standaloneGen $ configElementVariableGen intSort)
            valueVar2 <-
                forAll (standaloneGen $ configElementVariableGen intSort)
            mapVar1 <-
                forAll (standaloneGen $ configElementVariableGen mapSort)
            mapVar2 <-
                forAll (standaloneGen $ configElementVariableGen mapSort)
            let variables = [keyVar2, valueVar1, valueVar2, mapVar1, mapVar2]
            unless (distinctVariables variables) discard

            let (minMapVar, maxMapVar) =
                    if mapVar1 < mapVar2
                        then (mapVar1, mapVar2)
                        else (mapVar2, mapVar1)
                selectPat =
                    addLookupElement (from key1) valueVar1 $
                        addSelectElement keyVar2 valueVar2 $
                            mkElemVar mapVar2
                mapValueFromVar mapVar =
                    Ac.asInternal testMetadataTools mapSort $
                        wrapAc
                            NormalizedAc
                                { elementsWithVariables =
                                    [MapElement (mkElemVar keyVar2, value2)]
                                , concreteElements =
                                    Map.singleton key1 (MapValue value1)
                                , opaque = [mkElemVar mapVar]
                                }
                mapValue = mapValueFromVar mapVar1
                unifiedMap = mapValueFromVar maxMapVar
                expect1 =
                    Conditional
                        { term = unifiedMap
                        , predicate = makeTruePredicate
                        , substitution =
                            Substitution.unsafeWrap
                                [ (inject minMapVar, mkElemVar maxMapVar)
                                , (inject valueVar1, value1)
                                , (inject valueVar2, value2)
                                ]
                        }

            -- { x -> 5 } /\ MapItem(x:Int, y:Int) Rest:Map
            (mapValue `unifiesWithMulti` selectPat) [expect1]
            (selectPat `unifiesWithMulti` mapValue) [expect1]
        )

-- use as (pat1 `unifiesWith` pat2) expect
unifiesWith ::
    HasCallStack =>
    TermLike RewritingVariableName ->
    TermLike RewritingVariableName ->
    Pattern RewritingVariableName ->
    PropertyT NoSMT ()
unifiesWith pat1 pat2 expected =
    unifiesWithMulti pat1 pat2 [expected]

-- use as (pat1 `unifiesWithMulti` pat2) expect
unifiesWithMulti ::
    HasCallStack =>
    TermLike RewritingVariableName ->
    TermLike RewritingVariableName ->
    [Pattern RewritingVariableName] ->
    PropertyT NoSMT ()
unifiesWithMulti pat1 pat2 expectedResults = do
    actualResults <- lift $ evaluateToList (mkAnd pat1 pat2)
    compareElements (List.sort expectedResults) actualResults
  where
    compareElements [] actuals = [] === actuals
    compareElements expecteds [] = expecteds === []
    compareElements (expected : expecteds) (actual : actuals) = do
        compareElement expected actual
        compareElements expecteds actuals
    compareElement
        Conditional
            { term = expectedTerm
            , predicate = expectedPredicate
            , substitution = expectedSubstitution
            }
        Conditional
            { term = actualTerm
            , predicate = actualPredicate
            , substitution = actualSubstitution
            } =
            do
                Substitution.toMap expectedSubstitution
                    === Substitution.toMap actualSubstitution
                expectedPredicate === actualPredicate
                expectedTerm === actualTerm

{- | Unify a concrete map with symbolic-keyed map.

@
(1, 1 |-> 2) ∧ (x, x |-> v)
@

Iterated unification must turn the symbolic key @x@ into a concrete key by
unifying the first element of the pair. This also requires that Map unification
return a partial result for unifying the second element of the pair.
-}
test_concretizeKeys :: TestTree
test_concretizeKeys =
    testCaseWithoutSMT
        "unify a concrete Map with a symbolic Map"
        $ do
            actual <- evaluate original
            assertEqual "expected simplified Map" expected actual
  where
    x =
        mkElementVariable (testId "x") intSort
            & mapElementVariable (pure mkConfigVariable)
    v =
        mkElementVariable (testId "v") intSort
            & mapElementVariable (pure mkConfigVariable)
    key :: TermLike RewritingVariableName
    key = fromConcrete $ Test.Int.asInternal 1
    val = Test.Int.asInternal 2
    concreteMap = asInternal [(key, val)]
    symbolic = asSymbolicPattern $ Map.fromList [(mkElemVar x, mkElemVar v)]
    original =
        mkAnd
            (mkPair intSort mapSort (Test.Int.asInternal 1) concreteMap)
            (mkPair intSort mapSort (mkElemVar x) symbolic)
    expected =
        Conditional
            { term = mkPair intSort mapSort key (asInternal [(key, val)])
            , predicate = Predicate.makeTruePredicate
            , substitution =
                Substitution.unsafeWrap [(inject v, val), (inject x, key)]
            }

{- | Unify a concrete map with symbolic-keyed map in an axiom

Apply the axiom
@
(x, x |-> v) => v
@
to the configuration
@
(1, 1 |-> 2)
@
yielding @2@.

Iterated unification must turn the symbolic key @x@ into a concrete key by
unifying the first element of the pair. This also requires that Map unification
return a partial result for unifying the second element of the pair.
-}
test_concretizeKeysAxiom :: TestTree
test_concretizeKeysAxiom =
    testCaseWithoutSMT
        "unify a concrete Map with a symbolic Map in an axiom"
        $ do
            let concreteMap = asTermLike $ Map.fromList [(key, val)]
            config <- evaluate $ pair symbolicKey concreteMap
            actual <- runStep config axiom
            assertEqual "expected MAP.lookup" expected actual
  where
    x = mkIntRuleVar (testId "x")
    v = mkIntRuleVar (testId "v")
    key = Test.Int.asKey 1
    symbolicKey = from key
    val = Test.Int.asInternal 2
    symbolicMap = asSymbolicPattern $ Map.fromList [(x, v)]
    axiom =
        RewriteRule
            RulePattern
                { left = mkPair intSort mapSort x symbolicMap
                , antiLeft = Nothing
                , requires = Predicate.makeTruePredicate
                , rhs = injectTermIntoRHS v
                , attributes = Default.def
                }
    expected =
        MultiOr.make
            [ Conditional
                { term = val
                , predicate = makeTruePredicate
                , substitution = mempty
                }
            ]

test_renormalize :: [TestTree]
test_renormalize =
    [ unchanged "abstract key is unchanged" (mkMap' [(x, v)] [] [])
    , becomes
        "concrete key is normalized"
        (mkMap' [(from k1, v)] [] [])
        (mkMap' [] [(k1, v)] [])
    , becomes
        "opaque child is flattened"
        (mkMap' [] [(k1, v)] [mkMap' [] [(k2, v)] []])
        (mkMap' [] [(k1, v), (k2, v)] [])
    , becomes
        "child is flattened and normalized"
        (mkMap' [] [(k1, v)] [mkMap' [(from k2, v)] [] []])
        (mkMap' [] [(k1, v), (k2, v)] [])
    , becomes
        "grandchild is flattened and normalized"
        (mkMap' [] [(k1, v)] [mkMap' [(x, v)] [] [mkMap' [(from k2, v)] [] []]])
        (mkMap' [(x, v)] [(k1, v), (k2, v)] [])
    , denorm
        "duplicate key in map"
        (mkMap' [(from k1, v), (from k1, v)] [] [])
    , denorm
        "duplicate key in child"
        (mkMap' [(from k1, v)] [] [mkMap' [(from k1, v)] [] []])
    ]
  where
    x = mkIntConfigVar (testId "x")
    v = mkIntConfigVar (testId "v")

    k1, k2 :: Key
    k1 = Test.Int.asKey 1
    k2 = Test.Int.asKey 2

    becomes ::
        HasCallStack =>
        TestName ->
        -- | original, (possibly) de-normalized map
        NormalizedMap Key (TermLike RewritingVariableName) ->
        -- | expected normalized map
        NormalizedMap Key (TermLike RewritingVariableName) ->
        TestTree
    becomes name origin expect =
        testCase name $ assertEqual "" (Just expect) (Ac.renormalize origin)

    unchanged ::
        HasCallStack =>
        TestName ->
        NormalizedMap Key (TermLike RewritingVariableName) ->
        TestTree
    unchanged name origin = becomes name origin origin

    denorm ::
        HasCallStack =>
        TestName ->
        NormalizedMap Key (TermLike RewritingVariableName) ->
        TestTree
    denorm name origin =
        testCase name $ assertEqual "" Nothing (Ac.renormalize origin)

    mkMap' ::
        -- | abstract elements
        [(TermLike RewritingVariableName, TermLike RewritingVariableName)] ->
        -- | concrete elements
        [(Key, TermLike RewritingVariableName)] ->
        -- | opaque terms
        [NormalizedMap Key (TermLike RewritingVariableName)] ->
        NormalizedMap Key (TermLike RewritingVariableName)
    mkMap' abstract concrete opaque =
        wrapAc
            NormalizedAc
                { elementsWithVariables = MapElement <$> abstract
                , concreteElements =
                    Map.fromList (Bifunctor.second MapValue <$> concrete)
                , opaque =
                    Ac.asInternal testMetadataTools mapSort <$> opaque
                }

hprop_unparse :: Property
hprop_unparse =
    hpropUnparse
        ( asInternal
            . Map.toList
            . Map.mapKeys from
            <$> genConcreteMap genValue
        )
  where
    genValue = Test.Int.asInternal <$> genInteger

test_inKeys :: [TestTree]
test_inKeys =
    [ testCase "empty Map contains no keys" $ do
        actual1 <- inKeys concreteKey (asInternal [])
        assertEqual "no concrete keys" (Just False) actual1
        actual2 <- inKeys x (asInternal [])
        assertEqual "no symbolic keys" (Just False) actual2
        actual3 <- inKeys (tdivInt y z) (asInternal [])
        assertEqual "no partial keys" (Just False) actual3
    , testGroup
        "concrete Map"
        [ testCase "concrete key is present" $ do
            actual <- inKeys concreteKey concreteMap
            assertEqual "" (Just True) actual
        , testCase "concrete key is absent" $ do
            let key = Test.Int.asInternal 2
            actual <- inKeys key concreteMap
            assertEqual "" (Just False) actual
        , testCase "symbolic key is undecided" $ do
            actual <- inKeys x concreteMap
            assertEqual "" Nothing actual
        ]
    , testGroup
        "symbolic Map"
        [ testCase "symbolic key is present" $ do
            actual <- inKeys x symbolicMap
            assertEqual "" (Just True) actual
        , testCase "concrete key is present" $ do
            actual <- inKeys concreteKey symbolicMap
            assertEqual "" (Just True) actual
        , testCase "partial key is present" $ do
            actual <- inKeys (tdivInt y z) symbolicMap
            assertEqual "" (Just True) actual
        , testCase "symbolic key is undecided" $ do
            let key = mkIntConfigVar (testId "z")
            actual <- inKeys key symbolicMap
            assertEqual "" Nothing actual
        , testCase "concrete key is undecided" $ do
            let key = Test.Int.asInternal 2
            actual <- inKeys key symbolicMap
            assertEqual "" Nothing actual
        , testCase "partial key is undecided" $ do
            actual <- inKeys (tdivInt x z) symbolicMap
            assertEqual "" Nothing actual
        ]
    ]
  where
    concreteKey = Test.Int.asInternal 0
    concreteMap =
        asInternal
            [ (Test.Int.asInternal 0, u)
            , (Test.Int.asInternal 1, v)
            ]
    x, y, z, u, v, w :: TermLike RewritingVariableName
    x = mkIntConfigVar (testId "x")
    y = mkIntConfigVar (testId "y")
    z = mkIntConfigVar (testId "z")
    u = mkIntConfigVar (testId "u")
    v = mkIntConfigVar (testId "v")
    w = mkIntConfigVar (testId "w")
    symbolicMap =
        asInternal
            [ (x, u)
            , (tdivInt y z, v)
            , (Test.Int.asInternal 0, w)
            ]
    inKeys ::
        HasCallStack =>
        TermLike RewritingVariableName ->
        TermLike RewritingVariableName ->
        IO (Maybe Bool)
    inKeys termKey termMap = do
        output <-
<<<<<<< HEAD
            Map.evalInKeys boolSort [termKey, termMap]
                & runMaybeT
                & runSimplifier testEnv
=======
            Map.evalInKeys
                SideCondition.top
                boolSort
                [termKey, termMap]
            & runMaybeT
            & runSimplifier testEnv
>>>>>>> c35bfa56
        case output of
            Nothing -> return Nothing
            Just result -> do
                let (term, condition) = splitTerm result
                assertTop (substitution condition)
                let expectPredicate
                        | null predicates = makeTruePredicate
                        | otherwise = makeMultipleAndPredicate predicates
                    predicates =
                        catMaybes
<<<<<<< HEAD
                            [ do
                                (guard . not) (isDefinedPattern termKey)
                                pure (makeCeilPredicate termKey)
                            , do
                                (guard . not) (isDefinedPattern termMap)
                                pure (makeCeilPredicate termMap)
                            ]
=======
                        [ mkDefinedTerm termKey
                        , mkDefinedTerm termMap
                        ]
>>>>>>> c35bfa56
                assertEqual "" expectPredicate (predicate condition)
                bool <- expectBool term
                return (Just bool)

    mkDefinedTerm term = do
        (guard . not)
            (SideCondition.isDefined SideCondition.top term)
        pure (makeCeilPredicate term)

-- * Helpers

-- | Construct a pattern for a map which may have symbolic keys.
asSymbolicPattern ::
    Map (TermLike RewritingVariableName) (TermLike RewritingVariableName) ->
    TermLike RewritingVariableName
asSymbolicPattern result
    | Map.null result =
        applyUnit
    | otherwise =
        foldr1 applyConcat (applyElement <$> Map.toAscList result)
  where
    applyUnit = mkApplySymbol unitMapSymbol []
    applyElement (key, value) = elementMap key value
    applyConcat map1 map2 = concatMap map1 map2

-- | Specialize 'Map.asTermLike' to the builtin sort 'mapSort'.
asTermLike ::
    InternalVariable variable =>
    Map Key (TermLike variable) ->
    TermLike variable
asTermLike =
    Reflection.give testMetadataTools Map.asTermLike
        . builtinMap
        . Map.toAscList

-- | Specialize 'Map.asPattern' to the builtin sort 'mapSort'.
asPattern ::
    Map Key (TermLike RewritingVariableName) ->
    Pattern RewritingVariableName
asPattern concreteMap =
    Reflection.give testMetadataTools $
        Ac.asPattern mapSort $
            wrapAc
                NormalizedAc
                    { elementsWithVariables = []
                    , concreteElements = MapValue <$> concreteMap
                    , opaque = []
                    }

asVariablePattern ::
    Map (TermLike RewritingVariableName) (TermLike RewritingVariableName) ->
    Pattern RewritingVariableName
asVariablePattern variableMap =
    Reflection.give testMetadataTools $
        Ac.asPattern mapSort $
            wrapAc
                NormalizedAc
                    { elementsWithVariables = MapElement <$> Map.toList variableMap
                    , concreteElements = Map.empty
                    , opaque = []
                    }

asVariableInternal ::
    Map (TermLike RewritingVariableName) (TermLike RewritingVariableName) ->
    TermLike RewritingVariableName
asVariableInternal variableMap =
    Ac.asInternal testMetadataTools mapSort $
        wrapAc
            NormalizedAc
                { elementsWithVariables = MapElement <$> Map.toList variableMap
                , concreteElements = Map.empty
                , opaque = []
                }

-- | Specialize 'Ac.asInternal' to the builtin sort 'mapSort'.
asInternal ::
    InternalVariable variable =>
    [(TermLike variable, TermLike variable)] ->
    TermLike variable
asInternal elements =
    Ac.asInternal testMetadataTools mapSort $
        wrapAc
            NormalizedAc
                { elementsWithVariables = wrapElement <$> abstractElements
                , concreteElements
                , opaque = []
                }
  where
    asConcrete element@(key, value) =
        (,) <$> retractKey key <*> pure value
            & maybe (Left element) Right
    (abstractElements, Map.fromList -> concreteElements) =
        asConcrete . Bifunctor.second MapValue <$> elements
            & partitionEithers

{- | Construct a 'NormalizedMap' from a list of elements and opaque terms.

It is an error if the collection cannot be normalized.
-}
normalizedMap ::
    -- | (abstract or concrete) elements
    [(TermLike RewritingVariableName, TermLike RewritingVariableName)] ->
    -- | opaque terms
    [TermLike RewritingVariableName] ->
    NormalizedMap Key (TermLike RewritingVariableName)
normalizedMap elements opaque =
    Maybe.fromJust . Ac.renormalize . wrapAc $
        NormalizedAc
            { elementsWithVariables = MapElement <$> elements
            , concreteElements = Map.empty
            , opaque
            }

-- * Constructors

mkIntRuleVar :: Id -> TermLike RewritingVariableName
mkIntRuleVar variableName =
    mkElemVar $ ruleElementVariableFromId variableName intSort

mkIntConfigVar :: Id -> TermLike RewritingVariableName
mkIntConfigVar variableName =
    mkElemVar $ configElementVariableFromId variableName intSort

asVariableName :: ElementVariable RewritingVariableName -> Id
asVariableName = base . from . unElementVariableName . variableName

distinctVariables :: [ElementVariable RewritingVariableName] -> Bool
distinctVariables variables =
    length variableNames == length (List.nub variableNames)
  where
    variableNames = map asVariableName variables<|MERGE_RESOLUTION|>--- conflicted
+++ resolved
@@ -48,22 +48,6 @@
     asInternal,
 ) where
 
-import Prelude.Kore hiding (
-    concatMap,
- )
-
-import Hedgehog (
-    Gen,
-    Property,
-    PropertyT,
-    discard,
-    forAll,
-    (===),
- )
-import qualified Hedgehog.Gen as Gen
-import qualified Hedgehog.Range as Range
-import Test.Tasty
-
 import Control.Error (
     runMaybeT,
  )
@@ -82,7 +66,16 @@
  )
 import qualified Data.Reflection as Reflection
 import qualified Data.Set as Set
-
+import Hedgehog (
+    Gen,
+    Property,
+    PropertyT,
+    discard,
+    forAll,
+    (===),
+ )
+import qualified Hedgehog.Gen as Gen
+import qualified Hedgehog.Range as Range
 import qualified Kore.Builtin.AssociativeCommutative as Ac
 import qualified Kore.Builtin.List as Builtin.List
 import qualified Kore.Builtin.Map as Map
@@ -110,10 +103,12 @@
     ruleElementVariableFromId,
  )
 import Kore.Step.RulePattern
+import Prelude.Kore hiding (
+    concatMap,
+ )
 import SMT (
     NoSMT,
  )
-
 import Test.Expect
 import Test.Kore (
     configElementVariableGen,
@@ -136,6 +131,7 @@
     runSimplifier,
  )
 import Test.SMT
+import Test.Tasty
 import Test.Tasty.HUnit.Ext
 
 genMapInteger :: Gen a -> Gen (Map Integer a)
@@ -1436,18 +1432,12 @@
         IO (Maybe Bool)
     inKeys termKey termMap = do
         output <-
-<<<<<<< HEAD
-            Map.evalInKeys boolSort [termKey, termMap]
-                & runMaybeT
-                & runSimplifier testEnv
-=======
             Map.evalInKeys
                 SideCondition.top
                 boolSort
                 [termKey, termMap]
-            & runMaybeT
-            & runSimplifier testEnv
->>>>>>> c35bfa56
+                & runMaybeT
+                & runSimplifier testEnv
         case output of
             Nothing -> return Nothing
             Just result -> do
@@ -1458,19 +1448,9 @@
                         | otherwise = makeMultipleAndPredicate predicates
                     predicates =
                         catMaybes
-<<<<<<< HEAD
-                            [ do
-                                (guard . not) (isDefinedPattern termKey)
-                                pure (makeCeilPredicate termKey)
-                            , do
-                                (guard . not) (isDefinedPattern termMap)
-                                pure (makeCeilPredicate termMap)
+                            [ mkDefinedTerm termKey
+                            , mkDefinedTerm termMap
                             ]
-=======
-                        [ mkDefinedTerm termKey
-                        , mkDefinedTerm termMap
-                        ]
->>>>>>> c35bfa56
                 assertEqual "" expectPredicate (predicate condition)
                 bool <- expectBool term
                 return (Just bool)
