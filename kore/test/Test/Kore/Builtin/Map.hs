{-# LANGUAGE Strict #-}

module Test.Kore.Builtin.Map
    ( test_lookupUnit
    , test_lookupUpdate
    , test_removeUnit
    , test_sizeUnit
    , test_removeKeyNotIn
    , test_removeKeyIn
    , test_removeAllMapUnit
    , test_removeAllSetUnit
    , test_removeAll
    , test_concatUnit
    , test_lookupConcatUniqueKeys
    , test_concatDuplicateKeys
    , test_concatCommutes
    , test_concatAssociates
    , test_inKeysUnit
    , test_keysUnit
    , test_keysElement
    , test_keys
    , test_keysListUnit
    , test_keysListElement
    , test_keysList
    , test_inKeysElement
    , test_values
    , test_inclusion
    , test_simplify
    , test_symbolic
    , test_isBuiltin
    , test_unifyConcrete
    , test_unifyEmptyWithEmpty
    , test_unifySelectFromEmpty
    , test_unifySelectFromSingleton
    , test_unifySelectSingletonFromSingleton
    , test_unifySelectFromSingletonWithoutLeftovers
    , test_unifySelectFromTwoElementMap
    , test_unifySelectTwoFromTwoElementMap
    , test_unifySameSymbolicKey
    , test_unifySameSymbolicKeySymbolicOpaque
    , test_concretizeKeys
    , test_renormalize
    , test_concretizeKeysAxiom
    , hprop_unparse
    , test_inKeys
    --
    , normalizedMap
    , asInternal
    ) where

import Prelude.Kore hiding
    ( concatMap
    )

import Hedgehog
    ( Gen
    , Property
    , PropertyT
    , discard
    , forAll
    , (===)
    )
import qualified Hedgehog.Gen as Gen
import qualified Hedgehog.Range as Range
import Test.Tasty

import Control.Error
    ( runMaybeT
    )
import Control.Monad
    ( guard
    )
import qualified Data.Bifunctor as Bifunctor
import qualified Data.Default as Default
import Data.Functor
    ( (<&>)
    )
import qualified Data.List as List
import Data.Map.Strict
    ( Map
    )
import qualified Data.Map.Strict as Map
import qualified Data.Maybe as Maybe
    ( fromJust
    )
import qualified Data.Reflection as Reflection
import qualified Data.Set as Set

import qualified Kore.Builtin.AssociativeCommutative as Ac
import qualified Kore.Builtin.List as Builtin.List
import qualified Kore.Builtin.Map as Map
import qualified Kore.Builtin.Map.Map as Map
import Kore.Internal.InternalMap
import qualified Kore.Internal.MultiOr as MultiOr
import Kore.Internal.Pattern
import qualified Kore.Internal.Pattern as Pattern
import Kore.Internal.Predicate
    ( makeCeilPredicate
    , makeMultipleAndPredicate
    , makeTruePredicate
    )
import qualified Kore.Internal.Predicate as Predicate
import qualified Kore.Internal.Substitution as Substitution
import Kore.Internal.TermLike hiding
    ( asConcrete
    )
import qualified Kore.Internal.TermLike as TermLike
import Kore.Rewriting.RewritingVariable
    ( RewritingVariableName
    , mkConfigVariable
    , mkRuleVariable
    )
import Kore.Step.RulePattern
import SMT
    ( NoSMT
    )

import Test.Expect
import Test.Kore
    ( elementVariableGen
    , standaloneGen
    , testId
    )
import qualified Test.Kore.Builtin.Bool as Test.Bool
import Test.Kore.Builtin.Builtin
import Test.Kore.Builtin.Definition
import Test.Kore.Builtin.Int
    ( genInteger
    , genIntegerKey
    , genIntegerPattern
    )
import qualified Test.Kore.Builtin.Int as Test.Int
import qualified Test.Kore.Builtin.List as Test.List
import qualified Test.Kore.Builtin.Set as Test.Set
import qualified Test.Kore.Step.MockSymbols as Mock
import Test.Kore.Step.Simplification
    ( runSimplifier
    )
import Test.SMT
import Test.Tasty.HUnit.Ext

genMapInteger :: Gen a -> Gen (Map Integer a)
genMapInteger genElement =
    Gen.map (Range.linear 0 32) ((,) <$> genInteger <*> genElement)

genConcreteMap :: Gen a -> Gen (Map Key a)
genConcreteMap genElement =
    Map.mapKeys Test.Int.asKey <$> genMapInteger genElement

genMapPattern :: Gen (TermLike RewritingVariableName)
genMapPattern = asTermLike <$> genConcreteMap genIntegerPattern

genMapSortedVariable
    :: Sort -> Gen a -> Gen (Map (ElementVariable RewritingVariableName) a)
genMapSortedVariable sort genElement =
    Gen.map
        (Range.linear 0 32)
        ( (,)
            <$> standaloneGen
                (elementVariableGen sort
                    <&> mapElementVariable (pure mkConfigVariable)
                )
                <*> genElement
        )

test_lookupUnit :: [TestTree]
test_lookupUnit =
    [ testPropertyWithoutSolver "lookup{}(unit{}(), key) === \\bottom{}()" $ do
        key <- forAll genIntegerPattern
        let patLookup = lookupMap unitMap key
            predicate = mkEquals_ mkBottom_ patLookup
        (===) Pattern.bottom =<< evaluateT patLookup
        (===) Pattern.top    =<< evaluateT predicate
    , testPropertyWithoutSolver "lookupOrDefault{}(unit{}(), key, default) === default" $ do
        key <- forAll genIntegerPattern
        def <- forAll genIntegerPattern
        let patLookup = lookupOrDefaultMap unitMap key def
            predicate = mkEquals_ def patLookup
        (===) (Pattern.fromTermLike def) =<< evaluateT patLookup
        (===) Pattern.top                =<< evaluateT predicate
    ]

test_lookupUpdate :: [TestTree]
test_lookupUpdate =
    [ testPropertyWithoutSolver "lookup{}(update{}(map, key, val), key) === val" $ do
        patKey <- forAll genIntegerPattern
        patVal <- forAll genIntegerPattern
        patMap <- forAll genMapPattern
        let patLookup = lookupMap (updateMap patMap patKey patVal) patKey
            predicate = mkEquals_ patLookup patVal
            expect = Pattern.fromTermLike patVal
        (===) expect      =<< evaluateT patLookup
        (===) Pattern.top =<< evaluateT predicate
    , testPropertyWithoutSolver "lookupOrDefault{}(update{}(map, key, val), key, def) === val" $ do
        patKey <- forAll genIntegerPattern
        patDef <- forAll genIntegerPattern
        patVal <- forAll genIntegerPattern
        patMap <- forAll genMapPattern
        let patUpdate = updateMap patMap patKey patVal
            patLookup = lookupOrDefaultMap patUpdate patKey patDef
            predicate = mkEquals_ patLookup patVal
            expect = Pattern.fromTermLike patVal
        (===) expect      =<< evaluateT patLookup
        (===) Pattern.top =<< evaluateT predicate
    ]

test_removeUnit :: TestTree
test_removeUnit =
    testPropertyWithSolver
        "remove{}(unit{}(), key) === unit{}()"
        (do
            key <- forAll genIntegerPattern
            let patRemove = removeMap unitMap key
                predicate = mkEquals_ unitMap patRemove
            expect <- evaluateT unitMap
            (===) expect =<< evaluateT patRemove
            (===) Pattern.top =<< evaluateT predicate
        )

test_sizeUnit :: TestTree
test_sizeUnit =
    testPropertyWithSolver
        "MAP.size is size"
        (do
            someMap <- forAll $ genConcreteMap genIntegerPattern
            let
                size = Map.size someMap
                patExpected = Test.Int.asInternal $ toInteger size
                patActual =
                    mkApplySymbol
                        sizeMapSymbol
                        [ asTermLike someMap ]
                predicate = mkEquals_ patExpected patActual
            expect <- evaluateT patExpected
            (===) expect      =<< evaluateT patActual
            (===) Pattern.top =<< evaluateT predicate
        )

test_removeKeyNotIn :: TestTree
test_removeKeyNotIn =
    testPropertyWithSolver
        "MAP.remove key with key not in map"
        (do
            key <- forAll genIntegerPattern
            map' <- forAll genMapPattern
            isInMap <- evaluateT $ lookupMap map' key
            unless (Pattern.bottom == isInMap) discard
            let patRemove = removeMap map' key
                predicate = mkEquals_ map' patRemove
            expect <- evaluateT map'
            (===) expect =<< evaluateT patRemove
            (===) Pattern.top =<< evaluateT predicate
        )

test_removeKeyIn :: TestTree
test_removeKeyIn =
    testPropertyWithSolver
        "MAP.remove key with key in map"
        (do
            key <- forAll genIntegerPattern
            val <- forAll genIntegerPattern
            map' <- forAll genMapPattern
            isInMap <- evaluateT $ lookupMap map' key
            unless (Pattern.bottom == isInMap) discard
            let patRemove = removeMap (updateMap map' key val) key
                predicate = mkEquals_ patRemove map'
            expect <- evaluateT map'
            (===) expect =<< evaluateT patRemove
            (===) Pattern.top =<< evaluateT predicate
        )

test_removeAllMapUnit :: TestTree
test_removeAllMapUnit =
    testPropertyWithSolver
        "removeAll{}(unit{}(), set) === unit{}()"
        (do
            set <- forAll Test.Set.genSetPattern
            let patRemoveAll = removeAllMap unitMap set
                predicate = mkEquals_ unitMap patRemoveAll
            expect <- evaluateT unitMap
            (===) expect =<< evaluateT patRemoveAll
            (===) Pattern.top =<< evaluateT predicate
        )

test_removeAllSetUnit :: TestTree
test_removeAllSetUnit =
    testPropertyWithSolver
        "removeAll{}(map, unit{}()) === map"
        (do
            map' <- forAll genMapPattern
            let patRemoveAll = removeAllMap map' unitSet
                predicate = mkEquals_ map' patRemoveAll
            expect <- evaluateT map'
            (===) expect =<< evaluateT patRemoveAll
            (===) Pattern.top =<< evaluateT predicate
        )

test_removeAll :: TestTree
test_removeAll =
    testPropertyWithSolver
        "MAP.removeAll and MAP.remove"
        (do
            map' <- forAll genMapPattern
            set <- forAll Test.Set.genSetConcreteIntegerPattern
            when (set == Set.empty) discard
            let key = Set.elemAt 0 set
                diffSet = Set.delete key set
                patSet = mkSet_ set & fromConcrete
                patDiffSet = mkSet_ diffSet & fromConcrete
                patKey = fromConcrete key
                patRemoveAll1 = removeAllMap map' patSet
                patRemoveAll2 = removeAllMap
                                    (removeMap map' patKey)
                                    patDiffSet
                predicate = mkEquals_ patRemoveAll1 patRemoveAll2
            expect <- evaluateT patRemoveAll2
            (===) expect =<< evaluateT patRemoveAll1
            (===) Pattern.top =<< evaluateT predicate
        )

test_concatUnit :: TestTree
test_concatUnit =
    testPropertyWithSolver
        "concat{}(unit{}(), map) === concat{}(map, unit{}()) === map"
        (do
            patMap <- forAll genMapPattern
            let patConcat2 = concatMap patUnit patMap
                patConcat1 = concatMap patMap patUnit
                patUnit = unitMap
                predicate1 = mkEquals_ patMap patConcat1
                predicate2 = mkEquals_ patMap patConcat2
            expect <- evaluateT patMap
            (===) expect      =<< evaluateT patConcat1
            (===) expect      =<< evaluateT patConcat2
            (===) Pattern.top =<< evaluateT predicate1
            (===) Pattern.top =<< evaluateT predicate2
        )

test_lookupConcatUniqueKeys :: TestTree
test_lookupConcatUniqueKeys =
    testPropertyWithSolver
        "MAP.lookup with two unique keys"
        (do
            patKey1 <- forAll genIntegerPattern
            patKey2 <- forAll genIntegerPattern
            when (patKey1 == patKey2) discard
            patVal1 <- forAll genIntegerPattern
            patVal2 <- forAll genIntegerPattern
            let patConcat = concatMap patMap1 patMap2
                patMap1 = elementMap patKey1 patVal1
                patMap2 = elementMap patKey2 patVal2
                patLookup1 = lookupMap patConcat patKey1
                patLookup2 = lookupMap patConcat patKey2
                predicate =
                    mkImplies
                        (mkNot (mkEquals_ patKey1 patKey2))
                        (mkAnd
                            (mkEquals_ patLookup1 patVal1)
                            (mkEquals_ patLookup2 patVal2)
                        )
                expect1 = Pattern.fromTermLike patVal1
                expect2 = Pattern.fromTermLike patVal2
            (===) expect1     =<< evaluateT patLookup1
            (===) expect2     =<< evaluateT patLookup2
            (===) Pattern.top =<< evaluateT predicate
        )

test_concatDuplicateKeys :: TestTree
test_concatDuplicateKeys =
    testPropertyWithSolver
        "concat{}(element{}(key, val1), element{}(key, val2)) === \\bottom{}()"
        (do
            patKey <- forAll genIntegerPattern
            patVal1 <- forAll genIntegerPattern
            patVal2 <- forAll genIntegerPattern
            let patMap1 = elementMap patKey patVal1
                patMap2 = elementMap patKey patVal2
                patConcat = concatMap patMap1 patMap2
                predicate = mkEquals_ mkBottom_ patConcat
            (===) Pattern.bottom =<< evaluateT patConcat
            (===) Pattern.top    =<< evaluateT predicate
        )

test_concatCommutes :: TestTree
test_concatCommutes =
    testPropertyWithSolver
        "concat{}(as, bs) === concat{}(bs, as)"
        (do
            patMap1 <- forAll genMapPattern
            patMap2 <- forAll genMapPattern
            let patConcat1 = concatMap patMap1 patMap2
                patConcat2 = concatMap patMap2 patMap1
                predicate = mkEquals_ patConcat1 patConcat2
            actual1 <- evaluateT patConcat1
            actual2 <- evaluateT patConcat2
            (===) actual1 actual2
            (===) Pattern.top =<< evaluateT predicate
        )

test_concatAssociates :: TestTree
test_concatAssociates =
    testPropertyWithSolver
        "concat{}(concat{}(as, bs), cs) === concat{}(as, concat{}(bs, cs))"
        (do
            patMap1 <- forAll genMapPattern
            patMap2 <- forAll genMapPattern
            patMap3 <- forAll genMapPattern
            let patConcat12 = concatMap patMap1 patMap2
                patConcat23 = concatMap patMap2 patMap3
                patConcat12_3 = concatMap patConcat12 patMap3
                patConcat1_23 = concatMap patMap1 patConcat23
                predicate = mkEquals_ patConcat12_3 patConcat1_23
            actual12_3 <- evaluateT patConcat12_3
            actual1_23 <- evaluateT patConcat1_23
            (===) actual12_3 actual1_23
            (===) Pattern.top =<< evaluateT predicate
        )

test_inKeysUnit :: TestTree
test_inKeysUnit =
    testPropertyWithSolver
        "inKeys{}(unit{}(), key) === \\dv{Bool{}}(\"false\")"
        (do
            patKey <- forAll genIntegerPattern
            let patUnit = unitMap
                patInKeys = inKeysMap patKey patUnit
                predicate = mkEquals_ (Test.Bool.asInternal False) patInKeys
            (===) (Test.Bool.asPattern False) =<< evaluateT patInKeys
            (===) Pattern.top                 =<< evaluateT predicate
        )

test_keysUnit :: TestTree
test_keysUnit =
    testCaseWithoutSMT
        "keys{}(unit{}() : Map{}) === unit{}() : Set{}"
        $ do
            let
                patUnit = unitMap
                patKeys = keysMap patUnit
                patExpect = mkSet_ Set.empty
                predicate = mkEquals_ patExpect patKeys
            expect <- evaluate patExpect
            assertEqual "" expect =<< evaluate patKeys
            assertEqual "" Pattern.top =<< evaluate predicate

test_keysElement :: TestTree
test_keysElement =
    testPropertyWithSolver
        "keys{}(element{}(key, _) : Map{}) === element{}(key) : Set{}"
        (do
            key <- forAll genIntegerKey
            val <- forAll genIntegerPattern
            let patMap = asTermLike $ Map.singleton key val
                patKeys = mkSet_ (Set.singleton $ from key) & fromConcrete
                patSymbolic = keysMap patMap
                predicate = mkEquals_ patKeys patSymbolic
            expect <- evaluateT patKeys
            (===) expect      =<< evaluateT patSymbolic
            (===) Pattern.top =<< evaluateT predicate
        )

test_keys :: TestTree
test_keys =
    testPropertyWithSolver
        "MAP.keys"
        (do
            map1 <- forAll (genConcreteMap genIntegerPattern)
            let keys1 = Map.keysSet map1 & Set.map from
                patConcreteKeys = mkSet_ keys1 & fromConcrete
                patMap = asTermLike map1
                patSymbolicKeys = keysMap patMap
                predicate = mkEquals_ patConcreteKeys patSymbolicKeys
            expect <- evaluateT patConcreteKeys
            (===) expect      =<< evaluateT patSymbolicKeys
            (===) Pattern.top =<< evaluateT predicate
        )

test_keysListUnit :: TestTree
test_keysListUnit =
    testCaseWithoutSMT
        "keys_list{}(unit{}() : Map{}) === unit{}() : List{}"
        $ do
            let
                patUnit = unitMap
                patKeys = keysListMap patUnit
                patExpect = Test.List.asTermLike []
                predicate = mkEquals_ patExpect patKeys
            expect <- evaluate patExpect
            assertEqual "" expect =<< evaluate patKeys
            assertEqual "" Pattern.top =<< evaluate predicate

test_keysListElement :: TestTree
test_keysListElement =
    testPropertyWithSolver
        "keys_list{}(element{}(key, _) : Map{}) === element{}(key) : List{}"
        (do
            key <- forAll genIntegerKey
            val <- forAll genIntegerPattern
            let patMap = asTermLike $ Map.singleton key val
                patKeys = Test.List.asTermLike [from key]
                patSymbolic = keysListMap patMap
                predicate = mkEquals_ patKeys patSymbolic
            expect <- evaluateT patKeys
            (===) expect      =<< evaluateT patSymbolic
            (===) Pattern.top =<< evaluateT predicate
        )

test_keysList :: TestTree
test_keysList =
    testPropertyWithSolver
        "MAP.keys_list"
        (do
            map1 <- forAll (genConcreteMap genIntegerPattern)
            let keys1 = from <$> Map.keys map1
                patConcreteKeys = Test.List.asTermLike keys1
                patMap = asTermLike map1
                patSymbolicKeys = keysListMap patMap
                predicate = mkEquals_ patConcreteKeys patSymbolicKeys
            expect <- evaluateT patConcreteKeys
            (===) expect      =<< evaluateT patSymbolicKeys
            (===) Pattern.top =<< evaluateT predicate
        )

test_inKeysElement :: TestTree
test_inKeysElement =
    testPropertyWithSolver
        "inKeys{}(element{}(key, _), key) === \\dv{Bool{}}(\"true\")"
        (do
            patKey <- forAll genIntegerPattern
            patVal <- forAll genIntegerPattern
            let patMap = elementMap patKey patVal
                patInKeys = inKeysMap patKey patMap
                predicate = mkEquals_ (Test.Bool.asInternal True) patInKeys
            (===) (Test.Bool.asPattern True) =<< evaluateT patInKeys
            (===) Pattern.top                =<< evaluateT predicate
        )

test_values :: TestTree
test_values =
    testPropertyWithSolver
        "MAP.values"
        (do
            map1 <- forAll (genConcreteMap genIntegerPattern)
            let values = Map.elems map1
                patConcreteValues =
                    Builtin.List.asTermLike $ builtinList values
                patMap = asTermLike map1
                patValues = valuesMap patMap
                predicate = mkEquals_ patConcreteValues patValues
            expect <- evaluateT patValues
            (===) expect      =<< evaluateT patConcreteValues
            (===) Pattern.top =<< evaluateT predicate
        )

test_inclusion :: [TestTree]
test_inclusion =
    [testPropertyWithSolver
        "MAP.inclusion success"
        (do
            patKey1 <- forAll genIntegerPattern
            patKey2 <- forAll genIntegerPattern
            when (patKey1 == patKey2) discard
            patVal1 <- forAll genIntegerPattern
            patVal2 <- forAll genIntegerPattern
            let patMap1 = elementMap patKey1 patVal1
                patMap2 = concatMap patMap1 (elementMap patKey2 patVal2)
                patInclusion = inclusionMap patMap1 patMap2
                predicate =
                    mkImplies
                        (mkNot (mkEquals_ patKey1 patKey2))
                        (mkEquals_ (Test.Bool.asInternal True) patInclusion)
            (===) (Test.Bool.asPattern True) =<< evaluateT patInclusion
            (===) Pattern.top                =<< evaluateT predicate
        )
     , testPropertyWithSolver
        "MAP.inclusion success: empty map <= empty map"
        (do
            let
                patInclusion = inclusionMap unitMap unitMap
                predicate = mkEquals_ (Test.Bool.asInternal True) patInclusion
            (===) (Test.Bool.asPattern True) =<< evaluateT patInclusion
            (===) Pattern.top                =<< evaluateT predicate
        )
    , testPropertyWithSolver
        "MAP.inclusion success: empty map <= any map"
        (do
            patSomeMap <- forAll genMapPattern
            let
                patInclusion = inclusionMap unitMap patSomeMap
                predicate = mkEquals_ (Test.Bool.asInternal True) patInclusion
            (===) (Test.Bool.asPattern True) =<< evaluateT patInclusion
            (===) Pattern.top                =<< evaluateT predicate
        )
    , testPropertyWithSolver
        "MAP.inclusion failure: !(some map <= empty map)"
        (do
            patKey1 <- forAll genIntegerPattern
            patVal1 <- forAll genIntegerPattern
            let
                patSomeMap = elementMap patKey1 patVal1
                patInclusion = inclusionMap patSomeMap unitMap
                predicate = mkEquals_ (Test.Bool.asInternal False) patInclusion
            (===) (Test.Bool.asPattern False) =<< evaluateT patInclusion
            (===) Pattern.top                =<< evaluateT predicate
        )
    , testPropertyWithSolver
        "MAP.inclusion failure: lhs key not included in rhs map"
        (do
            patKey1 <- forAll genIntegerPattern
            patKey2 <- forAll genIntegerPattern
            when (patKey1 == patKey2) discard
            patVal1 <- forAll genIntegerPattern
            patVal2 <- forAll genIntegerPattern
            let patMap1 = elementMap patKey1 patVal1
                patMap2 = concatMap patMap1 (elementMap patKey2 patVal2)
                patInclusion = inclusionMap patMap2 patMap1
                predicate =
                    mkImplies
                        (mkNot (mkEquals_ patKey1 patKey2))
                        (mkEquals_ (Test.Bool.asInternal False) patInclusion)
            (===) (Test.Bool.asPattern False) =<< evaluateT patInclusion
            (===) Pattern.top                 =<< evaluateT predicate
        )
    , testPropertyWithSolver
        "MAP.inclusion failure: lhs key maps differently in rhs map"
        (do
            patKey1 <- forAll genIntegerPattern
            patKey2 <- forAll genIntegerPattern
            patVal1 <- forAll genIntegerPattern
            patVal1' <- forAll genIntegerPattern
            patVal2 <- forAll genIntegerPattern

            when (patKey1 == patKey2) discard
            when (patVal1 == patVal1') discard

            let patMap1 = elementMap patKey1 patVal1
                patMap2 = concatMap (elementMap patKey1 patVal1') (elementMap patKey2 patVal2)
                patInclusion = inclusionMap patMap1 patMap2
                predicate =
                    mkImplies
                        (mkNot (mkEquals_ patKey1 patKey2))
                        (mkEquals_ (Test.Bool.asInternal False) patInclusion)
            (===) (Test.Bool.asPattern False) =<< evaluateT patInclusion
            (===) Pattern.top                 =<< evaluateT predicate
        )
    ]

-- | Check that simplification is carried out on map elements.
test_simplify :: TestTree
test_simplify =
    testCaseWithoutSMT "simplify builtin Map elements" $ do
        let
            x = mkIntVar (testId "x")
<<<<<<< HEAD
                & TermLike.mapVariables (pure mkConfigVariable)
            key = Test.Int.asInternal 1
=======
            key = Test.Int.asKey 1
>>>>>>> e87dac75
            original = asTermLike $ Map.fromList [(key, mkAnd x mkTop_)]
            expected = asPattern $ Map.fromList [(key, x)]
        actual <- evaluate original
        assertEqual "expected simplified Map" expected actual

-- | Maps with symbolic keys are not simplified.
test_symbolic :: TestTree
test_symbolic =
    testPropertyWithSolver
        "builtin functions are evaluated on symbolic keys"
        (do
            elements <- forAll $ genMapSortedVariable intSort genIntegerPattern
            let varMap = Map.mapKeys mkElemVar elements
                patMap = asSymbolicPattern varMap
                expect = asVariablePattern varMap
            if Map.null elements
                then discard
                else (===) expect =<< evaluateT patMap
        )

test_isBuiltin :: [TestTree]
test_isBuiltin =
    [ testCase "isSymbolConcat" $ do
        assertBool "" (Map.isSymbolConcat Mock.concatMapSymbol)
        assertBool "" (not (Map.isSymbolConcat Mock.aSymbol))
        assertBool "" (not (Map.isSymbolConcat Mock.elementMapSymbol))
    , testCase "isSymbolElement" $ do
        assertBool "" (Map.isSymbolElement Mock.elementMapSymbol)
        assertBool "" (not (Map.isSymbolElement Mock.aSymbol))
        assertBool "" (not (Map.isSymbolElement Mock.concatMapSymbol))
    , testCase "isSymbolUnit" $ do
        assertBool "" (Map.isSymbolUnit Mock.unitMapSymbol)
        assertBool "" (not (Map.isSymbolUnit Mock.aSymbol))
        assertBool "" (not (Map.isSymbolUnit Mock.concatMapSymbol))
    ]

{- | Unify two maps with concrete keys and variable values.
 -}
test_unifyConcrete :: TestTree
test_unifyConcrete =
    testPropertyWithSolver
        "unify maps with concrete keys and symbolic values"
        (do
            let genVariablePair =
                    (,) <$> genIntVariable <*> genIntVariable
                  where
                    genIntVariable =
                        standaloneGen $ mkElemVar <$> elementVariableGen intSort
            map12 <- forAll (genConcreteMap genVariablePair)
            let map1 = fst <$> map12
                map2 = snd <$> map12
                patExpect =
                    asTermLike (uncurry mkAnd <$> map12)
                    & TermLike.mapVariables (pure mkConfigVariable)
                patActual =
                    mkAnd (asTermLike map1) (asTermLike map2)
                    & TermLike.mapVariables (pure mkConfigVariable)
                predicate = mkEquals_ patExpect patActual
            expect <- evaluateT patExpect
            actual <- evaluateT patActual
            (===) expect actual
            (===) Pattern.top =<< evaluateT predicate
        )


-- Given a function to scramble the arguments to concat, i.e.,
-- @id@ or @reverse@, produces a pattern of the form
-- `MapItem(absInt(K:Int), absInt(V:Int)) Rest:Map`, or
-- `Rest:Map MapItem(absInt(K:Int), absInt(V:Int))`, respectively.
selectFunctionPattern
    :: ElementVariable RewritingVariableName           -- ^key variable
    -> ElementVariable RewritingVariableName           -- ^value variable
    -> ElementVariable RewritingVariableName           -- ^map variable
    -> (forall a . [a] -> [a])            -- ^scrambling function
    -> TermLike RewritingVariableName
selectFunctionPattern keyVar valueVar mapVar permutation  =
    mkApplySymbol concatMapSymbol $ permutation [singleton, mkElemVar mapVar]
  where
    key = mkApplySymbol absIntSymbol  [mkElemVar keyVar]
    value = mkApplySymbol absIntSymbol  [mkElemVar valueVar]
    singleton = mkApplySymbol elementMapSymbol [ key, value ]

makeElementSelect
    :: ElementVariable RewritingVariableName
    -> ElementVariable RewritingVariableName
    -> TermLike RewritingVariableName
makeElementSelect keyVar valueVar =
    mkApplySymbol elementMapSymbol [mkElemVar keyVar, mkElemVar valueVar]

makeElementLookup
    :: TermLike Concrete
    -> ElementVariable RewritingVariableName
    -> TermLike RewritingVariableName
makeElementLookup key valueVar =
    mkApplySymbol
        elementMapSymbol
        [TermLike.fromConcrete key, mkElemVar valueVar]

-- Given a function to scramble the arguments to concat, i.e.,
-- @id@ or @reverse@, produces a pattern of the form
-- `MapItem(K:Int, V:Int) Rest:Map`, or `Rest:Map MapItem(K:Int, V:Int)`,
-- respectively.
selectPattern
    :: ElementVariable RewritingVariableName           -- ^key variable
    -> ElementVariable RewritingVariableName           -- ^value variable
    -> ElementVariable RewritingVariableName           -- ^map variable
    -> (forall a . [a] -> [a])            -- ^scrambling function
    -> TermLike RewritingVariableName
selectPattern keyVar valueVar mapVar permutation  =
    mkApplySymbol concatMapSymbol $ permutation [element, mkElemVar mapVar]
  where
    element = makeElementSelect keyVar valueVar

addSelectElement
    :: ElementVariable RewritingVariableName          -- ^key variable
    -> ElementVariable RewritingVariableName          -- ^value variable
    -> TermLike RewritingVariableName
    -> TermLike RewritingVariableName
addSelectElement keyVar valueVar mapPattern  =
    mkApplySymbol concatMapSymbol [element, mapPattern]
  where
    element = makeElementSelect keyVar valueVar

addLookupElement
    :: TermLike Concrete                 -- ^key
    -> ElementVariable RewritingVariableName          -- ^value variable
    -> TermLike RewritingVariableName
    -> TermLike RewritingVariableName
addLookupElement key valueVar mapPattern  =
    mkApplySymbol concatMapSymbol [element, mapPattern]
  where
    element = makeElementLookup key valueVar

test_unifyEmptyWithEmpty :: TestTree
test_unifyEmptyWithEmpty =
    testPropertyWithoutSolver "Unify empty map pattern with empty map DV" $ do
        -- Map.empty /\ mapUnit
        (emptyMapDV `unifiesWithMulti` emptyMapPattern) [expect]
        -- mapUnit /\ Map.empty
        (emptyMapPattern `unifiesWithMulti` emptyMapDV) [expect]
  where
    emptyMapDV :: TermLike RewritingVariableName
    emptyMapDV = asInternal []
    emptyMapPattern = asTermLike Map.empty
    expect =
        Conditional
            { term = emptyMapDV
            , predicate = makeTruePredicate
            , substitution = Substitution.unsafeWrap []
            }

test_unifySelectFromEmpty :: TestTree
test_unifySelectFromEmpty =
    testPropertyWithSolver "unify an empty map with a selection pattern" $ do
        keyVar <-
            forAll (standaloneGen $ elementVariableGen intSort)
            <&> mapElementVariable (pure mkConfigVariable)
        valueVar <-
            forAll (standaloneGen $ elementVariableGen intSort)
            <&> mapElementVariable (pure mkConfigVariable)
        mapVar <-
            forAll (standaloneGen $ elementVariableGen mapSort)
            <&> mapElementVariable (pure mkConfigVariable)
        let variables = [ keyVar, valueVar, mapVar ]
        unless (distinctVariables variables) discard
        let selectPat       = selectPattern keyVar valueVar mapVar id
            selectPatRev    = selectPattern keyVar valueVar mapVar reverse
            fnSelectPat     = selectFunctionPattern keyVar valueVar mapVar id
            fnSelectPatRev  =
                selectFunctionPattern keyVar valueVar mapVar reverse
        -- Map.empty /\ MapItem(K:Int, V:Int) Rest:Map
        emptyMap `doesNotUnifyWith` selectPat
        selectPat `doesNotUnifyWith` emptyMap
        -- Map.empty /\ Rest:Map MapItem(K:Int, V:int)
        emptyMap `doesNotUnifyWith` selectPatRev
        selectPatRev `doesNotUnifyWith` emptyMap
        -- Map.empty /\ MapItem(absInt(K:Int), absInt(V:Int)) Rest:Map
        emptyMap `doesNotUnifyWith` fnSelectPat
        fnSelectPat `doesNotUnifyWith` emptyMap
        -- Map.empty /\ Rest:Map MapItem(absInt(K:Int), absInt(V:Int))
        emptyMap `doesNotUnifyWith` fnSelectPatRev
        fnSelectPatRev `doesNotUnifyWith` emptyMap
  where
    emptyMap = asTermLike Map.empty
    doesNotUnifyWith pat1 pat2 =
        (===) Pattern.bottom =<< evaluateT (mkAnd pat1 pat2)

test_unifySelectFromSingleton :: TestTree
test_unifySelectFromSingleton =
    testPropertyWithoutSolver
        "unify a singleton map with a variable selection pattern"
        (do
            key      <-
                forAll genIntegerPattern
                <&> TermLike.mapVariables (pure mkConfigVariable)
            value    <- forAll genIntegerPattern
            keyVar   <-
                forAll (standaloneGen $ elementVariableGen intSort)
                <&> mapElementVariable (pure mkConfigVariable)
            valueVar <-
                forAll (standaloneGen $ elementVariableGen intSort)
                <&> mapElementVariable (pure mkConfigVariable)
            mapVar   <-
                forAll (standaloneGen $ elementVariableGen mapSort)
                <&> mapElementVariable (pure mkConfigVariable)
            let variables = [keyVar, valueVar, mapVar]
            unless (distinctVariables variables) discard
            let selectPat      = selectPattern keyVar valueVar mapVar id
                selectPatRev   = selectPattern keyVar valueVar mapVar reverse
                singleton      = asInternal [(key, value)]
                expect =
                    Conditional
                        { term = singleton
                        , predicate = makeTruePredicate
                        , substitution =
                            Substitution.unsafeWrap
                                [ (inject mapVar, asInternal [])
                                , (inject keyVar, key)
                                , (inject valueVar, value)
                                ]
                        }
            -- { 5 -> 7 } /\ Item(K:Int, V:Int) Rest:Map
            (singleton `unifiesWith` selectPat) expect
            (selectPat `unifiesWith` singleton) expect
            -- { 5 -> 7 } /\ Rest:Map MapItem(K:Int, V:Int)
            (singleton `unifiesWith` selectPatRev) expect
            (selectPatRev `unifiesWith` singleton) expect
        )

test_unifySelectSingletonFromSingleton :: TestTree
test_unifySelectSingletonFromSingleton =
    testPropertyWithoutSolver
        "unify a singleton map with a singleton variable selection pattern"
        (do
            key <-
                forAll genIntegerPattern
                <&> TermLike.mapVariables (pure mkConfigVariable)
            value <- forAll genIntegerPattern
            keyVar <-
                forAll (standaloneGen $ elementVariableGen intSort)
                <&> mapElementVariable (pure mkConfigVariable)
            valueVar <-
                forAll (standaloneGen $ elementVariableGen intSort)
                <&> mapElementVariable (pure mkConfigVariable)
            let variables = [keyVar, valueVar]
            unless (distinctVariables variables) discard
            let
                emptyMapPat    = asTermLike Map.empty
                selectPat      = addSelectElement keyVar valueVar emptyMapPat
                singleton      = asInternal [(key, value)]
                expect =
                    Conditional
                        { term = singleton
                        , predicate = makeTruePredicate
                        , substitution =
                            Substitution.unsafeWrap
                                [ (inject keyVar, key)
                                , (inject valueVar, value)
                                ]
                        }
            -- { 5 -> 7 } /\ Item(K:Int, V:Int) Map.unit
            (singleton `unifiesWith` selectPat) expect
            (selectPat `unifiesWith` singleton) expect
        )

test_unifySelectFromSingletonWithoutLeftovers :: TestTree
test_unifySelectFromSingletonWithoutLeftovers =
    testPropertyWithoutSolver
        "unify a singleton map with an element selection pattern"
        (do
            key <-
                forAll genIntegerPattern
                <&> TermLike.mapVariables (pure mkConfigVariable)
            value <-
                forAll genIntegerPattern
                <&> TermLike.mapVariables (pure mkConfigVariable)
            keyVar <-
                forAll (standaloneGen $ elementVariableGen intSort)
                <&> mapElementVariable (pure mkConfigVariable)
            valueVar <-
                forAll (standaloneGen $ elementVariableGen intSort)
                <&> mapElementVariable (pure mkConfigVariable)
            let variables = [keyVar, valueVar]
            unless (distinctVariables variables) discard
            let selectPat = makeElementSelect keyVar valueVar
                singleton = asInternal [(key, value)]
                expect =
                    Conditional
                        { term = singleton
                        , predicate = makeTruePredicate
                        , substitution =
                            Substitution.unsafeWrap
                                [ (inject keyVar, key)
                                , (inject valueVar, value)
                                ]
                        }
            -- { 5 -> 7 } /\ Item(K:Int, V:Int)
            (singleton `unifiesWith` selectPat) expect
            (selectPat `unifiesWith` singleton) expect
        )

test_unifySelectFromTwoElementMap :: TestTree
test_unifySelectFromTwoElementMap =
    testPropertyWithoutSolver
        "unify a two element map with a variable selection pattern"
        (do
            key1 <-
                forAll genIntegerPattern
                <&> TermLike.mapVariables (pure mkConfigVariable)
            value1 <-
                forAll genIntegerPattern
                <&> TermLike.mapVariables (pure mkConfigVariable)
            key2 <-
                forAll genIntegerPattern
                <&> TermLike.mapVariables (pure mkConfigVariable)
            value2 <- forAll genIntegerPattern
            when (key1 == key2) discard

            keyVar <-
                forAll (standaloneGen $ elementVariableGen intSort)
                <&> mapElementVariable (pure mkConfigVariable)
            valueVar <-
                forAll (standaloneGen $ elementVariableGen intSort)
                <&> mapElementVariable (pure mkConfigVariable)
            mapVar <-
                forAll (standaloneGen $ elementVariableGen mapSort)
                <&> mapElementVariable (pure mkConfigVariable)
            let variables = [keyVar, valueVar, mapVar]
            unless (distinctVariables variables) discard

            let selectPat       = selectPattern keyVar valueVar mapVar id
                selectPatRev    = selectPattern keyVar valueVar mapVar reverse
                mapDV = asInternal [(key1, value1), (key2, value2)]
                expect1 =
                    Conditional
                        { term = mapDV
                        , predicate = makeTruePredicate
                        , substitution =
                            Substitution.unsafeWrap
                                [ (inject mapVar, asInternal [(key2, value2)])
                                , (inject keyVar, key1)
                                , (inject valueVar, value1)
                                ]
                        }
                expect2 =
                    Conditional
                        { term = mapDV
                        , predicate = makeTruePredicate
                        , substitution =
                            Substitution.unsafeWrap
                                [ (inject mapVar, asInternal [(key1, value1)])
                                , (inject keyVar, key2)
                                , (inject valueVar, value2)
                                ]
                        }
            -- { 5 -> 6, 7 -> 8 } /\ Item(K:Int, V:Int) Rest:Map
            (mapDV `unifiesWithMulti` selectPat) [expect1, expect2]
            (selectPat `unifiesWithMulti` mapDV) [expect1, expect2]
            -- { 5 -> 6, 7 -> 8 } /\ Rest:Map Item(K:Int, V:Int)
            (mapDV `unifiesWithMulti` selectPatRev) [expect1, expect2]
            (selectPatRev `unifiesWithMulti` mapDV) [expect1, expect2]
        )

test_unifySelectTwoFromTwoElementMap :: TestTree
test_unifySelectTwoFromTwoElementMap =
    testPropertyWithoutSolver
        "unify a two element map with a binary variable selection pattern"
        (do
            key1 <- forAll genIntegerPattern
            value1 <- forAll genIntegerPattern
            key2 <- forAll genIntegerPattern
            value2 <- forAll genIntegerPattern
            when (key1 == key2) discard

            keyVar1 <-
                forAll (standaloneGen $ elementVariableGen intSort)
                <&> mapElementVariable (pure mkConfigVariable)
            valueVar1 <-
                forAll (standaloneGen $ elementVariableGen intSort)
                <&> mapElementVariable (pure mkConfigVariable)
            keyVar2 <-
                forAll (standaloneGen $ elementVariableGen intSort)
                <&> mapElementVariable (pure mkConfigVariable)
            valueVar2 <-
                forAll (standaloneGen $ elementVariableGen intSort)
                <&> mapElementVariable (pure mkConfigVariable)
            mapVar <-
                forAll (standaloneGen $ elementVariableGen mapSort)
                <&> mapElementVariable (pure mkConfigVariable)
            let variables = [keyVar1, keyVar2, valueVar1, valueVar2, mapVar]
            unless (distinctVariables variables) discard

            let selectPat =
                    addSelectElement keyVar1 valueVar1
                    $ addSelectElement keyVar2 valueVar2
                    $ mkElemVar mapVar
                mapDV = asInternal [(key1, value1), (key2, value2)]
                expect1 =
                    Conditional
                        { term = mapDV
                        , predicate = makeTruePredicate
                        , substitution =
                            Substitution.unsafeWrap
                                [ (inject mapVar, asInternal [])
                                , (inject keyVar1, key1)
                                , (inject keyVar2, key2)
                                , (inject valueVar1, value1)
                                , (inject valueVar2, value2)
                                ]
                        }
                expect2 =
                    Conditional
                        { term = mapDV
                        , predicate = makeTruePredicate
                        , substitution =
                            Substitution.unsafeWrap
                                [ (inject mapVar, asInternal [])
                                , (inject keyVar1, key2)
                                , (inject keyVar2, key1)
                                , (inject valueVar1, value2)
                                , (inject valueVar2, value1)
                                ]
                        }

            -- { 5 } /\ MapItem(X:Int) Rest:Map
            (mapDV `unifiesWithMulti` selectPat) [expect1, expect2]
            (selectPat `unifiesWithMulti` mapDV) [expect1, expect2]
        )

test_unifySameSymbolicKey :: TestTree
test_unifySameSymbolicKey =
    testPropertyWithoutSolver
        "unify a single element symbolic map with a symbolic selection pattern"
        (do

            value1 <-
                forAll genIntegerPattern
                <&> TermLike.mapVariables (pure mkConfigVariable)
            keyVar1 <-
                forAll (standaloneGen $ elementVariableGen intSort)
                <&> mapElementVariable (pure mkConfigVariable)
            valueVar1 <-
                forAll (standaloneGen $ elementVariableGen intSort)
                <&> mapElementVariable (pure mkConfigVariable)
            mapVar <-
                forAll (standaloneGen $ elementVariableGen mapSort)
                <&> mapElementVariable (pure mkConfigVariable)
            let variables = [keyVar1, valueVar1, mapVar]
            unless (distinctVariables variables) discard

            let selectPat =
                    addSelectElement keyVar1 valueVar1
                    $ mkElemVar mapVar
                mapValue =
                    asVariableInternal
                        (Map.singleton (mkElemVar keyVar1) value1)
                expect1 =
                    Conditional
                        { term = mapValue
                        , predicate = makeTruePredicate
                        , substitution =
                            Substitution.unsafeWrap
                                [ (inject mapVar, asInternal [])
                                , (inject valueVar1, value1)
                                ]
                        }

            -- { x -> 5 } /\ MapItem(x:Int, y:Int) Rest:Map
            (mapValue `unifiesWithMulti` selectPat) [expect1]
            (selectPat `unifiesWithMulti` mapValue) [expect1]
        )

test_unifySameSymbolicKeySymbolicOpaque :: TestTree
test_unifySameSymbolicKeySymbolicOpaque =
    testPropertyWithoutSolver
        "unify two symbolic maps with identical keys and one variable opaque"
        (do
<<<<<<< HEAD
            key1 <-
                forAll genIntegerPattern
                <&> TermLike.mapVariables (pure mkConfigVariable)
            value1 <-
                forAll genIntegerPattern
                <&> TermLike.mapVariables (pure mkConfigVariable)
            value2 <-
                forAll genIntegerPattern
                <&> TermLike.mapVariables (pure mkConfigVariable)

            keyVar2 <-
                forAll (standaloneGen $ elementVariableGen intSort)
                <&> mapElementVariable (pure mkConfigVariable)
            valueVar1 <-
                forAll (standaloneGen $ elementVariableGen intSort)
                <&> mapElementVariable (pure mkConfigVariable)
            valueVar2 <-
                forAll (standaloneGen $ elementVariableGen intSort)
                <&> mapElementVariable (pure mkConfigVariable)
            mapVar1 <-
                forAll (standaloneGen $ elementVariableGen mapSort)
                <&> mapElementVariable (pure mkConfigVariable)
            mapVar2 <-
                forAll (standaloneGen $ elementVariableGen mapSort)
                <&> mapElementVariable (pure mkConfigVariable)
=======
            key1 <- forAll genIntegerKey
            value1 <- forAll genIntegerPattern
            value2 <- forAll genIntegerPattern

            keyVar2 <- forAll (standaloneGen $ elementVariableGen intSort)
            valueVar1 <- forAll (standaloneGen $ elementVariableGen intSort)
            valueVar2 <- forAll (standaloneGen $ elementVariableGen intSort)
            mapVar1 <- forAll (standaloneGen $ elementVariableGen mapSort)
            mapVar2 <- forAll (standaloneGen $ elementVariableGen mapSort)
>>>>>>> e87dac75
            let variables = [keyVar2, valueVar1, valueVar2, mapVar1, mapVar2]
            unless (distinctVariables variables) discard

            let (minMapVar, maxMapVar) =
                    if mapVar1 < mapVar2
                    then (mapVar1, mapVar2)
                    else (mapVar2, mapVar1)
                selectPat =
                    addLookupElement (from key1) valueVar1
                    $ addSelectElement keyVar2 valueVar2
                    $ mkElemVar mapVar2
                mapValueFromVar mapVar =
                    Ac.asInternal testMetadataTools mapSort
                    $ wrapAc NormalizedAc
                        { elementsWithVariables =
                            [MapElement (mkElemVar keyVar2, value2)]
                        , concreteElements =
                            Map.singleton key1 (MapValue value1)
                        , opaque = [mkElemVar mapVar]
                        }
                mapValue = mapValueFromVar mapVar1
                unifiedMap = mapValueFromVar maxMapVar
                expect1 =
                    Conditional
                        { term = unifiedMap
                        , predicate = makeTruePredicate
                        , substitution =
                            Substitution.unsafeWrap
                                [ (inject minMapVar, mkElemVar maxMapVar)
                                , (inject valueVar1, value1)
                                , (inject valueVar2, value2)
                                ]
                        }

            -- { x -> 5 } /\ MapItem(x:Int, y:Int) Rest:Map
            (mapValue `unifiesWithMulti` selectPat) [expect1]
            (selectPat `unifiesWithMulti` mapValue) [expect1]
        )

-- use as (pat1 `unifiesWith` pat2) expect
unifiesWith
    :: HasCallStack
    => TermLike RewritingVariableName
    -> TermLike RewritingVariableName
    -> Pattern RewritingVariableName
    -> PropertyT NoSMT ()
unifiesWith pat1 pat2 expected =
    unifiesWithMulti pat1 pat2 [expected]

-- use as (pat1 `unifiesWithMulti` pat2) expect
unifiesWithMulti
    :: HasCallStack
    => TermLike RewritingVariableName
    -> TermLike RewritingVariableName
    -> [Pattern RewritingVariableName]
    -> PropertyT NoSMT ()
unifiesWithMulti pat1 pat2 expectedResults = do
    actualResults <- lift $ evaluateToList (mkAnd pat1 pat2)
    compareElements (List.sort expectedResults) actualResults
  where
    compareElements [] actuals = [] === actuals
    compareElements expecteds [] =  expecteds === []
    compareElements (expected : expecteds) (actual : actuals) = do
        compareElement expected actual
        compareElements expecteds actuals
    compareElement
        Conditional
            { term = expectedTerm
            , predicate = expectedPredicate
            , substitution = expectedSubstitution
            }
        Conditional
            { term = actualTerm
            , predicate = actualPredicate
            , substitution = actualSubstitution
            }
      = do
        Substitution.toMap expectedSubstitution
            === Substitution.toMap actualSubstitution
        expectedPredicate === actualPredicate
        expectedTerm === actualTerm

{- | Unify a concrete map with symbolic-keyed map.

@
(1, 1 |-> 2) ∧ (x, x |-> v)
@

Iterated unification must turn the symbolic key @x@ into a concrete key by
unifying the first element of the pair. This also requires that Map unification
return a partial result for unifying the second element of the pair.

 -}
test_concretizeKeys :: TestTree
test_concretizeKeys =
    testCaseWithoutSMT
        "unify a concrete Map with a symbolic Map"
        $ do
            actual <- evaluate original
            assertEqual "expected simplified Map" expected actual
  where
    x = mkElementVariable (testId "x") intSort
        & mapElementVariable (pure mkConfigVariable)
    v = mkElementVariable (testId "v") intSort
        & mapElementVariable (pure mkConfigVariable)
    key :: TermLike RewritingVariableName
    key = fromConcrete $ Test.Int.asInternal 1
    val = Test.Int.asInternal 2
    concreteMap = asInternal [(key, val)]
    symbolic = asSymbolicPattern $ Map.fromList [(mkElemVar x, mkElemVar v)]
    original =
        mkAnd
            (mkPair intSort mapSort (Test.Int.asInternal 1) concreteMap)
            (mkPair intSort mapSort (mkElemVar x) symbolic)
    expected =
        Conditional
            { term = mkPair intSort mapSort key (asInternal [(key, val)])
            , predicate = Predicate.makeTruePredicate
            , substitution =
                Substitution.unsafeWrap [(inject v, val), (inject x, key)]
            }

{- | Unify a concrete map with symbolic-keyed map in an axiom

Apply the axiom
@
(x, x |-> v) => v
@
to the configuration
@
(1, 1 |-> 2)
@
yielding @2@.

Iterated unification must turn the symbolic key @x@ into a concrete key by
unifying the first element of the pair. This also requires that Map unification
return a partial result for unifying the second element of the pair.

 -}
test_concretizeKeysAxiom :: TestTree
test_concretizeKeysAxiom =
    testCaseWithoutSMT
        "unify a concrete Map with a symbolic Map in an axiom"
        $ do
            let concreteMap = asTermLike $ Map.fromList [(key, val)]
            config <- evaluate $ pair symbolicKey concreteMap
            actual <- runStep config axiom
            assertEqual "expected MAP.lookup" expected actual
  where
    x = mkIntVar (testId "x")
        & TermLike.mapVariables (pure mkRuleVariable)
    v = mkIntVar (testId "v")
<<<<<<< HEAD
        & TermLike.mapVariables (pure mkRuleVariable)
    key = Test.Int.asInternal 1
    symbolicKey = fromConcrete key
=======
    key = Test.Int.asKey 1
    symbolicKey = from key
>>>>>>> e87dac75
    val = Test.Int.asInternal 2
    symbolicMap = asSymbolicPattern $ Map.fromList [(x, v)]
    axiom =
        RewriteRule RulePattern
            { left = mkPair intSort mapSort x symbolicMap
            , antiLeft = Nothing
            , requires = Predicate.makeTruePredicate
            , rhs = injectTermIntoRHS v
            , attributes = Default.def
            }
    expected = MultiOr.make
        [ Conditional
            { term = val
            , predicate = makeTruePredicate
            , substitution = mempty
            }
        ]

test_renormalize :: [TestTree]
test_renormalize =
    [ unchanged "abstract key is unchanged" (mkMap' [(x, v)] [] [])
    , becomes "concrete key is normalized"
        (mkMap' [(from k1, v)] [] [])
        (mkMap' [] [(k1, v)] [])
    , becomes "opaque child is flattened"
        (mkMap' [] [(k1, v)] [mkMap' [] [(k2, v)] []])
        (mkMap' [] [(k1, v), (k2, v)] [])
    , becomes "child is flattened and normalized"
        (mkMap' [] [(k1, v)] [mkMap' [(from k2, v)] [] []])
        (mkMap' [] [(k1, v), (k2, v)] [])
    , becomes "grandchild is flattened and normalized"
        (mkMap' [] [(k1, v)] [mkMap' [(x, v)] [] [mkMap' [(from k2, v)] [] []]])
        (mkMap' [(x, v)] [(k1, v), (k2, v)] [])
    , denorm "duplicate key in map"
        (mkMap' [(from k1, v), (from k1, v)] [] [])
    , denorm "duplicate key in child"
        (mkMap' [(from k1, v)] [] [mkMap' [(from k1, v)] [] []])
    ]
  where
    x = mkIntVar (testId "x")
    v = mkIntVar (testId "v")

    k1, k2 :: Key
    k1 = Test.Int.asKey 1
    k2 = Test.Int.asKey 2

    becomes
        :: HasCallStack
        => TestName
        -> NormalizedMap Key (TermLike VariableName)
        -- ^ original, (possibly) de-normalized map
        -> NormalizedMap Key (TermLike VariableName)
        -- ^ expected normalized map
        -> TestTree
    becomes name origin expect =
        testCase name $ assertEqual "" (Just expect) (Ac.renormalize origin)

    unchanged
        :: HasCallStack
        => TestName
        -> NormalizedMap Key (TermLike VariableName)
        -> TestTree
    unchanged name origin = becomes name origin origin

    denorm
        :: HasCallStack
        => TestName
        -> NormalizedMap Key (TermLike VariableName)
        -> TestTree
    denorm name origin =
        testCase name $ assertEqual "" Nothing (Ac.renormalize origin)

    mkMap'
        :: [(TermLike VariableName, TermLike VariableName)]
        -- ^ abstract elements
        -> [(Key, TermLike VariableName)]
        -- ^ concrete elements
        -> [NormalizedMap Key (TermLike VariableName)]
        -- ^ opaque terms
        -> NormalizedMap Key (TermLike VariableName)
    mkMap' abstract concrete opaque =
        wrapAc NormalizedAc
            { elementsWithVariables = MapElement <$> abstract
            , concreteElements =
                Map.fromList (Bifunctor.second MapValue <$> concrete)
            , opaque =
                Ac.asInternal testMetadataTools mapSort <$> opaque
            }

hprop_unparse :: Property
hprop_unparse =
    hpropUnparse
        ( asInternal
        . Map.toList
        . Map.mapKeys from
        <$> genConcreteMap genValue
        )
  where
    genValue = Test.Int.asInternal <$> genInteger

test_inKeys :: [TestTree]
test_inKeys =
    [ testCase "empty Map contains no keys" $ do
        actual1 <- inKeys concreteKey (asInternal [])
        assertEqual "no concrete keys" (Just False) actual1
        actual2 <- inKeys x (asInternal [])
        assertEqual "no symbolic keys" (Just False) actual2
        actual3 <- inKeys (tdivInt y z) (asInternal [])
        assertEqual "no partial keys" (Just False) actual3
    , testGroup "concrete Map"
        [ testCase "concrete key is present" $ do
            actual <- inKeys concreteKey concreteMap
            assertEqual "" (Just True) actual
        , testCase "concrete key is absent" $ do
            let key = Test.Int.asInternal 2
            actual <- inKeys key concreteMap
            assertEqual "" (Just False) actual
        , testCase "symbolic key is undecided" $ do
            actual <- inKeys x concreteMap
            assertEqual "" Nothing actual
        ]
    , testGroup "symbolic Map"
        [ testCase "symbolic key is present" $ do
            actual <- inKeys x symbolicMap
            assertEqual "" (Just True) actual
        , testCase "concrete key is present" $ do
            actual <- inKeys concreteKey symbolicMap
            assertEqual "" (Just True) actual
        , testCase "partial key is present" $ do
            actual <- inKeys (tdivInt y z) symbolicMap
            assertEqual "" (Just True) actual
        , testCase "symbolic key is undecided" $ do
            let key = mkIntVar (testId "z")
            actual <- inKeys key symbolicMap
            assertEqual "" Nothing actual
        , testCase "concrete key is undecided" $ do
            let key = Test.Int.asInternal 2
            actual <- inKeys key symbolicMap
            assertEqual "" Nothing actual
        , testCase "partial key is undecided" $ do
            actual <- inKeys (tdivInt x z) symbolicMap
            assertEqual "" Nothing actual
        ]
    ]
  where
    concreteKey = Test.Int.asInternal 0
    concreteMap =
        asInternal
        [ (Test.Int.asInternal 0, u)
        , (Test.Int.asInternal 1, v)
        ]
    x, y, z, u, v, w :: TermLike VariableName
    x = mkIntVar (testId "x")
    y = mkIntVar (testId "y")
    z = mkIntVar (testId "z")
    u = mkIntVar (testId "u")
    v = mkIntVar (testId "v")
    w = mkIntVar (testId "w")
    symbolicMap =
        asInternal
        [ (x, u)
        , (tdivInt y z, v)
        , (Test.Int.asInternal 0, w)
        ]
    inKeys
        :: HasCallStack
        => TermLike VariableName
        -> TermLike VariableName
        -> IO (Maybe Bool)
    inKeys termKey termMap = do
        output <-
            Map.evalInKeys boolSort [termKey, termMap]
            & runMaybeT
            & runSimplifier testEnv
        case output of
            Nothing -> return Nothing
            Just result -> do
                let (term, condition) = splitTerm result
                assertTop (substitution condition)
                let expectPredicate
                      | null predicates = makeTruePredicate
                      | otherwise = makeMultipleAndPredicate predicates
                    predicates =
                        catMaybes
                        [ do
                            (guard . not) (isDefinedPattern termKey)
                            pure (makeCeilPredicate termKey)
                        , do
                            (guard . not) (isDefinedPattern termMap)
                            pure (makeCeilPredicate termMap)
                        ]
                assertEqual "" expectPredicate (predicate condition)
                bool <- expectBool term
                return (Just bool)

-- * Helpers

-- | Construct a pattern for a map which may have symbolic keys.
asSymbolicPattern
    :: Map (TermLike RewritingVariableName) (TermLike RewritingVariableName)
    -> TermLike RewritingVariableName
asSymbolicPattern result
    | Map.null result =
        applyUnit
    | otherwise =
        foldr1 applyConcat (applyElement <$> Map.toAscList result)
  where
    applyUnit = mkApplySymbol unitMapSymbol []
    applyElement (key, value) = elementMap key value
    applyConcat map1 map2 = concatMap map1 map2

-- | Specialize 'Map.asTermLike' to the builtin sort 'mapSort'.
<<<<<<< HEAD
asTermLike
    :: InternalVariable variable
    => Map (TermLike Concrete) (TermLike variable)
    -> TermLike variable
=======
asTermLike :: Map Key (TermLike VariableName) -> TermLike VariableName
>>>>>>> e87dac75
asTermLike =
    Reflection.give testMetadataTools Map.asTermLike
    . builtinMap
    . Map.toAscList

-- | Specialize 'Map.asPattern' to the builtin sort 'mapSort'.
<<<<<<< HEAD
asPattern
    :: Map (TermLike Concrete) (TermLike RewritingVariableName)
    -> Pattern RewritingVariableName
=======
asPattern :: Map Key (TermLike VariableName) -> Pattern VariableName
>>>>>>> e87dac75
asPattern concreteMap =
    Reflection.give testMetadataTools
    $ Ac.asPattern mapSort
    $ wrapAc NormalizedAc
        { elementsWithVariables = []
        , concreteElements = MapValue <$> concreteMap
        , opaque = []
        }

asVariablePattern
    :: Map (TermLike RewritingVariableName) (TermLike RewritingVariableName)
    -> Pattern RewritingVariableName
asVariablePattern variableMap =
    Reflection.give testMetadataTools
    $ Ac.asPattern mapSort
    $ wrapAc NormalizedAc
        { elementsWithVariables = MapElement <$> Map.toList variableMap
        , concreteElements = Map.empty
        , opaque = []
        }

asVariableInternal
    :: Map (TermLike RewritingVariableName) (TermLike RewritingVariableName)
    -> TermLike RewritingVariableName
asVariableInternal variableMap =
    Ac.asInternal testMetadataTools mapSort
    $ wrapAc NormalizedAc
        { elementsWithVariables = MapElement <$> Map.toList variableMap
        , concreteElements = Map.empty
        , opaque = []
        }

-- | Specialize 'Ac.asInternal' to the builtin sort 'mapSort'.
asInternal
    :: InternalVariable variable
    => [(TermLike variable, TermLike variable)]
    -> TermLike variable
asInternal elements =
    Ac.asInternal testMetadataTools mapSort
    $ wrapAc NormalizedAc
        { elementsWithVariables = wrapElement <$> abstractElements
        , concreteElements
        , opaque = []
        }
  where
    asConcrete element@(key, value) =
        (,) <$> retractKey key <*> pure value
        & maybe (Left element) Right
    (abstractElements, Map.fromList -> concreteElements) =
        asConcrete . Bifunctor.second MapValue <$> elements
        & partitionEithers

<<<<<<< HEAD
unsafeAsConcrete
    :: TermLike RewritingVariableName
    -> TermLike Concrete
unsafeAsConcrete term =
    TermLike.asConcrete term
    & fromMaybe (error "Expected concrete term.")

=======
>>>>>>> e87dac75
{- | Construct a 'NormalizedMap' from a list of elements and opaque terms.

It is an error if the collection cannot be normalized.

 -}
normalizedMap
    :: [(TermLike VariableName, TermLike VariableName)]
    -- ^ (abstract or concrete) elements
    -> [TermLike VariableName]
    -- ^ opaque terms
    -> NormalizedMap Key (TermLike VariableName)
normalizedMap elements opaque =
    Maybe.fromJust . Ac.renormalize . wrapAc $ NormalizedAc
        { elementsWithVariables = MapElement <$> elements
        , concreteElements = Map.empty
        , opaque
        }

-- * Constructors

mkIntVar :: Id -> TermLike VariableName
mkIntVar variableName = mkElemVar $ mkElementVariable variableName intSort

asVariableName :: ElementVariable RewritingVariableName -> Id
asVariableName = base . from . unElementVariableName . variableName

distinctVariables :: [ElementVariable RewritingVariableName] -> Bool
distinctVariables variables =
    length variableNames == length (List.nub variableNames)
  where
    variableNames = map asVariableName variables<|MERGE_RESOLUTION|>--- conflicted
+++ resolved
@@ -651,12 +651,8 @@
     testCaseWithoutSMT "simplify builtin Map elements" $ do
         let
             x = mkIntVar (testId "x")
-<<<<<<< HEAD
                 & TermLike.mapVariables (pure mkConfigVariable)
-            key = Test.Int.asInternal 1
-=======
             key = Test.Int.asKey 1
->>>>>>> e87dac75
             original = asTermLike $ Map.fromList [(key, mkAnd x mkTop_)]
             expected = asPattern $ Map.fromList [(key, x)]
         actual <- evaluate original
@@ -1134,10 +1130,8 @@
     testPropertyWithoutSolver
         "unify two symbolic maps with identical keys and one variable opaque"
         (do
-<<<<<<< HEAD
             key1 <-
-                forAll genIntegerPattern
-                <&> TermLike.mapVariables (pure mkConfigVariable)
+                forAll genIntegerKey
             value1 <-
                 forAll genIntegerPattern
                 <&> TermLike.mapVariables (pure mkConfigVariable)
@@ -1160,17 +1154,6 @@
             mapVar2 <-
                 forAll (standaloneGen $ elementVariableGen mapSort)
                 <&> mapElementVariable (pure mkConfigVariable)
-=======
-            key1 <- forAll genIntegerKey
-            value1 <- forAll genIntegerPattern
-            value2 <- forAll genIntegerPattern
-
-            keyVar2 <- forAll (standaloneGen $ elementVariableGen intSort)
-            valueVar1 <- forAll (standaloneGen $ elementVariableGen intSort)
-            valueVar2 <- forAll (standaloneGen $ elementVariableGen intSort)
-            mapVar1 <- forAll (standaloneGen $ elementVariableGen mapSort)
-            mapVar2 <- forAll (standaloneGen $ elementVariableGen mapSort)
->>>>>>> e87dac75
             let variables = [keyVar2, valueVar1, valueVar2, mapVar1, mapVar2]
             unless (distinctVariables variables) discard
 
@@ -1322,15 +1305,11 @@
   where
     x = mkIntVar (testId "x")
         & TermLike.mapVariables (pure mkRuleVariable)
-    v = mkIntVar (testId "v")
-<<<<<<< HEAD
+    v =
+        mkIntVar (testId "v")
         & TermLike.mapVariables (pure mkRuleVariable)
-    key = Test.Int.asInternal 1
-    symbolicKey = fromConcrete key
-=======
     key = Test.Int.asKey 1
     symbolicKey = from key
->>>>>>> e87dac75
     val = Test.Int.asInternal 2
     symbolicMap = asSymbolicPattern $ Map.fromList [(x, v)]
     axiom =
@@ -1543,27 +1522,19 @@
     applyConcat map1 map2 = concatMap map1 map2
 
 -- | Specialize 'Map.asTermLike' to the builtin sort 'mapSort'.
-<<<<<<< HEAD
 asTermLike
     :: InternalVariable variable
-    => Map (TermLike Concrete) (TermLike variable)
+    => Map Key (TermLike variable)
     -> TermLike variable
-=======
-asTermLike :: Map Key (TermLike VariableName) -> TermLike VariableName
->>>>>>> e87dac75
 asTermLike =
     Reflection.give testMetadataTools Map.asTermLike
     . builtinMap
     . Map.toAscList
 
 -- | Specialize 'Map.asPattern' to the builtin sort 'mapSort'.
-<<<<<<< HEAD
 asPattern
-    :: Map (TermLike Concrete) (TermLike RewritingVariableName)
+    :: Map Key (TermLike RewritingVariableName)
     -> Pattern RewritingVariableName
-=======
-asPattern :: Map Key (TermLike VariableName) -> Pattern VariableName
->>>>>>> e87dac75
 asPattern concreteMap =
     Reflection.give testMetadataTools
     $ Ac.asPattern mapSort
@@ -1616,16 +1587,6 @@
         asConcrete . Bifunctor.second MapValue <$> elements
         & partitionEithers
 
-<<<<<<< HEAD
-unsafeAsConcrete
-    :: TermLike RewritingVariableName
-    -> TermLike Concrete
-unsafeAsConcrete term =
-    TermLike.asConcrete term
-    & fromMaybe (error "Expected concrete term.")
-
-=======
->>>>>>> e87dac75
 {- | Construct a 'NormalizedMap' from a list of elements and opaque terms.
 
 It is an error if the collection cannot be normalized.
