{-# OPTIONS_GHC -Wno-incomplete-uni-patterns #-}

module Test.Kore.Builtin.Set (
    test_unit,
    test_getUnit,
    test_inElement,
    test_inUnitSymbolic,
    test_inElementSymbolic,
    test_inConcat,
    test_inConcatSymbolic,
    test_concatUnit,
    test_concatAssociates,
    test_concatNormalizes,
    test_difference,
    test_toList,
    test_size,
    test_intersection_unit,
    test_intersection_idem,
    test_list2set,
    test_inclusion,
    test_symbolic,
    test_unifyConcreteIdem,
    test_unifyConcreteDistinct,
    test_unifyFramingVariable,
    test_unifySelectFromEmpty,
    test_unifySelectFromSingleton,
    test_unifySelectFromSingletonWithoutLeftovers,
    test_unifySelectFromTwoElementSet,
    test_unifySelectTwoFromTwoElementSet,
    test_unifyConcatElemVarVsElemSet,
    test_unifyConcatElemVarVsElemElem,
    test_unifyConcatElemElemVsElemConcrete,
    test_unifyConcatElemElemVsElemElem,
    test_unifyConcatElemConcatVsElemConcrete,
    test_unifyConcatElemConcreteVsElemConcrete1,
    test_unifyConcatElemConcreteVsElemConcrete2,
    test_unifyConcatElemConcreteVsElemConcrete3,
    test_unifyConcatElemConcreteVsElemConcrete4,
    test_unifyConcatElemConcreteVsElemConcrete5,
    test_unifyConcatElemVsElem,
    test_unifyConcatElemVsElemConcrete1,
    test_unifyConcatElemVsElemConcrete2,
    test_unifyConcatElemVsElemElem,
    test_unifyConcatElemVsElemConcat,
    test_unifyConcatElemVsElemVar,
    test_unifyConcatElemElemVsElemConcat,
    test_unifyConcatElemElemVsElemConcatSet,
    test_unifyFnSelectFromSingleton,
    test_unify_concat_xSet_unit_unit_vs_unit,
    test_unifyMultipleIdenticalOpaqueSets,
    test_concretizeKeys,
    test_concretizeKeysAxiom,
    test_isBuiltin,
    hprop_unparse,
    --
    genSetPattern,
    genSetConcreteIntegerPattern,
    normalizedSet,
    asInternal,
) where

import Data.Default qualified as Default
import Data.HashMap.Strict qualified as HashMap
import Data.HashSet (
    HashSet,
 )
import Data.HashSet qualified as HashSet
import Data.List qualified as List
import Data.Maybe qualified as Maybe (
    fromJust,
 )
import Data.Sequence qualified as Seq
import Hedgehog hiding (
    Concrete,
    opaque,
    property,
 )
import Hedgehog.Gen qualified as Gen
import Hedgehog.Range qualified as Range
import Kore.Builtin.AssociativeCommutative qualified as Ac
import Kore.Builtin.Set.Set qualified as Set
import Kore.Internal.Condition qualified as Condition
import Kore.Internal.Conditional qualified as Conditional
import Kore.Internal.From
import Kore.Internal.InternalSet
import Kore.Internal.MultiOr qualified as MultiOr
import Kore.Internal.Pattern as Pattern
import Kore.Internal.Predicate as Predicate
import Kore.Internal.Substitution qualified as Substitution
import Kore.Internal.TermLike
import Kore.Internal.TermLike qualified as TermLike
import Kore.Rewrite.RewritingVariable (
    RewritingVariableName,
    mkConfigVariable,
    mkRewritingTerm,
    mkRuleVariable,
 )
import Kore.Rewrite.RulePattern (
    RewriteRule (RewriteRule),
    injectTermIntoRHS,
 )
import Kore.Rewrite.RulePattern as RulePattern (
    RulePattern (..),
 )
import Kore.Simplify.AndTerms (
    termUnification,
 )
import Kore.Simplify.Not qualified as Not
import Kore.Unification.UnifierT (
    runUnifierT,
 )
import Prelude.Kore
import Test.Expect
import Test.Kore (
    configElementVariableGen,
    standaloneGen,
    testId,
 )
import Test.Kore.Builtin.Bool qualified as Test.Bool
import Test.Kore.Builtin.Builtin
import Test.Kore.Builtin.Definition
import Test.Kore.Builtin.Int (
    genConcreteIntegerPattern,
    genInteger,
    genIntegerKey,
    genIntegerPattern,
 )
import Test.Kore.Builtin.Int qualified as Test.Int
import Test.Kore.Builtin.List qualified as Test.List
import Test.Kore.Internal.OrPattern qualified as OrPattern
import Test.Kore.Internal.Pattern qualified as Pattern
import Test.Kore.Rewrite.MockSymbols qualified as Mock
import Test.Kore.Simplify
import Test.Kore.With
import Test.SMT (
    runNoSMT,
    testCaseWithoutSMT,
    testPropertyWithSolver,
    testPropertyWithoutSolver,
 )
import Test.Tasty
import Test.Tasty.HUnit.Ext

genKeys :: Gen [TermLike RewritingVariableName]
genKeys = Gen.subsequence (concreteKeys <> symbolicKeys <> functionalKeys)

genKey :: Gen (TermLike RewritingVariableName)
genKey = Gen.element (concreteKeys <> symbolicKeys <> functionalKeys)

genFunctionalKey :: Gen (TermLike RewritingVariableName)
genFunctionalKey = Gen.element (functionalKeys <> concreteKeys)

functionalKeys :: [TermLike RewritingVariableName]
functionalKeys = Mock.functional10 . mkElemVar <$> elemVars'

concreteKeys :: [TermLike RewritingVariableName]
concreteKeys = [Mock.a, Mock.b, Mock.c]

symbolicKeys :: [TermLike RewritingVariableName]
symbolicKeys = Mock.f . mkElemVar <$> elemVars'

elemVars' :: [ElementVariable RewritingVariableName]
elemVars' = [Mock.xConfig, Mock.yConfig, Mock.zConfig]

genSetInteger :: Gen (HashSet Integer)
genSetInteger =
    Gen.list (Range.linear 0 32) genInteger
        <&> HashSet.fromList

genSetConcreteIntegerPattern :: Gen (HashSet (TermLike Concrete))
genSetConcreteIntegerPattern =
    HashSet.map Test.Int.asInternal <$> genSetInteger

genConcreteSet :: Gen (HashSet (TermLike Concrete))
genConcreteSet = genSetConcreteIntegerPattern

genSetPattern :: InternalVariable variable => Gen (TermLike variable)
genSetPattern = fromConcrete . mkSet_ <$> genSetConcreteIntegerPattern

intSetToSetPattern ::
    HashSet Integer ->
    TermLike RewritingVariableName
intSetToSetPattern intSet =
    mkSet_ (HashSet.map Test.Int.asInternal intSet)

test_unit :: [TestTree]
test_unit =
    [ unitSet `becomes` asInternal HashSet.empty $
        "unit() === /* builtin */ unit()"
    , concatSet (mkElemVar xSet) unitSet `becomes` mkElemVar xSet $
        "concat(x:Set, unit()) === x:Set"
    ]
  where
    xSet =
        mkElementVariable "xSet" setSort
            & mapElementVariable (pure mkConfigVariable)
    becomes ::
        HasCallStack =>
        TermLike RewritingVariableName ->
        TermLike RewritingVariableName ->
        TestName ->
        TestTree
    becomes original expect name =
        testCase name $ do
            actual <- runNoSMT $ evaluateTerm original
            assertEqual
                ""
                (OrPattern.fromTermLike expect)
                actual

test_getUnit :: TestTree
test_getUnit =
    testPropertyWithSolver
        "in{}(_, unit{}() === \\dv{Bool{}}(\"false\")"
        ( do
            patKey <- forAll genIntegerPattern
            let patIn =
                    mkApplySymbol
                        inSetSymbol
                        [ patKey
                        , mkApplySymbol unitSetSymbol []
                        ]
                patFalse = Test.Bool.asInternal False
                predicate = fromEquals_ patFalse patIn
            (===) (Test.Bool.asOrPattern False) =<< evaluateTermT patIn
            (===) (OrPattern.topOf kSort) =<< evaluatePredicateT predicate
        )

test_inElement :: TestTree
test_inElement =
    testPropertyWithSolver
        "in{}(x, element{}(x)) === \\dv{Bool{}}(\"true\")"
        ( do
            patKey <- forAll genIntegerPattern
            let patIn = mkApplySymbol inSetSymbol [patKey, patElement]
                patElement = mkApplySymbol elementSetSymbol [patKey]
                patTrue = Test.Bool.asInternal True
                predicate = fromEquals_ patIn patTrue
            (===) (Test.Bool.asOrPattern True) =<< evaluateTermT patIn
            (===) (OrPattern.topOf kSort) =<< evaluatePredicateT predicate
        )

test_inUnitSymbolic :: TestTree
test_inUnitSymbolic =
    testPropertyWithSolver
        "in{}(x, unit{}()) === \\dv{Bool{}}(\"false\")"
        ( do
            patKey <- forAll genFunctionalKey
            let patIn =
                    mkApplySymbol
                        inSetSymbolTestSort
                        [ patKey
                        , mkApplySymbol unitSetSymbol []
                        ]
                patFalse = Test.Bool.asInternal False
                predicate = fromEquals_ patFalse patIn
            (===) (Test.Bool.asOrPattern False) =<< evaluateTermT patIn
            (===) (OrPattern.topOf kSort) =<< evaluatePredicateT predicate
        )

test_inElementSymbolic :: TestTree
test_inElementSymbolic =
    testPropertyWithSolver
        "in{}(x, element{}(x)) === and(\\dv{Bool{}}(\"true\"), \\top())"
        ( do
            patKey <- forAll genKey
            let patElement = mkApplySymbol elementSetSymbolTestSort [patKey]
                patIn = mkApplySymbol inSetSymbolTestSort [patKey, patElement]
                patTrue = Test.Bool.asInternal True
                conditionTerm = mkAnd patTrue (mkCeil boolSort patElement)
            actual <- evaluateTermT patIn
            expected <- evaluateTermT conditionTerm
            actual === expected
        )

test_inConcatSymbolic :: TestTree
test_inConcatSymbolic =
    testPropertyWithSolver
        "in{}(concat{}(_, element{}(e)), e)\
        \ === and(\\dv{Bool{}}(\"true\"), ceil(concat{}(_, element{}(e))))"
        ( do
            keys <- forAll genKeys
            patKey <- forAll genKey
            let patSet =
                    mkSet_ $
                        HashSet.insert patKey (HashSet.fromList keys)
                patIn = mkApplySymbol inSetSymbolTestSort [patKey, patSet]
                patTrue = Test.Bool.asPattern True
                conditionTerm = fromCeil_ patSet
            condition <- evaluatePredicateT conditionTerm
            let expected =
                    MultiOr.map
                        ( Condition.andCondition patTrue
                            . Conditional.withoutTerm
                        )
                        condition
            actual <- evaluateTermT patIn
            Pattern.assertEquivalent'
                (===)
                (from expected :: [Pattern RewritingVariableName])
                (from actual :: [Pattern RewritingVariableName])
        )

test_inConcat :: TestTree
test_inConcat =
    testPropertyWithSolver
        "in{}(concat{}(_, element{}(e)), e) === \\dv{Bool{}}(\"true\")"
        ( do
            elem' <- forAll genConcreteIntegerPattern
            values <- forAll genSetConcreteIntegerPattern
            let patIn = mkApplySymbol inSetSymbol [patElem, patSet]
                patSet =
                    mkSet_ (HashSet.insert elem' values) & fromConcrete
                patElem = fromConcrete elem'
                patTrue = Test.Bool.asInternal True
                predicate = fromEquals_ patTrue patIn
            (===) (Test.Bool.asOrPattern True) =<< evaluateTermT patIn
            (===) (OrPattern.topOf kSort) =<< evaluatePredicateT predicate
        )

test_concatUnit :: TestTree
test_concatUnit =
    testPropertyWithSolver
        "concat{}(unit{}(), xs) === concat{}(xs, unit{}()) === xs"
        ( do
            patValues <- forAll genSetPattern <&> mkRewritingTerm
            let patUnit = mkApplySymbol unitSetSymbol []
                patConcat1 =
                    mkApplySymbol concatSetSymbol [patUnit, patValues]
                patConcat2 =
                    mkApplySymbol concatSetSymbol [patValues, patUnit]
                predicate1 = fromEquals_ patValues patConcat1
                predicate2 = fromEquals_ patValues patConcat2
            expect <- evaluateTermT patValues
            (===) expect =<< evaluateTermT patConcat1
            (===) expect =<< evaluateTermT patConcat2
            (===) (OrPattern.topOf kSort) =<< evaluatePredicateT predicate1
            (===) (OrPattern.topOf kSort) =<< evaluatePredicateT predicate2
        )

test_concatAssociates :: TestTree
test_concatAssociates =
    testPropertyWithSolver
        "concat{}(concat{}(as, bs), cs) === concat{}(as, concat{}(bs, cs))"
        ( do
            set1 <- forAll genSetInteger
            set2 <- forAll genSetInteger
            set3 <- forAll genSetInteger
            unless (setIntersectionsAreEmpty [set1, set2, set3]) discard

            let patSet1 = intSetToSetPattern set1
                patSet2 = intSetToSetPattern set2
                patSet3 = intSetToSetPattern set3

            let patConcat12 = mkApplySymbol concatSetSymbol [patSet1, patSet2]
                patConcat23 = mkApplySymbol concatSetSymbol [patSet2, patSet3]
                patConcat12_3 =
                    mkApplySymbol concatSetSymbol [patConcat12, patSet3]
                patConcat1_23 =
                    mkApplySymbol concatSetSymbol [patSet1, patConcat23]
                predicate = fromEquals_ patConcat12_3 patConcat1_23
            concat12_3 <- evaluateTermT patConcat12_3
            concat1_23 <- evaluateTermT patConcat1_23
            (===) concat12_3 concat1_23
            (===) (OrPattern.topOf kSort) =<< evaluatePredicateT predicate
        )

test_concatNormalizes :: TestTree
test_concatNormalizes =
    testPropertyWithSolver
        "concat{}(concat{}(1, x:Int), concat(y:set, concat(z:int, 2))) \
        \=== NormalizedSet([x, y], {1, 2}, [y])"
        ( do
            int1 <- forAll genInteger
            int2 <- forAll genInteger
            elemVar1 <-
                forAll (standaloneGen $ configElementVariableGen intSort)
            elemVar2 <-
                forAll (standaloneGen $ configElementVariableGen intSort)
            setVar <-
                forAll (standaloneGen $ configElementVariableGen setSort)

            let elemVars =
                    [elemVar1, elemVar2]
                allVars = setVar : elemVars

            unless (distinctVars allVars) discard
            when (int1 == int2) discard

            let intKey1 = Test.Int.asKey int1
                intKey2 = Test.Int.asKey int2
                [elementVar1, elementVar2] = map mkElemVar (List.sort elemVars)

                patConcat =
                    mkApplySymbol
                        concatSetSymbol
                        [ mkApplySymbol
                            concatSetSymbol
                            [ mkApplySymbol elementSetSymbol [from intKey1]
                            , mkApplySymbol elementSetSymbol [elementVar1]
                            ]
                        , mkApplySymbol
                            concatSetSymbol
                            [ mkElemVar setVar
                            , mkApplySymbol
                                concatSetSymbol
                                [ mkApplySymbol elementSetSymbol [elementVar2]
                                , mkApplySymbol elementSetSymbol [from intKey2]
                                ]
                            ]
                        ]
                normalized =
                    emptyNormalizedSet
                        `with` intKey1
                        `with` intKey2
                        `with` VariableElement elementVar1
                        `with` VariableElement elementVar2
                        `with` OpaqueSet (mkElemVar setVar)
                patNormalized = asInternalNormalized normalized

                predicate = fromEquals_ patConcat patNormalized
            evalConcat <- evaluateTermT patConcat
            evalNormalized <- evaluateTermT patNormalized
            (===) evalConcat evalNormalized
            (===) (OrPattern.topOf kSort) =<< evaluatePredicateT predicate
        )

test_difference :: TestTree
test_difference =
    testPropertyWithSolver
        "SET.difference is difference"
        ( do
            set1 <- forAll genSetConcreteIntegerPattern
            set2 <- forAll genSetConcreteIntegerPattern
            let set3 = HashSet.difference set1 set2
                patSet3 = mkSet_ set3 & fromConcrete
                patDifference =
                    differenceSet
                        (mkSet_ set1 & fromConcrete)
                        (mkSet_ set2 & fromConcrete)
                predicate = fromEquals_ patSet3 patDifference
            expect <- evaluateTermT patSet3
            (===) expect =<< evaluateTermT patDifference
            (===) (OrPattern.topOf kSort) =<< evaluatePredicateT predicate
        )

<<<<<<< HEAD
=======
test_difference_symbolic :: [TestTree]
test_difference_symbolic =
    [ testCase "[X, 0, 1] -Set [X, 0] = [1]" $ do
        let args =
                [ mkSet_ [x, zero, one]
                , mkSet_ [x, zero]
                ]
            expect =
                makeMultipleAndPredicate (makeCeilPredicate <$> args)
                    & Condition.fromPredicate
                    & Pattern.withCondition oneSingleton
        evalDifference (Just expect) args
    , testCase "[X, 1] -Set [X, Y] = [1] -Set [Y]" $ do
        let args =
                [ mkSet_ [x, one]
                , mkSet_ [x, y]
                ]
            expect =
                makeMultipleAndPredicate (makeCeilPredicate <$> args)
                    & Condition.fromPredicate
                    & Pattern.withCondition (differenceSet oneSingleton ySingleton)
        evalDifference (Just expect) args
    , testCase "[X] -Set [X, Y] = []" $ do
        let args =
                [ mkSet_ [x]
                , mkSet_ [x, y]
                ]
            expect =
                makeMultipleAndPredicate
                    (makeCeilPredicate <$> tail args)
                    & Condition.fromPredicate
                    & Pattern.withCondition (mkSet_ [])
        evalDifference (Just expect) args
    , testCase "[f(X), 1] -Set [f(X)] = [1]" $ do
        let args =
                [ mkSet_ [fx, one]
                , mkSet_ [fx]
                ]
            expect =
                makeCeilPredicate (head args)
                    & Condition.fromPredicate
                    & Pattern.withCondition oneSingleton
        evalDifference (Just expect) args
    ]
  where
    x = mkElemVar ("x" `ofSort` intSort)
    y = mkElemVar ("y" `ofSort` intSort)
    zero = Int.asInternal 0
    one = Int.asInternal 1
    fx = addInt x one
    ySingleton = mkSet_ [y]
    oneSingleton = mkSet_ [one]

    ofSort :: Text.Text -> Sort -> ElementVariable RewritingVariableName
    idName `ofSort` sort = configElementVariableFromId (testId idName) sort

    evalDifference ::
        HasCallStack =>
        -- expected result
        Maybe (Pattern RewritingVariableName) ->
        -- arguments of 'differenceSet'
        [TermLike RewritingVariableName] ->
        Assertion
    evalDifference expect args = do
        actual <-
            Set.evalDifference
                SideCondition.top
                (Application differenceSetSymbol args)
                & runMaybeT
                & testRunSimplifier testEnv
        assertEqual "" expect actual

>>>>>>> 0a2b0324
test_toList :: TestTree
test_toList =
    testPropertyWithSolver
        "SET.set2list is implemented as a Haskell set to list transformation"
        ( do
            set <- forAll genSetInteger
            let expectedList = implToList set
                internalSet =
                    HashSet.map Test.Int.asInternal set
                        & mkSet_
                actualList =
                    mkApplySymbol toListSetSymbol [internalSet]
                predicate = fromEquals_ expectedList actualList
            expect <- evaluateTermT expectedList
            (===) expect =<< evaluateTermT actualList
            (===) (OrPattern.topOf kSort) =<< evaluatePredicateT predicate
        )
  where
    implToList =
        Test.List.asInternal
            . fmap (from @Key)
            . Seq.fromList
            . HashSet.toList
            . HashSet.map Test.Int.asKey

test_size :: TestTree
test_size =
    testPropertyWithSolver
        "SET.size is size"
        ( do
            set <- forAll genSetConcreteIntegerPattern
            let size = HashSet.size set
                patExpected = Test.Int.asInternal $ toInteger size
                patActual =
                    mkApplySymbol sizeSetSymbol [mkSet_ set]
                        & fromConcrete
                predicate = fromEquals_ patExpected patActual
            expect <- evaluateTermT patExpected
            (===) expect =<< evaluateTermT patActual
            (===) (OrPattern.topOf kSort) =<< evaluatePredicateT predicate
        )

test_intersection_unit :: TestTree
test_intersection_unit =
    testPropertyWithSolver "intersection(as, unit()) === unit()" $ do
        as <- forAll genSetPattern
        let original = intersectionSet as unitSet
            expect = OrPattern.fromTermLike $ asInternal HashSet.empty
        (===) expect =<< evaluateTermT original
        (===) (OrPattern.topOf kSort) =<< evaluatePredicateT (fromEquals_ original unitSet)

test_intersection_idem :: TestTree
test_intersection_idem =
    testPropertyWithSolver "intersection(as, as) === as" $ do
        as <- forAll genConcreteSet
        let termLike = mkSet_ as & fromConcrete
            original = intersectionSet termLike termLike
            expect = OrPattern.fromTermLike $ asInternal as
        (===) expect =<< evaluateTermT original
        (===) (OrPattern.topOf kSort) =<< evaluatePredicateT (fromEquals_ original termLike)

test_list2set :: TestTree
test_list2set =
    testPropertyWithSolver "List to Set" $ do
        someSeq <- forAll Test.List.genSeqInteger
        let set =
                HashSet.map Test.Int.asInternal $
                    HashSet.fromList $
                        toList someSeq
            termLike = mkSet_ set & fromConcrete
            input = Test.List.asTermLike $ Test.Int.asInternal <$> someSeq
            original = list2setSet input
            expect = OrPattern.fromTermLike $ asInternal set
        (===) expect =<< evaluateTermT original
        (===) (OrPattern.topOf kSort)
            =<< evaluatePredicateT (fromEquals_ original termLike)

test_inclusion :: [TestTree]
test_inclusion =
    [ testPropertyWithSolver
        "SET.inclusion success"
        ( do
            patKey1 <- forAll genIntegerPattern
            patKey2 <- forAll genIntegerPattern
            when (patKey1 == patKey2) discard
            let patSet1 = elementSet patKey1
                patSet2 = concatSet patSet1 (elementSet patKey2)
                patInclusion = inclusionSet patSet1 patSet2
                predicate =
                    fromImplies
                        (fromNot (fromEquals_ patKey1 patKey2))
                        (fromEquals_ (Test.Bool.asInternal True) patInclusion)
            (===) (Test.Bool.asOrPattern True) =<< evaluateTermT patInclusion
            (===) (OrPattern.topOf kSort) =<< evaluatePredicateT predicate
        )
    , testPropertyWithSolver
        "SET.inclusion success: empty set <= any set"
        ( do
            patSomeSet <- forAll genSetPattern
            let patInclusion = inclusionSet unitSet patSomeSet
                predicate = fromEquals_ (Test.Bool.asInternal True) patInclusion
            (===) (Test.Bool.asOrPattern True) =<< evaluateTermT patInclusion
            (===) (OrPattern.topOf kSort) =<< evaluatePredicateT predicate
        )
    , testPropertyWithSolver
        "SET.inclusion failure: not (some nonempty set <= empty set)"
        ( do
            patKey <- forAll genIntegerPattern
            let patSomeSet = elementSet patKey
                patInclusion = inclusionSet patSomeSet unitSet
                predicate = fromEquals_ (Test.Bool.asInternal False) patInclusion
            (===) (Test.Bool.asOrPattern False) =<< evaluateTermT patInclusion
            (===) (OrPattern.topOf kSort) =<< evaluatePredicateT predicate
        )
    , testPropertyWithSolver
        "SET.inclusion failure: lhs key not included in rhs set"
        ( do
            patKey1 <- forAll genIntegerPattern
            patKey2 <- forAll genIntegerPattern
            when (patKey1 == patKey2) discard
            let patSet1 = elementSet patKey1
                patSet2 = concatSet patSet1 (elementSet patKey2)
                patInclusion = inclusionSet patSet2 patSet1
                predicate =
                    fromImplies
                        (fromNot (fromEquals_ patKey1 patKey2))
                        (fromEquals_ (Test.Bool.asInternal False) patInclusion)
            (===) (Test.Bool.asOrPattern False) =<< evaluateTermT patInclusion
            (===) (OrPattern.topOf kSort) =<< evaluatePredicateT predicate
        )
    ]

setVariableGen ::
    Sort ->
    Gen (HashSet (ElementVariable RewritingVariableName))
setVariableGen sort =
    Gen.list (Range.linear 0 32) (standaloneGen $ configElementVariableGen sort)
        <&> HashSet.fromList

-- | Sets with symbolic keys are not simplified.
test_symbolic :: TestTree
test_symbolic =
    testPropertyWithSolver
        "concat and elem are evaluated on symbolic keys"
        ( do
            values <- forAll (setVariableGen intSort)
            let patMap = asSymbolicPattern (HashSet.map mkElemVar values)
                expect =
                    Pattern.fromTermLike
                        ( asInternalNormalized
                            ( emptyNormalizedSet
                                `with` map
                                    (VariableElement . mkElemVar)
                                    (HashSet.toList values)
                            )
                        )
            if HashSet.null values
                then discard
                else (===) (MultiOr.singleton expect) =<< evaluateTermT patMap
        )

-- | Construct a pattern for a map which may have symbolic keys.
asSymbolicPattern ::
    HashSet (TermLike RewritingVariableName) ->
    TermLike RewritingVariableName
asSymbolicPattern result
    | HashSet.null result =
        applyUnit
    | otherwise =
        foldr1 applyConcat (applyElement <$> HashSet.toList result)
  where
    applyUnit = mkApplySymbol unitSetSymbol []
    applyElement key = mkApplySymbol elementSetSymbol [key]
    applyConcat set1 set2 = mkApplySymbol concatSetSymbol [set1, set2]

-- | Check that unifying a concrete set with itself results in the same set
test_unifyConcreteIdem :: TestTree
test_unifyConcreteIdem =
    testPropertyWithSolver
        "unify concrete set with itself"
        ( do
            patSet <- forAll genSetPattern
            let patAnd = mkAnd patSet patSet
                predicate = fromEquals_ patSet patAnd
            expect <- evaluateTermT patSet
            (===) expect =<< evaluateTermT patAnd
            (===) (OrPattern.topOf kSort) =<< evaluatePredicateT predicate
        )

test_unifyConcreteDistinct :: TestTree
test_unifyConcreteDistinct =
    testPropertyWithSolver
        "(dis)unify two distinct sets"
        ( do
            set1 <- forAll genSetConcreteIntegerPattern
            patElem <- forAll genConcreteIntegerPattern
            when (HashSet.member patElem set1) discard
            let set2 = HashSet.insert patElem set1
                patSet1 = mkSet_ set1 & fromConcrete
                patSet2 = mkSet_ set2 & fromConcrete
                conjunction = mkAnd patSet1 patSet2
                predicate = fromEquals_ patSet1 conjunction
            (===) OrPattern.bottom =<< evaluateTermT conjunction
            (===) OrPattern.bottom =<< evaluatePredicateT predicate
        )

test_unifyFramingVariable :: TestTree
test_unifyFramingVariable =
    testPropertyWithoutSolver
        "unify a concrete set and a framed set"
        ( do
            framedElem <- forAll genConcreteIntegerPattern
            concreteSet <-
                (<$>)
                    (HashSet.insert framedElem)
                    (forAll genSetConcreteIntegerPattern)
            frameVar <-
                forAll (standaloneGen $ configElementVariableGen setSort)
            let framedSet = HashSet.singleton framedElem
                patConcreteSet = mkSet_ concreteSet & fromConcrete
                patFramedSet =
                    mkApplySymbol
                        concatSetSymbol
                        [ mkSet_ framedSet & fromConcrete
                        , mkElemVar frameVar
                        ]
                remainder = HashSet.delete framedElem concreteSet
            let expect =
                    Conditional
                        { term = asInternal concreteSet
                        , predicate = makeTruePredicate
                        , substitution =
                            Substitution.unsafeWrap
                                [(inject frameVar, asInternal remainder)]
                        }
            actual <-
                lift $
                    evaluateToList (mkAnd patConcreteSet patFramedSet)

            (===) [expect] actual
        )

-- Given a function to scramble the arguments to concat, i.e.,
-- @id@ or @reverse@, produces a pattern of the form
-- `SetItem(absInt(X:Int)) Rest:Set`, or
-- `Rest:Set SetItem(absInt(X:Int))`, respectively.
selectFunctionPattern ::
    InternalVariable variable =>
    -- |element variable
    ElementVariable variable ->
    -- |set variable
    ElementVariable variable ->
    -- |scrambling function
    (forall a. [a] -> [a]) ->
    TermLike variable
selectFunctionPattern elementVar setVar permutation =
    mkApplySymbol concatSetSymbol $ permutation [singleton, mkElemVar setVar]
  where
    element = mkApplySymbol absIntSymbol [mkElemVar elementVar]
    singleton = mkApplySymbol elementSetSymbol [element]

makeElementVariable ::
    InternalVariable variable =>
    ElementVariable variable ->
    TermLike variable
makeElementVariable var =
    mkApplySymbol elementSetSymbol [mkElemVar var]

-- Given a function to scramble the arguments to concat, i.e.,
-- @id@ or @reverse@, produces a pattern of the form
-- `SetItem(X:Int) Rest:Set`, or `Rest:Set SetItem(X:Int)`, respectively.
selectPattern ::
    InternalVariable variable =>
    -- |element variable
    ElementVariable variable ->
    -- |set variable
    ElementVariable variable ->
    -- |scrambling function
    (forall a. [a] -> [a]) ->
    TermLike variable
selectPattern elementVar setVar permutation =
    mkApplySymbol concatSetSymbol $
        permutation [makeElementVariable elementVar, mkElemVar setVar]

addSelectElement ::
    -- |element variable
    ElementVariable RewritingVariableName ->
    -- |existingPattern
    TermLike RewritingVariableName ->
    TermLike RewritingVariableName
addSelectElement elementVar setPattern =
    mkApplySymbol concatSetSymbol [makeElementVariable elementVar, setPattern]

distinctVars ::
    InternalVariable variable =>
    [ElementVariable variable] ->
    Bool
distinctVars vars = varNames == List.nub varNames
  where
    varNames = map variableName vars

test_unifySelectFromEmpty :: TestTree
test_unifySelectFromEmpty =
    testPropertyWithSolver "unify an empty set with a selection pattern" $ do
        elementVar <-
            forAll (standaloneGen $ configElementVariableGen intSort)
        setVar <-
            forAll (standaloneGen $ configElementVariableGen setSort)
        when
            (variableName elementVar == variableName setVar)
            discard
        let selectPat = selectPattern elementVar setVar id
            selectPatRev = selectPattern elementVar setVar reverse
            fnSelectPat = selectFunctionPattern elementVar setVar id
            fnSelectPatRev = selectFunctionPattern elementVar setVar reverse
        -- Set.empty /\ SetItem(X:Int) Rest:Set
        emptySet `doesNotUnifyWith` selectPat
        selectPat `doesNotUnifyWith` emptySet
        -- Set.empty /\ Rest:Set SetItem(X:Int)
        emptySet `doesNotUnifyWith` selectPatRev
        selectPatRev `doesNotUnifyWith` emptySet
        -- Set.empty /\ SetItem(absInt(X:Int)) Rest:Set
        emptySet `doesNotUnifyWith` fnSelectPat
        fnSelectPat `doesNotUnifyWith` emptySet
        -- Set.empty /\ Rest:Set SetItem(absInt(X:Int))
        emptySet `doesNotUnifyWith` fnSelectPatRev
        fnSelectPatRev `doesNotUnifyWith` emptySet
  where
    emptySet = mkSet_ HashSet.empty
    doesNotUnifyWith pat1 pat2 = do
        annotateShow pat1
        annotateShow pat2
        (===) OrPattern.bottom =<< evaluateTermT (mkAnd pat1 pat2)

test_unifySelectFromSingleton :: TestTree
test_unifySelectFromSingleton =
    testPropertyWithoutSolver
        "unify a singleton set with a variable selection pattern"
        ( do
            concreteElem <- forAll genConcreteIntegerPattern
            elementVar <-
                forAll (standaloneGen $ configElementVariableGen intSort)
            setVar <-
                forAll (standaloneGen $ configElementVariableGen setSort)
            when
                ( unElementVariableName (variableName elementVar)
                    == unElementVariableName (variableName setVar)
                )
                discard
            let selectPat = selectPattern elementVar setVar id
                selectPatRev = selectPattern elementVar setVar reverse
                singleton = asInternal (HashSet.singleton concreteElem)
                elemStepPattern = fromConcrete concreteElem
                expect =
                    Conditional
                        { term = singleton
                        , predicate = makeTruePredicate
                        , substitution =
                            Substitution.unsafeWrap
                                [ (inject setVar, asInternal HashSet.empty)
                                , (inject elementVar, elemStepPattern)
                                ]
                        }
            -- { 5 } /\ SetItem(X:Int) Rest:Set
            (singleton `unifiesWithMulti` selectPat) [expect]
            (selectPat `unifiesWithMulti` singleton) [expect]
            -- { 5 } /\ Rest:Set SetItem(X:Int)
            (singleton `unifiesWithMulti` selectPatRev) [expect]
            (selectPatRev `unifiesWithMulti` singleton) [expect]
        )

test_unifySelectFromSingletonWithoutLeftovers :: TestTree
test_unifySelectFromSingletonWithoutLeftovers =
    testPropertyWithoutSolver
        "unify a singleton set with an element variable"
        ( do
            concreteElem <- forAll genConcreteIntegerPattern
            elementVar <-
                forAll (standaloneGen $ configElementVariableGen intSort)
            let selectPat = makeElementVariable elementVar
                singleton = asInternal (HashSet.singleton concreteElem)
                elemStepPattern = fromConcrete concreteElem
                expect =
                    Conditional
                        { term = singleton
                        , predicate = makeTruePredicate
                        , substitution =
                            Substitution.unsafeWrap
                                [(inject elementVar, elemStepPattern)]
                        }
            -- { 5 } /\ SetItem(X:Int)
            (singleton `unifiesWith` selectPat) expect
            (selectPat `unifiesWith` singleton) expect
        )

test_unifySelectFromTwoElementSet :: TestTree
test_unifySelectFromTwoElementSet =
    testPropertyWithoutSolver
        "unify a two element set with a variable selection pattern"
        ( do
            concreteElem1 <- forAll genConcreteIntegerPattern
            concreteElem2 <- forAll genConcreteIntegerPattern
            when (concreteElem1 == concreteElem2) discard

            elementVar <-
                forAll (standaloneGen $ configElementVariableGen intSort)
            setVar <-
                forAll (standaloneGen $ configElementVariableGen setSort)
            when
                ( unElementVariableName (variableName elementVar)
                    == unElementVariableName (variableName setVar)
                )
                discard

            let selectPat = selectPattern elementVar setVar id
                selectPatRev = selectPattern elementVar setVar reverse
                set = asInternal (HashSet.fromList [concreteElem1, concreteElem2])
                elemStepPattern1 = fromConcrete concreteElem1
                elemStepPattern2 = fromConcrete concreteElem2
                expect1 =
                    Conditional
                        { term = set
                        , predicate = makeTruePredicate
                        , substitution =
                            Substitution.unsafeWrap
                                [
                                    ( inject setVar
                                    , asInternal (HashSet.fromList [concreteElem2])
                                    )
                                , (inject elementVar, elemStepPattern1)
                                ]
                        }
                expect2 =
                    Conditional
                        { term = set
                        , predicate = makeTruePredicate
                        , substitution =
                            Substitution.unsafeWrap
                                [
                                    ( inject setVar
                                    , asInternal (HashSet.fromList [concreteElem1])
                                    )
                                , (inject elementVar, elemStepPattern2)
                                ]
                        }
            -- { 5 } /\ SetItem(X:Int) Rest:Set
            (set `unifiesWithMulti` selectPat)
                [expect1, expect2]
            (selectPat `unifiesWithMulti` set)
                [expect1, expect2]
            -- { 5 } /\ Rest:Set SetItem(X:Int)
            (set `unifiesWithMulti` selectPatRev)
                [expect1, expect2]
            (selectPatRev `unifiesWithMulti` set)
                [expect1, expect2]
        )

test_unifySelectTwoFromTwoElementSet :: TestTree
test_unifySelectTwoFromTwoElementSet =
    testPropertyWithoutSolver
        "unify a two element set with a variable selection pattern"
        ( do
            concreteElem1 <- forAll genConcreteIntegerPattern
            concreteElem2 <- forAll genConcreteIntegerPattern
            when (concreteElem1 == concreteElem2) discard

            elementVar1 <-
                forAll (standaloneGen $ configElementVariableGen intSort)
            elementVar2 <-
                forAll (standaloneGen $ configElementVariableGen intSort)
            setVar <-
                forAll (standaloneGen $ configElementVariableGen setSort)
            let allVars = [elementVar1, elementVar2, setVar]
            unless (distinctVars allVars) discard

            let selectPat =
                    addSelectElement elementVar1 $
                        addSelectElement elementVar2 $
                            mkElemVar setVar
                set = asInternal (HashSet.fromList [concreteElem1, concreteElem2])
                elemStepPattern1 = fromConcrete concreteElem1
                elemStepPattern2 = fromConcrete concreteElem2
                expect = do
                    -- list monad
                    (elementUnifier1, elementUnifier2) <-
                        [ (elemStepPattern1, elemStepPattern2)
                            , (elemStepPattern2, elemStepPattern1)
                            ]
                    return
                        Conditional
                            { term = set
                            , predicate = makeTruePredicate
                            , substitution =
                                Substitution.unsafeWrap
                                    [ (inject setVar, asInternal HashSet.empty)
                                    , (inject elementVar1, elementUnifier1)
                                    , (inject elementVar2, elementUnifier2)
                                    ]
                            }
            -- { 5, 6 } /\ SetItem(X:Int) SetItem(Y:Int) Rest:Set
            (set `unifiesWithMulti` selectPat) expect
            (selectPat `unifiesWithMulti` set) expect
        )

test_unifyConcatElemVarVsElemSet :: TestTree
test_unifyConcatElemVarVsElemSet =
    testPropertyWithoutSolver
        "unify two set concatenations"
        ( do
            setVar <-
                forAll (standaloneGen $ configElementVariableGen setSort)
            elemVar1 <-
                forAll (standaloneGen $ configElementVariableGen intSort)
            elemVar2 <-
                forAll (standaloneGen $ configElementVariableGen intSort)
            let elemVars = [elemVar1, elemVar2]
                allVars = setVar : elemVars
            unless (distinctVars allVars) discard

            let [elementVar1, elementVar2] = List.sort elemVars

            key <- forAll genIntegerKey
            let set = asInternal (HashSet.fromList [from key])
                elementSet' =
                    asInternalNormalized $
                        emptyNormalizedSet
                            `with` VariableElement (mkElemVar elementVar2)
                patSet = addSelectElement elementVar2 set
                expectedPatSet =
                    asInternalNormalized $
                        emptyNormalizedSet
                            `with` VariableElement (mkElemVar elementVar2)
                            `with` key
                selectPat = addSelectElement elementVar1 (mkElemVar setVar)
            let expect = do
                    -- list monad
                    (elemUnifier, setUnifier) <-
                        [ (mkElemVar elementVar2, set)
                            , (from key, elementSet')
                            ]
                    return
                        Conditional
                            { term = expectedPatSet
                            , predicate = makeTruePredicate
                            , substitution =
                                Substitution.unsafeWrap
                                    [ (inject setVar, setUnifier)
                                    , (inject elementVar1, elemUnifier)
                                    ]
                            }
            -- { Y:Int, 6 } /\ SetItem(X:Int) Rest:Set
            (patSet `unifiesWithMulti` selectPat) expect
            (selectPat `unifiesWithMulti` patSet) expect
        )

test_unifyConcatElemVarVsElemElem :: TestTree
test_unifyConcatElemVarVsElemElem =
    testPropertyWithoutSolver
        "unify concat(elem(X), S) and concat(elem(Y), elem(Z))"
        ( do
            setVar <-
                forAll (standaloneGen $ configElementVariableGen setSort)
            elemVar1 <-
                forAll (standaloneGen $ configElementVariableGen intSort)
            elemVar2 <-
                forAll (standaloneGen $ configElementVariableGen intSort)
            elemVar3 <-
                forAll (standaloneGen $ configElementVariableGen intSort)
            let elemVars = [elemVar1, elemVar2, elemVar3]
                allVars = setVar : elemVars
            unless (distinctVars allVars) discard

            let [elementVar1, elementVar2, elementVar3] = List.sort elemVars

            let elementSet2Normalized =
                    emptyNormalizedSet
                        `with` VariableElement (mkElemVar elementVar2)
                elementSet2 = asInternalNormalized elementSet2Normalized
                elementSet3 =
                    asInternalNormalized $
                        emptyNormalizedSet
                            `with` VariableElement (mkElemVar elementVar3)
                patSet = addSelectElement elementVar2 elementSet3
                expectedPatSet =
                    asInternalNormalized $
                        elementSet2Normalized
                            `with` VariableElement (mkElemVar elementVar3)
                selectPat = addSelectElement elementVar1 (mkElemVar setVar)
            let expect = do
                    -- list monad
                    (elemUnifier, setUnifier) <-
                        [ (mkElemVar elementVar2, elementSet3)
                            , (mkElemVar elementVar3, elementSet2)
                            ]
                    return
                        Conditional
                            { term = expectedPatSet
                            , predicate = makeTruePredicate
                            , substitution =
                                Substitution.unsafeWrap
                                    [ (inject setVar, setUnifier)
                                    , (inject elementVar1, elemUnifier)
                                    ]
                            }
            -- { Y:Int, 6 } /\ SetItem(X:Int) Rest:Set
            (patSet `unifiesWithMulti` selectPat) expect
            (selectPat `unifiesWithMulti` patSet) expect
        )

test_unifyConcatElemElemVsElemConcrete :: TestTree
test_unifyConcatElemElemVsElemConcrete =
    testPropertyWithoutSolver
        "unify concat(elem(X), elem(Y)) and concat(elem(Z), 1)"
        ( do
            elemVar1 <-
                forAll (standaloneGen $ configElementVariableGen intSort)
            elemVar2 <-
                forAll (standaloneGen $ configElementVariableGen intSort)
            elemVar3 <-
                forAll (standaloneGen $ configElementVariableGen intSort)
            let allVars = [elemVar1, elemVar2, elemVar3]
            unless (distinctVars allVars) discard

            let [elementVar1, elementVar2, elementVar3] = List.sort allVars

            key <- forAll genIntegerKey
            let set = mkSet_ [from key] & fromConcrete
                elementSet2 = makeElementVariable elementVar2
                selectPat = addSelectElement elementVar1 elementSet2
                patSet = addSelectElement elementVar3 set
                expectedSet =
                    asInternalNormalized $
                        emptyNormalizedSet
                            `with` VariableElement (mkElemVar elementVar3)
                            `with` key
            let expect = do
                    -- list monad
                    (elemUnifier1, elemUnifier2) <-
                        [ (mkElemVar elementVar3, from key)
                            , (from key, mkElemVar elementVar3)
                            ]
                    return
                        Conditional
                            { term = expectedSet
                            , predicate = makeTruePredicate
                            , substitution =
                                Substitution.unsafeWrap
                                    [ (inject elementVar1, elemUnifier1)
                                    , (inject elementVar2, elemUnifier2)
                                    ]
                            }
            -- { X:Int, Y:Int } /\ { Z:Int, 6 }
            (patSet `unifiesWithMulti` selectPat) expect
            (selectPat `unifiesWithMulti` patSet) expect
        )

test_unifyConcatElemElemVsElemElem :: TestTree
test_unifyConcatElemElemVsElemElem =
    testPropertyWithoutSolver
        "unify concat(elem(X), elem(Y)) and concat(elem(Z), elem(T))"
        ( do
            elemVar1 <-
                forAll (standaloneGen $ configElementVariableGen intSort)
            elemVar2 <-
                forAll (standaloneGen $ configElementVariableGen intSort)
            elemVar3 <-
                forAll (standaloneGen $ configElementVariableGen intSort)
            elemVar4 <-
                forAll (standaloneGen $ configElementVariableGen intSort)
            let allVars = [elemVar1, elemVar2, elemVar3, elemVar4]
            unless (distinctVars allVars) discard

            let [elementVar1, elementVar2, elementVar3, elementVar4] =
                    List.sort allVars

            let elementSet2 = makeElementVariable elementVar2
                selectPat = addSelectElement elementVar1 elementSet2
                patSet =
                    asInternalNormalized $
                        emptyNormalizedSet
                            `with` VariableElement (mkElemVar elementVar4)
                            `with` VariableElement (mkElemVar elementVar3)
            let expect = do
                    -- list monad
                    (elemUnifier1, elemUnifier2) <-
                        [ (mkElemVar elementVar3, mkElemVar elementVar4)
                            , (mkElemVar elementVar4, mkElemVar elementVar3)
                            ]
                    return
                        Conditional
                            { term = patSet
                            , predicate = makeTruePredicate
                            , substitution =
                                Substitution.unsafeWrap
                                    [ (inject elementVar1, elemUnifier1)
                                    , (inject elementVar2, elemUnifier2)
                                    ]
                            }
            -- { X:Int, Y:Int } /\ { Z:Int, T:Int }
            (patSet `unifiesWithMulti` selectPat) expect
            (selectPat `unifiesWithMulti` patSet) expect
        )

test_unifyConcatElemConcatVsElemConcrete :: TestTree
test_unifyConcatElemConcatVsElemConcrete =
    testPropertyWithoutSolver
        "unify concat(elem(X), concat(elem(Y), S)) and concat(elem(Z), {6})"
        ( do
            setVar <-
                forAll (standaloneGen $ configElementVariableGen setSort)
            elemVar1 <-
                forAll (standaloneGen $ configElementVariableGen intSort)
            elemVar2 <-
                forAll (standaloneGen $ configElementVariableGen intSort)
            elemVar3 <-
                forAll (standaloneGen $ configElementVariableGen intSort)
            let elemVars = [elemVar1, elemVar2, elemVar3]
                allVars = setVar : elemVars
            unless (distinctVars allVars) discard

            let [elementVar1, elementVar2, elementVar3] = List.sort elemVars

            concreteElem1 <- forAll genConcreteIntegerPattern
            concreteElem2 <- forAll genConcreteIntegerPattern
            concreteElem3 <- forAll genConcreteIntegerPattern
            let allConcrete = [concreteElem1, concreteElem2, concreteElem3]
            unless (allConcrete == List.nub allConcrete) discard

            let set1 = mkSet_ [concreteElem1] & fromConcrete
                set2 = mkSet_ [concreteElem2, concreteElem3] & fromConcrete
                elemStepPattern1 = fromConcrete concreteElem1
                elemStepPattern2 = fromConcrete concreteElem2
                elemStepPattern3 = fromConcrete concreteElem3
                selectPat =
                    addSelectElement elementVar1 $
                        addSelectElement elementVar2 set1
                patSet = addSelectElement elementVar3 set2
                expectedPat =
                    asInternal
                        ( HashSet.fromList
                            [concreteElem1, concreteElem2, concreteElem3]
                        )
            let expect = do
                    -- list monad
                    (elemUnifier1, elemUnifier2) <-
                        [ (elemStepPattern2, elemStepPattern3)
                            , (elemStepPattern3, elemStepPattern2)
                            ]
                    return
                        Conditional
                            { term = expectedPat
                            , predicate = makeTruePredicate
                            , substitution =
                                Substitution.unsafeWrap
                                    [ (inject elementVar1, elemUnifier1)
                                    , (inject elementVar2, elemUnifier2)
                                    , (inject elementVar3, elemStepPattern1)
                                    ]
                            }
            -- SetItem(X:Int) SetItem(Y:Int) {5} /\ { Z:Int, 6, 7 }
            (patSet `unifiesWithMulti` selectPat) expect
            (selectPat `unifiesWithMulti` patSet) expect
        )

test_unifyConcatElemConcreteVsElemConcrete1 :: TestTree
test_unifyConcatElemConcreteVsElemConcrete1 =
    testPropertyWithoutSolver
        "unify concat(elem(X), {6}) and concat(elem(Y), {6})"
        ( do
            elemVar1 <-
                forAll (standaloneGen $ configElementVariableGen intSort)
            elemVar2 <-
                forAll (standaloneGen $ configElementVariableGen intSort)
            let allVars = [elemVar1, elemVar2]
            unless (distinctVars allVars) discard

            let [elementVar1, elementVar2] = List.sort allVars

            key <- forAll genIntegerKey
            let set = mkSet_ [from key] & fromConcrete
                selectPat = addSelectElement elementVar1 set
                patSet = addSelectElement elementVar2 set
                expectedSet =
                    asInternalNormalized $
                        emptyNormalizedSet
                            `with` VariableElement (mkElemVar elementVar2)
                            `with` key
            let expect =
                    [ Conditional
                        { term = expectedSet
                        , predicate = makeTruePredicate
                        , substitution =
                            Substitution.unsafeWrap
                                [(inject elementVar1, mkElemVar elementVar2)]
                        }
                    ]
            -- { X:Int, 6 } /\ { Y:Int, 6 }
            (patSet `unifiesWithMulti` selectPat) expect
            (selectPat `unifiesWithMulti` patSet) expect
        )

test_unifyConcatElemConcreteVsElemConcrete2 :: TestTree
test_unifyConcatElemConcreteVsElemConcrete2 =
    testPropertyWithoutSolver
        "unify concat(elem(X), {5}) and concat(elem(Y), {6})"
        ( do
            elemVar1 <-
                forAll (standaloneGen $ configElementVariableGen intSort)
            elemVar2 <-
                forAll (standaloneGen $ configElementVariableGen intSort)
            let allVars = [elemVar1, elemVar2]
            unless (distinctVars allVars) discard

            let [elementVar1, elementVar2] = List.sort allVars

            concreteElem1 <- forAll genConcreteIntegerPattern
            concreteElem2 <- forAll genConcreteIntegerPattern
            when (concreteElem1 == concreteElem2) discard
            let set1 = mkSet_ [concreteElem1] & fromConcrete
                set2 = mkSet_ [concreteElem2] & fromConcrete
                elemStepPattern1 = fromConcrete concreteElem1
                elemStepPattern2 = fromConcrete concreteElem2
                selectPat = addSelectElement elementVar1 set1
                patSet = addSelectElement elementVar2 set2
                expectedSet =
                    asInternal (HashSet.fromList [concreteElem1, concreteElem2])
            let expect =
                    [ Conditional
                        { term = expectedSet
                        , predicate = makeTruePredicate
                        , substitution =
                            Substitution.unsafeWrap
                                [ (inject elementVar1, elemStepPattern2)
                                , (inject elementVar2, elemStepPattern1)
                                ]
                        }
                    ]
            -- { X:Int, 5 } /\ { Y:Int, 6 }
            (patSet `unifiesWithMulti` selectPat) expect
            (selectPat `unifiesWithMulti` patSet) expect
        )

test_unifyConcatElemConcreteVsElemConcrete3 :: TestTree
test_unifyConcatElemConcreteVsElemConcrete3 =
    testPropertyWithoutSolver
        "unify concat(elem(X), {5, 6}) and concat(elem(Y), {5, 7})"
        ( do
            elemVar1 <-
                forAll (standaloneGen $ configElementVariableGen intSort)
            elemVar2 <-
                forAll (standaloneGen $ configElementVariableGen intSort)
            let allVars = [elemVar1, elemVar2]
            unless (distinctVars allVars) discard

            let [elementVar1, elementVar2] = List.sort allVars

            concreteElem1 <- forAll genConcreteIntegerPattern
            concreteElem2 <- forAll genConcreteIntegerPattern
            concreteElem3 <- forAll genConcreteIntegerPattern
            let allElems = [concreteElem1, concreteElem2, concreteElem3]
            when (allElems /= List.nub allElems) discard

            let set1 = mkSet_ [concreteElem1, concreteElem2] & fromConcrete
                set2 = mkSet_ [concreteElem1, concreteElem3] & fromConcrete
                elemStepPattern2 = fromConcrete concreteElem2
                elemStepPattern3 = fromConcrete concreteElem3
                selectPat = addSelectElement elementVar1 set1
                patSet = addSelectElement elementVar2 set2
                expectedSet =
                    asInternal
                        ( HashSet.fromList
                            [concreteElem1, concreteElem2, concreteElem3]
                        )
            let expect =
                    [ Conditional
                        { term = expectedSet
                        , predicate = makeTruePredicate
                        , substitution =
                            Substitution.unsafeWrap
                                [ (inject elementVar1, elemStepPattern3)
                                , (inject elementVar2, elemStepPattern2)
                                ]
                        }
                    ]
            -- { X:Int, 5, 6 } /\ { Y:Int, 5, 7 }
            (patSet `unifiesWithMulti` selectPat) expect
            (selectPat `unifiesWithMulti` patSet) expect
        )

test_unifyConcatElemConcreteVsElemConcrete4 :: TestTree
test_unifyConcatElemConcreteVsElemConcrete4 =
    testPropertyWithoutSolver
        "unify concat(elem(X), {5, 6}) and concat(elem(Y), {7, 8})"
        ( do
            elemVar1 <-
                forAll (standaloneGen $ configElementVariableGen intSort)
            elemVar2 <-
                forAll (standaloneGen $ configElementVariableGen intSort)
            let allVars = [elemVar1, elemVar2]
            unless (distinctVars allVars) discard

            let [elementVar1, elementVar2] = List.sort allVars

            concreteElem1 <- forAll genConcreteIntegerPattern
            concreteElem2 <- forAll genConcreteIntegerPattern
            concreteElem3 <- forAll genConcreteIntegerPattern
            concreteElem4 <- forAll genConcreteIntegerPattern
            let allElems =
                    [concreteElem1, concreteElem2, concreteElem3, concreteElem4]
            when (allElems /= List.nub allElems) discard

            let set1 = mkSet_ [concreteElem1, concreteElem2] & fromConcrete
                set2 = mkSet_ [concreteElem3, concreteElem4] & fromConcrete
                selectPat = addSelectElement elementVar1 set1
                patSet = addSelectElement elementVar2 set2
            let expect = []
            -- { X:Int, 5, 6 } /\ { Y:Int, 7, 8 }
            (patSet `unifiesWithMulti` selectPat) expect
            (selectPat `unifiesWithMulti` patSet) expect
        )

test_unifyConcatElemConcreteVsElemConcrete5 :: TestTree
test_unifyConcatElemConcreteVsElemConcrete5 =
    testPropertyWithoutSolver
        "unify concat(elem(X), {5, 6}) and concat(elem(Y), {5, 6})"
        ( do
            elemVar1 <-
                forAll (standaloneGen $ configElementVariableGen intSort)
            elemVar2 <-
                forAll (standaloneGen $ configElementVariableGen intSort)
            let allVars = [elemVar1, elemVar2]
            unless (distinctVars allVars) discard

            let [elementVar1, elementVar2] = List.sort allVars

            key1 <- forAll genIntegerKey
            key2 <- forAll genIntegerKey
            let allElems = [key1, key2]
            when (allElems /= List.nub allElems) discard

            let set = mkSet_ [from key1, from key2] & fromConcrete
                selectPat = addSelectElement elementVar1 set
                patSet = addSelectElement elementVar2 set
                expectedSet =
                    asInternalNormalized $
                        emptyNormalizedSet
                            `with` VariableElement (mkElemVar elementVar2)
                            `with` [key1, key2]
            let expect =
                    [ Conditional
                        { term = expectedSet
                        , predicate = makeTruePredicate
                        , substitution =
                            Substitution.unsafeWrap
                                [(inject elementVar1, mkElemVar elementVar2)]
                        }
                    ]
            -- { X:Int, 5, 6 } /\ { Y:Int, 5, 6 }
            (patSet `unifiesWithMulti` selectPat) expect
            (selectPat `unifiesWithMulti` patSet) expect
        )

test_unifyConcatElemVsElem :: TestTree
test_unifyConcatElemVsElem =
    testPropertyWithoutSolver
        "unify elem(X) and elem(Y)"
        ( do
            elemVar1 <-
                forAll (standaloneGen $ configElementVariableGen intSort)
            elemVar2 <-
                forAll (standaloneGen $ configElementVariableGen intSort)
            let allVars = [elemVar1, elemVar2]
            unless (distinctVars allVars) discard
            let [elementVar1, elementVar2] = List.sort allVars

            let selectPat = makeElementVariable elementVar1
                patSet =
                    asInternalNormalized $
                        emptyNormalizedSet
                            `with` VariableElement (mkElemVar elementVar2)
            let expect =
                    [ Conditional
                        { term = patSet
                        , predicate = makeTruePredicate
                        , substitution =
                            Substitution.unsafeWrap
                                [(inject elementVar1, mkElemVar elementVar2)]
                        }
                    ]
            -- { X:Int } /\ { Y:Int }
            (patSet `unifiesWithMulti` selectPat) expect
            (selectPat `unifiesWithMulti` patSet) expect
        )

test_unifyConcatElemVsElemConcrete1 :: TestTree
test_unifyConcatElemVsElemConcrete1 =
    testPropertyWithoutSolver
        "unify elem(X) and concat(elem(Y), {})"
        ( do
            elemVar1 <-
                forAll (standaloneGen $ configElementVariableGen intSort)
            elemVar2 <-
                forAll (standaloneGen $ configElementVariableGen intSort)
            let allVars = [elemVar1, elemVar2]
            unless (distinctVars allVars) discard
            let [elementVar1, elementVar2] = List.sort allVars

            let set = mkSet_ (HashSet.fromList [])
                selectPat = addSelectElement elementVar1 set
                patSet =
                    asInternalNormalized $
                        emptyNormalizedSet
                            `with` VariableElement (mkElemVar elementVar2)
            let expect =
                    [ Conditional
                        { term = patSet
                        , predicate = makeTruePredicate
                        , substitution =
                            Substitution.unsafeWrap
                                [(inject elementVar1, mkElemVar elementVar2)]
                        }
                    ]
            -- { X:Int } /\ { Y:Int, {} }
            (patSet `unifiesWithMulti` selectPat) expect
            (selectPat `unifiesWithMulti` patSet) expect
        )

test_unifyConcatElemVsElemConcrete2 :: TestTree
test_unifyConcatElemVsElemConcrete2 =
    testPropertyWithoutSolver
        "unify elem(X) and concat(elem(Y), {5})"
        ( do
            elemVar1 <-
                forAll (standaloneGen $ configElementVariableGen intSort)
            elemVar2 <-
                forAll (standaloneGen $ configElementVariableGen intSort)
            let allVars = [elemVar1, elemVar2]
            unless (distinctVars allVars) discard
            let [elementVar1, elementVar2] = List.sort allVars

            concreteElem <- forAll genConcreteIntegerPattern

            let set = asInternal (HashSet.fromList [concreteElem])
                selectPat = addSelectElement elementVar1 set
                patSet = makeElementVariable elementVar2
            let expect = []
            -- { X:Int } /\ { Y:Int, 5 }
            (patSet `unifiesWithMulti` selectPat) expect
            (selectPat `unifiesWithMulti` patSet) expect
        )

test_unifyConcatElemVsElemElem :: TestTree
test_unifyConcatElemVsElemElem =
    testPropertyWithoutSolver
        "unify elem(X) and concat(elem(Y), elem(Z))"
        ( do
            elemVar1 <-
                forAll (standaloneGen $ configElementVariableGen intSort)
            elemVar2 <-
                forAll (standaloneGen $ configElementVariableGen intSort)
            elemVar3 <-
                forAll (standaloneGen $ configElementVariableGen intSort)
            let allVars = [elemVar1, elemVar2, elemVar3]
            unless (distinctVars allVars) discard
            let [elementVar1, elementVar2, elementVar3] = List.sort allVars

            let selectPat =
                    addSelectElement
                        elementVar1
                        (makeElementVariable elementVar2)
                patSet = makeElementVariable elementVar3
            let expect = []
            -- { X:Int } /\ { Y:Int, Z:Int }
            (patSet `unifiesWithMulti` selectPat) expect
            (selectPat `unifiesWithMulti` patSet) expect
        )

test_unifyConcatElemVsElemConcat :: TestTree
test_unifyConcatElemVsElemConcat =
    testPropertyWithoutSolver
        "unify elem(X) and concat(elem(Y), concat(elem(Z), {5}))"
        ( do
            elemVar1 <-
                forAll (standaloneGen $ configElementVariableGen intSort)
            elemVar2 <-
                forAll (standaloneGen $ configElementVariableGen intSort)
            elemVar3 <-
                forAll (standaloneGen $ configElementVariableGen intSort)
            let allVars = [elemVar1, elemVar2, elemVar3]
            unless (distinctVars allVars) discard
            let [elementVar1, elementVar2, elementVar3] = List.sort allVars

            concreteElem <- forAll genConcreteIntegerPattern

            let set = asInternal (HashSet.fromList [concreteElem])
                patSet = makeElementVariable elementVar1
                selectPat =
                    addSelectElement
                        elementVar2
                        (addSelectElement elementVar3 set)
            let expect = []
            -- { X:Int } /\ { Y:Int, Z:Int, 5 }
            (patSet `unifiesWithMulti` selectPat) expect
            (selectPat `unifiesWithMulti` patSet) expect
        )

test_unifyConcatElemVsElemVar :: TestTree
test_unifyConcatElemVsElemVar =
    testPropertyWithoutSolver
        "unify elem(X) and concat(elem(Y), Z)"
        ( do
            setVar <-
                forAll (standaloneGen $ configElementVariableGen setSort)
            elemVar1 <-
                forAll (standaloneGen $ configElementVariableGen intSort)
            elemVar2 <-
                forAll (standaloneGen $ configElementVariableGen intSort)
            let elemVars = [elemVar1, elemVar2]
                allVars = setVar : elemVars
            unless (distinctVars allVars) discard
            let [elementVar1, elementVar2] = List.sort elemVars

            let patSet = makeElementVariable elementVar1
                expectedSet =
                    asInternalNormalized $
                        emptyNormalizedSet
                            `with` VariableElement (mkElemVar elementVar2)
                selectPat = addSelectElement elementVar2 (mkElemVar setVar)
            let expect =
                    [ Conditional
                        { term = expectedSet
                        , predicate = makeTruePredicate
                        , substitution =
                            Substitution.unsafeWrap
                                [ (inject setVar, asInternal HashSet.empty)
                                , (inject elementVar1, mkElemVar elementVar2)
                                ]
                        }
                    ]
            -- { X:Int } /\ concat(Y:Int, Z:Set)
            (patSet `unifiesWithMulti` selectPat) expect
            (selectPat `unifiesWithMulti` patSet) expect
        )

test_unifyConcatElemElemVsElemConcat :: TestTree
test_unifyConcatElemElemVsElemConcat =
    testPropertyWithoutSolver
        "unify concat(elem(X), elem(Y)) \
        \ and concat(elem(Z), concat(elem(T), {5}))"
        ( do
            elemVar1 <-
                forAll (standaloneGen $ configElementVariableGen intSort)
            elemVar2 <-
                forAll (standaloneGen $ configElementVariableGen intSort)
            elemVar3 <-
                forAll (standaloneGen $ configElementVariableGen intSort)
            elemVar4 <-
                forAll (standaloneGen $ configElementVariableGen intSort)
            let allVars = [elemVar1, elemVar2, elemVar3, elemVar4]
            unless (distinctVars allVars) discard
            let [elementVar1, elementVar2, elementVar3, elementVar4] =
                    List.sort allVars

            concreteElem <- forAll genConcreteIntegerPattern

            let set = mkSet_ [concreteElem] & fromConcrete
                patSet =
                    addSelectElement
                        elementVar2
                        (makeElementVariable elementVar1)
                selectPat =
                    addSelectElement
                        elementVar3
                        (addSelectElement elementVar4 set)
            let expect = []
            -- { X:Int, Y:Int } /\ { Z:Int, T:Int, 5 }
            (patSet `unifiesWithMulti` selectPat) expect
            (selectPat `unifiesWithMulti` patSet) expect
        )

test_unifyConcatElemElemVsElemConcatSet :: TestTree
test_unifyConcatElemElemVsElemConcatSet =
    testPropertyWithoutSolver
        "unify concat(elem(X), elem(Y)) \
        \ and concat(elem(Z), concat(elem(T), U))"
        ( do
            setVar <-
                forAll (standaloneGen $ configElementVariableGen setSort)
            elemVar1 <-
                forAll (standaloneGen $ configElementVariableGen intSort)
            elemVar2 <-
                forAll (standaloneGen $ configElementVariableGen intSort)
            elemVar3 <-
                forAll (standaloneGen $ configElementVariableGen intSort)
            elemVar4 <-
                forAll (standaloneGen $ configElementVariableGen intSort)
            let elemVars = [elemVar1, elemVar2, elemVar3, elemVar4]
            let allVars = setVar : elemVars
            unless (distinctVars allVars) discard
            let [elementVar1, elementVar2, elementVar3, elementVar4] =
                    List.sort elemVars

            let patSet =
                    asInternalNormalized $
                        emptyNormalizedSet
                            `with` VariableElement (mkElemVar elementVar4)
                            `with` VariableElement (mkElemVar elementVar3)

                selectPat =
                    addSelectElement elementVar1 $
                        addSelectElement elementVar2 (mkElemVar setVar)
            let expect = do
                    -- list monad
                    (firstUnifier, secondUnifier) <-
                        [ (mkElemVar elementVar3, mkElemVar elementVar4)
                            , (mkElemVar elementVar4, mkElemVar elementVar3)
                            ]
                    return
                        Conditional
                            { term = patSet
                            , predicate = makeTruePredicate
                            , substitution =
                                Substitution.unsafeWrap
                                    [ (inject elementVar1, firstUnifier)
                                    , (inject elementVar2, secondUnifier)
                                    , (inject setVar, asInternal HashSet.empty)
                                    ]
                            }
            -- { X:Int, Y:Int } /\ { Z:Int, T:Int, U:Set }
            (patSet `unifiesWithMulti` selectPat) expect
            (selectPat `unifiesWithMulti` patSet) expect
        )

test_unifyFnSelectFromSingleton :: TestTree
test_unifyFnSelectFromSingleton =
    testPropertyWithoutSolver
        "unify a singleton set with a function selection pattern"
        ( do
            concreteElem <- forAll genConcreteIntegerPattern
            elementVar <-
                forAll (standaloneGen $ configElementVariableGen intSort)
            setVar <-
                forAll (standaloneGen $ configElementVariableGen setSort)
            when
                (variableName elementVar == variableName setVar)
                discard
            let fnSelectPat = selectFunctionPattern elementVar setVar id
                fnSelectPatRev = selectFunctionPattern elementVar setVar reverse
                singleton = asInternal (HashSet.singleton concreteElem)
                elemStepPatt = fromConcrete concreteElem
                elementVarPatt = mkApplySymbol absIntSymbol [mkElemVar elementVar]
                expect =
                    [ Conditional
                        { term = singleton
                        , predicate =
                            makeEqualsPredicate
                                elemStepPatt
                                elementVarPatt
                        , substitution =
                            Substitution.unsafeWrap
                                [(inject setVar, asInternal HashSet.empty)]
                        }
                    ]
            -- { 5 } /\ SetItem(absInt(X:Int)) Rest:Set
            (singleton `unifiesWithMulti` fnSelectPat) expect
            (fnSelectPat `unifiesWithMulti` singleton) expect
            -- { 5 } /\ Rest:Set SetItem(absInt(X:Int))
            (singleton `unifiesWithMulti` fnSelectPatRev) expect
            (fnSelectPatRev `unifiesWithMulti` singleton) expect
        )

test_unify_concat_xSet_unit_unit_vs_unit :: [TestTree]
test_unify_concat_xSet_unit_unit_vs_unit =
    [ (concatSet (mkElemVar xSet) unitSet, internalUnit)
        `unifiedBy` [(inject xSet, internalUnit)]
        $ "concat(xSet:Set, unit()) ~ unit()"
    ]
  where
    xSet =
        mkElementVariable "xSet" setSort
            & mapElementVariable (pure mkConfigVariable)
    internalUnit = asInternal HashSet.empty

test_unifyMultipleIdenticalOpaqueSets :: TestTree
test_unifyMultipleIdenticalOpaqueSets =
    testPropertyWithoutSolver
        "unify concat(elem(X), concat(U, concat(V, V))) \
        \ and concat(elem(y), concat(U, concat(V, concat(T, U))))"
        ( do
            sVar1 <-
                forAll (standaloneGen $ configElementVariableGen setSort)
            sVar2 <-
                forAll (standaloneGen $ configElementVariableGen setSort)
            sVar3 <-
                forAll (standaloneGen $ configElementVariableGen setSort)
            elemVar1 <-
                forAll (standaloneGen $ configElementVariableGen intSort)
            elemVar2 <-
                forAll (standaloneGen $ configElementVariableGen intSort)
            let elemVars = [elemVar1, elemVar2]
                setVars = [sVar1, sVar2, sVar3]
            let allVars = setVars ++ elemVars
            unless (distinctVars allVars) discard
            let [elementVar1, elementVar2] = List.sort elemVars
                [setVar1, setVar2, setVar3] = List.sort setVars

            let patSet =
                    asInternalNormalized $
                        emptyNormalizedSet
                            `with` VariableElement (mkElemVar elementVar1)
                            `with` [ OpaqueSet (mkElemVar setVar1)
                                   , OpaqueSet (mkElemVar setVar2)
                                   , OpaqueSet (mkElemVar setVar2)
                                   ]
                selectPat =
                    asInternalNormalized $
                        emptyNormalizedSet
                            `with` VariableElement (mkElemVar elementVar2)
                            `with` [ OpaqueSet (mkElemVar setVar1)
                                   , OpaqueSet (mkElemVar setVar2)
                                   , OpaqueSet (mkElemVar setVar3)
                                   , OpaqueSet (mkElemVar setVar1)
                                   ]
                expectedPat =
                    asInternalNormalized $
                        emptyNormalizedSet
                            `with` VariableElement (mkElemVar elementVar2)
                            `with`
                            -- These duplicates must be kept in case any of the sets
                            -- turns out to be non-empty, in which case the
                            -- unification result is bottom.
                            [ OpaqueSet (mkElemVar setVar1)
                            , OpaqueSet (mkElemVar setVar1)
                            , OpaqueSet (mkElemVar setVar2)
                            , OpaqueSet (mkElemVar setVar2)
                            ]
            let expect =
                    [ Conditional
                        { term = expectedPat
                        , predicate = makeTruePredicate
                        , substitution =
                            Substitution.unsafeWrap
                                [ (inject elementVar1, mkElemVar elementVar2)
                                , (inject setVar3, asInternal HashSet.empty)
                                ]
                        }
                    ]
            -- { X:Int, Y:Int } /\ { Z:Int, T:Int, U:Set }
            (patSet `unifiesWithMulti` selectPat) expect
            (selectPat `unifiesWithMulti` patSet) expect
        )

{- | Unify a concrete Set with symbolic-keyed Set.

@
(1, [1]) ∧ (x, [x])
@

Iterated unification must turn the symbolic key @x@ into a concrete key by
unifying the first element of the pair. This also requires that Set unification
return a partial result for unifying the second element of the pair.
-}
test_concretizeKeys :: TestTree
test_concretizeKeys =
    testCaseWithoutSMT "unify Set with symbolic keys" $ do
        actual <- evaluateTerm original
        assertEqual "" expected actual
  where
    x =
        mkElementVariable (testId "x") intSort
            & mapElementVariable (pure mkConfigVariable)
    key = 1
    symbolicKey = Test.Int.asInternal key
    concreteKey = Test.Int.asInternal key
    concreteSet = mkSet_ $ HashSet.fromList [concreteKey]
    symbolic = asSymbolicPattern $ HashSet.fromList [mkElemVar x]
    original =
        mkAnd
            (mkPair intSort setSort (Test.Int.asInternal 1) concreteSet)
            (mkPair intSort setSort (mkElemVar x) symbolic)
    expected =
        Conditional
            { term =
                mkPair
                    intSort
                    setSort
                    symbolicKey
                    (mkSet_ [concreteKey])
            , predicate = Predicate.makeTruePredicate
            , substitution =
                Substitution.unsafeWrap
                    [(inject x, symbolicKey)]
            }
            & MultiOr.singleton

{- | Unify a concrete Set with symbolic-keyed Set in an axiom

Apply the axiom
@
(x, [x]) => x
@
to the configuration
@
(1, [1])
@
yielding @1@.

Iterated unification must turn the symbolic key @x@ into a concrete key by
unifying the first element of the pair. This also requires that Set unification
return a partial result for unifying the second element of the pair.
-}
test_concretizeKeysAxiom :: TestTree
test_concretizeKeysAxiom =
    testCaseWithoutSMT "unify Set with symbolic keys in axiom" $ do
        config <- evaluateTerm $ pair symbolicKey concreteSet
        actual <- MultiOr.traverse (flip runStep axiom) config
        assertEqual "" expected (MultiOr.flatten actual)
  where
    x = mkIntVar (testId "x") & TermLike.mapVariables (pure mkRuleVariable)
    key = 1
    symbolicKey = Test.Int.asInternal key
    concreteKey = Test.Int.asInternal key
    symbolicSet = asSymbolicPattern $ HashSet.fromList [x]
    concreteSet = mkSet_ $ HashSet.fromList [concreteKey]
    axiom =
        RewriteRule
            RulePattern
                { left = mkPair intSort setSort x symbolicSet
                , antiLeft = Nothing
                , requires = Predicate.makeTruePredicate
                , rhs = injectTermIntoRHS x
                , attributes = Default.def
                }
    expected =
        MultiOr.make
            [ Conditional
                { term = symbolicKey
                , predicate = makeTruePredicate
                , substitution = mempty
                }
            ]

test_isBuiltin :: [TestTree]
test_isBuiltin =
    [ testCase "isSymbolConcat" $ do
        assertBool "" (Set.isSymbolConcat Mock.concatSetSymbol)
        assertBool "" (not (Set.isSymbolConcat Mock.aSymbol))
        assertBool "" (not (Set.isSymbolConcat Mock.elementSetSymbol))
    , testCase "isSymbolElement" $ do
        assertBool "" (Set.isSymbolElement Mock.elementSetSymbol)
        assertBool "" (not (Set.isSymbolElement Mock.aSymbol))
        assertBool "" (not (Set.isSymbolElement Mock.concatSetSymbol))
    , testCase "isSymbolUnit" $ do
        assertBool "" (Set.isSymbolUnit Mock.unitSetSymbol)
        assertBool "" (not (Set.isSymbolUnit Mock.aSymbol))
        assertBool "" (not (Set.isSymbolUnit Mock.concatSetSymbol))
    ]

hprop_unparse :: Property
hprop_unparse = hpropUnparse (asInternal <$> genConcreteSet)

-- use as (pat1 `unifiesWith` pat2) expect
unifiesWith ::
    HasCallStack =>
    TermLike RewritingVariableName ->
    TermLike RewritingVariableName ->
    Pattern RewritingVariableName ->
    PropertyT SMT ()
unifiesWith pat1 pat2 expected =
    unifiesWithMulti pat1 pat2 [expected]

-- use as (pat1 `unifiesWithMulti` pat2) expect
unifiesWithMulti ::
    HasCallStack =>
    TermLike RewritingVariableName ->
    TermLike RewritingVariableName ->
    [Pattern RewritingVariableName] ->
    PropertyT SMT ()
unifiesWithMulti pat1 pat2 expectedResults = do
    actualResults <- lift $ evaluateToList (mkAnd pat1 pat2)
    compareElements (List.sort expectedResults) actualResults
  where
    compareElements [] actuals = [] === actuals
    compareElements expecteds [] = expecteds === []
    compareElements (expected : expecteds) (actual : actuals) = do
        compareElement expected actual
        compareElements expecteds actuals
    compareElement
        Conditional
            { term = expectedTerm
            , predicate = expectedPredicate
            , substitution = expectedSubstitution
            }
        Conditional
            { term = actualTerm
            , predicate = actualPredicate
            , substitution = actualSubstitution
            } =
            do
                Substitution.toMap expectedSubstitution
                    === Substitution.toMap actualSubstitution
                expectedPredicate === actualPredicate
                expectedTerm === actualTerm

unifiedBy ::
    HasCallStack =>
    (TermLike RewritingVariableName, TermLike RewritingVariableName) ->
    [(SomeVariable RewritingVariableName, TermLike RewritingVariableName)] ->
    TestName ->
    TestTree
unifiedBy (termLike1, termLike2) (Substitution.unsafeWrap -> expect) testName =
    testCase testName $ do
        actuals <-
            testRunSimplifier testEnv $
                runUnifierT Not.notSimplifier $
                    termUnification Not.notSimplifier termLike1 termLike2
        liftIO $ do
            actual <- expectOne actuals
            assertBool "expected \\top predicate" (isTop $ predicate actual)
            assertEqual "" expect (substitution actual)

-- | Specialize 'Set.builtinSet' to the builtin sort 'setSort'.
asInternal ::
    InternalVariable variable =>
    HashSet (TermLike Concrete) ->
    TermLike variable
asInternal =
    Ac.asInternalConcrete testMetadataTools setSort
        . HashMap.fromList
        . flip zip (repeat SetValue)
        . HashSet.toList
        . HashSet.map (retractKey >>> Maybe.fromJust)

-- | Specialize 'Set.builtinSet' to the builtin sort 'setSort'.
asInternalNormalized ::
    InternalVariable variable =>
    NormalizedAc NormalizedSet Key (TermLike variable) ->
    TermLike variable
asInternalNormalized = Ac.asInternal testMetadataTools setSort . wrapAc

{- | Construct a 'NormalizedSet' from a list of elements and opaque terms.

It is an error if the collection cannot be normalized.
-}
normalizedSet ::
    -- | (abstract or concrete) elements
    [TermLike RewritingVariableName] ->
    -- | opaque terms
    [TermLike RewritingVariableName] ->
    NormalizedSet Key (TermLike RewritingVariableName)
normalizedSet elements opaque =
    Maybe.fromJust . Ac.renormalize . wrapAc $
        NormalizedAc
            { elementsWithVariables = SetElement <$> elements
            , concreteElements = HashMap.empty
            , opaque
            }

-- * Constructors

mkIntVar :: Id -> TermLike VariableName
mkIntVar variableName = mkElemVar $ mkElementVariable variableName intSort

setIntersectionsAreEmpty :: Hashable a => Eq a => [HashSet a] -> Bool
setIntersectionsAreEmpty [] = True
setIntersectionsAreEmpty (set : sets) =
    setIntersectionsAreEmpty sets
        && setIntersectionsHelper sets
  where
    setIntersectionsHelper =
        List.foldl'
            (\result s -> result && HashSet.null (HashSet.intersection set s))
            True<|MERGE_RESOLUTION|>--- conflicted
+++ resolved
@@ -444,81 +444,6 @@
             (===) (OrPattern.topOf kSort) =<< evaluatePredicateT predicate
         )
 
-<<<<<<< HEAD
-=======
-test_difference_symbolic :: [TestTree]
-test_difference_symbolic =
-    [ testCase "[X, 0, 1] -Set [X, 0] = [1]" $ do
-        let args =
-                [ mkSet_ [x, zero, one]
-                , mkSet_ [x, zero]
-                ]
-            expect =
-                makeMultipleAndPredicate (makeCeilPredicate <$> args)
-                    & Condition.fromPredicate
-                    & Pattern.withCondition oneSingleton
-        evalDifference (Just expect) args
-    , testCase "[X, 1] -Set [X, Y] = [1] -Set [Y]" $ do
-        let args =
-                [ mkSet_ [x, one]
-                , mkSet_ [x, y]
-                ]
-            expect =
-                makeMultipleAndPredicate (makeCeilPredicate <$> args)
-                    & Condition.fromPredicate
-                    & Pattern.withCondition (differenceSet oneSingleton ySingleton)
-        evalDifference (Just expect) args
-    , testCase "[X] -Set [X, Y] = []" $ do
-        let args =
-                [ mkSet_ [x]
-                , mkSet_ [x, y]
-                ]
-            expect =
-                makeMultipleAndPredicate
-                    (makeCeilPredicate <$> tail args)
-                    & Condition.fromPredicate
-                    & Pattern.withCondition (mkSet_ [])
-        evalDifference (Just expect) args
-    , testCase "[f(X), 1] -Set [f(X)] = [1]" $ do
-        let args =
-                [ mkSet_ [fx, one]
-                , mkSet_ [fx]
-                ]
-            expect =
-                makeCeilPredicate (head args)
-                    & Condition.fromPredicate
-                    & Pattern.withCondition oneSingleton
-        evalDifference (Just expect) args
-    ]
-  where
-    x = mkElemVar ("x" `ofSort` intSort)
-    y = mkElemVar ("y" `ofSort` intSort)
-    zero = Int.asInternal 0
-    one = Int.asInternal 1
-    fx = addInt x one
-    ySingleton = mkSet_ [y]
-    oneSingleton = mkSet_ [one]
-
-    ofSort :: Text.Text -> Sort -> ElementVariable RewritingVariableName
-    idName `ofSort` sort = configElementVariableFromId (testId idName) sort
-
-    evalDifference ::
-        HasCallStack =>
-        -- expected result
-        Maybe (Pattern RewritingVariableName) ->
-        -- arguments of 'differenceSet'
-        [TermLike RewritingVariableName] ->
-        Assertion
-    evalDifference expect args = do
-        actual <-
-            Set.evalDifference
-                SideCondition.top
-                (Application differenceSetSymbol args)
-                & runMaybeT
-                & testRunSimplifier testEnv
-        assertEqual "" expect actual
-
->>>>>>> 0a2b0324
 test_toList :: TestTree
 test_toList =
     testPropertyWithSolver
