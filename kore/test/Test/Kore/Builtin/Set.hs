{-# LANGUAGE Strict #-}
{-# OPTIONS_GHC -Wno-incomplete-uni-patterns #-}

module Test.Kore.Builtin.Set (
    test_unit,
    test_getUnit,
    test_inElement,
    test_inUnitSymbolic,
    test_inElementSymbolic,
    test_inConcat,
    test_inConcatSymbolic,
    test_concatUnit,
    test_concatAssociates,
    test_concatNormalizes,
    test_difference,
    test_difference_symbolic,
    test_toList,
    test_size,
    test_intersection_unit,
    test_intersection_idem,
    test_list2set,
    test_inclusion,
    test_symbolic,
    test_unifyConcreteIdem,
    test_unifyConcreteDistinct,
    test_unifyFramingVariable,
    test_unifySelectFromEmpty,
    test_unifySelectFromSingleton,
    test_unifySelectFromSingletonWithoutLeftovers,
    test_unifySelectFromTwoElementSet,
    test_unifySelectTwoFromTwoElementSet,
    test_unifyConcatElemVarVsElemSet,
    test_unifyConcatElemVarVsElemElem,
    test_unifyConcatElemElemVsElemConcrete,
    test_unifyConcatElemElemVsElemElem,
    test_unifyConcatElemConcatVsElemConcrete,
    test_unifyConcatElemConcreteVsElemConcrete1,
    test_unifyConcatElemConcreteVsElemConcrete2,
    test_unifyConcatElemConcreteVsElemConcrete3,
    test_unifyConcatElemConcreteVsElemConcrete4,
    test_unifyConcatElemConcreteVsElemConcrete5,
    test_unifyConcatElemVsElem,
    test_unifyConcatElemVsElemConcrete1,
    test_unifyConcatElemVsElemConcrete2,
    test_unifyConcatElemVsElemElem,
    test_unifyConcatElemVsElemConcat,
    test_unifyConcatElemVsElemVar,
    test_unifyConcatElemElemVsElemConcat,
    test_unifyConcatElemElemVsElemConcatSet,
    test_unifyFnSelectFromSingleton,
    test_unify_concat_xSet_unit_unit_vs_unit,
    test_unifyMultipleIdenticalOpaqueSets,
    test_concretizeKeys,
    test_concretizeKeysAxiom,
    test_isBuiltin,
    hprop_unparse,
    --
    genSetPattern,
    genSetConcreteIntegerPattern,
    normalizedSet,
    asInternal,
) where

import Prelude.Kore

import Hedgehog hiding (
    Concrete,
    opaque,
    property,
 )
import qualified Hedgehog.Gen as Gen
import qualified Hedgehog.Range as Range
import Test.Tasty

import Control.Error (
    runMaybeT,
 )
import qualified Data.Default as Default
import Data.Functor (
    (<&>),
 )
import qualified Data.List as List
import qualified Data.Map.Strict as Map
import qualified Data.Maybe as Maybe (
    fromJust,
 )
import qualified Data.Sequence as Seq
import Data.Set (
    Set,
 )
import qualified Data.Set as Set
import qualified Data.Text as Text

import qualified Kore.Builtin.AssociativeCommutative as Ac
import qualified Kore.Builtin.Set as Set
import qualified Kore.Builtin.Set.Set as Set
import qualified Kore.Internal.Condition as Condition
import qualified Kore.Internal.Conditional as Conditional
import Kore.Internal.InternalSet
import qualified Kore.Internal.MultiOr as MultiOr
import Kore.Internal.Pattern as Pattern
import Kore.Internal.Predicate as Predicate
import qualified Kore.Internal.SideCondition as SideCondition
import qualified Kore.Internal.Substitution as Substitution
import Kore.Internal.TermLike
import qualified Kore.Internal.TermLike as TermLike
import Kore.Rewriting.RewritingVariable (
    RewritingVariableName,
    configElementVariableFromId,
    mkConfigVariable,
    mkRewritingTerm,
    mkRuleVariable,
 )
import Kore.Step.RulePattern (
    RewriteRule (RewriteRule),
    injectTermIntoRHS,
 )
import Kore.Step.RulePattern as RulePattern (
    RulePattern (..),
 )
import Kore.Step.Simplification.AndTerms (
    termUnification,
 )
import qualified Kore.Step.Simplification.Not as Not
import Kore.Unification.UnifierT (
    runUnifierT,
 )

import Test.Expect
import Test.Kore (
    configElementVariableGen,
    standaloneGen,
    testId,
 )
import qualified Test.Kore.Builtin.Bool as Test.Bool
import Test.Kore.Builtin.Builtin
import Test.Kore.Builtin.Definition
import Test.Kore.Builtin.Int (
    genConcreteIntegerPattern,
    genInteger,
    genIntegerKey,
    genIntegerPattern,
 )
import qualified Test.Kore.Builtin.Int as Int
import qualified Test.Kore.Builtin.Int as Test.Int
import qualified Test.Kore.Builtin.List as Test.List
import qualified Test.Kore.Internal.Pattern as Pattern
import qualified Test.Kore.Step.MockSymbols as Mock
import Test.Kore.Step.Simplification
import Test.Kore.With
import Test.SMT hiding (
    runSMT,
 )
import Test.Tasty.HUnit.Ext

genKeys :: Gen [TermLike RewritingVariableName]
genKeys = Gen.subsequence (concreteKeys <> symbolicKeys <> functionalKeys)

genKey :: Gen (TermLike RewritingVariableName)
genKey = Gen.element (concreteKeys <> symbolicKeys <> functionalKeys)

genFunctionalKey :: Gen (TermLike RewritingVariableName)
genFunctionalKey = Gen.element (functionalKeys <> concreteKeys)

functionalKeys :: [TermLike RewritingVariableName]
functionalKeys = Mock.functional10 . mkElemVar <$> elemVars'

concreteKeys :: [TermLike RewritingVariableName]
concreteKeys = [Mock.a, Mock.b, Mock.c]

symbolicKeys :: [TermLike RewritingVariableName]
symbolicKeys = Mock.f . mkElemVar <$> elemVars'

elemVars' :: [ElementVariable RewritingVariableName]
elemVars' = [Mock.xConfig, Mock.yConfig, Mock.zConfig]

genSetInteger :: Gen (Set Integer)
genSetInteger = Gen.set (Range.linear 0 32) genInteger

genSetConcreteIntegerPattern :: Gen (Set (TermLike Concrete))
genSetConcreteIntegerPattern =
    Set.map Test.Int.asInternal <$> genSetInteger

genConcreteSet :: Gen (Set (TermLike Concrete))
genConcreteSet = genSetConcreteIntegerPattern

genSetPattern :: InternalVariable variable => Gen (TermLike variable)
genSetPattern = fromConcrete . mkSet_ <$> genSetConcreteIntegerPattern

intSetToSetPattern ::
    Set Integer ->
    TermLike RewritingVariableName
intSetToSetPattern intSet =
    mkSet_ (Set.map Test.Int.asInternal intSet)

test_unit :: [TestTree]
test_unit =
    [ unitSet `becomes` asInternal Set.empty $
        "unit() === /* builtin */ unit()"
    , concatSet (mkElemVar xSet) unitSet `becomes` mkElemVar xSet $
        "concat(x:Set, unit()) === x:Set"
    ]
  where
    xSet =
        mkElementVariable "xSet" setSort
            & mapElementVariable (pure mkConfigVariable)
    becomes ::
        HasCallStack =>
        TermLike RewritingVariableName ->
        TermLike RewritingVariableName ->
        TestName ->
        TestTree
    becomes original expect name =
        testCase name $ do
            actual <- runNoSMT $ evaluate original
            assertEqual "" (Pattern.fromTermLike expect) actual

test_getUnit :: TestTree
test_getUnit =
    testPropertyWithSolver
        "in{}(_, unit{}() === \\dv{Bool{}}(\"false\")"
        ( do
            patKey <- forAll genIntegerPattern
            let patIn =
                    mkApplySymbol
                        inSetSymbol
                        [ patKey
                        , mkApplySymbol unitSetSymbol []
                        ]
                patFalse = Test.Bool.asInternal False
                predicate = mkEquals_ patFalse patIn
            (===) (Test.Bool.asPattern False) =<< evaluateT patIn
            (===) Pattern.top =<< evaluateT predicate
        )

test_inElement :: TestTree
test_inElement =
    testPropertyWithSolver
        "in{}(x, element{}(x)) === \\dv{Bool{}}(\"true\")"
        ( do
            patKey <- forAll genIntegerPattern
            let patIn = mkApplySymbol inSetSymbol [patKey, patElement]
                patElement = mkApplySymbol elementSetSymbol [patKey]
                patTrue = Test.Bool.asInternal True
                predicate = mkEquals_ patIn patTrue
            (===) (Test.Bool.asPattern True) =<< evaluateT patIn
            (===) Pattern.top =<< evaluateT predicate
        )

test_inUnitSymbolic :: TestTree
test_inUnitSymbolic =
    testPropertyWithSolver
        "in{}(x, unit{}()) === \\dv{Bool{}}(\"false\")"
        ( do
            patKey <- forAll genFunctionalKey
            let patIn =
                    mkApplySymbol
                        inSetSymbolTestSort
                        [ patKey
                        , mkApplySymbol unitSetSymbol []
                        ]
                patFalse = Test.Bool.asInternal False
                predicate = mkEquals_ patFalse patIn
            (===) (Test.Bool.asPattern False) =<< evaluateT patIn
            (===) Pattern.top =<< evaluateT predicate
        )

test_inElementSymbolic :: TestTree
test_inElementSymbolic =
    testPropertyWithSolver
        "in{}(x, element{}(x)) === and(\\dv{Bool{}}(\"true\"), \\top())"
        ( do
            patKey <- forAll genKey
            let patElement = mkApplySymbol elementSetSymbolTestSort [patKey]
                patIn = mkApplySymbol inSetSymbolTestSort [patKey, patElement]
                patTrue = Test.Bool.asInternal True
                conditionTerm = mkAnd patTrue (mkCeil_ patElement)
            actual <- evaluateT patIn
            expected <- evaluateT conditionTerm
            actual === expected
        )

test_inConcatSymbolic :: TestTree
test_inConcatSymbolic =
    testPropertyWithSolver
        "in{}(concat{}(_, element{}(e)), e)\
        \ === and(\\dv{Bool{}}(\"true\"), ceil(concat{}(_, element{}(e))))"
        ( do
            keys <- forAll genKeys
            patKey <- forAll genKey
            let patSet = mkSet_ $ Set.insert patKey (Set.fromList keys)
                patIn = mkApplySymbol inSetSymbolTestSort [patKey, patSet]
                patTrue = Test.Bool.asPattern True
                conditionTerm = mkCeil boolSort patSet
            condition <- evaluateT conditionTerm
            let expected =
                    Condition.andCondition
                        patTrue
                        (Conditional.withoutTerm condition)
            actual <- evaluateT patIn
            Pattern.assertEquivalent (===) expected actual
        )

test_inConcat :: TestTree
test_inConcat =
    testPropertyWithSolver
        "in{}(concat{}(_, element{}(e)), e) === \\dv{Bool{}}(\"true\")"
        ( do
            elem' <- forAll genConcreteIntegerPattern
            values <- forAll genSetConcreteIntegerPattern
            let patIn = mkApplySymbol inSetSymbol [patElem, patSet]
                patSet = mkSet_ (Set.insert elem' values) & fromConcrete
                patElem = fromConcrete elem'
                patTrue = Test.Bool.asInternal True
                predicate = mkEquals_ patTrue patIn
            (===) (Test.Bool.asPattern True) =<< evaluateT patIn
            (===) Pattern.top =<< evaluateT predicate
        )

test_concatUnit :: TestTree
test_concatUnit =
    testPropertyWithSolver
        "concat{}(unit{}(), xs) === concat{}(xs, unit{}()) === xs"
        ( do
            patValues <- forAll genSetPattern <&> mkRewritingTerm
            let patUnit = mkApplySymbol unitSetSymbol []
                patConcat1 =
                    mkApplySymbol concatSetSymbol [patUnit, patValues]
                patConcat2 =
                    mkApplySymbol concatSetSymbol [patValues, patUnit]
                predicate1 = mkEquals_ patValues patConcat1
                predicate2 = mkEquals_ patValues patConcat2
            expect <- evaluateT patValues
            (===) expect =<< evaluateT patConcat1
            (===) expect =<< evaluateT patConcat2
            (===) Pattern.top =<< evaluateT predicate1
            (===) Pattern.top =<< evaluateT predicate2
        )

test_concatAssociates :: TestTree
test_concatAssociates =
    testPropertyWithSolver
        "concat{}(concat{}(as, bs), cs) === concat{}(as, concat{}(bs, cs))"
        ( do
            set1 <- forAll genSetInteger
            set2 <- forAll genSetInteger
            set3 <- forAll genSetInteger
            unless (setIntersectionsAreEmpty [set1, set2, set3]) discard

            let patSet1 = intSetToSetPattern set1
                patSet2 = intSetToSetPattern set2
                patSet3 = intSetToSetPattern set3

            let patConcat12 = mkApplySymbol concatSetSymbol [patSet1, patSet2]
                patConcat23 = mkApplySymbol concatSetSymbol [patSet2, patSet3]
                patConcat12_3 =
                    mkApplySymbol concatSetSymbol [patConcat12, patSet3]
                patConcat1_23 =
                    mkApplySymbol concatSetSymbol [patSet1, patConcat23]
                predicate = mkEquals_ patConcat12_3 patConcat1_23
            concat12_3 <- evaluateT patConcat12_3
            concat1_23 <- evaluateT patConcat1_23
            (===) concat12_3 concat1_23
            (===) Pattern.top =<< evaluateT predicate
        )

test_concatNormalizes :: TestTree
test_concatNormalizes =
    testPropertyWithSolver
        "concat{}(concat{}(1, x:Int), concat(y:set, concat(z:int, 2))) \
        \=== NormalizedSet([x, y], {1, 2}, [y])"
        ( do
            int1 <- forAll genInteger
            int2 <- forAll genInteger
            elemVar1 <-
                forAll (standaloneGen $ configElementVariableGen intSort)
            elemVar2 <-
                forAll (standaloneGen $ configElementVariableGen intSort)
            setVar <-
                forAll (standaloneGen $ configElementVariableGen setSort)

            let elemVars =
                    [elemVar1, elemVar2]
                allVars = setVar : elemVars

            unless (distinctVars allVars) discard
            when (int1 == int2) discard

            let intKey1 = Test.Int.asKey int1
                intKey2 = Test.Int.asKey int2
                [elementVar1, elementVar2] = map mkElemVar (List.sort elemVars)

                patConcat =
                    mkApplySymbol
                        concatSetSymbol
                        [ mkApplySymbol
                            concatSetSymbol
                            [ mkApplySymbol elementSetSymbol [from intKey1]
                            , mkApplySymbol elementSetSymbol [elementVar1]
                            ]
                        , mkApplySymbol
                            concatSetSymbol
                            [ mkElemVar setVar
                            , mkApplySymbol
                                concatSetSymbol
                                [ mkApplySymbol elementSetSymbol [elementVar2]
                                , mkApplySymbol elementSetSymbol [from intKey2]
                                ]
                            ]
                        ]
                normalized =
                    emptyNormalizedSet
                        `with` intKey1
                        `with` intKey2
                        `with` VariableElement elementVar1
                        `with` VariableElement elementVar2
                        `with` OpaqueSet (mkElemVar setVar)
                patNormalized = asInternalNormalized normalized

                predicate = mkEquals_ patConcat patNormalized
            evalConcat <- evaluateT patConcat
            evalNormalized <- evaluateT patNormalized
            (===) evalConcat evalNormalized
            (===) Pattern.top =<< evaluateT predicate
        )

test_difference :: TestTree
test_difference =
    testPropertyWithSolver
        "SET.difference is difference"
        ( do
            set1 <- forAll genSetConcreteIntegerPattern
            set2 <- forAll genSetConcreteIntegerPattern
            let set3 = Set.difference set1 set2
                patSet3 = mkSet_ set3 & fromConcrete
                patDifference =
                    differenceSet
                        (mkSet_ set1 & fromConcrete)
                        (mkSet_ set2 & fromConcrete)
                predicate = mkEquals_ patSet3 patDifference
            expect <- evaluateT patSet3
            (===) expect =<< evaluateT patDifference
            (===) Pattern.top =<< evaluateT predicate
        )

test_difference_symbolic :: [TestTree]
test_difference_symbolic =
    [ testCase "[X, 0, 1] -Set [X, 0] = [1]" $ do
        let args =
                [ mkSet_ [x, zero, one]
                , mkSet_ [x, zero]
                ]
            expect =
                makeMultipleAndPredicate (makeCeilPredicate <$> args)
                    & Condition.fromPredicate
                    & Pattern.withCondition oneSingleton
        evalDifference (Just expect) args
    , testCase "[X, 1] -Set [X, Y] = [1] -Set [Y]" $ do
        let args =
                [ mkSet_ [x, one]
                , mkSet_ [x, y]
                ]
            expect =
                makeMultipleAndPredicate (makeCeilPredicate <$> args)
                    & Condition.fromPredicate
                    & Pattern.withCondition (differenceSet oneSingleton ySingleton)
        evalDifference (Just expect) args
    , testCase "[X] -Set [X, Y] = []" $ do
        let args =
                [ mkSet_ [x]
                , mkSet_ [x, y]
                ]
            expect =
                makeMultipleAndPredicate
                    (makeCeilPredicate <$> tail args)
                    & Condition.fromPredicate
                    & Pattern.withCondition (mkSet_ [])
        evalDifference (Just expect) args
    , testCase "[f(X), 1] -Set [f(X)] = [1]" $ do
        let args =
                [ mkSet_ [fx, one]
                , mkSet_ [fx]
                ]
            expect =
                makeCeilPredicate (head args)
                    & Condition.fromPredicate
                    & Pattern.withCondition oneSingleton
        evalDifference (Just expect) args
    ]
  where
    x = mkElemVar ("x" `ofSort` intSort)
    y = mkElemVar ("y" `ofSort` intSort)
    zero = Int.asInternal 0
    one = Int.asInternal 1
    fx = addInt x one
    ySingleton = mkSet_ [y]
    oneSingleton = mkSet_ [one]

    ofSort :: Text.Text -> Sort -> ElementVariable RewritingVariableName
    idName `ofSort` sort = configElementVariableFromId (testId idName) sort

    evalDifference ::
        HasCallStack =>
        -- | expected result
        Maybe (Pattern RewritingVariableName) ->
        -- | arguments of 'differenceSet'
        [TermLike RewritingVariableName] ->
        Assertion
    evalDifference expect args = do
        actual <-
<<<<<<< HEAD
            Set.evalDifference (Application differenceSetSymbol args)
                & runMaybeT
                & runSimplifier testEnv
=======
            Set.evalDifference
                SideCondition.top
                (Application differenceSetSymbol args)
            & runMaybeT
            & runSimplifier testEnv
>>>>>>> c35bfa56
        assertEqual "" expect actual

test_toList :: TestTree
test_toList =
    testPropertyWithSolver
        "SET.set2list is set2list"
        ( do
            set1 <- forAll genSetConcreteIntegerPattern
            let set2 = fmap fromConcrete . Seq.fromList . Set.toList $ set1
                patSet2 = Test.List.asTermLike set2
                patToList =
                    mkApplySymbol toListSetSymbol [mkSet_ set1]
                        & fromConcrete
                predicate = mkEquals_ patSet2 patToList
            expect <- evaluateT patSet2
            (===) expect =<< evaluateT patToList
            (===) Pattern.top =<< evaluateT predicate
        )

test_size :: TestTree
test_size =
    testPropertyWithSolver
        "SET.size is size"
        ( do
            set <- forAll genSetConcreteIntegerPattern
            let size = Set.size set
                patExpected = Test.Int.asInternal $ toInteger size
                patActual =
                    mkApplySymbol sizeSetSymbol [mkSet_ set]
                        & fromConcrete
                predicate = mkEquals_ patExpected patActual
            expect <- evaluateT patExpected
            (===) expect =<< evaluateT patActual
            (===) Pattern.top =<< evaluateT predicate
        )

test_intersection_unit :: TestTree
test_intersection_unit =
    testPropertyWithSolver "intersection(as, unit()) === unit()" $ do
        as <- forAll genSetPattern
        let original = intersectionSet as unitSet
            expect = Pattern.fromTermLike (asInternal Set.empty)
        (===) expect =<< evaluateT original
        (===) Pattern.top =<< evaluateT (mkEquals_ original unitSet)

test_intersection_idem :: TestTree
test_intersection_idem =
    testPropertyWithSolver "intersection(as, as) === as" $ do
        as <- forAll genConcreteSet
        let termLike = mkSet_ as & fromConcrete
            original = intersectionSet termLike termLike
            expect = Pattern.fromTermLike (asInternal as)
        (===) expect =<< evaluateT original
        (===) Pattern.top =<< evaluateT (mkEquals_ original termLike)

test_list2set :: TestTree
test_list2set =
    testPropertyWithSolver "List to Set" $ do
        someSeq <- forAll Test.List.genSeqInteger
        let set =
                Set.map Test.Int.asInternal $
                    Set.fromList $
                        toList someSeq
            termLike = mkSet_ set & fromConcrete
            input = Test.List.asTermLike $ Test.Int.asInternal <$> someSeq
            original = list2setSet input
            expect = Pattern.fromTermLike (asInternal set)
        (===) expect =<< evaluateT original
        (===) Pattern.top =<< evaluateT (mkEquals_ original termLike)

test_inclusion :: [TestTree]
test_inclusion =
    [ testPropertyWithSolver
        "SET.inclusion success"
        ( do
            patKey1 <- forAll genIntegerPattern
            patKey2 <- forAll genIntegerPattern
            when (patKey1 == patKey2) discard
            let patSet1 = elementSet patKey1
                patSet2 = concatSet patSet1 (elementSet patKey2)
                patInclusion = inclusionSet patSet1 patSet2
                predicate =
                    mkImplies
                        (mkNot (mkEquals_ patKey1 patKey2))
                        (mkEquals_ (Test.Bool.asInternal True) patInclusion)
            (===) (Test.Bool.asPattern True) =<< evaluateT patInclusion
            (===) Pattern.top =<< evaluateT predicate
        )
    , testPropertyWithSolver
        "SET.inclusion success: empty set <= any set"
        ( do
            patSomeSet <- forAll genSetPattern
            let patInclusion = inclusionSet unitSet patSomeSet
                predicate = mkEquals_ (Test.Bool.asInternal True) patInclusion
            (===) (Test.Bool.asPattern True) =<< evaluateT patInclusion
            (===) Pattern.top =<< evaluateT predicate
        )
    , testPropertyWithSolver
        "SET.inclusion failure: not (some nonempty set <= empty set)"
        ( do
            patKey <- forAll genIntegerPattern
            let patSomeSet = elementSet patKey
                patInclusion = inclusionSet patSomeSet unitSet
                predicate = mkEquals_ (Test.Bool.asInternal False) patInclusion
            (===) (Test.Bool.asPattern False) =<< evaluateT patInclusion
            (===) Pattern.top =<< evaluateT predicate
        )
    , testPropertyWithSolver
        "SET.inclusion failure: lhs key not included in rhs set"
        ( do
            patKey1 <- forAll genIntegerPattern
            patKey2 <- forAll genIntegerPattern
            when (patKey1 == patKey2) discard
            let patSet1 = elementSet patKey1
                patSet2 = concatSet patSet1 (elementSet patKey2)
                patInclusion = inclusionSet patSet2 patSet1
                predicate =
                    mkImplies
                        (mkNot (mkEquals_ patKey1 patKey2))
                        (mkEquals_ (Test.Bool.asInternal False) patInclusion)
            (===) (Test.Bool.asPattern False) =<< evaluateT patInclusion
            (===) Pattern.top =<< evaluateT predicate
        )
    ]

setVariableGen :: Sort -> Gen (Set (ElementVariable RewritingVariableName))
setVariableGen sort =
    Gen.set (Range.linear 0 32) (standaloneGen $ configElementVariableGen sort)

-- | Sets with symbolic keys are not simplified.
test_symbolic :: TestTree
test_symbolic =
    testPropertyWithSolver
        "concat and elem are evaluated on symbolic keys"
        ( do
            values <- forAll (setVariableGen intSort)
            let patMap = asSymbolicPattern (Set.map mkElemVar values)
                expect =
                    Pattern.fromTermLike
                        ( asInternalNormalized
                            ( emptyNormalizedSet
                                `with` map
                                    (VariableElement . mkElemVar)
                                    (Set.toList values)
                            )
                        )
            if Set.null values
                then discard
                else (===) expect =<< evaluateT patMap
        )

-- | Construct a pattern for a map which may have symbolic keys.
asSymbolicPattern ::
    Set (TermLike RewritingVariableName) ->
    TermLike RewritingVariableName
asSymbolicPattern result
    | Set.null result =
        applyUnit
    | otherwise =
        foldr1 applyConcat (applyElement <$> Set.toAscList result)
  where
    applyUnit = mkApplySymbol unitSetSymbol []
    applyElement key = mkApplySymbol elementSetSymbol [key]
    applyConcat set1 set2 = mkApplySymbol concatSetSymbol [set1, set2]

-- | Check that unifying a concrete set with itself results in the same set
test_unifyConcreteIdem :: TestTree
test_unifyConcreteIdem =
    testPropertyWithSolver
        "unify concrete set with itself"
        ( do
            patSet <- forAll genSetPattern
            let patAnd = mkAnd patSet patSet
                predicate = mkEquals_ patSet patAnd
            expect <- evaluateT patSet
            (===) expect =<< evaluateT patAnd
            (===) Pattern.top =<< evaluateT predicate
        )

test_unifyConcreteDistinct :: TestTree
test_unifyConcreteDistinct =
    testPropertyWithSolver
        "(dis)unify two distinct sets"
        ( do
            set1 <- forAll genSetConcreteIntegerPattern
            patElem <- forAll genConcreteIntegerPattern
            when (Set.member patElem set1) discard
            let set2 = Set.insert patElem set1
                patSet1 = mkSet_ set1 & fromConcrete
                patSet2 = mkSet_ set2 & fromConcrete
                conjunction = mkAnd patSet1 patSet2
                predicate = mkEquals_ patSet1 conjunction
            (===) Pattern.bottom =<< evaluateT conjunction
            (===) Pattern.bottom =<< evaluateT predicate
        )

test_unifyFramingVariable :: TestTree
test_unifyFramingVariable =
    testPropertyWithoutSolver
        "unify a concrete set and a framed set"
        ( do
            framedElem <- forAll genConcreteIntegerPattern
            concreteSet <-
                (<$>)
                    (Set.insert framedElem)
                    (forAll genSetConcreteIntegerPattern)
            frameVar <-
                forAll (standaloneGen $ configElementVariableGen setSort)
            let framedSet = Set.singleton framedElem
                patConcreteSet = mkSet_ concreteSet & fromConcrete
                patFramedSet =
                    mkApplySymbol
                        concatSetSymbol
                        [ mkSet_ framedSet & fromConcrete
                        , mkElemVar frameVar
                        ]
                remainder = Set.delete framedElem concreteSet
            let expect =
                    Conditional
                        { term = asInternal concreteSet
                        , predicate = makeTruePredicate
                        , substitution =
                            Substitution.unsafeWrap
                                [(inject frameVar, asInternal remainder)]
                        }
            actual <-
                lift $
                    evaluateToList (mkAnd patConcreteSet patFramedSet)

            (===) [expect] actual
        )

-- Given a function to scramble the arguments to concat, i.e.,
-- @id@ or @reverse@, produces a pattern of the form
-- `SetItem(absInt(X:Int)) Rest:Set`, or
-- `Rest:Set SetItem(absInt(X:Int))`, respectively.
selectFunctionPattern ::
    InternalVariable variable =>
    -- |element variable
    ElementVariable variable ->
    -- |set variable
    ElementVariable variable ->
    -- |scrambling function
    (forall a. [a] -> [a]) ->
    TermLike variable
selectFunctionPattern elementVar setVar permutation =
    mkApplySymbol concatSetSymbol $ permutation [singleton, mkElemVar setVar]
  where
    element = mkApplySymbol absIntSymbol [mkElemVar elementVar]
    singleton = mkApplySymbol elementSetSymbol [element]

makeElementVariable ::
    InternalVariable variable =>
    ElementVariable variable ->
    TermLike variable
makeElementVariable var =
    mkApplySymbol elementSetSymbol [mkElemVar var]

-- Given a function to scramble the arguments to concat, i.e.,
-- @id@ or @reverse@, produces a pattern of the form
-- `SetItem(X:Int) Rest:Set`, or `Rest:Set SetItem(X:Int)`, respectively.
selectPattern ::
    InternalVariable variable =>
    -- |element variable
    ElementVariable variable ->
    -- |set variable
    ElementVariable variable ->
    -- |scrambling function
    (forall a. [a] -> [a]) ->
    TermLike variable
selectPattern elementVar setVar permutation =
    mkApplySymbol concatSetSymbol $
        permutation [makeElementVariable elementVar, mkElemVar setVar]

addSelectElement ::
    -- |element variable
    ElementVariable RewritingVariableName ->
    -- |existingPattern
    TermLike RewritingVariableName ->
    TermLike RewritingVariableName
addSelectElement elementVar setPattern =
    mkApplySymbol concatSetSymbol [makeElementVariable elementVar, setPattern]

distinctVars ::
    InternalVariable variable =>
    [ElementVariable variable] ->
    Bool
distinctVars vars = varNames == List.nub varNames
  where
    varNames = map variableName vars

test_unifySelectFromEmpty :: TestTree
test_unifySelectFromEmpty =
    testPropertyWithSolver "unify an empty set with a selection pattern" $ do
        elementVar <-
            forAll (standaloneGen $ configElementVariableGen intSort)
        setVar <-
            forAll (standaloneGen $ configElementVariableGen setSort)
        when
            (variableName elementVar == variableName setVar)
            discard
        let selectPat = selectPattern elementVar setVar id
            selectPatRev = selectPattern elementVar setVar reverse
            fnSelectPat = selectFunctionPattern elementVar setVar id
            fnSelectPatRev = selectFunctionPattern elementVar setVar reverse
        -- Set.empty /\ SetItem(X:Int) Rest:Set
        emptySet `doesNotUnifyWith` selectPat
        selectPat `doesNotUnifyWith` emptySet
        -- Set.empty /\ Rest:Set SetItem(X:Int)
        emptySet `doesNotUnifyWith` selectPatRev
        selectPatRev `doesNotUnifyWith` emptySet
        -- Set.empty /\ SetItem(absInt(X:Int)) Rest:Set
        emptySet `doesNotUnifyWith` fnSelectPat
        fnSelectPat `doesNotUnifyWith` emptySet
        -- Set.empty /\ Rest:Set SetItem(absInt(X:Int))
        emptySet `doesNotUnifyWith` fnSelectPatRev
        fnSelectPatRev `doesNotUnifyWith` emptySet
  where
    emptySet = mkSet_ Set.empty
    doesNotUnifyWith pat1 pat2 = do
        annotateShow pat1
        annotateShow pat2
        (===) Pattern.bottom =<< evaluateT (mkAnd pat1 pat2)

test_unifySelectFromSingleton :: TestTree
test_unifySelectFromSingleton =
    testPropertyWithoutSolver
        "unify a singleton set with a variable selection pattern"
        ( do
            concreteElem <- forAll genConcreteIntegerPattern
            elementVar <-
                forAll (standaloneGen $ configElementVariableGen intSort)
            setVar <-
                forAll (standaloneGen $ configElementVariableGen setSort)
            when
                ( unElementVariableName (variableName elementVar)
                    == unElementVariableName (variableName setVar)
                )
                discard
            let selectPat = selectPattern elementVar setVar id
                selectPatRev = selectPattern elementVar setVar reverse
                singleton = asInternal (Set.singleton concreteElem)
                elemStepPattern = fromConcrete concreteElem
                expect =
                    Conditional
                        { term = singleton
                        , predicate = makeTruePredicate
                        , substitution =
                            Substitution.unsafeWrap
                                [ (inject setVar, asInternal Set.empty)
                                , (inject elementVar, elemStepPattern)
                                ]
                        }
            -- { 5 } /\ SetItem(X:Int) Rest:Set
            (singleton `unifiesWithMulti` selectPat) [expect]
            (selectPat `unifiesWithMulti` singleton) [expect]
            -- { 5 } /\ Rest:Set SetItem(X:Int)
            (singleton `unifiesWithMulti` selectPatRev) [expect]
            (selectPatRev `unifiesWithMulti` singleton) [expect]
        )

test_unifySelectFromSingletonWithoutLeftovers :: TestTree
test_unifySelectFromSingletonWithoutLeftovers =
    testPropertyWithoutSolver
        "unify a singleton set with an element variable"
        ( do
            concreteElem <- forAll genConcreteIntegerPattern
            elementVar <-
                forAll (standaloneGen $ configElementVariableGen intSort)
            let selectPat = makeElementVariable elementVar
                singleton = asInternal (Set.singleton concreteElem)
                elemStepPattern = fromConcrete concreteElem
                expect =
                    Conditional
                        { term = singleton
                        , predicate = makeTruePredicate
                        , substitution =
                            Substitution.unsafeWrap
                                [(inject elementVar, elemStepPattern)]
                        }
            -- { 5 } /\ SetItem(X:Int)
            (singleton `unifiesWith` selectPat) expect
            (selectPat `unifiesWith` singleton) expect
        )

test_unifySelectFromTwoElementSet :: TestTree
test_unifySelectFromTwoElementSet =
    testPropertyWithoutSolver
        "unify a two element set with a variable selection pattern"
        ( do
            concreteElem1 <- forAll genConcreteIntegerPattern
            concreteElem2 <- forAll genConcreteIntegerPattern
            when (concreteElem1 == concreteElem2) discard

            elementVar <-
                forAll (standaloneGen $ configElementVariableGen intSort)
            setVar <-
                forAll (standaloneGen $ configElementVariableGen setSort)
            when
                ( unElementVariableName (variableName elementVar)
                    == unElementVariableName (variableName setVar)
                )
                discard

            let selectPat = selectPattern elementVar setVar id
                selectPatRev = selectPattern elementVar setVar reverse
                set = asInternal (Set.fromList [concreteElem1, concreteElem2])
                elemStepPattern1 = fromConcrete concreteElem1
                elemStepPattern2 = fromConcrete concreteElem2
                expect1 =
                    Conditional
                        { term = set
                        , predicate = makeTruePredicate
                        , substitution =
                            Substitution.unsafeWrap
                                [
                                    ( inject setVar
                                    , asInternal (Set.fromList [concreteElem2])
                                    )
                                , (inject elementVar, elemStepPattern1)
                                ]
                        }
                expect2 =
                    Conditional
                        { term = set
                        , predicate = makeTruePredicate
                        , substitution =
                            Substitution.unsafeWrap
                                [
                                    ( inject setVar
                                    , asInternal (Set.fromList [concreteElem1])
                                    )
                                , (inject elementVar, elemStepPattern2)
                                ]
                        }
            -- { 5 } /\ SetItem(X:Int) Rest:Set
            (set `unifiesWithMulti` selectPat)
                [expect1, expect2]
            (selectPat `unifiesWithMulti` set)
                [expect1, expect2]
            -- { 5 } /\ Rest:Set SetItem(X:Int)
            (set `unifiesWithMulti` selectPatRev)
                [expect1, expect2]
            (selectPatRev `unifiesWithMulti` set)
                [expect1, expect2]
        )

test_unifySelectTwoFromTwoElementSet :: TestTree
test_unifySelectTwoFromTwoElementSet =
    testPropertyWithoutSolver
        "unify a two element set with a variable selection pattern"
        ( do
            concreteElem1 <- forAll genConcreteIntegerPattern
            concreteElem2 <- forAll genConcreteIntegerPattern
            when (concreteElem1 == concreteElem2) discard

            elementVar1 <-
                forAll (standaloneGen $ configElementVariableGen intSort)
            elementVar2 <-
                forAll (standaloneGen $ configElementVariableGen intSort)
            setVar <-
                forAll (standaloneGen $ configElementVariableGen setSort)
            let allVars = [elementVar1, elementVar2, setVar]
            unless (distinctVars allVars) discard

            let selectPat =
                    addSelectElement elementVar1 $
                        addSelectElement elementVar2 $
                            mkElemVar setVar
                set = asInternal (Set.fromList [concreteElem1, concreteElem2])
                elemStepPattern1 = fromConcrete concreteElem1
                elemStepPattern2 = fromConcrete concreteElem2
                expect = do
                    -- list monad
                    (elementUnifier1, elementUnifier2) <-
                        [ (elemStepPattern1, elemStepPattern2)
                            , (elemStepPattern2, elemStepPattern1)
                            ]
                    return
                        Conditional
                            { term = set
                            , predicate = makeTruePredicate
                            , substitution =
                                Substitution.unsafeWrap
                                    [ (inject setVar, asInternal Set.empty)
                                    , (inject elementVar1, elementUnifier1)
                                    , (inject elementVar2, elementUnifier2)
                                    ]
                            }
            -- { 5, 6 } /\ SetItem(X:Int) SetItem(Y:Int) Rest:Set
            (set `unifiesWithMulti` selectPat) expect
            (selectPat `unifiesWithMulti` set) expect
        )

test_unifyConcatElemVarVsElemSet :: TestTree
test_unifyConcatElemVarVsElemSet =
    testPropertyWithoutSolver
        "unify two set concatenations"
        ( do
            setVar <-
                forAll (standaloneGen $ configElementVariableGen setSort)
            elemVar1 <-
                forAll (standaloneGen $ configElementVariableGen intSort)
            elemVar2 <-
                forAll (standaloneGen $ configElementVariableGen intSort)
            let elemVars = [elemVar1, elemVar2]
                allVars = setVar : elemVars
            unless (distinctVars allVars) discard

            let [elementVar1, elementVar2] = List.sort elemVars

            key <- forAll genIntegerKey
            let set = asInternal (Set.fromList [from key])
                elementSet' =
                    asInternalNormalized $
                        emptyNormalizedSet
                            `with` VariableElement (mkElemVar elementVar2)
                patSet = addSelectElement elementVar2 set
                expectedPatSet =
                    asInternalNormalized $
                        emptyNormalizedSet
                            `with` VariableElement (mkElemVar elementVar2)
                            `with` key
                selectPat = addSelectElement elementVar1 (mkElemVar setVar)
            let expect = do
                    -- list monad
                    (elemUnifier, setUnifier) <-
                        [ (mkElemVar elementVar2, set)
                            , (from key, elementSet')
                            ]
                    return
                        Conditional
                            { term = expectedPatSet
                            , predicate = makeTruePredicate
                            , substitution =
                                Substitution.unsafeWrap
                                    [ (inject setVar, setUnifier)
                                    , (inject elementVar1, elemUnifier)
                                    ]
                            }
            -- { Y:Int, 6 } /\ SetItem(X:Int) Rest:Set
            (patSet `unifiesWithMulti` selectPat) expect
            (selectPat `unifiesWithMulti` patSet) expect
        )

test_unifyConcatElemVarVsElemElem :: TestTree
test_unifyConcatElemVarVsElemElem =
    testPropertyWithoutSolver
        "unify concat(elem(X), S) and concat(elem(Y), elem(Z))"
        ( do
            setVar <-
                forAll (standaloneGen $ configElementVariableGen setSort)
            elemVar1 <-
                forAll (standaloneGen $ configElementVariableGen intSort)
            elemVar2 <-
                forAll (standaloneGen $ configElementVariableGen intSort)
            elemVar3 <-
                forAll (standaloneGen $ configElementVariableGen intSort)
            let elemVars = [elemVar1, elemVar2, elemVar3]
                allVars = setVar : elemVars
            unless (distinctVars allVars) discard

            let [elementVar1, elementVar2, elementVar3] = List.sort elemVars

            let elementSet2Normalized =
                    emptyNormalizedSet
                        `with` VariableElement (mkElemVar elementVar2)
                elementSet2 = asInternalNormalized elementSet2Normalized
                elementSet3 =
                    asInternalNormalized $
                        emptyNormalizedSet
                            `with` VariableElement (mkElemVar elementVar3)
                patSet = addSelectElement elementVar2 elementSet3
                expectedPatSet =
                    asInternalNormalized $
                        elementSet2Normalized
                            `with` VariableElement (mkElemVar elementVar3)
                selectPat = addSelectElement elementVar1 (mkElemVar setVar)
            let expect = do
                    -- list monad
                    (elemUnifier, setUnifier) <-
                        [ (mkElemVar elementVar2, elementSet3)
                            , (mkElemVar elementVar3, elementSet2)
                            ]
                    return
                        Conditional
                            { term = expectedPatSet
                            , predicate = makeTruePredicate
                            , substitution =
                                Substitution.unsafeWrap
                                    [ (inject setVar, setUnifier)
                                    , (inject elementVar1, elemUnifier)
                                    ]
                            }
            -- { Y:Int, 6 } /\ SetItem(X:Int) Rest:Set
            (patSet `unifiesWithMulti` selectPat) expect
            (selectPat `unifiesWithMulti` patSet) expect
        )

test_unifyConcatElemElemVsElemConcrete :: TestTree
test_unifyConcatElemElemVsElemConcrete =
    testPropertyWithoutSolver
        "unify concat(elem(X), elem(Y)) and concat(elem(Z), 1)"
        ( do
            elemVar1 <-
                forAll (standaloneGen $ configElementVariableGen intSort)
            elemVar2 <-
                forAll (standaloneGen $ configElementVariableGen intSort)
            elemVar3 <-
                forAll (standaloneGen $ configElementVariableGen intSort)
            let allVars = [elemVar1, elemVar2, elemVar3]
            unless (distinctVars allVars) discard

            let [elementVar1, elementVar2, elementVar3] = List.sort allVars

            key <- forAll genIntegerKey
            let set = mkSet_ [from key] & fromConcrete
                elementSet2 = makeElementVariable elementVar2
                selectPat = addSelectElement elementVar1 elementSet2
                patSet = addSelectElement elementVar3 set
                expectedSet =
                    asInternalNormalized $
                        emptyNormalizedSet
                            `with` VariableElement (mkElemVar elementVar3)
                            `with` key
            let expect = do
                    -- list monad
                    (elemUnifier1, elemUnifier2) <-
                        [ (mkElemVar elementVar3, from key)
                            , (from key, mkElemVar elementVar3)
                            ]
                    return
                        Conditional
                            { term = expectedSet
                            , predicate = makeTruePredicate
                            , substitution =
                                Substitution.unsafeWrap
                                    [ (inject elementVar1, elemUnifier1)
                                    , (inject elementVar2, elemUnifier2)
                                    ]
                            }
            -- { X:Int, Y:Int } /\ { Z:Int, 6 }
            (patSet `unifiesWithMulti` selectPat) expect
            (selectPat `unifiesWithMulti` patSet) expect
        )

test_unifyConcatElemElemVsElemElem :: TestTree
test_unifyConcatElemElemVsElemElem =
    testPropertyWithoutSolver
        "unify concat(elem(X), elem(Y)) and concat(elem(Z), elem(T))"
        ( do
            elemVar1 <-
                forAll (standaloneGen $ configElementVariableGen intSort)
            elemVar2 <-
                forAll (standaloneGen $ configElementVariableGen intSort)
            elemVar3 <-
                forAll (standaloneGen $ configElementVariableGen intSort)
            elemVar4 <-
                forAll (standaloneGen $ configElementVariableGen intSort)
            let allVars = [elemVar1, elemVar2, elemVar3, elemVar4]
            unless (distinctVars allVars) discard

            let [elementVar1, elementVar2, elementVar3, elementVar4] =
                    List.sort allVars

            let elementSet2 = makeElementVariable elementVar2
                selectPat = addSelectElement elementVar1 elementSet2
                patSet =
                    asInternalNormalized $
                        emptyNormalizedSet
                            `with` VariableElement (mkElemVar elementVar4)
                            `with` VariableElement (mkElemVar elementVar3)
            let expect = do
                    -- list monad
                    (elemUnifier1, elemUnifier2) <-
                        [ (mkElemVar elementVar3, mkElemVar elementVar4)
                            , (mkElemVar elementVar4, mkElemVar elementVar3)
                            ]
                    return
                        Conditional
                            { term = patSet
                            , predicate = makeTruePredicate
                            , substitution =
                                Substitution.unsafeWrap
                                    [ (inject elementVar1, elemUnifier1)
                                    , (inject elementVar2, elemUnifier2)
                                    ]
                            }
            -- { X:Int, Y:Int } /\ { Z:Int, T:Int }
            (patSet `unifiesWithMulti` selectPat) expect
            (selectPat `unifiesWithMulti` patSet) expect
        )

test_unifyConcatElemConcatVsElemConcrete :: TestTree
test_unifyConcatElemConcatVsElemConcrete =
    testPropertyWithoutSolver
        "unify concat(elem(X), concat(elem(Y), S)) and concat(elem(Z), {6})"
        ( do
            setVar <-
                forAll (standaloneGen $ configElementVariableGen setSort)
            elemVar1 <-
                forAll (standaloneGen $ configElementVariableGen intSort)
            elemVar2 <-
                forAll (standaloneGen $ configElementVariableGen intSort)
            elemVar3 <-
                forAll (standaloneGen $ configElementVariableGen intSort)
            let elemVars = [elemVar1, elemVar2, elemVar3]
                allVars = setVar : elemVars
            unless (distinctVars allVars) discard

            let [elementVar1, elementVar2, elementVar3] = List.sort elemVars

            concreteElem1 <- forAll genConcreteIntegerPattern
            concreteElem2 <- forAll genConcreteIntegerPattern
            concreteElem3 <- forAll genConcreteIntegerPattern
            let allConcrete = [concreteElem1, concreteElem2, concreteElem3]
            unless (allConcrete == List.nub allConcrete) discard

            let set1 = mkSet_ [concreteElem1] & fromConcrete
                set2 = mkSet_ [concreteElem2, concreteElem3] & fromConcrete
                elemStepPattern1 = fromConcrete concreteElem1
                elemStepPattern2 = fromConcrete concreteElem2
                elemStepPattern3 = fromConcrete concreteElem3
                selectPat =
                    addSelectElement elementVar1 $
                        addSelectElement elementVar2 set1
                patSet = addSelectElement elementVar3 set2
                expectedPat =
                    asInternal
                        ( Set.fromList
                            [concreteElem1, concreteElem2, concreteElem3]
                        )
            let expect = do
                    -- list monad
                    (elemUnifier1, elemUnifier2) <-
                        [ (elemStepPattern2, elemStepPattern3)
                            , (elemStepPattern3, elemStepPattern2)
                            ]
                    return
                        Conditional
                            { term = expectedPat
                            , predicate = makeTruePredicate
                            , substitution =
                                Substitution.unsafeWrap
                                    [ (inject elementVar1, elemUnifier1)
                                    , (inject elementVar2, elemUnifier2)
                                    , (inject elementVar3, elemStepPattern1)
                                    ]
                            }
            -- SetItem(X:Int) SetItem(Y:Int) {5} /\ { Z:Int, 6, 7 }
            (patSet `unifiesWithMulti` selectPat) expect
            (selectPat `unifiesWithMulti` patSet) expect
        )

test_unifyConcatElemConcreteVsElemConcrete1 :: TestTree
test_unifyConcatElemConcreteVsElemConcrete1 =
    testPropertyWithoutSolver
        "unify concat(elem(X), {6}) and concat(elem(Y), {6})"
        ( do
            elemVar1 <-
                forAll (standaloneGen $ configElementVariableGen intSort)
            elemVar2 <-
                forAll (standaloneGen $ configElementVariableGen intSort)
            let allVars = [elemVar1, elemVar2]
            unless (distinctVars allVars) discard

            let [elementVar1, elementVar2] = List.sort allVars

            key <- forAll genIntegerKey
            let set = mkSet_ [from key] & fromConcrete
                selectPat = addSelectElement elementVar1 set
                patSet = addSelectElement elementVar2 set
                expectedSet =
                    asInternalNormalized $
                        emptyNormalizedSet
                            `with` VariableElement (mkElemVar elementVar2)
                            `with` key
            let expect =
                    [ Conditional
                        { term = expectedSet
                        , predicate = makeTruePredicate
                        , substitution =
                            Substitution.unsafeWrap
                                [(inject elementVar1, mkElemVar elementVar2)]
                        }
                    ]
            -- { X:Int, 6 } /\ { Y:Int, 6 }
            (patSet `unifiesWithMulti` selectPat) expect
            (selectPat `unifiesWithMulti` patSet) expect
        )

test_unifyConcatElemConcreteVsElemConcrete2 :: TestTree
test_unifyConcatElemConcreteVsElemConcrete2 =
    testPropertyWithoutSolver
        "unify concat(elem(X), {5}) and concat(elem(Y), {6})"
        ( do
            elemVar1 <-
                forAll (standaloneGen $ configElementVariableGen intSort)
            elemVar2 <-
                forAll (standaloneGen $ configElementVariableGen intSort)
            let allVars = [elemVar1, elemVar2]
            unless (distinctVars allVars) discard

            let [elementVar1, elementVar2] = List.sort allVars

            concreteElem1 <- forAll genConcreteIntegerPattern
            concreteElem2 <- forAll genConcreteIntegerPattern
            when (concreteElem1 == concreteElem2) discard
            let set1 = mkSet_ [concreteElem1] & fromConcrete
                set2 = mkSet_ [concreteElem2] & fromConcrete
                elemStepPattern1 = fromConcrete concreteElem1
                elemStepPattern2 = fromConcrete concreteElem2
                selectPat = addSelectElement elementVar1 set1
                patSet = addSelectElement elementVar2 set2
                expectedSet =
                    asInternal (Set.fromList [concreteElem1, concreteElem2])
            let expect =
                    [ Conditional
                        { term = expectedSet
                        , predicate = makeTruePredicate
                        , substitution =
                            Substitution.unsafeWrap
                                [ (inject elementVar1, elemStepPattern2)
                                , (inject elementVar2, elemStepPattern1)
                                ]
                        }
                    ]
            -- { X:Int, 5 } /\ { Y:Int, 6 }
            (patSet `unifiesWithMulti` selectPat) expect
            (selectPat `unifiesWithMulti` patSet) expect
        )

test_unifyConcatElemConcreteVsElemConcrete3 :: TestTree
test_unifyConcatElemConcreteVsElemConcrete3 =
    testPropertyWithoutSolver
        "unify concat(elem(X), {5, 6}) and concat(elem(Y), {5, 7})"
        ( do
            elemVar1 <-
                forAll (standaloneGen $ configElementVariableGen intSort)
            elemVar2 <-
                forAll (standaloneGen $ configElementVariableGen intSort)
            let allVars = [elemVar1, elemVar2]
            unless (distinctVars allVars) discard

            let [elementVar1, elementVar2] = List.sort allVars

            concreteElem1 <- forAll genConcreteIntegerPattern
            concreteElem2 <- forAll genConcreteIntegerPattern
            concreteElem3 <- forAll genConcreteIntegerPattern
            let allElems = [concreteElem1, concreteElem2, concreteElem3]
            when (allElems /= List.nub allElems) discard

            let set1 = mkSet_ [concreteElem1, concreteElem2] & fromConcrete
                set2 = mkSet_ [concreteElem1, concreteElem3] & fromConcrete
                elemStepPattern2 = fromConcrete concreteElem2
                elemStepPattern3 = fromConcrete concreteElem3
                selectPat = addSelectElement elementVar1 set1
                patSet = addSelectElement elementVar2 set2
                expectedSet =
                    asInternal
                        ( Set.fromList
                            [concreteElem1, concreteElem2, concreteElem3]
                        )
            let expect =
                    [ Conditional
                        { term = expectedSet
                        , predicate = makeTruePredicate
                        , substitution =
                            Substitution.unsafeWrap
                                [ (inject elementVar1, elemStepPattern3)
                                , (inject elementVar2, elemStepPattern2)
                                ]
                        }
                    ]
            -- { X:Int, 5, 6 } /\ { Y:Int, 5, 7 }
            (patSet `unifiesWithMulti` selectPat) expect
            (selectPat `unifiesWithMulti` patSet) expect
        )

test_unifyConcatElemConcreteVsElemConcrete4 :: TestTree
test_unifyConcatElemConcreteVsElemConcrete4 =
    testPropertyWithoutSolver
        "unify concat(elem(X), {5, 6}) and concat(elem(Y), {7, 8})"
        ( do
            elemVar1 <-
                forAll (standaloneGen $ configElementVariableGen intSort)
            elemVar2 <-
                forAll (standaloneGen $ configElementVariableGen intSort)
            let allVars = [elemVar1, elemVar2]
            unless (distinctVars allVars) discard

            let [elementVar1, elementVar2] = List.sort allVars

            concreteElem1 <- forAll genConcreteIntegerPattern
            concreteElem2 <- forAll genConcreteIntegerPattern
            concreteElem3 <- forAll genConcreteIntegerPattern
            concreteElem4 <- forAll genConcreteIntegerPattern
            let allElems =
                    [concreteElem1, concreteElem2, concreteElem3, concreteElem4]
            when (allElems /= List.nub allElems) discard

            let set1 = mkSet_ [concreteElem1, concreteElem2] & fromConcrete
                set2 = mkSet_ [concreteElem3, concreteElem4] & fromConcrete
                selectPat = addSelectElement elementVar1 set1
                patSet = addSelectElement elementVar2 set2
            let expect = []
            -- { X:Int, 5, 6 } /\ { Y:Int, 7, 8 }
            (patSet `unifiesWithMulti` selectPat) expect
            (selectPat `unifiesWithMulti` patSet) expect
        )

test_unifyConcatElemConcreteVsElemConcrete5 :: TestTree
test_unifyConcatElemConcreteVsElemConcrete5 =
    testPropertyWithoutSolver
        "unify concat(elem(X), {5, 6}) and concat(elem(Y), {5, 6})"
        ( do
            elemVar1 <-
                forAll (standaloneGen $ configElementVariableGen intSort)
            elemVar2 <-
                forAll (standaloneGen $ configElementVariableGen intSort)
            let allVars = [elemVar1, elemVar2]
            unless (distinctVars allVars) discard

            let [elementVar1, elementVar2] = List.sort allVars

            key1 <- forAll genIntegerKey
            key2 <- forAll genIntegerKey
            let allElems = [key1, key2]
            when (allElems /= List.nub allElems) discard

            let set = mkSet_ [from key1, from key2] & fromConcrete
                selectPat = addSelectElement elementVar1 set
                patSet = addSelectElement elementVar2 set
                expectedSet =
                    asInternalNormalized $
                        emptyNormalizedSet
                            `with` VariableElement (mkElemVar elementVar2)
                            `with` [key1, key2]
            let expect =
                    [ Conditional
                        { term = expectedSet
                        , predicate = makeTruePredicate
                        , substitution =
                            Substitution.unsafeWrap
                                [(inject elementVar1, mkElemVar elementVar2)]
                        }
                    ]
            -- { X:Int, 5, 6 } /\ { Y:Int, 5, 6 }
            (patSet `unifiesWithMulti` selectPat) expect
            (selectPat `unifiesWithMulti` patSet) expect
        )

test_unifyConcatElemVsElem :: TestTree
test_unifyConcatElemVsElem =
    testPropertyWithoutSolver
        "unify elem(X) and elem(Y)"
        ( do
            elemVar1 <-
                forAll (standaloneGen $ configElementVariableGen intSort)
            elemVar2 <-
                forAll (standaloneGen $ configElementVariableGen intSort)
            let allVars = [elemVar1, elemVar2]
            unless (distinctVars allVars) discard
            let [elementVar1, elementVar2] = List.sort allVars

            let selectPat = makeElementVariable elementVar1
                patSet =
                    asInternalNormalized $
                        emptyNormalizedSet
                            `with` VariableElement (mkElemVar elementVar2)
            let expect =
                    [ Conditional
                        { term = patSet
                        , predicate = makeTruePredicate
                        , substitution =
                            Substitution.unsafeWrap
                                [(inject elementVar1, mkElemVar elementVar2)]
                        }
                    ]
            -- { X:Int } /\ { Y:Int }
            (patSet `unifiesWithMulti` selectPat) expect
            (selectPat `unifiesWithMulti` patSet) expect
        )

test_unifyConcatElemVsElemConcrete1 :: TestTree
test_unifyConcatElemVsElemConcrete1 =
    testPropertyWithoutSolver
        "unify elem(X) and concat(elem(Y), {})"
        ( do
            elemVar1 <-
                forAll (standaloneGen $ configElementVariableGen intSort)
            elemVar2 <-
                forAll (standaloneGen $ configElementVariableGen intSort)
            let allVars = [elemVar1, elemVar2]
            unless (distinctVars allVars) discard
            let [elementVar1, elementVar2] = List.sort allVars

            let set = mkSet_ (Set.fromList [])
                selectPat = addSelectElement elementVar1 set
                patSet =
                    asInternalNormalized $
                        emptyNormalizedSet
                            `with` VariableElement (mkElemVar elementVar2)
            let expect =
                    [ Conditional
                        { term = patSet
                        , predicate = makeTruePredicate
                        , substitution =
                            Substitution.unsafeWrap
                                [(inject elementVar1, mkElemVar elementVar2)]
                        }
                    ]
            -- { X:Int } /\ { Y:Int, {} }
            (patSet `unifiesWithMulti` selectPat) expect
            (selectPat `unifiesWithMulti` patSet) expect
        )

test_unifyConcatElemVsElemConcrete2 :: TestTree
test_unifyConcatElemVsElemConcrete2 =
    testPropertyWithoutSolver
        "unify elem(X) and concat(elem(Y), {5})"
        ( do
            elemVar1 <-
                forAll (standaloneGen $ configElementVariableGen intSort)
            elemVar2 <-
                forAll (standaloneGen $ configElementVariableGen intSort)
            let allVars = [elemVar1, elemVar2]
            unless (distinctVars allVars) discard
            let [elementVar1, elementVar2] = List.sort allVars

            concreteElem <- forAll genConcreteIntegerPattern

            let set = asInternal (Set.fromList [concreteElem])
                selectPat = addSelectElement elementVar1 set
                patSet = makeElementVariable elementVar2
            let expect = []
            -- { X:Int } /\ { Y:Int, 5 }
            (patSet `unifiesWithMulti` selectPat) expect
            (selectPat `unifiesWithMulti` patSet) expect
        )

test_unifyConcatElemVsElemElem :: TestTree
test_unifyConcatElemVsElemElem =
    testPropertyWithoutSolver
        "unify elem(X) and concat(elem(Y), elem(Z))"
        ( do
            elemVar1 <-
                forAll (standaloneGen $ configElementVariableGen intSort)
            elemVar2 <-
                forAll (standaloneGen $ configElementVariableGen intSort)
            elemVar3 <-
                forAll (standaloneGen $ configElementVariableGen intSort)
            let allVars = [elemVar1, elemVar2, elemVar3]
            unless (distinctVars allVars) discard
            let [elementVar1, elementVar2, elementVar3] = List.sort allVars

            let selectPat =
                    addSelectElement
                        elementVar1
                        (makeElementVariable elementVar2)
                patSet = makeElementVariable elementVar3
            let expect = []
            -- { X:Int } /\ { Y:Int, Z:Int }
            (patSet `unifiesWithMulti` selectPat) expect
            (selectPat `unifiesWithMulti` patSet) expect
        )

test_unifyConcatElemVsElemConcat :: TestTree
test_unifyConcatElemVsElemConcat =
    testPropertyWithoutSolver
        "unify elem(X) and concat(elem(Y), concat(elem(Z), {5}))"
        ( do
            elemVar1 <-
                forAll (standaloneGen $ configElementVariableGen intSort)
            elemVar2 <-
                forAll (standaloneGen $ configElementVariableGen intSort)
            elemVar3 <-
                forAll (standaloneGen $ configElementVariableGen intSort)
            let allVars = [elemVar1, elemVar2, elemVar3]
            unless (distinctVars allVars) discard
            let [elementVar1, elementVar2, elementVar3] = List.sort allVars

            concreteElem <- forAll genConcreteIntegerPattern

            let set = asInternal (Set.fromList [concreteElem])
                patSet = makeElementVariable elementVar1
                selectPat =
                    addSelectElement
                        elementVar2
                        (addSelectElement elementVar3 set)
            let expect = []
            -- { X:Int } /\ { Y:Int, Z:Int, 5 }
            (patSet `unifiesWithMulti` selectPat) expect
            (selectPat `unifiesWithMulti` patSet) expect
        )

test_unifyConcatElemVsElemVar :: TestTree
test_unifyConcatElemVsElemVar =
    testPropertyWithoutSolver
        "unify elem(X) and concat(elem(Y), Z)"
        ( do
            setVar <-
                forAll (standaloneGen $ configElementVariableGen setSort)
            elemVar1 <-
                forAll (standaloneGen $ configElementVariableGen intSort)
            elemVar2 <-
                forAll (standaloneGen $ configElementVariableGen intSort)
            let elemVars = [elemVar1, elemVar2]
                allVars = setVar : elemVars
            unless (distinctVars allVars) discard
            let [elementVar1, elementVar2] = List.sort elemVars

            let patSet = makeElementVariable elementVar1
                expectedSet =
                    asInternalNormalized $
                        emptyNormalizedSet
                            `with` VariableElement (mkElemVar elementVar2)
                selectPat = addSelectElement elementVar2 (mkElemVar setVar)
            let expect =
                    [ Conditional
                        { term = expectedSet
                        , predicate = makeTruePredicate
                        , substitution =
                            Substitution.unsafeWrap
                                [ (inject setVar, asInternal Set.empty)
                                , (inject elementVar1, mkElemVar elementVar2)
                                ]
                        }
                    ]
            -- { X:Int } /\ concat(Y:Int, Z:Set)
            (patSet `unifiesWithMulti` selectPat) expect
            (selectPat `unifiesWithMulti` patSet) expect
        )

test_unifyConcatElemElemVsElemConcat :: TestTree
test_unifyConcatElemElemVsElemConcat =
    testPropertyWithoutSolver
        "unify concat(elem(X), elem(Y)) \
        \ and concat(elem(Z), concat(elem(T), {5}))"
        ( do
            elemVar1 <-
                forAll (standaloneGen $ configElementVariableGen intSort)
            elemVar2 <-
                forAll (standaloneGen $ configElementVariableGen intSort)
            elemVar3 <-
                forAll (standaloneGen $ configElementVariableGen intSort)
            elemVar4 <-
                forAll (standaloneGen $ configElementVariableGen intSort)
            let allVars = [elemVar1, elemVar2, elemVar3, elemVar4]
            unless (distinctVars allVars) discard
            let [elementVar1, elementVar2, elementVar3, elementVar4] =
                    List.sort allVars

            concreteElem <- forAll genConcreteIntegerPattern

            let set = mkSet_ [concreteElem] & fromConcrete
                patSet =
                    addSelectElement
                        elementVar2
                        (makeElementVariable elementVar1)
                selectPat =
                    addSelectElement
                        elementVar3
                        (addSelectElement elementVar4 set)
            let expect = []
            -- { X:Int, Y:Int } /\ { Z:Int, T:Int, 5 }
            (patSet `unifiesWithMulti` selectPat) expect
            (selectPat `unifiesWithMulti` patSet) expect
        )

test_unifyConcatElemElemVsElemConcatSet :: TestTree
test_unifyConcatElemElemVsElemConcatSet =
    testPropertyWithoutSolver
        "unify concat(elem(X), elem(Y)) \
        \ and concat(elem(Z), concat(elem(T), U))"
        ( do
            setVar <-
                forAll (standaloneGen $ configElementVariableGen setSort)
            elemVar1 <-
                forAll (standaloneGen $ configElementVariableGen intSort)
            elemVar2 <-
                forAll (standaloneGen $ configElementVariableGen intSort)
            elemVar3 <-
                forAll (standaloneGen $ configElementVariableGen intSort)
            elemVar4 <-
                forAll (standaloneGen $ configElementVariableGen intSort)
            let elemVars = [elemVar1, elemVar2, elemVar3, elemVar4]
            let allVars = setVar : elemVars
            unless (distinctVars allVars) discard
            let [elementVar1, elementVar2, elementVar3, elementVar4] =
                    List.sort elemVars

            let patSet =
                    asInternalNormalized $
                        emptyNormalizedSet
                            `with` VariableElement (mkElemVar elementVar4)
                            `with` VariableElement (mkElemVar elementVar3)

                selectPat =
                    addSelectElement elementVar1 $
                        addSelectElement elementVar2 (mkElemVar setVar)
            let expect = do
                    -- list monad
                    (firstUnifier, secondUnifier) <-
                        [ (mkElemVar elementVar3, mkElemVar elementVar4)
                            , (mkElemVar elementVar4, mkElemVar elementVar3)
                            ]
                    return
                        Conditional
                            { term = patSet
                            , predicate = makeTruePredicate
                            , substitution =
                                Substitution.unsafeWrap
                                    [ (inject elementVar1, firstUnifier)
                                    , (inject elementVar2, secondUnifier)
                                    , (inject setVar, asInternal Set.empty)
                                    ]
                            }
            -- { X:Int, Y:Int } /\ { Z:Int, T:Int, U:Set }
            (patSet `unifiesWithMulti` selectPat) expect
            (selectPat `unifiesWithMulti` patSet) expect
        )

test_unifyFnSelectFromSingleton :: TestTree
test_unifyFnSelectFromSingleton =
    testPropertyWithoutSolver
        "unify a singleton set with a function selection pattern"
        ( do
            concreteElem <- forAll genConcreteIntegerPattern
            elementVar <-
                forAll (standaloneGen $ configElementVariableGen intSort)
            setVar <-
                forAll (standaloneGen $ configElementVariableGen setSort)
            when
                (variableName elementVar == variableName setVar)
                discard
            let fnSelectPat = selectFunctionPattern elementVar setVar id
                fnSelectPatRev = selectFunctionPattern elementVar setVar reverse
                singleton = asInternal (Set.singleton concreteElem)
                elemStepPatt = fromConcrete concreteElem
                elementVarPatt = mkApplySymbol absIntSymbol [mkElemVar elementVar]
                expect =
                    [ Conditional
                        { term = singleton
                        , predicate =
                            makeEqualsPredicate
                                elemStepPatt
                                elementVarPatt
                        , substitution =
                            Substitution.unsafeWrap
                                [(inject setVar, asInternal Set.empty)]
                        }
                    ]
            -- { 5 } /\ SetItem(absInt(X:Int)) Rest:Set
            (singleton `unifiesWithMulti` fnSelectPat) expect
            (fnSelectPat `unifiesWithMulti` singleton) expect
            -- { 5 } /\ Rest:Set SetItem(absInt(X:Int))
            (singleton `unifiesWithMulti` fnSelectPatRev) expect
            (fnSelectPatRev `unifiesWithMulti` singleton) expect
        )

test_unify_concat_xSet_unit_unit_vs_unit :: [TestTree]
test_unify_concat_xSet_unit_unit_vs_unit =
    [ (concatSet (mkElemVar xSet) unitSet, internalUnit)
        `unifiedBy` [(inject xSet, internalUnit)]
        $ "concat(xSet:Set, unit()) ~ unit()"
    ]
  where
    xSet =
        mkElementVariable "xSet" setSort
            & mapElementVariable (pure mkConfigVariable)
    internalUnit = asInternal Set.empty

test_unifyMultipleIdenticalOpaqueSets :: TestTree
test_unifyMultipleIdenticalOpaqueSets =
    testPropertyWithoutSolver
        "unify concat(elem(X), concat(U, concat(V, V))) \
        \ and concat(elem(y), concat(U, concat(V, concat(T, U))))"
        ( do
            sVar1 <-
                forAll (standaloneGen $ configElementVariableGen setSort)
            sVar2 <-
                forAll (standaloneGen $ configElementVariableGen setSort)
            sVar3 <-
                forAll (standaloneGen $ configElementVariableGen setSort)
            elemVar1 <-
                forAll (standaloneGen $ configElementVariableGen intSort)
            elemVar2 <-
                forAll (standaloneGen $ configElementVariableGen intSort)
            let elemVars = [elemVar1, elemVar2]
                setVars = [sVar1, sVar2, sVar3]
            let allVars = setVars ++ elemVars
            unless (distinctVars allVars) discard
            let [elementVar1, elementVar2] = List.sort elemVars
                [setVar1, setVar2, setVar3] = List.sort setVars

            let patSet =
                    asInternalNormalized $
                        emptyNormalizedSet
                            `with` VariableElement (mkElemVar elementVar1)
                            `with` [ OpaqueSet (mkElemVar setVar1)
                                   , OpaqueSet (mkElemVar setVar2)
                                   , OpaqueSet (mkElemVar setVar2)
                                   ]
                selectPat =
                    asInternalNormalized $
                        emptyNormalizedSet
                            `with` VariableElement (mkElemVar elementVar2)
                            `with` [ OpaqueSet (mkElemVar setVar1)
                                   , OpaqueSet (mkElemVar setVar2)
                                   , OpaqueSet (mkElemVar setVar3)
                                   , OpaqueSet (mkElemVar setVar1)
                                   ]
                expectedPat =
                    asInternalNormalized $
                        emptyNormalizedSet
                            `with` VariableElement (mkElemVar elementVar2)
                            `with`
                            -- These duplicates must be kept in case any of the sets
                            -- turns out to be non-empty, in which case the
                            -- unification result is bottom.
                            [ OpaqueSet (mkElemVar setVar1)
                            , OpaqueSet (mkElemVar setVar1)
                            , OpaqueSet (mkElemVar setVar2)
                            , OpaqueSet (mkElemVar setVar2)
                            ]
            let expect =
                    [ Conditional
                        { term = expectedPat
                        , predicate = makeTruePredicate
                        , substitution =
                            Substitution.unsafeWrap
                                [ (inject elementVar1, mkElemVar elementVar2)
                                , (inject setVar3, asInternal Set.empty)
                                ]
                        }
                    ]
            -- { X:Int, Y:Int } /\ { Z:Int, T:Int, U:Set }
            (patSet `unifiesWithMulti` selectPat) expect
            (selectPat `unifiesWithMulti` patSet) expect
        )

{- | Unify a concrete Set with symbolic-keyed Set.

@
(1, [1]) ∧ (x, [x])
@

Iterated unification must turn the symbolic key @x@ into a concrete key by
unifying the first element of the pair. This also requires that Set unification
return a partial result for unifying the second element of the pair.
-}
test_concretizeKeys :: TestTree
test_concretizeKeys =
    testCaseWithoutSMT "unify Set with symbolic keys" $ do
        actual <- evaluate original
        assertEqual "" expected actual
  where
    x =
        mkElementVariable (testId "x") intSort
            & mapElementVariable (pure mkConfigVariable)
    key = 1
    symbolicKey = Test.Int.asInternal key
    concreteKey = Test.Int.asInternal key
    concreteSet = mkSet_ $ Set.fromList [concreteKey]
    symbolic = asSymbolicPattern $ Set.fromList [mkElemVar x]
    original =
        mkAnd
            (mkPair intSort setSort (Test.Int.asInternal 1) concreteSet)
            (mkPair intSort setSort (mkElemVar x) symbolic)
    expected =
        Conditional
            { term =
                mkPair
                    intSort
                    setSort
                    symbolicKey
                    (mkSet_ [concreteKey])
            , predicate = Predicate.makeTruePredicate
            , substitution =
                Substitution.unsafeWrap
                    [(inject x, symbolicKey)]
            }

{- | Unify a concrete Set with symbolic-keyed Set in an axiom

Apply the axiom
@
(x, [x]) => x
@
to the configuration
@
(1, [1])
@
yielding @1@.

Iterated unification must turn the symbolic key @x@ into a concrete key by
unifying the first element of the pair. This also requires that Set unification
return a partial result for unifying the second element of the pair.
-}
test_concretizeKeysAxiom :: TestTree
test_concretizeKeysAxiom =
    testCaseWithoutSMT "unify Set with symbolic keys in axiom" $ do
        config <- evaluate $ pair symbolicKey concreteSet
        actual <- runStep config axiom
        assertEqual "" expected actual
  where
    x = mkIntVar (testId "x") & TermLike.mapVariables (pure mkRuleVariable)
    key = 1
    symbolicKey = Test.Int.asInternal key
    concreteKey = Test.Int.asInternal key
    symbolicSet = asSymbolicPattern $ Set.fromList [x]
    concreteSet = mkSet_ $ Set.fromList [concreteKey]
    axiom =
        RewriteRule
            RulePattern
                { left = mkPair intSort setSort x symbolicSet
                , antiLeft = Nothing
                , requires = Predicate.makeTruePredicate
                , rhs = injectTermIntoRHS x
                , attributes = Default.def
                }
    expected =
        MultiOr.make
            [ Conditional
                { term = symbolicKey
                , predicate = makeTruePredicate
                , substitution = mempty
                }
            ]

test_isBuiltin :: [TestTree]
test_isBuiltin =
    [ testCase "isSymbolConcat" $ do
        assertBool "" (Set.isSymbolConcat Mock.concatSetSymbol)
        assertBool "" (not (Set.isSymbolConcat Mock.aSymbol))
        assertBool "" (not (Set.isSymbolConcat Mock.elementSetSymbol))
    , testCase "isSymbolElement" $ do
        assertBool "" (Set.isSymbolElement Mock.elementSetSymbol)
        assertBool "" (not (Set.isSymbolElement Mock.aSymbol))
        assertBool "" (not (Set.isSymbolElement Mock.concatSetSymbol))
    , testCase "isSymbolUnit" $ do
        assertBool "" (Set.isSymbolUnit Mock.unitSetSymbol)
        assertBool "" (not (Set.isSymbolUnit Mock.aSymbol))
        assertBool "" (not (Set.isSymbolUnit Mock.concatSetSymbol))
    ]

hprop_unparse :: Property
hprop_unparse = hpropUnparse (asInternal <$> genConcreteSet)

-- use as (pat1 `unifiesWith` pat2) expect
unifiesWith ::
    HasCallStack =>
    TermLike RewritingVariableName ->
    TermLike RewritingVariableName ->
    Pattern RewritingVariableName ->
    PropertyT NoSMT ()
unifiesWith pat1 pat2 expected =
    unifiesWithMulti pat1 pat2 [expected]

-- use as (pat1 `unifiesWithMulti` pat2) expect
unifiesWithMulti ::
    HasCallStack =>
    TermLike RewritingVariableName ->
    TermLike RewritingVariableName ->
    [Pattern RewritingVariableName] ->
    PropertyT NoSMT ()
unifiesWithMulti pat1 pat2 expectedResults = do
    actualResults <- lift $ evaluateToList (mkAnd pat1 pat2)
    compareElements (List.sort expectedResults) actualResults
  where
    compareElements [] actuals = [] === actuals
    compareElements expecteds [] = expecteds === []
    compareElements (expected : expecteds) (actual : actuals) = do
        compareElement expected actual
        compareElements expecteds actuals
    compareElement
        Conditional
            { term = expectedTerm
            , predicate = expectedPredicate
            , substitution = expectedSubstitution
            }
        Conditional
            { term = actualTerm
            , predicate = actualPredicate
            , substitution = actualSubstitution
            } =
            do
                Substitution.toMap expectedSubstitution
                    === Substitution.toMap actualSubstitution
                expectedPredicate === actualPredicate
                expectedTerm === actualTerm

unifiedBy ::
    HasCallStack =>
    (TermLike RewritingVariableName, TermLike RewritingVariableName) ->
    [(SomeVariable RewritingVariableName, TermLike RewritingVariableName)] ->
    TestName ->
    TestTree
unifiedBy (termLike1, termLike2) (Substitution.unsafeWrap -> expect) testName =
    testCase testName $ do
        actuals <-
            runSimplifier testEnv $
                runUnifierT Not.notSimplifier $
                    termUnification Not.notSimplifier termLike1 termLike2
        liftIO $ do
            actual <- expectOne actuals
            assertBool "expected \\top predicate" (isTop $ predicate actual)
            assertEqual "" expect (substitution actual)

-- | Specialize 'Set.builtinSet' to the builtin sort 'setSort'.
asInternal ::
    InternalVariable variable =>
    Set (TermLike Concrete) ->
    TermLike variable
asInternal =
    Ac.asInternalConcrete testMetadataTools setSort
        . Map.fromSet (const SetValue)
        . Set.map (retractKey >>> Maybe.fromJust)

-- | Specialize 'Set.builtinSet' to the builtin sort 'setSort'.
asInternalNormalized ::
    InternalVariable variable =>
    NormalizedAc NormalizedSet Key (TermLike variable) ->
    TermLike variable
asInternalNormalized = Ac.asInternal testMetadataTools setSort . wrapAc

{- | Construct a 'NormalizedSet' from a list of elements and opaque terms.

It is an error if the collection cannot be normalized.
-}
normalizedSet ::
    -- | (abstract or concrete) elements
    [TermLike RewritingVariableName] ->
    -- | opaque terms
    [TermLike RewritingVariableName] ->
    NormalizedSet Key (TermLike RewritingVariableName)
normalizedSet elements opaque =
    Maybe.fromJust . Ac.renormalize . wrapAc $
        NormalizedAc
            { elementsWithVariables = SetElement <$> elements
            , concreteElements = Map.empty
            , opaque
            }

-- * Constructors

mkIntVar :: Id -> TermLike VariableName
mkIntVar variableName = mkElemVar $ mkElementVariable variableName intSort

setIntersectionsAreEmpty :: Ord a => [Set a] -> Bool
setIntersectionsAreEmpty [] = True
setIntersectionsAreEmpty (set : sets) =
    setIntersectionsAreEmpty sets
        && setIntersectionsHelper sets
  where
    setIntersectionsHelper =
        List.foldl'
            (\result s -> result && Set.null (Set.intersection set s))
            True<|MERGE_RESOLUTION|>--- conflicted
+++ resolved
@@ -61,17 +61,6 @@
     asInternal,
 ) where
 
-import Prelude.Kore
-
-import Hedgehog hiding (
-    Concrete,
-    opaque,
-    property,
- )
-import qualified Hedgehog.Gen as Gen
-import qualified Hedgehog.Range as Range
-import Test.Tasty
-
 import Control.Error (
     runMaybeT,
  )
@@ -90,7 +79,13 @@
  )
 import qualified Data.Set as Set
 import qualified Data.Text as Text
-
+import Hedgehog hiding (
+    Concrete,
+    opaque,
+    property,
+ )
+import qualified Hedgehog.Gen as Gen
+import qualified Hedgehog.Range as Range
 import qualified Kore.Builtin.AssociativeCommutative as Ac
 import qualified Kore.Builtin.Set as Set
 import qualified Kore.Builtin.Set.Set as Set
@@ -125,7 +120,7 @@
 import Kore.Unification.UnifierT (
     runUnifierT,
  )
-
+import Prelude.Kore
 import Test.Expect
 import Test.Kore (
     configElementVariableGen,
@@ -151,6 +146,7 @@
 import Test.SMT hiding (
     runSMT,
  )
+import Test.Tasty
 import Test.Tasty.HUnit.Ext
 
 genKeys :: Gen [TermLike RewritingVariableName]
@@ -508,17 +504,11 @@
         Assertion
     evalDifference expect args = do
         actual <-
-<<<<<<< HEAD
-            Set.evalDifference (Application differenceSetSymbol args)
-                & runMaybeT
-                & runSimplifier testEnv
-=======
             Set.evalDifference
                 SideCondition.top
                 (Application differenceSetSymbol args)
-            & runMaybeT
-            & runSimplifier testEnv
->>>>>>> c35bfa56
+                & runMaybeT
+                & runSimplifier testEnv
         assertEqual "" expect actual
 
 test_toList :: TestTree
