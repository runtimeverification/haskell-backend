module Test.Kore.Builtin.Set where

import           Hedgehog hiding
                 ( Concrete, property )
import qualified Hedgehog.Gen as Gen
import qualified Hedgehog.Range as Range
import           Test.Tasty
import           Test.Tasty.HUnit

import qualified Control.Monad as Monad
import qualified Control.Monad.Trans as Trans
import qualified Data.Default as Default
import qualified Data.Foldable as Foldable
import qualified Data.List as List
import qualified Data.Map as Map
import qualified Data.Reflection as Reflection
import qualified Data.Sequence as Seq
import           Data.Set
                 ( Set )
import qualified Data.Set as Set
import           GHC.Stack as GHC
                 ( HasCallStack )

import           Kore.Attribute.Hook
                 ( Hook )
import qualified Kore.Attribute.Symbol as StepperAttributes
import qualified Kore.Builtin.AssociativeCommutative as Ac
import qualified Kore.Builtin.Set as Set
import qualified Kore.Builtin.SetSymbols as Set
import           Kore.Domain.Builtin
                 ( NormalizedAc (NormalizedAc), NormalizedSet )
import qualified Kore.Domain.Builtin as Domain
import           Kore.IndexedModule.MetadataTools
                 ( SmtMetadataTools )
import           Kore.Internal.MultiOr
                 ( MultiOr (..) )
import           Kore.Internal.Pattern as Pattern
import qualified Kore.Internal.Predicate as Predicate
import           Kore.Internal.TermLike
import           Kore.Predicate.Predicate as Predicate hiding
                 ( fromSubstitution )
import           Kore.Sort
                 ( Sort )
import           Kore.Step.Rule
                 ( RewriteRule (RewriteRule), RulePattern (RulePattern) )
import           Kore.Step.Rule as RulePattern
                 ( RulePattern (..) )
import           Kore.Step.Simplification.AndTerms
                 ( termUnification )
import           Kore.Step.Simplification.Data
                 ( evalSimplifier )
import           Kore.Syntax.Id
                 ( Id )
import           Kore.Syntax.Variable
                 ( Concrete, Variable (Variable, variableName) )
import qualified Kore.Syntax.Variable as DoNotUse
                 ( Variable (..) )
import qualified Kore.Unification.Substitution as Substitution
import           Kore.Unification.Unify
                 ( runUnifierT )
import           SMT
                 ( SMT )

import           Test.Kore
                 ( standaloneGen, testId, variableGen )
import qualified Test.Kore.Builtin.Bool as Test.Bool
import           Test.Kore.Builtin.Builtin
import           Test.Kore.Builtin.Definition
import           Test.Kore.Builtin.Int
                 ( genConcreteIntegerPattern, genInteger, genIntegerPattern )
import qualified Test.Kore.Builtin.Int as Test.Int
import qualified Test.Kore.Builtin.List as Test.List
import           Test.Kore.Comparators ()
import qualified Test.Kore.Step.MockSymbols as Mock
import           Test.Kore.With
import           Test.SMT hiding
                 ( runSMT )
import           Test.Tasty.HUnit.Extensions

genSetInteger :: Gen (Set Integer)
genSetInteger = Gen.set (Range.linear 0 32) genInteger

genSetConcreteIntegerPattern :: Gen (Set (TermLike Concrete))
genSetConcreteIntegerPattern =
    Set.map Test.Int.asInternal <$> genSetInteger

genConcreteSet :: Gen (Set (TermLike Concrete))
genConcreteSet = genSetConcreteIntegerPattern

genSetPattern :: Gen (TermLike Variable)
genSetPattern = asTermLike <$> genSetConcreteIntegerPattern

intSetToSetPattern :: Set Integer -> TermLike Variable
intSetToSetPattern intSet =
    asTermLike (Set.map Test.Int.asInternal intSet)

test_unit :: [TestTree]
test_unit =
    [ unitSet `becomes` asInternal Set.empty
        $ "unit() === /* builtin */ unit()"
    , concatSet (mkVar xSet) unitSet `becomes` internalOpaque (mkVar xSet)
        $ "concat(x:Set, unit()) === x:Set"
    ]
  where
    xSet = varS "xSet" setSort
    becomes
        :: GHC.HasCallStack
        => TermLike Variable
        -> TermLike Variable
        -> TestName
        -> TestTree
    becomes original expect name =
        testCase name $ do
            actual <- runSMT $ evaluate original
            assertEqualWithExplanation "" (Pattern.fromTermLike expect) actual

    internalOpaque set =
        asInternalNormalized (emptyNormalizedSet `with` OpaqueSet set)

test_getUnit :: TestTree
test_getUnit =
    testPropertyWithSolver
        "in{}(_, unit{}() === \\dv{Bool{}}(\"false\")"
        (do
            patKey <- forAll genIntegerPattern
            let patIn =
                    mkApplySymbol
                        inSetSymbol
                        [ patKey
                        , mkApplySymbol unitSetSymbol []
                        ]
                patFalse = Test.Bool.asInternal False
                predicate = mkEquals_ patFalse patIn
            (===) (Test.Bool.asPattern False) =<< evaluateT patIn
            (===) Pattern.top                 =<< evaluateT predicate
        )

test_inElement :: TestTree
test_inElement =
    testPropertyWithSolver
        "in{}(x, element{}(x)) === \\dv{Bool{}}(\"true\")"
        (do
            patKey <- forAll genIntegerPattern
            let patIn = mkApplySymbol inSetSymbol [ patKey, patElement ]
                patElement = mkApplySymbol elementSetSymbol [ patKey ]
                patTrue = Test.Bool.asInternal True
                predicate = mkEquals_ patIn patTrue
            (===) (Test.Bool.asPattern True) =<< evaluateT patIn
            (===) Pattern.top                =<< evaluateT predicate
        )

test_inConcat :: TestTree
test_inConcat =
    testPropertyWithSolver
        "in{}(concat{}(_, element{}(e)), e) === \\dv{Bool{}}(\"true\")"
        (do
            elem' <- forAll genConcreteIntegerPattern
            values <- forAll genSetConcreteIntegerPattern
            let patIn = mkApplySymbol inSetSymbol [ patElem , patSet ]
                patSet = asTermLike $ Set.insert elem' values
                patElem = fromConcrete elem'
                patTrue = Test.Bool.asInternal True
                predicate = mkEquals_ patTrue patIn
            (===) (Test.Bool.asPattern True) =<< evaluateT patIn
            (===) Pattern.top                =<< evaluateT predicate
        )

test_concatUnit :: TestTree
test_concatUnit =
    testPropertyWithSolver
        "concat{}(unit{}(), xs) === concat{}(xs, unit{}()) === xs"
        (do
            patValues <- forAll genSetPattern
            let patUnit = mkApplySymbol unitSetSymbol []
                patConcat1 =
                    mkApplySymbol concatSetSymbol [ patUnit, patValues ]
                patConcat2 =
                    mkApplySymbol concatSetSymbol [ patValues, patUnit ]
                predicate1 = mkEquals_ patValues patConcat1
                predicate2 = mkEquals_ patValues patConcat2
            expect <- evaluateT patValues
            (===) expect      =<< evaluateT patConcat1
            (===) expect      =<< evaluateT patConcat2
            (===) Pattern.top =<< evaluateT predicate1
            (===) Pattern.top =<< evaluateT predicate2
        )

test_concatAssociates :: TestTree
test_concatAssociates =
    testPropertyWithSolver
        "concat{}(concat{}(as, bs), cs) === concat{}(as, concat{}(bs, cs))"
        (do
            set1 <- forAll genSetInteger
            set2 <- forAll genSetInteger
            set3 <- forAll genSetInteger
            Monad.unless (setIntersectionsAreEmpty [set1, set2, set3]) discard

            let patSet1 = intSetToSetPattern set1
                patSet2 = intSetToSetPattern set2
                patSet3 = intSetToSetPattern set3

            let patConcat12 = mkApplySymbol concatSetSymbol [ patSet1, patSet2 ]
                patConcat23 = mkApplySymbol concatSetSymbol [ patSet2, patSet3 ]
                patConcat12_3 =
                    mkApplySymbol concatSetSymbol [ patConcat12, patSet3 ]
                patConcat1_23 =
                    mkApplySymbol concatSetSymbol [ patSet1, patConcat23 ]
                predicate = mkEquals_ patConcat12_3 patConcat1_23
            concat12_3 <- evaluateT patConcat12_3
            concat1_23 <- evaluateT patConcat1_23
            (===) concat12_3 concat1_23
            (===) Pattern.top =<< evaluateT predicate
        )

test_concatNormalizes :: TestTree
test_concatNormalizes =
    testPropertyWithSolver
        "concat{}(concat{}(1, x:Int), concat(y:set, concat(z:int, 2))) \
            \=== NormalizedSet([x, y], {1, 2}, [y])"
        (do
            int1 <- forAll genInteger
            int2 <- forAll genInteger
            elemVar1 <- forAll (standaloneGen $ variableGen intSort)
            elemVar2 <- forAll (standaloneGen $ variableGen intSort)
            setVar <- forAll (standaloneGen $ variableGen setSort)

            let elemVars = [elemVar1, elemVar2]
                allVars = setVar : elemVars

            Monad.unless (distinctVars allVars) discard
            Monad.when (int1 == int2) discard

            let intPat1 = Test.Int.asInternal int1
                intPat2 = Test.Int.asInternal int2
                Just concretePat1 = asConcrete intPat1
                Just concretePat2 = asConcrete intPat2
                [elementVar1, elementVar2] = map mkVar (List.sort elemVars)

                patConcat =
                    mkApplySymbol concatSetSymbol
                        [mkApplySymbol concatSetSymbol
                            [ mkApplySymbol elementSetSymbol [intPat1]
                            , mkApplySymbol elementSetSymbol [elementVar1]
                            ]
                        , mkApplySymbol concatSetSymbol
                            [ mkVar setVar
                            , mkApplySymbol concatSetSymbol
                                [ mkApplySymbol elementSetSymbol [elementVar2]
                                , mkApplySymbol elementSetSymbol [intPat2]
                                ]
                            ]
                        ]
                normalized = emptyNormalizedSet
                    `with` ConcreteElement concretePat1
                    `with` ConcreteElement concretePat2
                    `with` VariableElement elementVar1
                    `with` VariableElement elementVar2
                    `with` OpaqueSet (mkVar setVar)
                patNormalized = asInternalNormalized normalized

                predicate = mkEquals_ patConcat patNormalized
            evalConcat <- evaluateT patConcat
            evalNormalized <- evaluateT patNormalized
            (===) evalConcat evalNormalized
            (===) Pattern.top =<< evaluateT predicate
        )

test_difference :: TestTree
test_difference =
    testPropertyWithSolver
        "SET.difference is difference"
        (do
            set1 <- forAll genSetConcreteIntegerPattern
            set2 <- forAll genSetConcreteIntegerPattern
            let set3 = Set.difference set1 set2
                patSet3 = asTermLike set3
                patDifference =
                    mkApplySymbol
                        differenceSetSymbol
                        [ asTermLike set1, asTermLike set2 ]
                predicate = mkEquals_ patSet3 patDifference
            expect <- evaluateT patSet3
            (===) expect      =<< evaluateT patDifference
            (===) Pattern.top =<< evaluateT predicate
        )

test_toList :: TestTree
test_toList =
    testPropertyWithSolver
        "SET.set2list is set2list"
        (do
            set1 <- forAll genSetConcreteIntegerPattern
            let set2 = fmap fromConcrete . Seq.fromList . Set.toList $ set1
                patSet2 = Test.List.asTermLike set2
                patToList =
                    mkApplySymbol
                        toListSetSymbol
                        [ asTermLike set1 ]
                predicate = mkEquals_ patSet2 patToList
            expect <- evaluateT patSet2
            (===) expect      =<< evaluateT patToList
            (===) Pattern.top =<< evaluateT predicate
        )

test_size :: TestTree
test_size =
    testPropertyWithSolver
        "SET.size is size"
        (do
            set <- forAll genSetConcreteIntegerPattern
            let
                size = Set.size set
                patExpected = Test.Int.asInternal $ toInteger size
                patActual =
                    mkApplySymbol
                        sizeSetSymbol
                        [ asTermLike set ]
                predicate = mkEquals_ patExpected patActual
            expect <- evaluateT patExpected
            (===) expect      =<< evaluateT patActual
            (===) Pattern.top =<< evaluateT predicate
        )

test_intersection_unit :: TestTree
test_intersection_unit =
    testPropertyWithSolver "intersection(as, unit()) === unit()" $ do
        as <- forAll genSetPattern
        let
            original = intersectionSet as unitSet
            expect = Pattern.fromTermLike (asInternal Set.empty)
        (===) expect      =<< evaluateT original
        (===) Pattern.top =<< evaluateT (mkEquals_ original unitSet)

test_intersection_idem :: TestTree
test_intersection_idem =
    testPropertyWithSolver "intersection(as, as) === as" $ do
        as <- forAll genConcreteSet
        let
            termLike = asTermLike as
            original = intersectionSet termLike termLike
            expect = Pattern.fromTermLike (asInternal as)
        (===) expect      =<< evaluateT original
        (===) Pattern.top =<< evaluateT (mkEquals_ original termLike)

setVariableGen :: Sort -> Gen (Set Variable)
setVariableGen sort =
    Gen.set (Range.linear 0 32) (standaloneGen $ variableGen sort)

-- | Sets with symbolic keys are not simplified.
test_symbolic :: TestTree
test_symbolic =
    testPropertyWithSolver
        "concat and elem are evaluated on symbolic keys"
        (do
            values <- forAll (setVariableGen intSort)
            let patMap = asSymbolicPattern (Set.map mkVar values)
                expect = Pattern.fromTermLike
                    (asInternalNormalized
                        (emptyNormalizedSet `with`
                            map (VariableElement . mkVar) (Set.toList values)
                        )
                    )
            if Set.null values
                then discard
                else (===) expect =<< evaluateT patMap
        )

-- | Construct a pattern for a map which may have symbolic keys.
asSymbolicPattern
    :: Set (TermLike Variable)
    -> TermLike Variable
asSymbolicPattern result
    | Set.null result =
        applyUnit
    | otherwise =
        foldr1 applyConcat (applyElement <$> Set.toAscList result)
  where
    applyUnit = mkApplySymbol unitSetSymbol []
    applyElement key = mkApplySymbol elementSetSymbol [key]
    applyConcat set1 set2 = mkApplySymbol concatSetSymbol [set1, set2]

{- | Check that unifying a concrete set with itself results in the same set
 -}
test_unifyConcreteIdem :: TestTree
test_unifyConcreteIdem =
    testPropertyWithSolver
        "unify concrete set with itself"
        (do
            patSet <- forAll genSetPattern
            let patAnd = mkAnd patSet patSet
                predicate = mkEquals_ patSet patAnd
            expect <- evaluateT patSet
            (===) expect      =<< evaluateT patAnd
            (===) Pattern.top =<< evaluateT predicate
        )

test_unifyConcreteDistinct :: TestTree
test_unifyConcreteDistinct =
    testPropertyWithSolver
        "(dis)unify two distinct sets"
        (do
            set1 <- forAll genSetConcreteIntegerPattern
            patElem <- forAll genConcreteIntegerPattern
            Monad.when (Set.member patElem set1) discard
            let set2 = Set.insert patElem set1
                patSet1 = asTermLike set1
                patSet2 = asTermLike set2
                conjunction = mkAnd patSet1 patSet2
                predicate = mkEquals_ patSet1 conjunction
            (===) Pattern.bottom =<< evaluateT conjunction
            (===) Pattern.bottom =<< evaluateT predicate
        )

test_unifyFramingVariable :: TestTree
test_unifyFramingVariable =
    testPropertyWithSolver
        "unify a concrete set and a framed set"
        (do
            framedElem <- forAll genConcreteIntegerPattern
            concreteSet <-
                (<$>)
                    (Set.insert framedElem)
                    (forAll genSetConcreteIntegerPattern)
            frameVar <- forAll (standaloneGen $ variableGen setSort)
            let framedSet = Set.singleton framedElem
                patConcreteSet = asTermLike concreteSet
                patFramedSet =
                    mkApplySymbol concatSetSymbol
                        [ asTermLike framedSet
                        , mkVar frameVar
                        ]
                remainder = Set.delete framedElem concreteSet
            let
                expect = Conditional
                    { term = asInternal concreteSet
                    , predicate = makeTruePredicate
                    , substitution =
                        Substitution.unsafeWrap
                            [(frameVar, asInternal remainder)]
                    }
            actual <- Trans.lift $
                evaluateToList (mkAnd patConcreteSet patFramedSet)

            (===) [expect] actual
        )

-- Given a function to scramble the arguments to concat, i.e.,
-- @id@ or @reverse@, produces a pattern of the form
-- `SetItem(absInt(X:Int)) Rest:Set`, or
-- `Rest:Set SetItem(absInt(X:Int))`, respectively.
selectFunctionPattern
    :: Variable          -- ^element variable
    -> Variable          -- ^set variable
    -> (forall a . [a] -> [a])  -- ^scrambling function
    -> TermLike Variable
selectFunctionPattern elementVar setVar permutation  =
    mkApplySymbol concatSetSymbol $ permutation [singleton, mkVar setVar]
  where
    element = mkApplySymbol absIntSymbol  [mkVar elementVar]
    singleton = mkApplySymbol elementSetSymbol [ element ]

makeElementVariable :: Variable -> TermLike Variable
makeElementVariable var =
    mkApplySymbol elementSetSymbol [mkVar var]

-- Given a function to scramble the arguments to concat, i.e.,
-- @id@ or @reverse@, produces a pattern of the form
-- `SetItem(X:Int) Rest:Set`, or `Rest:Set SetItem(X:Int)`, respectively.
selectPattern
    :: Variable          -- ^element variable
    -> Variable          -- ^set variable
    -> (forall a . [a] -> [a])  -- ^scrambling function
    -> TermLike Variable
selectPattern elementVar setVar permutation  =
    mkApplySymbol concatSetSymbol
    $ permutation [makeElementVariable elementVar, mkVar setVar]

addSelectElement
    :: Variable           -- ^element variable
    -> TermLike Variable  -- ^existingPattern
    -> TermLike Variable
addSelectElement elementVar setPattern  =
    mkApplySymbol concatSetSymbol [makeElementVariable elementVar, setPattern]

distinctVars :: [Variable] -> Bool
distinctVars vars = varNames == List.nub varNames
  where varNames = map variableName vars

test_unifySelectFromEmpty :: TestTree
test_unifySelectFromEmpty =
    testPropertyWithSolver "unify an empty set with a selection pattern" $ do
        elementVar <- forAll (standaloneGen $ variableGen intSort)
        setVar <- forAll (standaloneGen $ variableGen setSort)
        Monad.when (variableName elementVar == variableName setVar) discard
        let selectPat       = selectPattern elementVar setVar id
            selectPatRev    = selectPattern elementVar setVar reverse
            fnSelectPat     = selectFunctionPattern elementVar setVar id
            fnSelectPatRev  = selectFunctionPattern elementVar setVar reverse
        -- Set.empty /\ SetItem(X:Int) Rest:Set
        emptySet `doesNotUnifyWith` selectPat
        selectPat `doesNotUnifyWith` emptySet
        -- Set.empty /\ Rest:Set SetItem(X:Int)
        emptySet `doesNotUnifyWith` selectPatRev
        selectPatRev `doesNotUnifyWith` emptySet
        -- Set.empty /\ SetItem(absInt(X:Int)) Rest:Set
        emptySet `doesNotUnifyWith` fnSelectPat
        fnSelectPat `doesNotUnifyWith` emptySet
        -- Set.empty /\ Rest:Set SetItem(absInt(X:Int))
        emptySet `doesNotUnifyWith` fnSelectPatRev
        fnSelectPatRev `doesNotUnifyWith` emptySet
  where
    emptySet = asTermLike Set.empty
    doesNotUnifyWith pat1 pat2 = do
        annotateShow pat1
        annotateShow pat2
        (===) Pattern.bottom =<< evaluateT(mkAnd pat1 pat2)

test_unifySelectFromSingleton :: TestTree
test_unifySelectFromSingleton =
    testPropertyWithSolver
        "unify a singleton set with a variable selection pattern"
        (do
            concreteElem <- forAll genConcreteIntegerPattern
            elementVar <- forAll (standaloneGen $ variableGen intSort)
            setVar <- forAll (standaloneGen $ variableGen setSort)
            Monad.when (variableName elementVar == variableName setVar) discard
            let selectPat       = selectPattern elementVar setVar id
                selectPatRev    = selectPattern elementVar setVar reverse
                singleton       = asInternal (Set.singleton concreteElem)
                elemStepPattern = fromConcrete concreteElem
                expect =
                    Conditional
                        { term = singleton
                        , predicate = makeTruePredicate
                        , substitution =
                            Substitution.unsafeWrap
                                [ (setVar, asInternal Set.empty)
                                , (elementVar, elemStepPattern)
                                ]
                        }
            -- { 5 } /\ SetItem(X:Int) Rest:Set
            (singleton `unifiesWithMulti` selectPat) [expect]
            (selectPat `unifiesWithMulti` singleton) [expect]
            -- { 5 } /\ Rest:Set SetItem(X:Int)
            (singleton `unifiesWithMulti` selectPatRev) [expect]
            (selectPatRev `unifiesWithMulti` singleton) [expect]
        )

test_unifySelectFromSingletonWithoutLeftovers :: TestTree
test_unifySelectFromSingletonWithoutLeftovers =
    testPropertyWithSolver
        "unify a singleton set with an element variable"
        (do
            concreteElem <- forAll genConcreteIntegerPattern
            elementVar <- forAll (standaloneGen $ variableGen intSort)
            let selectPat       = makeElementVariable elementVar
                singleton       = asInternal (Set.singleton concreteElem)
                elemStepPattern = fromConcrete concreteElem
                expect =
                    Conditional
                        { term = singleton
                        , predicate = makeTruePredicate
                        , substitution =
                            Substitution.unsafeWrap
                                [ (elementVar, elemStepPattern) ]
                        }
            -- { 5 } /\ SetItem(X:Int)
            (singleton `unifiesWith` selectPat) expect
            (selectPat `unifiesWith` singleton) expect
        )

test_unifySelectFromTwoElementSet :: TestTree
test_unifySelectFromTwoElementSet =
    testPropertyWithSolver
        "unify a two element set with a variable selection pattern"
        (do
            concreteElem1 <- forAll genConcreteIntegerPattern
            concreteElem2 <- forAll genConcreteIntegerPattern
            Monad.when (concreteElem1 == concreteElem2) discard

            elementVar <- forAll (standaloneGen $ variableGen intSort)
            setVar <- forAll (standaloneGen $ variableGen setSort)
            Monad.when (variableName elementVar == variableName setVar) discard

            let selectPat = selectPattern elementVar setVar id
                selectPatRev = selectPattern elementVar setVar reverse
                set = asInternal (Set.fromList [concreteElem1, concreteElem2])
                elemStepPattern1 = fromConcrete concreteElem1
                elemStepPattern2 = fromConcrete concreteElem2
                expect1 =
                    Conditional
                        { term = set
                        , predicate = makeTruePredicate
                        , substitution =
                            Substitution.unsafeWrap
                                [   ( setVar
                                    , asInternal (Set.fromList [concreteElem2])
                                    )
                                , (elementVar, elemStepPattern1)
                                ]
                        }
                expect2 =
                    Conditional
                        { term = set
                        , predicate = makeTruePredicate
                        , substitution =
                            Substitution.unsafeWrap
                                [   ( setVar
                                    , asInternal (Set.fromList [concreteElem1])
                                    )
                                , (elementVar, elemStepPattern2)
                                ]
                        }
            -- { 5 } /\ SetItem(X:Int) Rest:Set
            (set `unifiesWithMulti` selectPat)
                [expect1, expect2]
            (selectPat `unifiesWithMulti` set)
                [expect1, expect2]
            -- { 5 } /\ Rest:Set SetItem(X:Int)
            (set `unifiesWithMulti` selectPatRev)
                [expect1, expect2]
            (selectPatRev `unifiesWithMulti` set)
                [expect1, expect2]
        )

test_unifySelectTwoFromTwoElementSet :: TestTree
test_unifySelectTwoFromTwoElementSet =
    testPropertyWithSolver
        "unify a two element set with a variable selection pattern"
        (do
            concreteElem1 <- forAll genConcreteIntegerPattern
            concreteElem2 <- forAll genConcreteIntegerPattern
            Monad.when (concreteElem1 == concreteElem2) discard

            elementVar1 <- forAll (standaloneGen $ variableGen intSort)
            elementVar2 <- forAll (standaloneGen $ variableGen intSort)
            setVar <- forAll (standaloneGen $ variableGen setSort)
            let allVars = [elementVar1, elementVar2, setVar]
            Monad.unless (distinctVars allVars) discard

            let
                selectPat =
                    addSelectElement elementVar1
                    $ addSelectElement elementVar2
                    $ mkVar setVar
                set = asInternal (Set.fromList [concreteElem1, concreteElem2])
                elemStepPattern1 = fromConcrete concreteElem1
                elemStepPattern2 = fromConcrete concreteElem2
                expect = do -- list monad
                    (elementUnifier1, elementUnifier2) <-
                        [ (elemStepPattern1, elemStepPattern2)
                        , (elemStepPattern2, elemStepPattern1)
                        ]
                    return Conditional
                        { term = set
                        , predicate = makeTruePredicate
                        , substitution =
                            Substitution.unsafeWrap
                                [ (setVar, asInternal Set.empty)
                                , (elementVar1, elementUnifier1)
                                , (elementVar2, elementUnifier2)
                                ]
                        }
            -- { 5, 6 } /\ SetItem(X:Int) SetItem(Y:Int) Rest:Set
            (set `unifiesWithMulti` selectPat) expect
            (selectPat `unifiesWithMulti` set) expect
        )

test_unifyConcatElemVarVsElemSet :: TestTree
test_unifyConcatElemVarVsElemSet =
    testPropertyWithSolver
        "unify two set concatenations"
        (do
            setVar <- forAll (standaloneGen $ variableGen setSort)
            elemVar1 <- forAll (standaloneGen $ variableGen intSort)
            elemVar2 <- forAll (standaloneGen $ variableGen intSort)
            let elemVars = [elemVar1, elemVar2]
                allVars = setVar : elemVars
            Monad.unless (distinctVars allVars) discard

            let [elementVar1, elementVar2] = List.sort elemVars

            concreteElem <- forAll genConcreteIntegerPattern
            let set = asInternal (Set.fromList [concreteElem])
                elementSet' = asInternalNormalized
                    $ emptyNormalizedSet
                    `with` VariableElement (mkVar elementVar2)
                patSet = addSelectElement elementVar2 set
                expectedPatSet = asInternalNormalized
                    $ emptyNormalizedSet
                    `with` VariableElement (mkVar elementVar2)
                    `with` ConcreteElement concreteElem
                elemStepPattern = fromConcrete concreteElem
                selectPat = addSelectElement elementVar1 (mkVar setVar)
            let
                expect = do  -- list monad
                    (elemUnifier, setUnifier) <-
                        [ (mkVar elementVar2, set)
                        , (elemStepPattern, elementSet')
                        ]
                    return Conditional
                        { term = expectedPatSet
                        , predicate = makeTruePredicate
                        , substitution =
                            Substitution.unsafeWrap
                                [ (setVar, setUnifier)
                                , (elementVar1, elemUnifier)
                                ]
                        }
            -- { Y:Int, 6 } /\ SetItem(X:Int) Rest:Set
            (patSet `unifiesWithMulti` selectPat) expect
            (selectPat `unifiesWithMulti` patSet) expect
        )

test_unifyConcatElemVarVsElemElem :: TestTree
test_unifyConcatElemVarVsElemElem =
    testPropertyWithSolver
        "unify concat(elem(X), S) and concat(elem(Y), elem(Z))"
        (do
            setVar <- forAll (standaloneGen $ variableGen setSort)
            elemVar1 <- forAll (standaloneGen $ variableGen intSort)
            elemVar2 <- forAll (standaloneGen $ variableGen intSort)
            elemVar3 <- forAll (standaloneGen $ variableGen intSort)
            let elemVars = [elemVar1, elemVar2, elemVar3]
                allVars = setVar : elemVars
            Monad.unless (distinctVars allVars) discard

            let [elementVar1, elementVar2, elementVar3] = List.sort elemVars

            let elementSet2Normalized =
                    emptyNormalizedSet
                    `with` VariableElement (mkVar elementVar2)
                elementSet2 = asInternalNormalized elementSet2Normalized
                elementSet3 = asInternalNormalized $
                    emptyNormalizedSet
                    `with` VariableElement (mkVar elementVar3)
                patSet = addSelectElement elementVar2 elementSet3
                expectedPatSet = asInternalNormalized $
                    elementSet2Normalized
                    `with` VariableElement (mkVar elementVar3)
                selectPat = addSelectElement elementVar1 (mkVar setVar)
            let
                expect = do  -- list monad
                    (elemUnifier, setUnifier) <-
                        [ (mkVar elementVar2, elementSet3)
                        , (mkVar elementVar3, elementSet2)
                        ]
                    return Conditional
                        { term = expectedPatSet
                        , predicate = makeTruePredicate
                        , substitution =
                            Substitution.unsafeWrap
                                [ (setVar, setUnifier)
                                , (elementVar1, elemUnifier)
                                ]
                        }
            -- { Y:Int, 6 } /\ SetItem(X:Int) Rest:Set
            (patSet `unifiesWithMulti` selectPat) expect
            (selectPat `unifiesWithMulti` patSet) expect
        )

test_unifyConcatElemElemVsElemConcrete :: TestTree
test_unifyConcatElemElemVsElemConcrete =
    testPropertyWithSolver
        "unify concat(elem(X), elem(Y)) and concat(elem(Z), 1)"
        (do
            elemVar1 <- forAll (standaloneGen $ variableGen intSort)
            elemVar2 <- forAll (standaloneGen $ variableGen intSort)
            elemVar3 <- forAll (standaloneGen $ variableGen intSort)
            let allVars = [elemVar1, elemVar2, elemVar3]
            Monad.unless (distinctVars allVars) discard

            let [elementVar1, elementVar2, elementVar3] = List.sort allVars

            concreteElem <- forAll genConcreteIntegerPattern
            let set = asTermLike (Set.fromList [concreteElem])
                elemStepPattern = fromConcrete concreteElem
                elementSet2 = makeElementVariable elementVar2
                selectPat = addSelectElement elementVar1 elementSet2
                patSet = addSelectElement elementVar3 set
                expectedSet = asInternalNormalized
                    $ emptyNormalizedSet
                    `with` VariableElement (mkVar elementVar3)
                    `with` ConcreteElement concreteElem
            let
                expect = do  -- list monad
                    (elemUnifier1, elemUnifier2) <-
                        [ (mkVar elementVar3, elemStepPattern)
                        , (elemStepPattern, mkVar elementVar3)
                        ]
                    return Conditional
                        { term = expectedSet
                        , predicate = makeTruePredicate
                        , substitution =
                            Substitution.unsafeWrap
                                [ (elementVar1, elemUnifier1)
                                , (elementVar2, elemUnifier2)
                                ]
                        }
            -- { X:Int, Y:Int } /\ { Z:Int, 6 }
            (patSet `unifiesWithMulti` selectPat) expect
            (selectPat `unifiesWithMulti` patSet) expect
        )

test_unifyConcatElemElemVsElemElem :: TestTree
test_unifyConcatElemElemVsElemElem =
    testPropertyWithSolver
        "unify concat(elem(X), elem(Y)) and concat(elem(Z), elem(T))"
        (do
            elemVar1 <- forAll (standaloneGen $ variableGen intSort)
            elemVar2 <- forAll (standaloneGen $ variableGen intSort)
            elemVar3 <- forAll (standaloneGen $ variableGen intSort)
            elemVar4 <- forAll (standaloneGen $ variableGen intSort)
            let allVars = [elemVar1, elemVar2, elemVar3, elemVar4]
            Monad.unless (distinctVars allVars) discard

            let [elementVar1, elementVar2, elementVar3, elementVar4] =
                    List.sort allVars

            let elementSet2 = makeElementVariable elementVar2
                selectPat = addSelectElement elementVar1 elementSet2
                patSet =
                    asInternalNormalized
                    $ emptyNormalizedSet
                    `with` VariableElement (mkVar elementVar4)
                    `with` VariableElement (mkVar elementVar3)
            let
                expect = do  -- list monad
                    (elemUnifier1, elemUnifier2) <-
                        [ (mkVar elementVar3, mkVar elementVar4)
                        , (mkVar elementVar4, mkVar elementVar3)
                        ]
                    return Conditional
                        { term = patSet
                        , predicate = makeTruePredicate
                        , substitution =
                            Substitution.unsafeWrap
                                [ (elementVar1, elemUnifier1)
                                , (elementVar2, elemUnifier2)
                                ]
                        }
            -- { X:Int, Y:Int } /\ { Z:Int, T:Int }
            (patSet `unifiesWithMulti` selectPat) expect
            (selectPat `unifiesWithMulti` patSet) expect
        )

test_unifyConcatElemConcatVsElemConcrete :: TestTree
test_unifyConcatElemConcatVsElemConcrete =
    testPropertyWithSolver
        "unify concat(elem(X), concat(elem(Y), S)) and concat(elem(Z), {6})"
        (do
            setVar <- forAll (standaloneGen $ variableGen setSort)
            elemVar1 <- forAll (standaloneGen $ variableGen intSort)
            elemVar2 <- forAll (standaloneGen $ variableGen intSort)
            elemVar3 <- forAll (standaloneGen $ variableGen intSort)
            let elemVars = [elemVar1, elemVar2, elemVar3]
                allVars = setVar : elemVars
            Monad.unless (distinctVars allVars) discard

            let [elementVar1, elementVar2, elementVar3] = List.sort elemVars

            concreteElem1 <- forAll genConcreteIntegerPattern
            concreteElem2 <- forAll genConcreteIntegerPattern
            concreteElem3 <- forAll genConcreteIntegerPattern
            let allConcrete = [concreteElem1, concreteElem2, concreteElem3]
            Monad.unless (allConcrete == List.nub allConcrete) discard

            let set1 = asTermLike (Set.fromList [concreteElem1])
                set2 = asTermLike (Set.fromList [concreteElem2, concreteElem3])
                elemStepPattern1 = fromConcrete concreteElem1
                elemStepPattern2 = fromConcrete concreteElem2
                elemStepPattern3 = fromConcrete concreteElem3
                selectPat =
                    addSelectElement elementVar1
                    $ addSelectElement elementVar2 set1
                patSet = addSelectElement elementVar3 set2
                expectedPat =
                    asInternal
                        (Set.fromList
                            [concreteElem1, concreteElem2, concreteElem3]
                        )
            let
                expect = do  -- list monad
                    (elemUnifier1, elemUnifier2) <-
                        [ (elemStepPattern2, elemStepPattern3)
                        , (elemStepPattern3, elemStepPattern2)
                        ]
                    return Conditional
                        { term = expectedPat
                        , predicate = makeTruePredicate
                        , substitution =
                            Substitution.unsafeWrap
                                [ (elementVar1, elemUnifier1)
                                , (elementVar2, elemUnifier2)
                                , (elementVar3, elemStepPattern1)
                                ]
                        }
            -- SetItem(X:Int) SetItem(Y:Int) {5} /\ { Z:Int, 6, 7 }
            (patSet `unifiesWithMulti` selectPat) expect
            (selectPat `unifiesWithMulti` patSet) expect
        )

test_unifyConcatElemConcreteVsElemConcrete1 :: TestTree
test_unifyConcatElemConcreteVsElemConcrete1 =
    testPropertyWithSolver
        "unify concat(elem(X), {6}) and concat(elem(Y), {6})"
        (do
            elemVar1 <- forAll (standaloneGen $ variableGen intSort)
            elemVar2 <- forAll (standaloneGen $ variableGen intSort)
            let allVars = [elemVar1, elemVar2]
            Monad.unless (distinctVars allVars) discard

            let [elementVar1, elementVar2] = List.sort allVars

            concreteElem <- forAll genConcreteIntegerPattern
            let set = asTermLike (Set.fromList [concreteElem])
                selectPat = addSelectElement elementVar1 set
                patSet = addSelectElement elementVar2 set
                expectedSet = asInternalNormalized
                    $ emptyNormalizedSet
                    `with` VariableElement (mkVar elementVar2)
                    `with` ConcreteElement concreteElem
            let
                expect =
                    [ Conditional
                        { term = expectedSet
                        , predicate = makeTruePredicate
                        , substitution =
                            Substitution.unsafeWrap
                                [ (elementVar1, mkVar elementVar2) ]
                        }
                    ]
            -- { X:Int, 6 } /\ { Y:Int, 6 }
            (patSet `unifiesWithMulti` selectPat) expect
            (selectPat `unifiesWithMulti` patSet) expect
        )

test_unifyConcatElemConcreteVsElemConcrete2 :: TestTree
test_unifyConcatElemConcreteVsElemConcrete2 =
    testPropertyWithSolver
        "unify concat(elem(X), {5}) and concat(elem(Y), {6})"
        (do
            elemVar1 <- forAll (standaloneGen $ variableGen intSort)
            elemVar2 <- forAll (standaloneGen $ variableGen intSort)
            let allVars = [elemVar1, elemVar2]
            Monad.unless (distinctVars allVars) discard

            let [elementVar1, elementVar2] = List.sort allVars

            concreteElem1 <- forAll genConcreteIntegerPattern
            concreteElem2 <- forAll genConcreteIntegerPattern
            Monad.when (concreteElem1 == concreteElem2) discard
            let set1 = asTermLike (Set.fromList [concreteElem1])
                set2 = asTermLike (Set.fromList [concreteElem2])
                elemStepPattern1 = fromConcrete concreteElem1
                elemStepPattern2 = fromConcrete concreteElem2
                selectPat = addSelectElement elementVar1 set1
                patSet = addSelectElement elementVar2 set2
                expectedSet =
                    asInternal (Set.fromList [concreteElem1, concreteElem2])
            let
                expect =
                    [ Conditional
                        { term = expectedSet
                        , predicate = makeTruePredicate
                        , substitution =
                            Substitution.unsafeWrap
                                [ (elementVar1, elemStepPattern2)
                                , (elementVar2, elemStepPattern1)
                                ]
                        }
                    ]
            -- { X:Int, 5 } /\ { Y:Int, 6 }
            (patSet `unifiesWithMulti` selectPat) expect
            (selectPat `unifiesWithMulti` patSet) expect
        )

test_unifyConcatElemConcreteVsElemConcrete3 :: TestTree
test_unifyConcatElemConcreteVsElemConcrete3 =
    testPropertyWithSolver
        "unify concat(elem(X), {5, 6}) and concat(elem(Y), {5, 7})"
        (do
            elemVar1 <- forAll (standaloneGen $ variableGen intSort)
            elemVar2 <- forAll (standaloneGen $ variableGen intSort)
            let allVars = [elemVar1, elemVar2]
            Monad.unless (distinctVars allVars) discard

            let [elementVar1, elementVar2] = List.sort allVars

            concreteElem1 <- forAll genConcreteIntegerPattern
            concreteElem2 <- forAll genConcreteIntegerPattern
            concreteElem3 <- forAll genConcreteIntegerPattern
            let allElems = [concreteElem1, concreteElem2, concreteElem3]
            Monad.when (allElems /= List.nub allElems) discard

            let set1 = asTermLike (Set.fromList [concreteElem1, concreteElem2])
                set2 = asTermLike (Set.fromList [concreteElem1, concreteElem3])
                elemStepPattern2 = fromConcrete concreteElem2
                elemStepPattern3 = fromConcrete concreteElem3
                selectPat = addSelectElement elementVar1 set1
                patSet = addSelectElement elementVar2 set2
                expectedSet =
                    asInternal
                        (Set.fromList
                            [concreteElem1, concreteElem2, concreteElem3]
                        )
            let
                expect =
                    [ Conditional
                        { term = expectedSet
                        , predicate = makeTruePredicate
                        , substitution =
                            Substitution.unsafeWrap
                                [ (elementVar1, elemStepPattern3)
                                , (elementVar2, elemStepPattern2)
                                ]
                        }
                    ]
            -- { X:Int, 5, 6 } /\ { Y:Int, 5, 7 }
            (patSet `unifiesWithMulti` selectPat) expect
            (selectPat `unifiesWithMulti` patSet) expect
        )

test_unifyConcatElemConcreteVsElemConcrete4 :: TestTree
test_unifyConcatElemConcreteVsElemConcrete4 =
    testPropertyWithSolver
        "unify concat(elem(X), {5, 6}) and concat(elem(Y), {7, 8})"
        (do
            elemVar1 <- forAll (standaloneGen $ variableGen intSort)
            elemVar2 <- forAll (standaloneGen $ variableGen intSort)
            let allVars = [elemVar1, elemVar2]
            Monad.unless (distinctVars allVars) discard

            let [elementVar1, elementVar2] = List.sort allVars

            concreteElem1 <- forAll genConcreteIntegerPattern
            concreteElem2 <- forAll genConcreteIntegerPattern
            concreteElem3 <- forAll genConcreteIntegerPattern
            concreteElem4 <- forAll genConcreteIntegerPattern
            let allElems =
                    [concreteElem1, concreteElem2, concreteElem3, concreteElem4]
            Monad.when (allElems /= List.nub allElems) discard

            let set1 = asTermLike (Set.fromList [concreteElem1, concreteElem2])
                set2 = asTermLike (Set.fromList [concreteElem3, concreteElem4])
                selectPat = addSelectElement elementVar1 set1
                patSet = addSelectElement elementVar2 set2
            let
                expect = []
            -- { X:Int, 5, 6 } /\ { Y:Int, 7, 8 }
            (patSet `unifiesWithMulti` selectPat) expect
            (selectPat `unifiesWithMulti` patSet) expect
        )

test_unifyConcatElemConcreteVsElemConcrete5 :: TestTree
test_unifyConcatElemConcreteVsElemConcrete5 =
    testPropertyWithSolver
        "unify concat(elem(X), {5, 6}) and concat(elem(Y), {5, 6})"
        (do
            elemVar1 <- forAll (standaloneGen $ variableGen intSort)
            elemVar2 <- forAll (standaloneGen $ variableGen intSort)
            let allVars = [elemVar1, elemVar2]
            Monad.unless (distinctVars allVars) discard

            let [elementVar1, elementVar2] = List.sort allVars

            concreteElem1 <- forAll genConcreteIntegerPattern
            concreteElem2 <- forAll genConcreteIntegerPattern
            let allElems = [concreteElem1, concreteElem2]
            Monad.when (allElems /= List.nub allElems) discard

            let set = asTermLike (Set.fromList [concreteElem1, concreteElem2])
                selectPat = addSelectElement elementVar1 set
                patSet = addSelectElement elementVar2 set
                expectedSet = asInternalNormalized
                    $ emptyNormalizedSet
                    `with` VariableElement (mkVar elementVar2)
                    `with`
                        [ ConcreteElement concreteElem1
                        , ConcreteElement concreteElem2
                        ]
            let
                expect =
                    [ Conditional
                        { term = expectedSet
                        , predicate = makeTruePredicate
                        , substitution =
                            Substitution.unsafeWrap
                                [ (elementVar1, mkVar elementVar2) ]
                        }
                    ]
            -- { X:Int, 5, 6 } /\ { Y:Int, 5, 6 }
            (patSet `unifiesWithMulti` selectPat) expect
            (selectPat `unifiesWithMulti` patSet) expect
        )

test_unifyConcatElemVsElem :: TestTree
test_unifyConcatElemVsElem =
    testPropertyWithSolver
        "unify elem(X) and elem(Y)"
        (do
            elemVar1 <- forAll (standaloneGen $ variableGen intSort)
            elemVar2 <- forAll (standaloneGen $ variableGen intSort)
            let allVars = [elemVar1, elemVar2]
            Monad.unless (distinctVars allVars) discard
            let [elementVar1, elementVar2] = List.sort allVars

            let selectPat = makeElementVariable elementVar1
                patSet = asInternalNormalized
                    $ emptyNormalizedSet
                    `with` VariableElement (mkVar elementVar2)
            let
                expect =
                    [ Conditional
                        { term = patSet
                        , predicate = makeTruePredicate
                        , substitution =
                            Substitution.unsafeWrap
                                [ (elementVar1, mkVar elementVar2) ]
                        }
                    ]
            -- { X:Int } /\ { Y:Int }
            (patSet `unifiesWithMulti` selectPat) expect
            (selectPat `unifiesWithMulti` patSet) expect
        )

test_unifyConcatElemVsElemConcrete1 :: TestTree
test_unifyConcatElemVsElemConcrete1 =
    testPropertyWithSolver
        "unify elem(X) and concat(elem(Y), {})"
        (do
            elemVar1 <- forAll (standaloneGen $ variableGen intSort)
            elemVar2 <- forAll (standaloneGen $ variableGen intSort)
            let allVars = [elemVar1, elemVar2]
            Monad.unless (distinctVars allVars) discard
            let [elementVar1, elementVar2] = List.sort allVars

            let set = asTermLike (Set.fromList [])
                selectPat = addSelectElement elementVar1 set
                patSet = asInternalNormalized
                    $ emptyNormalizedSet
                    `with` VariableElement (mkVar elementVar2)
            let
                expect =
                    [ Conditional
                        { term = patSet
                        , predicate = makeTruePredicate
                        , substitution =
                            Substitution.unsafeWrap
                                [ (elementVar1, mkVar elementVar2) ]
                        }
                    ]
            -- { X:Int } /\ { Y:Int, {} }
            (patSet `unifiesWithMulti` selectPat) expect
            (selectPat `unifiesWithMulti` patSet) expect
        )

test_unifyConcatElemVsElemConcrete2 :: TestTree
test_unifyConcatElemVsElemConcrete2 =
    testPropertyWithSolver
        "unify elem(X) and concat(elem(Y), {5})"
        (do
            elemVar1 <- forAll (standaloneGen $ variableGen intSort)
            elemVar2 <- forAll (standaloneGen $ variableGen intSort)
            let allVars = [elemVar1, elemVar2]
            Monad.unless (distinctVars allVars) discard
            let [elementVar1, elementVar2] = List.sort allVars

            concreteElem <- forAll genConcreteIntegerPattern

            let set = asInternal (Set.fromList [concreteElem])
                selectPat = addSelectElement elementVar1 set
                patSet = makeElementVariable elementVar2
            let
                expect = []
            -- { X:Int } /\ { Y:Int, 5 }
            (patSet `unifiesWithMulti` selectPat) expect
            (selectPat `unifiesWithMulti` patSet) expect
        )

test_unifyConcatElemVsElemElem :: TestTree
test_unifyConcatElemVsElemElem =
    testPropertyWithSolver
        "unify elem(X) and concat(elem(Y), elem(Z))"
        (do
            elemVar1 <- forAll (standaloneGen $ variableGen intSort)
            elemVar2 <- forAll (standaloneGen $ variableGen intSort)
            elemVar3 <- forAll (standaloneGen $ variableGen intSort)
            let allVars = [elemVar1, elemVar2, elemVar3]
            Monad.unless (distinctVars allVars) discard
            let [elementVar1, elementVar2, elementVar3] = List.sort allVars

            let selectPat =
                    addSelectElement
                        elementVar1
                        (makeElementVariable elementVar2)
                patSet = makeElementVariable elementVar3
            let
                expect = []
            -- { X:Int } /\ { Y:Int, Z:Int }
            (patSet `unifiesWithMulti` selectPat) expect
            (selectPat `unifiesWithMulti` patSet) expect
        )

test_unifyConcatElemVsElemConcat :: TestTree
test_unifyConcatElemVsElemConcat =
    testPropertyWithSolver
        "unify elem(X) and concat(elem(Y), concat(elem(Z), {5}))"
        (do
            elemVar1 <- forAll (standaloneGen $ variableGen intSort)
            elemVar2 <- forAll (standaloneGen $ variableGen intSort)
            elemVar3 <- forAll (standaloneGen $ variableGen intSort)
            let allVars = [elemVar1, elemVar2, elemVar3]
            Monad.unless (distinctVars allVars) discard
            let [elementVar1, elementVar2, elementVar3] = List.sort allVars

            concreteElem <- forAll genConcreteIntegerPattern

            let set = asInternal (Set.fromList [concreteElem])
                patSet = makeElementVariable elementVar1
                selectPat =
                    addSelectElement
                        elementVar2
                        (addSelectElement elementVar3 set)
            let
                expect = []
            -- { X:Int } /\ { Y:Int, Z:Int, 5 }
            (patSet `unifiesWithMulti` selectPat) expect
            (selectPat `unifiesWithMulti` patSet) expect
        )

test_unifyConcatElemVsElemVar :: TestTree
test_unifyConcatElemVsElemVar =
    testPropertyWithSolver
        "unify elem(X) and concat(elem(Y), Z)"
        (do
            setVar <- forAll (standaloneGen $ variableGen setSort)
            elemVar1 <- forAll (standaloneGen $ variableGen intSort)
            elemVar2 <- forAll (standaloneGen $ variableGen intSort)
            let elemVars = [elemVar1, elemVar2]
                allVars = setVar : elemVars
            Monad.unless (distinctVars allVars) discard
            let [elementVar1, elementVar2] = List.sort elemVars

            let patSet = makeElementVariable elementVar1
                expectedSet = asInternalNormalized
                    $ emptyNormalizedSet
                    `with` VariableElement (mkVar elementVar2)
                selectPat = addSelectElement elementVar2 (mkVar setVar)
            let
                expect =
                    [ Conditional
                        { term = expectedSet
                        , predicate = makeTruePredicate
                        , substitution =
                            Substitution.unsafeWrap
                                [ (setVar, asInternal Set.empty)
                                , (elementVar1, mkVar elementVar2)
                                ]
                        }
                    ]
            -- { X:Int } /\ concat(Y:Int, Z:Set)
            (patSet `unifiesWithMulti` selectPat) expect
            (selectPat `unifiesWithMulti` patSet) expect
        )

test_unifyConcatElemElemVsElemConcat :: TestTree
test_unifyConcatElemElemVsElemConcat =
    testPropertyWithSolver
        "unify concat(elem(X), elem(Y)) \
            \ and concat(elem(Z), concat(elem(T), {5}))"
        (do
            elemVar1 <- forAll (standaloneGen $ variableGen intSort)
            elemVar2 <- forAll (standaloneGen $ variableGen intSort)
            elemVar3 <- forAll (standaloneGen $ variableGen intSort)
            elemVar4 <- forAll (standaloneGen $ variableGen intSort)
            let allVars = [elemVar1, elemVar2, elemVar3, elemVar4]
            Monad.unless (distinctVars allVars) discard
            let [elementVar1, elementVar2, elementVar3, elementVar4] =
                    List.sort allVars

            concreteElem <- forAll genConcreteIntegerPattern

            let set = asTermLike (Set.fromList [concreteElem])
                patSet =
                    addSelectElement
                        elementVar2
                        (makeElementVariable elementVar1)
                selectPat =
                    addSelectElement
                        elementVar3
                        (addSelectElement elementVar4 set)
            let
                expect = []
            -- { X:Int, Y:Int } /\ { Z:Int, T:Int, 5 }
            (patSet `unifiesWithMulti` selectPat) expect
            (selectPat `unifiesWithMulti` patSet) expect
        )

test_unifyConcatElemElemVsElemConcatSet :: TestTree
test_unifyConcatElemElemVsElemConcatSet =
    testPropertyWithSolver
        "unify concat(elem(X), elem(Y)) \
            \ and concat(elem(Z), concat(elem(T), U))"
        (do
            setVar <- forAll (standaloneGen $ variableGen setSort)
            elemVar1 <- forAll (standaloneGen $ variableGen intSort)
            elemVar2 <- forAll (standaloneGen $ variableGen intSort)
            elemVar3 <- forAll (standaloneGen $ variableGen intSort)
            elemVar4 <- forAll (standaloneGen $ variableGen intSort)
            let elemVars = [elemVar1, elemVar2, elemVar3, elemVar4]
            let allVars = setVar : elemVars
            Monad.unless (distinctVars allVars) discard
            let [elementVar1, elementVar2, elementVar3, elementVar4] =
                    List.sort elemVars

            let patSet =
                    asInternalNormalized
                    $ emptyNormalizedSet
                    `with` VariableElement (mkVar elementVar4)
                    `with` VariableElement (mkVar elementVar3)

                selectPat =
                    addSelectElement elementVar1
                    $ addSelectElement elementVar2 (mkVar setVar)
            let
                expect = do  -- list monad
                    (firstUnifier, secondUnifier) <-
                        [ (mkVar elementVar3, mkVar elementVar4)
                        , (mkVar elementVar4, mkVar elementVar3)
                        ]
                    return Conditional
                        { term = patSet
                        , predicate = makeTruePredicate
                        , substitution =
                            Substitution.unsafeWrap
                                [ (elementVar1, firstUnifier)
                                , (elementVar2, secondUnifier)
                                , (setVar, asInternal Set.empty)
                                ]
                        }
            -- { X:Int, Y:Int } /\ { Z:Int, T:Int, U:Set }
            (patSet `unifiesWithMulti` selectPat) expect
            (selectPat `unifiesWithMulti` patSet) expect
        )

test_unifyFnSelectFromSingleton :: TestTree
test_unifyFnSelectFromSingleton =
    testPropertyWithSolver
        "unify a singleton set with a function selection pattern"
        (do
            concreteElem <- forAll genConcreteIntegerPattern
            elementVar <- forAll (standaloneGen $ variableGen intSort)
            setVar <- forAll (standaloneGen $ variableGen setSort)
            Monad.when (variableName elementVar == variableName setVar) discard
            let fnSelectPat    = selectFunctionPattern elementVar setVar id
                fnSelectPatRev = selectFunctionPattern elementVar setVar reverse
                singleton      = asInternal (Set.singleton concreteElem)
                elemStepPatt   = fromConcrete concreteElem
                elementVarPatt = mkApplySymbol absIntSymbol [mkVar elementVar]
                expect =
                    [ Conditional
                        { term = singleton
                        , predicate =
                            makeEqualsPredicate elemStepPatt elementVarPatt
                        , substitution =
                            Substitution.unsafeWrap
                                [   ( setVar
                                    , asInternal Set.empty
                                    )
                                ]
                        }
                    ]
            -- { 5 } /\ SetItem(absInt(X:Int)) Rest:Set
            (singleton `unifiesWithMulti` fnSelectPat) expect
            (fnSelectPat `unifiesWithMulti` singleton) expect
            -- { 5 } /\ Rest:Set SetItem(absInt(X:Int))
            (singleton `unifiesWithMulti` fnSelectPatRev) expect
            (fnSelectPatRev `unifiesWithMulti` singleton) expect
         )

test_unify_concat_xSet_unit_unit_vs_unit :: [TestTree]
test_unify_concat_xSet_unit_unit_vs_unit =
    [ (concatSet (mkVar xSet) unitSet, internalUnit)
        `unifiedBy`
        [(xSet, internalUnit)]
        $ "concat(xSet:Set, unit()) ~ unit()"
    ]
  where
    xSet = varS "xSet" setSort
    internalUnit = asInternal Set.empty


test_unifyMultipleIdenticalOpaqueSets :: TestTree
test_unifyMultipleIdenticalOpaqueSets =
    testPropertyWithSolver
        "unify concat(elem(X), concat(U, concat(V, V))) \
            \ and concat(elem(y), concat(U, concat(V, concat(T, U))))"
        (do
            sVar1 <- forAll (standaloneGen $ variableGen setSort)
            sVar2 <- forAll (standaloneGen $ variableGen setSort)
            sVar3 <- forAll (standaloneGen $ variableGen setSort)
            elemVar1 <- forAll (standaloneGen $ variableGen intSort)
            elemVar2 <- forAll (standaloneGen $ variableGen intSort)
            let elemVars = [elemVar1, elemVar2]
                setVars = [sVar1, sVar2, sVar3]
            let allVars = setVars ++ elemVars
            Monad.unless (distinctVars allVars) discard
            let [elementVar1, elementVar2] = List.sort elemVars
                [setVar1, setVar2, setVar3] = List.sort setVars

            let patSet =
                    asInternalNormalized
                    $ emptyNormalizedSet
                    `with` VariableElement (mkVar elementVar1)
                    `with`
                        [ OpaqueSet (mkVar setVar1)
                        , OpaqueSet (mkVar setVar2)
                        , OpaqueSet (mkVar setVar2)
                        ]
                selectPat =
                    asInternalNormalized
                    $ emptyNormalizedSet
                    `with` VariableElement (mkVar elementVar2)
                    `with`
                        [ OpaqueSet (mkVar setVar1)
                        , OpaqueSet (mkVar setVar2)
                        , OpaqueSet (mkVar setVar3)
                        , OpaqueSet (mkVar setVar1)
                        ]
                expectedPat =
                    asInternalNormalized
                    $ emptyNormalizedSet
                    `with` VariableElement (mkVar elementVar2)
                    `with`
                        -- These duplicates must be kept in case any of the sets
                        -- turns out to be non-empty, in which case the
                        -- unification result is bottom.
                        [ OpaqueSet (mkVar setVar1)
                        , OpaqueSet (mkVar setVar1)
                        , OpaqueSet (mkVar setVar2)
                        , OpaqueSet (mkVar setVar2)
                        ]
            let
                expect =
                    [ Conditional
                        { term = expectedPat
                        , predicate = makeTruePredicate
                        , substitution =
                            Substitution.unsafeWrap
                                [ (elementVar1, mkVar elementVar2)
                                , (setVar3, asInternal Set.empty)
                                ]
                        }
                    ]
            -- { X:Int, Y:Int } /\ { Z:Int, T:Int, U:Set }
            (patSet `unifiesWithMulti` selectPat) expect
            (selectPat `unifiesWithMulti` patSet) expect
        )


{- | Unify a concrete Set with symbolic-keyed Set.

@
(1, [1]) ∧ (x, [x])
@

Iterated unification must turn the symbolic key @x@ into a concrete key by
unifying the first element of the pair. This also requires that Set unification
return a partial result for unifying the second element of the pair.

 -}
test_concretizeKeys :: TestTree
test_concretizeKeys =
    testCaseWithSMT "unify Set with symbolic keys" $ do
        actual <- evaluate original
        assertEqualWithExplanation "" expected actual
  where
    x =
        Variable
            { variableName = testId "x"
            , variableCounter = mempty
            , variableSort = intSort
            }
    key = 1
    symbolicKey = Test.Int.asInternal key
    concreteKey = Test.Int.asInternal key
    concreteSet = asTermLike $ Set.fromList [concreteKey]
    symbolic = asSymbolicPattern $ Set.fromList [mkVar x]
    original =
        mkAnd
            (mkPair intSort setSort (Test.Int.asInternal 1) concreteSet)
            (mkPair intSort setSort (mkVar x) symbolic)
    expected =
        Conditional
            { term =
                mkPair intSort setSort
                    symbolicKey
                    (asInternal $ Set.fromList [concreteKey])
            , predicate = Predicate.makeTruePredicate
            , substitution = Substitution.unsafeWrap
                [ (x, symbolicKey) ]
            }

{- | Unify a concrete Set with symbolic-keyed Set in an axiom

Apply the axiom
@
(x, [x]) => x
@
to the configuration
@
(1, [1])
@
yielding @1@.

Iterated unification must turn the symbolic key @x@ into a concrete key by
unifying the first element of the pair. This also requires that Set unification
return a partial result for unifying the second element of the pair.

 -}
test_concretizeKeysAxiom :: TestTree
test_concretizeKeysAxiom =
    testCaseWithSMT "unify Set with symbolic keys in axiom" $ do
        let pair = mkPair intSort setSort symbolicKey concreteSet
        config <- evaluate pair
        actual <- runStep config axiom
        assertEqualWithExplanation "" expected actual
  where
    x = mkIntVar (testId "x")
    key = 1
    symbolicKey = Test.Int.asInternal key
    concreteKey = Test.Int.asInternal key
    symbolicSet = asSymbolicPattern $ Set.fromList [x]
    concreteSet = asTermLike $ Set.fromList [concreteKey]
    axiom =
        RewriteRule RulePattern
            { left = mkPair intSort setSort x symbolicSet
            , right = x
            , requires = Predicate.makeTruePredicate
            , ensures = Predicate.makeTruePredicate
            , attributes = Default.def
            }
    expected = Right (MultiOr [ pure symbolicKey ])

test_isBuiltin :: [TestTree]
test_isBuiltin =
    [ testCase "isSymbolConcat" $ do
        assertBool "" (Set.isSymbolConcat Mock.concatSetSymbol)
        assertBool "" (not (Set.isSymbolConcat Mock.aSymbol))
        assertBool "" (not (Set.isSymbolConcat Mock.elementSetSymbol))
    , testCase "isSymbolElement" $ do
        assertBool "" (Set.isSymbolElement Mock.elementSetSymbol)
        assertBool "" (not (Set.isSymbolElement Mock.aSymbol))
        assertBool "" (not (Set.isSymbolElement Mock.concatSetSymbol))
    , testCase "isSymbolUnit" $ do
        assertBool "" (Set.isSymbolUnit Mock.unitSetSymbol)
        assertBool "" (not (Set.isSymbolUnit Mock.aSymbol))
        assertBool "" (not (Set.isSymbolUnit Mock.concatSetSymbol))
    ]

hprop_unparse :: Property
hprop_unparse = hpropUnparse (asInternal <$> genConcreteSet)

mockHookTools :: SmtMetadataTools Hook
mockHookTools = StepperAttributes.hook <$> Mock.metadataTools

-- use as (pat1 `unifiesWith` pat2) expect
unifiesWith
    :: HasCallStack
    => TermLike Variable
    -> TermLike Variable
    -> Pattern Variable
    -> PropertyT SMT ()
unifiesWith pat1 pat2 expected =
    unifiesWithMulti pat1 pat2 [expected]

-- use as (pat1 `unifiesWithMulti` pat2) expect
unifiesWithMulti
    :: HasCallStack
    => TermLike Variable
    -> TermLike Variable
    -> [Pattern Variable]
    -> PropertyT SMT ()
unifiesWithMulti pat1 pat2 expectedResults = do
    actualResults <- Trans.lift $ evaluateToList (mkAnd pat1 pat2)
    compareElements (List.sort expectedResults) actualResults
  where
    compareElements [] actuals = [] === actuals
    compareElements expecteds [] =  expecteds === []
    compareElements (expected : expecteds) (actual : actuals) = do
        compareElement expected actual
        compareElements expecteds actuals
    compareElement
        Conditional
            { term = expectedTerm
            , predicate = expectedPredicate
            , substitution = expectedSubstitution
            }
        Conditional
            { term = actualTerm
            , predicate = actualPredicate
            , substitution = actualSubstitution
            }
      = do
        Substitution.toMap expectedSubstitution
            === Substitution.toMap actualSubstitution
        expectedPredicate === actualPredicate
        expectedTerm === actualTerm

unifiedBy
    :: HasCallStack
    => (TermLike Variable, TermLike Variable)
    -> [(Variable, TermLike Variable)]
    -> TestName
    -> TestTree
unifiedBy (termLike1, termLike2) substitution testName =
    testCase testName $ do
        Right actual <-
            runSMT
            $ evalSimplifier testEnv
            $ runUnifierT
            $ termUnification termLike1 termLike2
        Trans.liftIO $ assertEqual "" [expect] (Pattern.withoutTerm <$> actual)
  where
    expect = Predicate.fromSubstitution $ Substitution.unsafeWrap substitution

-- | Specialize 'Set.asTermLike' to the builtin sort 'setSort'.
asTermLike
    :: Foldable f
    => f (TermLike Concrete)
    -> TermLike Variable
asTermLike =
    Reflection.give testMetadataTools Set.asTermLike
    . builtinSet
    . Foldable.toList

-- | Specialize 'Set.asPattern' to the builtin sort 'setSort' and concrete
-- elements.
asPattern :: Set (TermLike Concrete) -> Pattern Variable
<<<<<<< HEAD
asPattern concreteSet =
    Reflection.give testMetadataTools
    $ Ac.asPattern setSort
    $ Domain.wrapAc NormalizedAc
        { elementsWithVariables = []
        , concreteElements = Map.fromSet (const Domain.SetValue) concreteSet
        , opaque = []
        }
=======
asPattern concreteSet = Reflection.give testMetadataTools
    $ Ac.asPattern
        setSort
        NormalizedAc
            { elementsWithVariables = []
            , concreteElements = Map.fromSet (const Domain.SetValue) concreteSet
            , opaque = []
            }
>>>>>>> 5b766b1a

-- | Specialize 'Set.builtinSet' to the builtin sort 'setSort'.
asInternal :: Set (TermLike Concrete) -> TermLike Variable
asInternal =
    Ac.asInternalConcrete testMetadataTools setSort
    . Map.fromSet (const Domain.SetValue)

-- | Specialize 'Set.builtinSet' to the builtin sort 'setSort'.
asInternalNormalized
    :: NormalizedAc NormalizedSet (TermLike Concrete) (TermLike Variable)
    -> TermLike Variable
asInternalNormalized = Ac.asInternal testMetadataTools setSort . Domain.wrapAc

-- * Constructors

mkIntVar :: Id -> TermLike Variable
mkIntVar variableName =
    mkVar
        Variable
            { variableName, variableCounter = mempty, variableSort = intSort }

setIntersectionsAreEmpty :: Ord a => [Set a] -> Bool
setIntersectionsAreEmpty [] = True
setIntersectionsAreEmpty (set : sets) =
    setIntersectionsAreEmpty sets
    && setIntersectionsHelper sets
  where
    setIntersectionsHelper =
        List.foldl'
            (\result s -> result && Set.null (Set.intersection set s))
            True<|MERGE_RESOLUTION|>--- conflicted
+++ resolved
@@ -1638,7 +1638,6 @@
 -- | Specialize 'Set.asPattern' to the builtin sort 'setSort' and concrete
 -- elements.
 asPattern :: Set (TermLike Concrete) -> Pattern Variable
-<<<<<<< HEAD
 asPattern concreteSet =
     Reflection.give testMetadataTools
     $ Ac.asPattern setSort
@@ -1647,16 +1646,6 @@
         , concreteElements = Map.fromSet (const Domain.SetValue) concreteSet
         , opaque = []
         }
-=======
-asPattern concreteSet = Reflection.give testMetadataTools
-    $ Ac.asPattern
-        setSort
-        NormalizedAc
-            { elementsWithVariables = []
-            , concreteElements = Map.fromSet (const Domain.SetValue) concreteSet
-            , opaque = []
-            }
->>>>>>> 5b766b1a
 
 -- | Specialize 'Set.builtinSet' to the builtin sort 'setSort'.
 asInternal :: Set (TermLike Concrete) -> TermLike Variable
