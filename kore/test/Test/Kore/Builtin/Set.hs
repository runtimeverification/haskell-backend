--- conflicted
+++ resolved
@@ -181,13 +181,8 @@
 genConcreteSet :: Gen (Set (TermLike Concrete))
 genConcreteSet = genSetConcreteIntegerPattern
 
-<<<<<<< HEAD
-genSetPattern :: InternalVariable variable =>  Gen (TermLike variable)
-genSetPattern = fromConcrete . builtinSet_ <$> genSetConcreteIntegerPattern
-=======
-genSetPattern :: Gen (TermLike VariableName)
+genSetPattern :: InternalVariable variable => Gen (TermLike variable)
 genSetPattern = fromConcrete . mkSet_ <$> genSetConcreteIntegerPattern
->>>>>>> e87dac75
 
 intSetToSetPattern
     :: Set Integer
@@ -293,16 +288,11 @@
         \ === and(\\dv{Bool{}}(\"true\"), ceil(concat{}(_, element{}(e))))"
         (do
             keys <- forAll genKeys
-<<<<<<< HEAD
             let keys' = keys <&> TermLike.mapVariables (pure mkConfigVariable)
             patKey <-
                 forAll genKey
                 <&> TermLike.mapVariables (pure mkConfigVariable)
-            let patSet = builtinSet_ $ Set.insert patKey (Set.fromList keys')
-=======
-            patKey <- forAll genKey
-            let patSet = mkSet_ $ Set.insert patKey (Set.fromList keys)
->>>>>>> e87dac75
+            let patSet = mkSet_ $ Set.insert patKey (Set.fromList keys')
                 patIn = mkApplySymbol inSetSymbolTestSort [ patKey, patSet ]
                 patTrue = Test.Bool.asPattern True
                 conditionTerm = mkCeil boolSort patSet
@@ -840,7 +830,7 @@
         annotateShow pat1
         annotateShow pat2
         (===) Pattern.bottom =<< evaluateT(mkAnd pat1 pat2)
-
+        
 test_unifySelectFromSingleton :: TestTree
 test_unifySelectFromSingleton =
     testPropertyWithoutSolver
@@ -1966,14 +1956,9 @@
 
 -- | Specialize 'Set.builtinSet' to the builtin sort 'setSort'.
 asInternalNormalized
-<<<<<<< HEAD
     :: InternalVariable variable
-    => NormalizedAc NormalizedSet (TermLike Concrete) (TermLike variable)
+    => NormalizedAc NormalizedSet Key (TermLike variable)
     -> TermLike variable
-=======
-    :: NormalizedAc NormalizedSet Key (TermLike VariableName)
-    -> TermLike VariableName
->>>>>>> e87dac75
 asInternalNormalized = Ac.asInternal testMetadataTools setSort . wrapAc
 
 {- | Construct a 'NormalizedSet' from a list of elements and opaque terms.
