--- conflicted
+++ resolved
@@ -187,11 +187,6 @@
     testPropertyWithSolver
         "concat{}(concat{}(as, bs), cs) === concat{}(as, concat{}(bs, cs))"
         (do
-<<<<<<< HEAD
-            patSet1 <- forAll genSetPattern
-            patSet2 <- forAll genSetPattern
-            patSet3 <- forAll genSetPattern
-=======
             set1 <- forAll genSetInteger
             set2 <- forAll genSetInteger
             set3 <- forAll genSetInteger
@@ -201,7 +196,6 @@
                 patSet2 = intSetToSetPattern set2
                 patSet3 = intSetToSetPattern set3
 
->>>>>>> a7ba9730
             let patConcat12 = mkApplySymbol concatSetSymbol [ patSet1, patSet2 ]
                 patConcat23 = mkApplySymbol concatSetSymbol [ patSet2, patSet3 ]
                 patConcat12_3 =
@@ -484,13 +478,10 @@
     -> TermLike Variable
 addSelectElement elementVar setPattern  =
     mkApplySymbol concatSetSymbol [makeElementVariable elementVar, setPattern]
-<<<<<<< HEAD
-=======
 
 distinctVars :: [Variable] -> Bool
 distinctVars vars = varNames == List.nub varNames
   where varNames = map variableName vars
->>>>>>> a7ba9730
 
 test_unifySelectFromEmpty :: TestTree
 test_unifySelectFromEmpty =
@@ -1364,14 +1355,8 @@
                 singleton      = asInternal (Set.singleton concreteElem)
                 elemStepPatt   = fromConcrete concreteElem
                 elementVarPatt = mkApplySymbol absIntSymbol [mkVar elementVar]
-<<<<<<< HEAD
-                expect = do  -- list monad
-                    expectedSet <- [[], [concreteElem]]
-                    return Conditional
-=======
                 expect =
                     [ Conditional
->>>>>>> a7ba9730
                         { term = singleton
                         , predicate =
                             makeEqualsPredicate elemStepPatt elementVarPatt
