--- conflicted
+++ resolved
@@ -1450,13 +1450,8 @@
                         , predicate = makeTruePredicate
                         , substitution =
                             Substitution.unsafeWrap
-<<<<<<< HEAD
-                                [ (RegVar elementVar1, (mkVar elementVar2))
+                                [ (RegVar elementVar1, mkVar elementVar2)
                                 , (RegVar setVar3, asInternal Set.empty)
-=======
-                                [ (elementVar1, mkVar elementVar2)
-                                , (setVar3, asInternal Set.empty)
->>>>>>> 5b766b1a
                                 ]
                         }
                     ]
