--- conflicted
+++ resolved
@@ -339,12 +339,8 @@
                             Substitution.unsafeWrap
                                 [(frameVar, asInternal set)]
                         }
-<<<<<<< HEAD
-            (===) expect =<< evaluateT (mkAnd patConcreteSet patFramedSet)
-=======
-            actual <- evaluateToList (mkAnd patConcreteSet patFramedSet)
+            actual <- Trans.lift $ evaluateToList (mkAnd patConcreteSet patFramedSet)
             (===) (List.sort expect) actual
->>>>>>> 01c9c325
         )
 
 -- Given a function to scramble the arguments to concat, i.e.,
