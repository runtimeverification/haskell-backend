--- conflicted
+++ resolved
@@ -13,10 +13,7 @@
     , test_inUnit
     , test_inElement
     , test_inConcat
-<<<<<<< HEAD
     , test_make
-=======
->>>>>>> 0d66ee3c
     , test_updateAll
     , hprop_unparse
     , test_size
@@ -422,7 +419,6 @@
         (===) Pattern.top    =<< evaluateT predicate
     ]
 
-<<<<<<< HEAD
 test_make :: [TestTree]
 test_make =
     [ testPropertyWithSolver "size( make(len, val) ) = len" $ do
@@ -449,64 +445,6 @@
         (===) Pattern.top =<< evaluateT predicate
     ]
 
-test_updateAll :: TestTree
-test_updateAll =
-    testPropertyWithSolver
-        "get( updateAll(list1, indexChange, list2), indexGet )"
-        prop
-  where
-    prop = do
-        values1 <- forAll genSeqInteger
-        values2 <- forAll genSeqInteger
-        indexChange <- forAll genSeqIndex
-        let len1 = fromIntegral @_ @Integer $ length values1
-            len2 = fromIntegral @_ @Integer $ length values2
-        indexGet <- forAll $ Gen.integral (Range.linear 0 (len1 - 1))
-        let patIxGet, patIxChange :: TermLike VariableName
-            patIxGet = Test.Int.asInternal indexGet
-            patIxChange = Test.Int.asInternal indexChange
-            patValues1 = asTermLike $ Test.Int.asInternal <$> values1
-            patValues2 = asTermLike $ Test.Int.asInternal <$> values2
-            patUpdated = updateAllList patValues1 patIxChange patValues2
-            patGet = getList patUpdated patIxGet
-
-            indicesInsideBounds =
-                (-len1) <= indexChange && indexChange < len1
-                && ((indexChange >= 0) `implies` (indexChange + len2 <= len1))
-                && ((indexChange < 0) `implies` (indexChange + len2 <= 0))
-              where
-                implies = (<=)
-            changedPosition
-              | indexChange < 0 = indexChange + len1
-              | otherwise = indexChange
-
-        if indicesInsideBounds
-          then
-            if indexGet < changedPosition || changedPosition + len2 <= indexGet
-              -- if position indexGet was not affected by the update
-              then do
-                let expect = getList patValues1 patIxGet
-                    predicate = mkEquals_ patGet (getList patValues1 patIxGet)
-                (===) Pattern.top  =<< evaluateT predicate
-                evalExpect <- evaluateT expect
-                evalGet    <- evaluateT patGet
-                (===) evalExpect evalGet
-              -- if position indexGet was affected by the update
-              else do
-                let ixOriginalValue =
-                        Test.Int.asInternal $ indexGet - changedPosition
-                    expect = getList patValues2 ixOriginalValue
-                    predicate =
-                        mkEquals_ patGet (getList patValues2 ixOriginalValue)
-                (===) Pattern.top  =<< evaluateT predicate
-                evalExpect <- evaluateT expect
-                evalGet    <- evaluateT patGet
-                (===) evalExpect evalGet
-          else do
-            let predicate = mkEquals_ mkBottom_ patUpdated
-            (===) Pattern.bottom =<< evaluateT patUpdated
-            (===) Pattern.top =<< evaluateT predicate
-=======
 test_updateAll :: [TestTree]
 test_updateAll =
     [ testCaseWithoutSMT "updateAll([1, 2, 3], -1, [5]) === \\bottom" $ do
@@ -535,7 +473,6 @@
     ]
   where
     original = asInternal . fmap mkInt $ Seq.fromList [1, 2, 3]
->>>>>>> 0d66ee3c
 
 
 mkInt :: Integer -> TermLike VariableName
