--- conflicted
+++ resolved
@@ -83,15 +83,9 @@
                     [ mkApplySymbol unitListSymbol []
                     , Test.Int.asInternal k
                     ]
-<<<<<<< HEAD
-            predicate = fromEquals_ mkBottom_ patGet
+            predicate = fromEquals_ (mkBottom listSort) patGet
         (===) OrPattern.bottom =<< evaluateTermT patGet
-        (===) OrPattern.top =<< evaluatePredicateT predicate
-=======
-            predicate = mkEquals kSort (mkBottom intSort) patGet
-        (===) OrPattern.bottom =<< evaluateT patGet
-        evaluateExpectTopK predicate
->>>>>>> 23d93647
+        (===) (OrPattern.topOf kSort) =<< evaluatePredicateT predicate
 
 test_getFirstElement :: TestTree
 test_getFirstElement =
@@ -109,19 +103,11 @@
                 case values of
                     Seq.Empty -> Nothing
                     v Seq.:<| _ -> Just v
-<<<<<<< HEAD
-            patFirst = maybe mkBottom_ Test.Int.asInternal value
+            patFirst = maybe (mkBottom intSort) Test.Int.asInternal value
             predicate = fromEquals_ patGet patFirst
         let expectGet = Test.Int.asPartialPattern value
         (===) (MultiOr.singleton expectGet) =<< evaluateTermT patGet
-        (===) OrPattern.top =<< evaluatePredicateT predicate
-=======
-            patFirst = maybe (mkBottom intSort) Test.Int.asInternal value
-            predicate = mkEquals kSort patGet patFirst
-        let expectGet = Test.Int.asPartialPattern value
-        (===) (MultiOr.singleton expectGet) =<< evaluateT patGet
-        evaluateExpectTopK predicate
->>>>>>> 23d93647
+        (===) (OrPattern.topOf kSort) =<< evaluatePredicateT predicate
 
 test_getLastElement :: TestTree
 test_getLastElement =
@@ -140,19 +126,11 @@
                 case values of
                     Seq.Empty -> Nothing
                     _ Seq.:|> v -> Just v
-<<<<<<< HEAD
-            patFirst = maybe mkBottom_ Test.Int.asInternal value
+            patFirst = maybe (mkBottom intSort) Test.Int.asInternal value
             predicate = fromEquals_ patGet patFirst
         let expectGet = Test.Int.asPartialPattern value
         (===) (MultiOr.singleton expectGet) =<< evaluateTermT patGet
-        (===) OrPattern.top =<< evaluatePredicateT predicate
-=======
-            patFirst = maybe (mkBottom intSort) Test.Int.asInternal value
-            predicate = mkEquals kSort patGet patFirst
-        let expectGet = Test.Int.asPartialPattern value
-        (===) (MultiOr.singleton expectGet) =<< evaluateT patGet
-        evaluateExpectTopK predicate
->>>>>>> 23d93647
+        (===) (OrPattern.topOf kSort) =<< evaluatePredicateT predicate
 
 test_GetUpdate :: TestTree
 test_GetUpdate =
@@ -170,28 +148,17 @@
         if 0 <= ix && ix < len
             then do
                 let patGet = getList patUpdated $ Test.Int.asInternal ix
-<<<<<<< HEAD
                     predicate =
                         fromEquals_
                             patGet
                             value
                     expect = Pattern.fromTermLike value
-                (===) OrPattern.top =<< evaluatePredicateT predicate
+                (===) (OrPattern.topOf kSort) =<< evaluatePredicateT predicate
                 (===) (MultiOr.singleton expect) =<< evaluateTermT patGet
             else do
-                let predicate = fromEquals_ mkBottom_ patUpdated
+                let predicate = fromEquals_ (mkBottom listSort) patUpdated
                 (===) OrPattern.bottom =<< evaluateTermT patUpdated
-                (===) OrPattern.top =<< evaluatePredicateT predicate
-=======
-                    predicate = mkEquals kSort patGet value
-                    expect = Pattern.fromTermLike value
-                evaluateExpectTopK predicate
-                (===) (MultiOr.singleton expect) =<< evaluateT patGet
-            else do
-                let predicate = mkEquals kSort (mkBottom listSort) patUpdated
-                (===) OrPattern.bottom =<< evaluateT patUpdated
-                evaluateExpectTopK predicate
->>>>>>> 23d93647
+                (===) (OrPattern.topOf kSort) =<< evaluatePredicateT predicate
 
 test_inUnit :: TestTree
 test_inUnit =
@@ -204,15 +171,9 @@
         let patValue = Test.Int.asInternal value
             patIn = inList patValue unitList
             patFalse = Test.Bool.asInternal False
-<<<<<<< HEAD
             predicate = fromEquals_ patFalse patIn
         (===) (Test.Bool.asOrPattern False) =<< evaluateTermT patIn
-        (===) OrPattern.top =<< evaluatePredicateT predicate
-=======
-            predicate = mkEquals kSort patFalse patIn
-        (===) (Test.Bool.asOrPattern False) =<< evaluateT patIn
-        evaluateExpectTopK predicate
->>>>>>> 23d93647
+        (===) (OrPattern.topOf kSort) =<< evaluatePredicateT predicate
 
 test_inElement :: TestTree
 test_inElement =
@@ -226,15 +187,9 @@
             patElement = elementList patValue
             patIn = inList patValue patElement
             patTrue = Test.Bool.asInternal True
-<<<<<<< HEAD
             predicate = fromEquals_ patIn patTrue
         (===) (Test.Bool.asOrPattern True) =<< evaluateTermT patIn
-        (===) OrPattern.top =<< evaluatePredicateT predicate
-=======
-            predicate = mkEquals kSort patIn patTrue
-        (===) (Test.Bool.asOrPattern True) =<< evaluateT patIn
-        evaluateExpectTopK predicate
->>>>>>> 23d93647
+        (===) (OrPattern.topOf kSort) =<< evaluatePredicateT predicate
 
 test_inConcat :: TestTree
 test_inConcat =
@@ -251,15 +206,9 @@
             patConcat = concatList patValues patElement
             patIn = inList patValue patConcat
             patTrue = Test.Bool.asInternal True
-<<<<<<< HEAD
             predicate = fromEquals_ patIn patTrue
         (===) (Test.Bool.asOrPattern True) =<< evaluateTermT patIn
-        (===) OrPattern.top =<< evaluatePredicateT predicate
-=======
-            predicate = mkEquals kSort patIn patTrue
-        (===) (Test.Bool.asOrPattern True) =<< evaluateT patIn
-        evaluateExpectTopK predicate
->>>>>>> 23d93647
+        (===) (OrPattern.topOf kSort) =<< evaluatePredicateT predicate
 
 test_concatUnit :: TestTree
 test_concatUnit =
@@ -273,23 +222,13 @@
             patValues = asTermLike (Test.Int.asInternal <$> values)
             patConcat1 = mkApplySymbol concatListSymbol [patUnit, patValues]
             patConcat2 = mkApplySymbol concatListSymbol [patValues, patUnit]
-<<<<<<< HEAD
             predicate1 = fromEquals_ patValues patConcat1
             predicate2 = fromEquals_ patValues patConcat2
         expectValues <- evaluateTermT patValues
         (===) expectValues =<< evaluateTermT patConcat1
         (===) expectValues =<< evaluateTermT patConcat2
-        (===) OrPattern.top =<< evaluatePredicateT predicate1
-        (===) OrPattern.top =<< evaluatePredicateT predicate2
-=======
-            predicate1 = mkEquals kSort patValues patConcat1
-            predicate2 = mkEquals kSort patValues patConcat2
-        expectValues <- evaluateT patValues
-        (===) expectValues =<< evaluateT patConcat1
-        (===) expectValues =<< evaluateT patConcat2
-        evaluateExpectTopK predicate1
-        evaluateExpectTopK predicate2
->>>>>>> 23d93647
+        (===) (OrPattern.topOf kSort) =<< evaluatePredicateT predicate1
+        (===) (OrPattern.topOf kSort) =<< evaluatePredicateT predicate2
 
 test_concatUnitSymbolic :: TestTree
 test_concatUnitSymbolic =
@@ -303,23 +242,13 @@
                 mkElemVar $ configElementVariableFromId (testId "x") listSort
             patConcat1 = mkApplySymbol concatListSymbol [patUnit, patSymbolic]
             patConcat2 = mkApplySymbol concatListSymbol [patSymbolic, patUnit]
-<<<<<<< HEAD
             predicate1 = fromEquals_ patSymbolic patConcat1
             predicate2 = fromEquals_ patSymbolic patConcat2
         expectSymbolic <- evaluateTermT patSymbolic
         (===) expectSymbolic =<< evaluateTermT patConcat1
         (===) expectSymbolic =<< evaluateTermT patConcat2
-        (===) OrPattern.top =<< evaluatePredicateT predicate1
-        (===) OrPattern.top =<< evaluatePredicateT predicate2
-=======
-            predicate1 = mkEquals kSort patSymbolic patConcat1
-            predicate2 = mkEquals kSort patSymbolic patConcat2
-        expectSymbolic <- evaluateT patSymbolic
-        (===) expectSymbolic =<< evaluateT patConcat1
-        (===) expectSymbolic =<< evaluateT patConcat2
-        evaluateExpectTopK predicate1
-        evaluateExpectTopK predicate2
->>>>>>> 23d93647
+        (===) (OrPattern.topOf kSort) =<< evaluatePredicateT predicate1
+        (===) (OrPattern.topOf kSort) =<< evaluatePredicateT predicate2
 
 test_concatAssociates :: TestTree
 test_concatAssociates =
@@ -340,19 +269,11 @@
                 mkApplySymbol concatListSymbol [patConcat12, patList3]
             patConcat1_23 =
                 mkApplySymbol concatListSymbol [patList1, patConcat23]
-<<<<<<< HEAD
             predicate = fromEquals_ patConcat12_3 patConcat1_23
         evalConcat12_3 <- evaluateTermT patConcat12_3
         evalConcat1_23 <- evaluateTermT patConcat1_23
         (===) evalConcat12_3 evalConcat1_23
-        (===) OrPattern.top =<< evaluatePredicateT predicate
-=======
-            predicate = mkEquals kSort patConcat12_3 patConcat1_23
-        evalConcat12_3 <- evaluateT patConcat12_3
-        evalConcat1_23 <- evaluateT patConcat1_23
-        (===) evalConcat12_3 evalConcat1_23
-        evaluateExpectTopK predicate
->>>>>>> 23d93647
+        (===) (OrPattern.topOf kSort) =<< evaluatePredicateT predicate
 
 test_concatSymbolic :: TestTree
 test_concatSymbolic =
@@ -493,46 +414,26 @@
     [ testPropertyWithSolver "size(unit(_)) = 0" $ do
         let original = sizeList unitList
             zero = mkInt 0
-<<<<<<< HEAD
             predicate = fromEquals_ zero original
         (===) (OrPattern.fromTermLike zero) =<< evaluateTermT original
-        (===) OrPattern.top =<< evaluatePredicateT predicate
-=======
-            predicate = mkEquals kSort zero original
-        (===) (OrPattern.fromTermLike zero) =<< evaluateT original
-        evaluateExpectTopK predicate
->>>>>>> 23d93647
+        (===) (OrPattern.topOf kSort) =<< evaluatePredicateT predicate
     , testPropertyWithSolver "size(element(_)) = 1" $ do
         k <- forAll genInteger
         let original = sizeList (elementList $ mkInt k)
             one = mkInt 1
-<<<<<<< HEAD
             predicate = fromEquals_ one original
         (===) (OrPattern.fromTermLike one) =<< evaluateTermT original
-        (===) OrPattern.top =<< evaluatePredicateT predicate
-=======
-            predicate = mkEquals kSort one original
-        (===) (OrPattern.fromTermLike one) =<< evaluateT original
-        evaluateExpectTopK predicate
->>>>>>> 23d93647
+        (===) (OrPattern.topOf kSort) =<< evaluatePredicateT predicate
     , testPropertyWithSolver "size(a + b) = size(a) + size(b)" $ do
         as <- asInternal . fmap mkInt <$> forAll genSeqInteger
         bs <- asInternal . fmap mkInt <$> forAll genSeqInteger
         let sizeConcat = sizeList (concatList as bs)
             addSize = addInt (sizeList as) (sizeList bs)
-<<<<<<< HEAD
             predicate = fromEquals_ sizeConcat addSize
         expect1 <- evaluateTermT sizeConcat
         expect2 <- evaluateTermT addSize
         (===) expect1 expect2
-        (===) OrPattern.top =<< evaluatePredicateT predicate
-=======
-            predicate = mkEquals kSort sizeConcat addSize
-        expect1 <- evaluateT sizeConcat
-        expect2 <- evaluateT addSize
-        (===) expect1 expect2
-        evaluateExpectTopK predicate
->>>>>>> 23d93647
+        (===) (OrPattern.topOf kSort) =<< evaluatePredicateT predicate
     ]
 
 test_make :: [TestTree]
