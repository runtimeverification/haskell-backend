--- conflicted
+++ resolved
@@ -1,6 +1,5 @@
 {-# LANGUAGE Strict #-}
 
-<<<<<<< HEAD
 module Test.Kore.Builtin.Int (
     test_gt,
     test_ge,
@@ -34,8 +33,6 @@
     test_pow,
     test_powmod,
     test_log2,
-    test_tdiv_evaluated_arguments,
-    test_ediv_evaluated_arguments,
     test_unifyEqual_NotEqual,
     test_unifyEqual_Equal,
     test_unifyAnd_NotEqual,
@@ -47,30 +44,6 @@
     test_unifyIntEq,
     hprop_unparse,
     test_contradiction,
-=======
-module Test.Kore.Builtin.Int
-    ( test_gt, test_ge, test_eq, test_le, test_lt, test_ne
-    , test_min, test_max
-    , test_add, test_sub, test_mul, test_abs
-    , test_tdiv, test_tmod, test_tdivZero, test_tmodZero
-    , test_ediv_property, test_emod_property, test_edivZero, test_emodZero
-    , test_ediv, test_emod
-    , test_euclidian_division_theorem
-    , test_and, test_or, test_xor, test_not
-    , test_shl, test_shr
-    , test_pow, test_powmod, test_log2
-    , test_unifyEqual_NotEqual
-    , test_unifyEqual_Equal
-    , test_unifyAnd_NotEqual
-    , test_unifyAnd_Equal
-    , test_unifyAndEqual_Equal
-    , test_unifyAnd_Fn
-    , test_reflexivity_symbolic
-    , test_symbolic_eq_not_conclusive
-    , test_unifyIntEq
-    , hprop_unparse
-    , test_contradiction
->>>>>>> abf14770
     --
     asInternal,
     asPattern,
@@ -95,16 +68,12 @@
     (.&.),
     (.|.),
  )
-import Data.Semigroup (
-    Endo (..),
- )
 import qualified Data.Text as Text
 import Hedgehog hiding (
     Concrete,
  )
 import qualified Hedgehog.Gen as Gen
 import qualified Hedgehog.Range as Range
-<<<<<<< HEAD
 import Kore.Builtin.Int (
     ediv,
     emod,
@@ -114,31 +83,6 @@
     tdiv,
     tmod,
  )
-=======
-import Test.Tasty
-
-import Control.Monad.Trans.Maybe
-    ( runMaybeT
-    )
-import Data.Bits
-    ( complement
-    , shift
-    , xor
-    , (.&.)
-    , (.|.)
-    )
-import qualified Data.Text as Text
-
-import Kore.Builtin.Int
-    ( ediv
-    , emod
-    , log2
-    , pow
-    , powmod
-    , tdiv
-    , tmod
-    )
->>>>>>> abf14770
 import qualified Kore.Builtin.Int as Int
 import qualified Kore.Internal.Condition as Condition
 import Kore.Internal.InternalInt
@@ -461,29 +405,6 @@
                 internalIntValue
             _ -> error "Expecting builtin int."
 
-<<<<<<< HEAD
-testDivEvaluatedArguments ::
-    Symbol ->
-    (Integer -> Integer -> Maybe Integer) ->
-    TestTree
-testDivEvaluatedArguments symbol expected =
-    testPropertyWithSolver (Text.unpack name) $ do
-        a <- forAll genInteger
-        b <- forAll genInteger
-        na <- forAll $ Gen.integral (Range.linear 0 5)
-        nb <- forAll $ Gen.integral (Range.linear 0 5)
-        let expect = asPartialPattern $ expected a b
-        actual <-
-            evaluateT $
-                mkApplySymbol symbol [evaluated na a, evaluated nb b]
-        (===) expect actual
-  where
-    name = expectHook edivIntSymbol <> " with evaluated arguments"
-    compose n f = appEndo $ stimes (n :: Integer) (Endo f)
-    evaluated n x = compose n mkEvaluated $ asInternal x
-
-=======
->>>>>>> abf14770
 -- Bitwise operations
 test_and :: TestTree
 test_and = testBinary andIntSymbol (.&.)
