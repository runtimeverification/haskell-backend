module Test.Kore.Builtin.Int (
    test_gt,
    test_ge,
    test_eq,
    test_le,
    test_lt,
    test_ne,
    test_min,
    test_max,
    test_add,
    test_sub,
    test_mul,
    test_abs,
    test_tdiv,
    test_tmod,
    test_tdivZero,
    test_tmodZero,
    test_ediv_property,
    test_emod_property,
    test_edivZero,
    test_emodZero,
    test_ediv,
    test_emod,
    test_euclidian_division_theorem,
    test_and,
    test_or,
    test_xor,
    test_not,
    test_shl,
    test_shr,
    test_pow,
    test_powmod,
    test_log2,
    test_unifyEqual_NotEqual,
    test_unifyEqual_Equal,
    test_unifyAnd_NotEqual,
    test_unifyAnd_Equal,
    test_unifyAndEqual_Equal,
    test_unifyAnd_Fn,
    test_reflexivity_symbolic,
    test_symbolic_eq_not_conclusive,
    test_unifyIntEq,
    hprop_unparse,
    test_contradiction,
    --
    asInternal,
    asPattern,
    asOrPattern,
    asConcretePattern,
    asKey,
    asPartialPattern,
    genIntegerPattern,
    genConcreteIntegerPattern,
    genIntegerKey,
    genInteger,
    intLiteral,
    testInt,
) where

import Control.Monad.Trans.Maybe (
    runMaybeT,
 )
import Data.Bits (
    complement,
    shift,
    xor,
    (.&.),
    (.|.),
 )
import qualified Data.Text as Text
import Hedgehog hiding (
    Concrete,
 )
import qualified Hedgehog.Gen as Gen
import qualified Hedgehog.Range as Range
import Kore.Builtin.Int (
    ediv,
    emod,
    log2,
    pow,
    powmod,
    tdiv,
    tmod,
 )
import qualified Kore.Builtin.Int as Int
import qualified Kore.Internal.Condition as Condition
import Kore.Internal.From
import Kore.Internal.InternalInt
import Kore.Internal.Key as Key
import qualified Kore.Internal.MultiOr as MultiOr
import Kore.Internal.OrPattern (OrPattern)
import qualified Kore.Internal.OrPattern as OrPattern
import Kore.Internal.Pattern
import qualified Kore.Internal.Pattern as Pattern
import Kore.Internal.Predicate
import qualified Kore.Internal.SideCondition as SideCondition
import Kore.Internal.TermLike
import Kore.Rewrite.RewritingVariable (
    RewritingVariableName,
    configElementVariableFromId,
 )
import Kore.Simplify.AndTerms (
    termUnification,
 )
import Kore.Simplify.Data (
    runSimplifier,
    runSimplifierBranch,
    simplifyCondition,
 )
import qualified Kore.Simplify.Not as Not
import qualified Kore.Simplify.Pattern as Pattern
import Kore.Unification.UnifierT (
    evalEnvUnifierT,
 )
import Prelude.Kore
import Test.Kore (
    configElementVariableGen,
    standaloneGen,
    testId,
 )
import qualified Test.Kore.Builtin.Bool as Test.Bool
import Test.Kore.Builtin.Builtin
import Test.Kore.Builtin.Definition
import Test.SMT
import Test.Tasty
import Test.Tasty.HUnit.Ext

genInteger :: Gen Integer
genInteger = Gen.integral (Range.linear (-1024) 1024)

genIntegerPattern :: InternalVariable variable => Gen (TermLike variable)
genIntegerPattern = asInternal <$> genInteger

genConcreteIntegerPattern :: Gen (TermLike Concrete)
genConcreteIntegerPattern = asInternal <$> genInteger

genIntegerKey :: Gen Key
genIntegerKey = asKey <$> genInteger

-- | Test a unary operator hooked to the given symbol
testUnary ::
    -- | hooked symbol
    Symbol ->
    -- | operator
    (Integer -> Integer) ->
    TestTree
testUnary symb impl =
    testPropertyWithSolver (Text.unpack name) $ do
        a <- forAll genInteger
        let expect = asOrPattern $ impl a
        actual <- evaluateTermT $ mkApplySymbol symb (asInternal <$> [a])
        (===) expect actual
  where
    name = expectHook symb

-- | Test a binary operator hooked to the given symbol.
testBinary ::
    -- | hooked symbol
    Symbol ->
    -- | operator
    (Integer -> Integer -> Integer) ->
    TestTree
testBinary symb impl =
    testPropertyWithSolver (Text.unpack name) $ do
        a <- forAll genInteger
        b <- forAll genInteger
        let expect = asOrPattern $ impl a b
        actual <- evaluateTermT $ mkApplySymbol symb (asInternal <$> [a, b])
        (===) expect actual
  where
    name = expectHook symb

-- | Test a comparison operator hooked to the given symbol
testComparison ::
    -- | symbol
    Symbol ->
    -- | implementation
    (Integer -> Integer -> Bool) ->
    TestTree
testComparison symb impl =
    testPropertyWithSolver (Text.unpack name) $ do
        a <- forAll genInteger
        b <- forAll genInteger
        let expect = Test.Bool.asOrPattern $ impl a b
        actual <- evaluateTermT $ mkApplySymbol symb (asInternal <$> [a, b])
        (===) expect actual
  where
    name = expectHook symb

-- | Test a partial unary operator hooked to the given symbol.
testPartialUnary ::
    -- | hooked symbol
    Symbol ->
    -- | operator
    (Integer -> Maybe Integer) ->
    TestTree
testPartialUnary symb impl =
    testPropertyWithSolver (Text.unpack name) $ do
        a <- forAll genInteger
        let expect = asPartialOrPattern $ impl a
        actual <- evaluateTermT $ mkApplySymbol symb (asInternal <$> [a])
        (===) expect actual
  where
    name = expectHook symb

-- | Test a partial binary operator hooked to the given symbol.
testPartialBinary ::
    -- | hooked symbol
    Symbol ->
    -- | operator
    (Integer -> Integer -> Maybe Integer) ->
    TestTree
testPartialBinary symb impl =
    testPropertyWithSolver (Text.unpack name) $ do
        a <- forAll genInteger
        b <- forAll genInteger
        let expect = asPartialOrPattern $ impl a b
        actual <- evaluateTermT $ mkApplySymbol symb (asInternal <$> [a, b])
        (===) expect actual
  where
    name = expectHook symb

{- | Test a partial binary operator hooked to the given symbol, passing zero as
 the second argument.
-}
testPartialBinaryZero ::
    -- | hooked symbol
    Symbol ->
    -- | operator
    (Integer -> Integer -> Maybe Integer) ->
    TestTree
testPartialBinaryZero symb impl =
    testPropertyWithSolver (Text.unpack name ++ " zero") $ do
        a <- forAll genInteger
        let expect = asPartialOrPattern $ impl a 0
        actual <- evaluateTermT $ mkApplySymbol symb (asInternal <$> [a, 0])
        (===) expect actual
  where
    name = expectHook symb

-- | Test a partial ternary operator hooked to the given symbol.
testPartialTernary ::
    -- | hooked symbol
    Symbol ->
    -- | operator
    (Integer -> Integer -> Integer -> Maybe Integer) ->
    TestTree
testPartialTernary symb impl =
    testPropertyWithSolver (Text.unpack name ++ " zero") $ do
        a <- forAll genInteger
        b <- forAll genInteger
        c <- forAll genInteger
        let expect = asPartialOrPattern $ impl a b c
        actual <- evaluateTermT $ mkApplySymbol symb (asInternal <$> [a, b, c])
        (===) expect actual
  where
    name = expectHook symb

-- Comparison operators
test_gt :: TestTree
test_gt = testComparison gtIntSymbol (>)

test_ge :: TestTree
test_ge = testComparison geIntSymbol (>=)

test_eq :: TestTree
test_eq = testComparison eqIntSymbol (==)

test_le :: TestTree
test_le = testComparison leIntSymbol (<=)

test_lt :: TestTree
test_lt = testComparison ltIntSymbol (<)

test_ne :: TestTree
test_ne = testComparison neIntSymbol (/=)

-- Ordering operations
test_min :: TestTree
test_min = testBinary minIntSymbol min

test_max :: TestTree
test_max = testBinary maxIntSymbol max

-- Arithmetic operations
test_add :: TestTree
test_add = testBinary addIntSymbol (+)

test_sub :: TestTree
test_sub = testBinary subIntSymbol (-)

test_mul :: TestTree
test_mul = testBinary mulIntSymbol (*)

test_abs :: TestTree
test_abs = testUnary absIntSymbol abs

-- Division
test_tdiv :: TestTree
test_tdiv = testPartialBinary tdivIntSymbol tdiv

test_tmod :: TestTree
test_tmod = testPartialBinary tmodIntSymbol tmod

test_tdivZero :: TestTree
test_tdivZero = testPartialBinaryZero tdivIntSymbol tdiv

test_tmodZero :: TestTree
test_tmodZero = testPartialBinaryZero tmodIntSymbol tmod

test_ediv_property :: TestTree
test_ediv_property = testPartialBinary edivIntSymbol ediv

test_emod_property :: TestTree
test_emod_property = testPartialBinary emodIntSymbol emod

test_edivZero :: TestTree
test_edivZero = testPartialBinaryZero edivIntSymbol tdiv

test_emodZero :: TestTree
test_emodZero = testPartialBinaryZero emodIntSymbol tmod

test_ediv :: [TestTree]
test_ediv =
    [ testInt
        "ediv normal"
        edivIntSymbol
        (asInternal <$> [193, 12])
        (asOrPattern 16)
    , testInt
        "ediv negative lhs"
        edivIntSymbol
        (asInternal <$> [-193, 12])
        (asOrPattern (-17))
    , testInt
        "ediv negative rhs"
        edivIntSymbol
        (asInternal <$> [193, -12])
        (asOrPattern (-16))
    , testInt
        "ediv both negative"
        edivIntSymbol
        (asInternal <$> [-193, -12])
        (asOrPattern 17)
    , testInt
        "ediv bottom"
        edivIntSymbol
        (asInternal <$> [193, 0])
        OrPattern.bottom
    ]

test_emod :: [TestTree]
test_emod =
    [ testInt
        "emod normal"
        emodIntSymbol
        (asInternal <$> [193, 12])
        (asOrPattern 1)
    , testInt
        "emod negative lhs"
        emodIntSymbol
        (asInternal <$> [-193, 12])
        (asOrPattern 11)
    , testInt
        "emod negative rhs"
        emodIntSymbol
        (asInternal <$> [193, -12])
        (asOrPattern 1)
    , testInt
        "emod both negative"
        emodIntSymbol
        (asInternal <$> [-193, -12])
        (asOrPattern 11)
    , testInt
        "emod bottom"
        emodIntSymbol
        (asInternal <$> [193, 0])
        OrPattern.bottom
    ]

test_euclidian_division_theorem :: TestTree
test_euclidian_division_theorem =
    testPropertyWithSolver "Euclidian division theorem" $ do
        dividend <- forAll genInteger
        divisor <- forAll genInteger
        unless (divisor /= 0) discard
        quotient <-
            evaluate'
                edivIntSymbol
                dividend
                divisor
        remainder <-
            evaluate'
                emodIntSymbol
                dividend
                divisor
        (===) (remainder >= 0 && remainder < abs divisor) True
        (===) (divisor * quotient + remainder) dividend
  where
    evaluate' symbol a b =
        mkApplySymbol
            symbol
            (asInternal <$> [a, b])
            & evaluateTermT
            & fmap extractValue

    extractValue :: OrPattern RewritingVariableName -> Integer
    extractValue (OrPattern.toTermLike intSort -> term) =
        case term of
            InternalInt_ InternalInt{internalIntValue} ->
                internalIntValue
            _ -> error "Expecting builtin Int"

-- Bitwise operations
test_and :: TestTree
test_and = testBinary andIntSymbol (.&.)

test_or :: TestTree
test_or = testBinary orIntSymbol (.|.)

test_xor :: TestTree
test_xor = testBinary xorIntSymbol xor

test_not :: TestTree
test_not = testUnary notIntSymbol complement

test_shl :: TestTree
test_shl = testBinary shlIntSymbol shl
  where
    shl a = shift a . fromInteger

test_shr :: TestTree
test_shr = testBinary shrIntSymbol shr
  where
    shr a = shift a . fromInteger . negate

-- Exponential and logarithmic operations
test_pow :: TestTree
test_pow = testPartialBinary powIntSymbol pow

test_powmod :: TestTree
test_powmod = testPartialTernary powmodIntSymbol powmod

test_log2 :: TestTree
test_log2 = testPartialUnary log2IntSymbol log2

-- | Another name for asInternal.
intLiteral :: Integer -> TermLike RewritingVariableName
intLiteral = asInternal

-- | Specialize 'Int.asInternal' to the builtin sort 'intSort'.
asInternal :: InternalVariable variable => Integer -> TermLike variable
asInternal = Int.asInternal intSort

asKey :: Integer -> Key
asKey internalIntValue = from InternalInt{internalIntSort = intSort, internalIntValue}

-- | Specialize 'asInternal' to the builtin sort 'intSort'.
asConcretePattern :: Integer -> TermLike Concrete
asConcretePattern = asInternal

-- | Specialize 'Int.asPattern' to the builtin sort 'intSort'.
asPattern :: InternalVariable variable => Integer -> Pattern variable
asPattern = Int.asPattern intSort

asOrPattern :: InternalVariable variable => Integer -> OrPattern variable
asOrPattern = MultiOr.singleton . asPattern

-- | Specialize 'Int.asPartialPattern' to the builtin sort 'intSort'.
asPartialPattern ::
    InternalVariable variable => Maybe Integer -> Pattern variable
asPartialPattern = Int.asPartialPattern intSort

asPartialOrPattern ::
    InternalVariable variable => Maybe Integer -> OrPattern variable
asPartialOrPattern = MultiOr.singleton . asPartialPattern

testInt ::
    String ->
    Symbol ->
    [TermLike RewritingVariableName] ->
    OrPattern RewritingVariableName ->
    TestTree
testInt name = testSymbolWithoutSolver evaluateTerm name

-- | "\equal"ed internal Integers that are not equal
test_unifyEqual_NotEqual :: TestTree
test_unifyEqual_NotEqual =
    testCaseWithoutSMT "unifyEqual BuiltinInteger: Not Equal" $ do
        let dv1 = asInternal 1
            dv2 = asInternal 2
<<<<<<< HEAD
        actual <- evaluatePredicate $ fromEquals_ dv1 dv2
=======
        actual <- evaluate $ mkEquals kSort dv1 dv2
>>>>>>> 23d93647
        assertEqual' "" OrPattern.bottom actual

-- | "\equal"ed internal Integers that are equal
test_unifyEqual_Equal :: TestTree
test_unifyEqual_Equal =
    testCaseWithoutSMT "unifyEqual BuiltinInteger: Equal" $ do
        let dv1 = asInternal 2
<<<<<<< HEAD
        actual <- evaluatePredicate $ fromEquals_ dv1 dv1
        assertEqual' "" OrPattern.top actual
=======
        actual <- evaluate $ mkEquals kSort dv1 dv1
        assertEqual' "" (OrPattern.topOf kSort) actual
>>>>>>> 23d93647

-- | "\and"ed internal Integers that are not equal
test_unifyAnd_NotEqual :: TestTree
test_unifyAnd_NotEqual =
    testCaseWithoutSMT "unifyAnd BuiltinInteger: Not Equal" $ do
        let dv1 = asInternal 1
            dv2 = asInternal 2
        actual <- evaluateTerm $ mkAnd dv1 dv2
        assertEqual' "" OrPattern.bottom actual

-- | "\and"ed internal Integers that are equal
test_unifyAnd_Equal :: TestTree
test_unifyAnd_Equal =
    testCaseWithoutSMT "unifyAnd BuiltinInteger: Equal" $ do
        let dv1 = asInternal 2
        actual <- evaluateTerm $ mkAnd dv1 dv1
        assertEqual' "" (OrPattern.fromTermLike dv1) actual

-- | "\and"ed then "\equal"ed internal Integers that are equal
test_unifyAndEqual_Equal :: TestTree
test_unifyAndEqual_Equal =
    testCaseWithoutSMT "unifyAnd BuiltinInteger: Equal" $ do
        let dv = asInternal 0
<<<<<<< HEAD
        actual <- evaluatePredicate $ fromEquals_ dv $ mkAnd dv dv
        assertEqual' "" OrPattern.top actual
=======
        actual <- evaluate $ mkEquals kSort dv $ mkAnd dv dv
        assertEqual' "" (OrPattern.topOf kSort) actual
>>>>>>> 23d93647

-- | Internal Integer "\and"ed with builtin function applied to variable
test_unifyAnd_Fn :: TestTree
test_unifyAnd_Fn =
    testPropertyWithSolver "unifyAnd BuiltinInteger: Equal" $ do
        var <-
            forAll (standaloneGen $ configElementVariableGen intSort)
        let dv = asInternal 2
            fnPat = mkApplySymbol absIntSymbol [mkElemVar var]
            expect =
                Conditional
                    { term = dv
                    , predicate = makeEqualsPredicate dv fnPat
                    , substitution = mempty
                    }
                    & MultiOr.singleton
        actual <- evaluateTermT $ mkAnd dv fnPat
        (===) expect actual

test_reflexivity_symbolic :: TestTree
test_reflexivity_symbolic =
    testCaseWithoutSMT "evaluate symbolic reflexivity for equality" $ do
        let x = mkElemVar $ "x" `ofSort` intSort
            expect = Test.Bool.asOrPattern True
        actual <- evaluateTerm $ mkApplySymbol eqIntSymbol [x, x]
        assertEqual' "" expect actual

test_symbolic_eq_not_conclusive :: TestTree
test_symbolic_eq_not_conclusive =
    testCaseWithoutSMT "evaluate symbolic equality for different variables" $ do
        let x = mkElemVar $ "x" `ofSort` intSort
            y = mkElemVar $ "y" `ofSort` intSort
            expect =
                MultiOr.singleton . fromTermLike $
                    mkApplySymbol eqIntSymbol [x, y]
        actual <- evaluateTerm $ mkApplySymbol eqIntSymbol [x, y]
        assertEqual' "" expect actual

ofSort :: Text.Text -> Sort -> ElementVariable RewritingVariableName
idName `ofSort` sort =
    configElementVariableFromId (testId idName) sort

hprop_unparse :: Property
hprop_unparse = hpropUnparse (asInternal <$> genInteger)

test_unifyIntEq :: [TestTree]
test_unifyIntEq =
    [ testCase "\\equals(false, X ==Int Y)" $ do
        let term1 = Test.Bool.asInternal False
            term2 = eqInt (mkElemVar x) (mkElemVar y)
            expect =
                makeEqualsPredicate (mkElemVar x) (mkElemVar y)
                    & makeNotPredicate
                    & Condition.fromPredicate
                    & Pattern.fromCondition boolSort
        -- unit test
        do
            actual <- unifyIntEq term1 term2
            let expect' = expect{term = term1}
            assertEqual "" [Just expect'] actual
        -- integration test
        do
            actual <-
                makeEqualsPredicate term1 term2
                    & Condition.fromPredicate
                    & simplifyCondition'
            assertEqual "" [expect{term = ()}] actual
        -- integration test (see #2586)
        do
            actual <-
                makeInPredicate term1 term2
                    & Condition.fromPredicate
                    & simplifyCondition'
            assertEqual "" [expect{term = ()}] actual
        do
            actual <-
                mkAnd term1 term2
                    & Pattern.fromTermLike
                    & simplifyPattern
            assertEqual "" [expect{term = term1}] actual
    , testCase "\\equals(true, X ==Int Y)" $ do
        let term1 = Test.Bool.asInternal True
            term2 = eqInt (mkElemVar x) (mkElemVar y)
            expect =
                Condition.assign (inject x) (mkElemVar y)
                    & Pattern.fromCondition boolSort
        -- unit test
        do
            actual <- unifyIntEq term1 term2
            -- TODO (thomas.tuegel): Remove predicate sorts to eliminate this
            -- inconsistency.
            let expect' = expect{term = term1}
            assertEqual "" [Just expect'] actual
        -- integration test
        do
            actual <-
                makeEqualsPredicate term1 term2
                    & Condition.fromPredicate
                    & simplifyCondition'
            assertEqual "" [expect{term = ()}] actual
        -- integration test (see #2586)
        do
            actual <-
                makeInPredicate term1 term2
                    & Condition.fromPredicate
                    & simplifyCondition'
            assertEqual "" [expect{term = ()}] actual
        do
            actual <-
                mkAnd term1 term2
                    & Pattern.fromTermLike
                    & simplifyPattern
            assertEqual "" [expect{term = term1}] actual
    , testCase "\\equals(X +Int 1 ==Int Y +Int 1, false)" $ do
        let term1 =
                eqInt
                    (addInt (mkElemVar x) (asInternal 1))
                    (addInt (mkElemVar y) (asInternal 1))
            term2 = Test.Bool.asInternal False
            expect =
                makeEqualsPredicate
                    (addInt (mkElemVar x) (asInternal 1))
                    (addInt (mkElemVar y) (asInternal 1))
                    & makeNotPredicate
                    & Condition.fromPredicate
                    & Pattern.fromCondition boolSort
        -- unit test
        do
            actual <- unifyIntEq term1 term2
            let expect' = expect{term = term2}
            assertEqual "" [Just expect'] actual
        -- integration test
        do
            actual <-
                makeEqualsPredicate term1 term2
                    & Condition.fromPredicate
                    & simplifyCondition'
            assertEqual "" [expect{term = ()}] actual
    ]
  where
    x, y :: ElementVariable RewritingVariableName
    x = "x" `ofSort` intSort
    y = "y" `ofSort` intSort

    unifyIntEq ::
        TermLike RewritingVariableName ->
        TermLike RewritingVariableName ->
        IO [Maybe (Pattern RewritingVariableName)]
    unifyIntEq term1 term2 =
        unify matched
            & runMaybeT
            & evalEnvUnifierT Not.notSimplifier
            & runSimplifierBranch testEnv
            & runNoSMT
      where
        unify Nothing = empty
        unify (Just unifyData) =
            Int.unifyIntEq
                (termUnification Not.notSimplifier)
                Not.notSimplifier
                unifyData
                & lift

        matched =
            Int.matchUnifyIntEq term1 term2
                <|> Int.matchUnifyIntEq term2 term1

    simplifyCondition' ::
        Condition RewritingVariableName ->
        IO [Condition RewritingVariableName]
    simplifyCondition' condition =
        simplifyCondition SideCondition.top condition
            & runSimplifierBranch testEnv
            & runNoSMT

    simplifyPattern ::
        Pattern RewritingVariableName ->
        IO [Pattern RewritingVariableName]
    simplifyPattern pattern1 =
        Pattern.simplify pattern1
            & runSimplifier testEnv
            & runNoSMT
            & fmap OrPattern.toPatterns

test_contradiction :: TestTree
test_contradiction =
    testCase "x + y = 0 ∧ x + y = 1" $ do
        let clause0 =
                makeEqualsPredicate
                    (asInternal 0)
                    (addInt x y)
            clause1 =
                makeEqualsPredicate
                    (asInternal 1)
                    (addInt x y)
            condition =
                makeAndPredicate clause0 clause1
                    & Condition.fromPredicate
        actual <- simplifyCondition' condition
        assertEqual "expected bottom" [] actual
  where
    x, y :: TermLike RewritingVariableName
    x = mkElemVar $ ofSort "x" intSort
    y = mkElemVar $ ofSort "y" intSort

    simplifyCondition' ::
        Condition RewritingVariableName ->
        IO [Condition RewritingVariableName]
    simplifyCondition' condition =
        simplifyCondition SideCondition.top condition
            & runSimplifierBranch testEnv
            & runNoSMT<|MERGE_RESOLUTION|>--- conflicted
+++ resolved
@@ -489,11 +489,7 @@
     testCaseWithoutSMT "unifyEqual BuiltinInteger: Not Equal" $ do
         let dv1 = asInternal 1
             dv2 = asInternal 2
-<<<<<<< HEAD
         actual <- evaluatePredicate $ fromEquals_ dv1 dv2
-=======
-        actual <- evaluate $ mkEquals kSort dv1 dv2
->>>>>>> 23d93647
         assertEqual' "" OrPattern.bottom actual
 
 -- | "\equal"ed internal Integers that are equal
@@ -501,13 +497,8 @@
 test_unifyEqual_Equal =
     testCaseWithoutSMT "unifyEqual BuiltinInteger: Equal" $ do
         let dv1 = asInternal 2
-<<<<<<< HEAD
         actual <- evaluatePredicate $ fromEquals_ dv1 dv1
-        assertEqual' "" OrPattern.top actual
-=======
-        actual <- evaluate $ mkEquals kSort dv1 dv1
         assertEqual' "" (OrPattern.topOf kSort) actual
->>>>>>> 23d93647
 
 -- | "\and"ed internal Integers that are not equal
 test_unifyAnd_NotEqual :: TestTree
@@ -531,13 +522,8 @@
 test_unifyAndEqual_Equal =
     testCaseWithoutSMT "unifyAnd BuiltinInteger: Equal" $ do
         let dv = asInternal 0
-<<<<<<< HEAD
         actual <- evaluatePredicate $ fromEquals_ dv $ mkAnd dv dv
-        assertEqual' "" OrPattern.top actual
-=======
-        actual <- evaluate $ mkEquals kSort dv $ mkAnd dv dv
         assertEqual' "" (OrPattern.topOf kSort) actual
->>>>>>> 23d93647
 
 -- | Internal Integer "\and"ed with builtin function applied to variable
 test_unifyAnd_Fn :: TestTree
