--- conflicted
+++ resolved
@@ -273,11 +273,7 @@
         "string2Base octal negative"
         string2BaseStringSymbol
         [asInternal "-42", Test.Int.asInternal 8]
-<<<<<<< HEAD
-        OrPattern.bottom
-=======
-        (Test.Int.asPattern (-34))
->>>>>>> ba52e5fc
+        (Test.Int.asOrPattern (-34))
     , Test.Int.testInt
         "string2Base octal is bottom"
         string2BaseStringSymbol
@@ -333,25 +329,17 @@
         "string2Base base-36 from base-36"
         string2BaseStringSymbol
         [asInternal "zZ", Test.Int.asInternal 36]
-        (Test.Int.asPattern 1295)
+        (Test.Int.asOrPattern 1295)
     , Test.Int.testInt
         "string2Base base-36 negative"
         string2BaseStringSymbol
         [asInternal "-3k", Test.Int.asInternal 36]
-        (Test.Int.asPattern (-128))
+        (Test.Int.asOrPattern (-128))
     , Test.Int.testInt
         "string2Base bad base"
         string2BaseStringSymbol
-<<<<<<< HEAD
-        [asInternal "1", Test.Int.asInternal 17]
-        ( MultiOr.singleton $
-            Pattern.fromTermLike $
-                mkApplySymbol
-                    string2BaseStringSymbol
-                    [asInternal "1", Test.Int.asInternal 17]
-=======
         [asInternal "1", Test.Int.asInternal 37]
-        ( Pattern.fromTermLike $
+        ( OrPattern.fromTermLike $
             mkApplySymbol
                 string2BaseStringSymbol
                 [asInternal "1", Test.Int.asInternal 37]
@@ -364,26 +352,25 @@
         "base2String basic decimal example"
         base2StringStringSymbol
         [Test.Int.asInternal 42, Test.Int.asInternal 10]
-        (asPattern "42")
+        (asOrPattern "42")
     , testString
         "base2String decimal negative"
         base2StringStringSymbol
         [Test.Int.asInternal (-42), Test.Int.asInternal 10]
-        (asPattern "-42")
+        (asOrPattern "-42")
     , testString
         "base2String hexadecimal example"
         base2StringStringSymbol
         [Test.Int.asInternal 51966, Test.Int.asInternal 16]
-        (asPattern "cafe")
+        (asOrPattern "cafe")
     , testString
         "base2String bad base"
         base2StringStringSymbol
         [Test.Int.asInternal 1, Test.Int.asInternal 37]
-        ( Pattern.fromTermLike $
+        ( OrPattern.fromTermLike $
             mkApplySymbol
                 base2StringStringSymbol
                 [Test.Int.asInternal 1, Test.Int.asInternal 37]
->>>>>>> ba52e5fc
         )
     ]
 
