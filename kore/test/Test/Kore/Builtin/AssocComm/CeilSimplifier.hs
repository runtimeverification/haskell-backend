--- conflicted
+++ resolved
@@ -303,14 +303,8 @@
         testRunSimplifier mockEnv
             . Ceil.makeEvaluate SideCondition.top
             . Pattern.fromTermLike
-<<<<<<< HEAD
-    mockEnv = Mock.env{simplifierAxioms = mempty}
+    mockEnv = Mock.env{axiomEquations = mempty}
     expectSingleResult result =
         case toList result of
-=======
-    mockEnv = Mock.env{axiomEquations = mempty}
-    expectSingleResult =
-        \case
->>>>>>> c7f94aa1
-            [actualPattern] -> return actualPattern
+            [actualPredicate] -> return actualPredicate
             _ -> assertFailure "expected single result"