module Test.Kore.Builtin.KEqual (
    test_keq,
    test_kneq,
    test_KEqual,
    test_KIte,
    test_KEqualSimplification,
) where

import Control.Monad.Trans.Maybe (
    runMaybeT,
 )
import qualified Data.Text as Text
import Hedgehog
import qualified Hedgehog.Gen as Gen
import qualified Kore.Builtin.KEqual as KEqual
import qualified Kore.Internal.MultiOr as MultiOr
import Kore.Internal.Pattern (
    Pattern,
 )
import qualified Kore.Internal.Pattern as Pattern
import Kore.Internal.TermLike
import Kore.Rewrite.RewritingVariable (
    RewritingVariableName,
    configElementVariableFromId,
 )
import Kore.Simplify.AndTerms (
    termUnification,
 )
import Kore.Simplify.Data (
    runSimplifierBranch,
 )
import qualified Kore.Simplify.Not as Not
import Kore.Unification.UnifierT (
    evalEnvUnifierT,
 )
import Prelude.Kore
import SMT (
    NoSMT,
 )
import Test.Kore (
    testId,
 )
import qualified Test.Kore.Builtin.Bool as Test.Bool
import Test.Kore.Builtin.Builtin
import Test.Kore.Builtin.Definition
import qualified Test.Kore.Internal.OrPattern as OrPattern
import Test.SMT
import Test.Tasty

test_kneq :: TestTree
test_kneq = testBinary kneqBoolSymbol (/=)

test_keq :: TestTree
test_keq = testBinary keqBoolSymbol (==)

-- | Test a binary operator hooked to the given symbol.
testBinary ::
    -- | hooked symbol
    Symbol ->
    -- | operator
    (Bool -> Bool -> Bool) ->
    TestTree
testBinary symb impl =
    testPropertyWithSolver (Text.unpack name) $ do
        a <- forAll Gen.bool
        b <- forAll Gen.bool
        let expect = Test.Bool.asOrPattern (impl a b)
        actual <-
            evaluateT
                . mkApplySymbol symb
                $ inj kSort . Test.Bool.asInternal <$> [a, b]
        (===) expect actual
  where
    name = expectHook symb

test_KEqual :: [TestTree]
test_KEqual =
    [ testCaseWithoutSMT "dotk equals dotk" $ do
        let expect =
                OrPattern.fromTermLike $
                    Test.Bool.asInternal True
            original = keqBool dotk dotk
        actual <- evaluate original
        assertEqual' "" expect actual
    , testCaseWithoutSMT "kseq(x, dotk) equals kseq(x, dotk)" $ do
        let expect = OrPattern.top kSort
            xConfigElemVarKItemSort =
                configElementVariableFromId "x" kItemSort
            original =
                mkEquals
                    kSort
                    (Test.Bool.asInternal True)
                    ( keqBool
                        (kseq (mkElemVar xConfigElemVarKItemSort) dotk)
                        (kseq (mkElemVar xConfigElemVarKItemSort) dotk)
                    )
        actual <- evaluate original
        assertEqual' "" expect actual
    , testCaseWithoutSMT "kseq(inj(x), dotk) equals kseq(inj(x), dotk)" $ do
        let expect = OrPattern.top kSort
            xConfigElemVarIdSort =
                configElementVariableFromId "x" idSort
            original =
                mkEquals
                    kSort
                    (Test.Bool.asInternal True)
                    ( keqBool
                        (kseq (inj kItemSort (mkElemVar xConfigElemVarIdSort)) dotk)
                        (kseq (inj kItemSort (mkElemVar xConfigElemVarIdSort)) dotk)
                    )
        actual <- evaluate original
        assertEqual' "" expect actual
    , testCaseWithoutSMT "distinct constructor-like terms" $ do
        let expect = OrPattern.top kSort
            original =
                mkEquals
                    kSort
                    (Test.Bool.asInternal False)
                    ( keqBool
                        (kseq (inj kItemSort dvX) dotk)
                        (kseq (inj kItemSort dvT) dotk)
                    )
        actual <- evaluate original
        assertEqual' "" expect actual
    , testCaseWithoutSMT "distinct domain values" $ do
        let expect = OrPattern.fromTermLike $ Test.Bool.asInternal False
            original = keqBool (inj kSort dvT) (inj kSort dvX)
        actual <- evaluate original
        assertEqual' "" expect actual
    , testCaseWithoutSMT "distinct domain value K lists" $ do
        let expect = Test.Bool.asOrPattern False
            original =
                keqBool
                    (kseq (inj kItemSort dvT) dotk)
                    (kseq (inj kItemSort dvX) dotk)
        actual <- evaluate original
        assertEqual' "" expect actual
    , testCaseWithoutSMT "Bottom ==K Top" $ do
        let expect = OrPattern.bottom
            original = keqBool (mkBottom kSort) (mkTop kSort)
        actual <- evaluate original
        assertEqual' "" expect actual
    , testCaseWithoutSMT "X ==K X" $ do
        let xVar = mkElemVar $ configElementVariableFromId "x" kSort
            expect = OrPattern.fromTermLike $ Test.Bool.asInternal True
            original = keqBool xVar xVar
        actual <- evaluate original
        assertEqual' "" expect actual
    , testCaseWithoutSMT "X =/=K X" $ do
        let xVar = mkElemVar $ configElementVariableFromId "x" kSort
            expect = OrPattern.fromTermLike $ Test.Bool.asInternal False
            original = kneqBool xVar xVar
        actual <- evaluate original
        assertEqual' "" expect actual
    ]

test_KIte :: [TestTree]
test_KIte =
    [ testCaseWithoutSMT "true" $ do
        let expect =
                OrPattern.fromTermLike $ inj kSort $ Test.Bool.asInternal False
            original =
                kiteK
                    (Test.Bool.asInternal True)
                    (inj kSort $ Test.Bool.asInternal False)
                    (inj kSort $ Test.Bool.asInternal True)
        actual <- evaluate original
        assertEqual' "" expect actual
    , testCaseWithoutSMT "false" $ do
        let expect =
                MultiOr.singleton $
                    Pattern.fromTermLike $ inj kSort $ Test.Bool.asInternal True
            original =
                kiteK
                    (Test.Bool.asInternal False)
                    (inj kSort $ Test.Bool.asInternal False)
                    (inj kSort $ Test.Bool.asInternal True)
        actual <- evaluate original
        assertEqual' "" expect actual
    , testCaseWithoutSMT "abstract" $ do
        let original = kiteK x y z
            expect = OrPattern.fromTermLike original
            x = mkElemVar $ configElementVariableFromId (testId "x") boolSort
            y = mkElemVar $ configElementVariableFromId (testId "y") kSort
            z = mkElemVar $ configElementVariableFromId (testId "z") kSort
        actual <- evaluate original
        assertEqual' "" expect actual
    ]

test_KEqualSimplification :: [TestTree]
test_KEqualSimplification =
    [ testCaseWithoutSMT "constructor1 =/=K constructor2" $ do
        let term1 = Test.Bool.asInternal False
            term2 =
                keqBool
                    (kseq (inj kItemSort dvX) dotk)
                    (kseq (inj kItemSort dvT) dotk)
<<<<<<< HEAD
            expect = [Just (Pattern.topOf boolSort)]
=======
            expect = [Just (Pattern.fromTermLike term1)]
>>>>>>> 776dc799
        actual <- runKEqualSimplification term1 term2
        assertEqual' "" expect actual
    ]

dvT, dvX :: TermLike RewritingVariableName
dvT =
    mkDomainValue
        DomainValue
            { domainValueSort = idSort
            , domainValueChild = mkStringLiteral "t"
            }
dvX =
    mkDomainValue
        DomainValue
            { domainValueSort = idSort
            , domainValueChild = mkStringLiteral "x"
            }

runKEqualSimplification ::
    TermLike RewritingVariableName ->
    TermLike RewritingVariableName ->
    NoSMT [Maybe (Pattern RewritingVariableName)]
runKEqualSimplification term1 term2 =
    unify matched
        & runMaybeT
        & evalEnvUnifierT Not.notSimplifier
        & runSimplifierBranch testEnv
  where
    matched =
        KEqual.matchUnifyKequalsEq term1 term2
            <|> KEqual.matchUnifyKequalsEq term2 term1
    unify (Just unifyData) =
        KEqual.unifyKequalsEq
            (termUnification Not.notSimplifier)
            Not.notSimplifier
            unifyData
            & lift
    unify Nothing = empty<|MERGE_RESOLUTION|>--- conflicted
+++ resolved
@@ -195,11 +195,7 @@
                 keqBool
                     (kseq (inj kItemSort dvX) dotk)
                     (kseq (inj kItemSort dvT) dotk)
-<<<<<<< HEAD
-            expect = [Just (Pattern.topOf boolSort)]
-=======
             expect = [Just (Pattern.fromTermLike term1)]
->>>>>>> 776dc799
         actual <- runKEqualSimplification term1 term2
         assertEqual' "" expect actual
     ]
