module Test.Kore.Builtin.InternalBytes
    ( test_update
    , test_get
    , test_substr
    , test_replaceAt
    , test_padRight
    , test_padLeft
    , test_reverse
    , test_length
    , test_concat
    , test_reverse_length
    , test_update_get
    , test_bytes2string_string2bytes
    , test_InternalBytes
    ) where

import qualified Data.ByteString.Char8 as BS
import Hedgehog hiding
    ( Concrete
    , test
    )
import qualified Hedgehog.Gen as Gen
import qualified Hedgehog.Range as Range
import Test.Tasty

import Data.ByteString
    ( ByteString
    )
import Data.Char
    ( ord
    )
import Data.Text
    ( Text
    )
import qualified Data.Text as T
import GHC.Stack
    ( HasCallStack
    )

import qualified Kore.Builtin.Encoding as E
import qualified Kore.Builtin.InternalBytes as InternalBytes
import Kore.Internal.Pattern
import Kore.Internal.TermLike hiding
    ( bytesSort
    )

import Test.Kore.Builtin.Builtin
import Test.Kore.Builtin.Definition
import qualified Test.Kore.Builtin.Int as Test.Int
import qualified Test.Kore.Builtin.String as Test.String
import Test.SMT
import Test.Tasty.HUnit.Ext

genString :: Gen Text
genString = Gen.text (Range.linear 0 256) Gen.latin1

genString' :: Int -> Gen Text
genString' i = Gen.text (Range.linear 0 i) Gen.latin1

test_update :: [TestTree]
test_update =
    [ testPropertyWithSolver "∀ b v. update b 0 v = v" $ do
        val <- forAll Gen.unicode
        let
            val' = toInteger $ ord val
            bytes = BS.pack [val]
            expect = asPattern bytes
        actual <- evaluateT
            $ mkApplySymbol
                updateBytesSymbol
                [ asInternal bytes
                , Test.Int.asInternal 0
                , Test.Int.asInternal val'
                ]
        (===) expect actual
    , testPropertyWithSolver "∀ b i v (i < 0). update b i v = ⊥" $ do
        str <- forAll genString
        val <- forAll Gen.unicode
        idx <- forAll $ Gen.int (Range.linear (-256) (-1))
        let
            bytes = E.encode8Bit str
            val' = toInteger $ ord val
            expect = bottom
        actual <- evaluateT
            $ mkApplySymbol
                updateBytesSymbol
                [ asInternal bytes
                , Test.Int.asInternal (toInteger idx)
                , Test.Int.asInternal val'
                ]
        (===) expect actual
    , testPropertyWithSolver "∀ b i v (i > length bs). update b i v = ⊥" $ do
        str <- forAll genString
        val <- forAll Gen.unicode
        let
            bytes = E.encode8Bit str
            val' = toInteger $ ord val
            expect = bottom
        actual <- evaluateT
            $ mkApplySymbol
                updateBytesSymbol
                [ asInternal bytes
                , Test.Int.asInternal (toInteger $ BS.length bytes)
                , Test.Int.asInternal val'
                ]
        (===) expect actual
    , testBytes
        "update 'abcd' 0 'x' = 'xbcd'"
        updateBytesSymbol
        [ asInternal "abcd"
        , Test.Int.asInternal 0
        , Test.Int.asInternal (toInteger $ ord 'x')
        ]
        (asPattern "xbcd")
    , testBytes
        "update 'abcd' 3 'x' = 'abcx"
        updateBytesSymbol
        [ asInternal "abcd"
        , Test.Int.asInternal 3
        , Test.Int.asInternal (toInteger $ ord 'x')
        ]
        (asPattern "abcx")
    ]

test_get :: [TestTree]
test_get =
    [ testPropertyWithSolver "∀ b i (i < 0). get b i = ⊥" $ do
        str <- forAll genString
        idx <- forAll $ Gen.int (Range.linear (-256) (-1))
        let
            bytes = E.encode8Bit str
            expect = bottom
        actual <- evaluateT
            $ mkApplySymbol
                getBytesSymbol
                [ asInternal bytes
                , Test.Int.asInternal (toInteger idx)
                ]
        (===) expect actual
    , testPropertyWithSolver "∀ b i (i > len b). get b i = ⊥" $ do
        str <- forAll genString
        let
            bytes = E.encode8Bit str
            expect = bottom
        actual <- evaluateT
            $ mkApplySymbol
                getBytesSymbol
                [ asInternal bytes
                , Test.Int.asInternal (toInteger $ BS.length bytes)
                ]
        (===) expect actual
    , testPropertyWithSolver "∀ i. get empty i = ⊥" $ do
        idx <- forAll $ Gen.int (Range.linear 0 256)
        let
            expect = bottom
        actual <- evaluateT
            $ mkApplySymbol
                getBytesSymbol
                [ asInternal ""
                , Test.Int.asInternal (toInteger idx)
                ]
        (===) expect actual
    , testBytes
        "get 'abcd' 0 = 'a'"
        getBytesSymbol
        [ asInternal "abcd"
        , Test.Int.asInternal 0
        ]
        (Test.Int.asPattern $ toInteger $ ord 'a')
    , testBytes
        "get 'abcd' 3 = 'd'"
        getBytesSymbol
        [ asInternal "abcd"
        , Test.Int.asInternal 3
        ]
        (Test.Int.asPattern $ toInteger $ ord 'd')
    ]

test_substr :: [TestTree]
test_substr =
    [ testPropertyWithSolver "end < start -> substr bytes start end = ⊥" $ do
        str <- forAll genString
        delta <- forAll $ Gen.int (Range.linear 1 10)
        end <- forAll $ Gen.int (Range.linear 0 (T.length str - delta))
        let
            bytes = E.encode8Bit str
            expect = bottom
        actual <- evaluateT
            $ mkApplySymbol
                substrBytesSymbol
                [ asInternal bytes
                , Test.Int.asInternal (toInteger $ end + delta)
                , Test.Int.asInternal (toInteger end)
                ]
        (===) expect actual
    , testPropertyWithSolver "∀ b s e (e > length b). substr b s e = ⊥" $ do
        str <- forAll $ genString' 20
        end <- forAll $ Gen.int (Range.linear 21 30)
        let
            bytes = E.encode8Bit str
            expect = bottom
        actual <- evaluateT
            $ mkApplySymbol
                substrBytesSymbol
                [ asInternal bytes
                , Test.Int.asInternal 0
                , Test.Int.asInternal (toInteger end)
                ]
        (===) expect actual
    , testPropertyWithSolver "∀ b s e (b < 0). substr b s e = ⊥" $ do
        str <- forAll genString
        begin <- forAll $ Gen.int (Range.linear (-256) (-1))
        end <- forAll $ Gen.int (Range.linear 0 256)
        let
            bytes = E.encode8Bit str
            expect = bottom
        actual <- evaluateT
            $ mkApplySymbol
                substrBytesSymbol
                [ asInternal bytes
                , Test.Int.asInternal (toInteger begin)
                , Test.Int.asInternal (toInteger end)
                ]
        (===) expect actual
    , testSubstrBytes "substr 'abcd' 0 0 = ''"
        [ asInternal "abcd"
        , Test.Int.asInternal 0
        , Test.Int.asInternal 0
        ]
        (asPattern "")
    , testSubstrBytes "substr 'abcd' 0 1 = 'a'"
        [ asInternal "abcd"
        , Test.Int.asInternal 0
        , Test.Int.asInternal 1
        ]
        (asPattern "a")
    , testSubstrBytes "substr 'abcd' 1 3 = 'bc'"
        [ asInternal "abcd"
        , Test.Int.asInternal 1
        , Test.Int.asInternal 3
        ]
        (asPattern "bc")
    , testSubstrBytes "substr 'abcd' 0 4 = 'abcd'"
        [ asInternal "abcd"
        , Test.Int.asInternal 0
        , Test.Int.asInternal 4
        ]
        (asPattern "abcd")
    ]
  where
    testSubstrBytes
        :: HasCallStack
        => TestName
        -> [TermLike Variable]  -- ^ arguments of @substrBytes@ symbol
        -> Pattern Variable  -- ^ expected result
        -> TestTree
    testSubstrBytes testName = testBytes testName substrBytesSymbol

test_replaceAt :: [TestTree]
test_replaceAt =
    [ testPropertyWithSolver "∀ b i. replaceAt b i '' = n" $ do
        str <- forAll genString
        idx <- forAll $ Gen.int (Range.linear 0 256)
        let
            bytes = E.encode8Bit str
            expect = asPattern bytes
        actual <- evaluateT
            $ mkApplySymbol
                replaceAtBytesSymbol
                [ asInternal bytes
                , Test.Int.asInternal (toInteger idx)
                , asInternal ""
                ]
        (===) expect actual
    , testPropertyWithSolver "∀ b i (b /= ''). replaceAt '' i b = ⊥" $ do
        str <- forAll $ Gen.text (Range.linear 1 256) Gen.alphaNum
        idx <- forAll $ Gen.int (Range.linear 0 256)
        let expect = bottom
        actual <- evaluateT
            $ mkApplySymbol
                replaceAtBytesSymbol
                [ asInternal ""
                , Test.Int.asInternal (toInteger idx)
                , asInternal $ E.encode8Bit str
                ]
        (===) expect actual
    , testPropertyWithSolver
        "∀ b i b' (b' /= '', i >= length b). replaceAt b i b' = ⊥" $ do
        str <- forAll $ genString' 20
        idx <- forAll $ Gen.int (Range.linear 21 256)
        new <- forAll $ Gen.text (Range.linear 1 256) Gen.alphaNum
        let
            bytes = E.encode8Bit str
            bytes' = E.encode8Bit new
            expect = bottom
        actual <- evaluateT
            $ mkApplySymbol
                replaceAtBytesSymbol
                [ asInternal bytes
                , Test.Int.asInternal (toInteger idx)
                , asInternal bytes'
                ]
        (===) expect actual
    , testBytes
        "replaceAt 'abcd' 0 '12' = '12cd'"
        replaceAtBytesSymbol
        [ asInternal "abcd"
        , Test.Int.asInternal 0
        , asInternal "12"
        ]
        (asPattern "12cd")
    , testBytes
        "replaceAt 'abcd' 1 '12' = 'a12d'"
        replaceAtBytesSymbol
        [ asInternal "abcd"
        , Test.Int.asInternal 1
        , asInternal "12"
        ]
        (asPattern "a12d")
    , testBytes
        "replaceAt 'abcd' 3 '12' = 'abc12'"
        replaceAtBytesSymbol
        [ asInternal "abcd"
        , Test.Int.asInternal 3
        , asInternal "12"
        ]
        (asPattern "abc12")
    ]

test_padRight :: [TestTree]
test_padRight =
    [ testPropertyWithSolver "∀ b i v (i >= length b). padRight b i v = b" $ do
        str <- forAll genString
        val <- forAll Gen.alphaNum
        let
            bytes = E.encode8Bit str
            expect = asPattern bytes
        actual <- evaluateT
            $ mkApplySymbol
                padRightBytesSymbol
                [ asInternal bytes
                , Test.Int.asInternal (toInteger $ BS.length bytes)
                , Test.Int.asInternal (toInteger $ ord val)
                ]
        (===) expect actual
    , testBytes
        "padRight 'abcd' 5 'e' = 'abcde"
        padRightBytesSymbol
        [ asInternal "abcd"
        , Test.Int.asInternal 5
        , Test.Int.asInternal (toInteger $ ord 'e')
        ]
        (asPattern "abcde")
    ]

test_padLeft :: [TestTree]
test_padLeft =
    [ testPropertyWithSolver "∀ b i v (i >= length b). padLeft b i v = b" $ do
        str <- forAll genString
        val <- forAll Gen.alphaNum
        let
            bytes = E.encode8Bit str
            expect = asPattern bytes
        actual <- evaluateT
            $ mkApplySymbol
                padLeftBytesSymbol
                [ asInternal bytes
                , Test.Int.asInternal (toInteger $ BS.length bytes)
                , Test.Int.asInternal (toInteger $ ord val)
                ]
        (===) expect actual
    , testBytes
        "padLeft 'abcd' 5 'e' = 'eabcd"
        padLeftBytesSymbol
        [ asInternal "abcd"
        , Test.Int.asInternal 5
        , Test.Int.asInternal (toInteger $ ord 'e')
        ]
        (asPattern "eabcd")
    ]

test_reverse :: [TestTree]
test_reverse =
    [ testPropertyWithSolver "∀ b. reverse (reverse b) = b" $ do
        str <- forAll genString
        let
            bytes = E.encode8Bit str
            expect = asPattern bytes
        actual <- evaluateT
            $ mkApplySymbol
                reverseBytesSymbol
                [ mkApplySymbol
                    reverseBytesSymbol
                    [ asInternal bytes
                    ]
                ]
        (===) expect actual
    , testBytes
        "reverse 'abcd' = 'dcba'"
        reverseBytesSymbol
        [ asInternal "abcd"
        ]
        (asPattern "dcba")
    ]

test_length :: [TestTree]
test_length =
    [ testBytes
        "length 'abcd' = 4"
        lengthBytesSymbol
        [ asInternal "abcd"
        ]
        (Test.Int.asPattern 4)
    , testBytes
        "length '' = 0"
        lengthBytesSymbol
        [ asInternal ""
        ]
        (Test.Int.asPattern 0)
    ]

test_concat :: [TestTree]
test_concat =
    [ testPropertyWithSolver "∀ b. concat b '' = b" $ do
        str <- forAll genString
        let
            bytes = E.encode8Bit str
            expect = asPattern bytes
        actual <- evaluateT
            $ mkApplySymbol
                concatBytesSymbol
                [ asInternal bytes
                , asInternal ""
                ]
        (===) expect actual
    , testPropertyWithSolver "∀ b. concat '' b = b" $ do
        str <- forAll genString
        let
            bytes = E.encode8Bit str
            expect = asPattern bytes
        actual <- evaluateT
            $ mkApplySymbol
                concatBytesSymbol
                [ asInternal ""
                , asInternal bytes
                ]
        (===) expect actual
    , testBytes
        "concat 'abcd' 'efgh' = 'abcdefgh'"
        concatBytesSymbol
        [ asInternal "abcd"
        , asInternal "efgh"
        ]
        (asPattern "abcdefgh")
    ]

test_reverse_length :: TestTree
test_reverse_length =
    testPropertyWithSolver "∀ b. length (reverse b) = length b" $ do
        str <- forAll genString
        let
            bytes = E.encode8Bit str
            expect = Test.Int.asPattern $ toInteger $ BS.length bytes
        actual <- evaluateT
            $ mkApplySymbol
                lengthBytesSymbol
                [ mkApplySymbol
                    reverseBytesSymbol
                    [ asInternal bytes
                    ]
                ]
        (===) expect actual

test_update_get :: TestTree
test_update_get =
    testPropertyWithSolver "∀ b i. update b i (get b i) = b" $ do
        str <- forAll $ Gen.text (Range.linear 1 256) Gen.alphaNum
        idx <- forAll $ Gen.int (Range.linear 0 (T.length str - 1))
        let
            bytes = E.encode8Bit str
            expect = asPattern bytes
        actual <- evaluateT
            $ mkApplySymbol
                updateBytesSymbol
                [ asInternal bytes
                , Test.Int.asInternal $ toInteger idx
                , mkApplySymbol
                    getBytesSymbol
                    [ asInternal bytes
                    , Test.Int.asInternal $ toInteger idx
                    ]
                ]
        (===) expect actual

test_bytes2string_string2bytes :: TestTree
test_bytes2string_string2bytes =
    testPropertyWithSolver "∀ s. bytes2string (string2bytes s) = s" $ do
        str <- forAll genString
        let
            expect = Test.String.asPattern str
        actual <- evaluateT
            $ mkApplySymbol
                bytes2stringBytesSymbol
                [ mkApplySymbol
                    string2bytesBytesSymbol
                    [ Test.String.asInternal str
                    ]
                ]
        (===) expect actual

<<<<<<< HEAD
test_int2bytes :: [TestTree]
test_int2bytes =
    [ test "(4,    0, BE)" (4,    0,    bigEndianBytes) "\x00\x00\x00\x00"
    , test "(1,  128, BE)" (1,  128,    bigEndianBytes) "\x80"
    , test "(1, -128, BE)" (1, -128,    bigEndianBytes) "\x80"
    , test "(1,    2, BE)" (1,    2,    bigEndianBytes) "\x02"
    , test "(1, -  2, BE)" (1, -  2,    bigEndianBytes) "\xfe"
    , test "(1,   16, BE)" (1,   16,    bigEndianBytes) "\x10"
    , test "(1, - 16, BE)" (1, - 16,    bigEndianBytes) "\xf0"
    , test "(2,  128, BE)" (2,  128,    bigEndianBytes) "\x00\x80"
    , test "(2, -128, BE)" (2, -128,    bigEndianBytes) "\xff\x80"
    , test "(2,  128, LE)" (2,  128, littleEndianBytes) "\x80\x00"
    , test "(2, -128, LE)" (2, -128, littleEndianBytes) "\x80\xff"
    , test "(0,    0, BE)" (0,    0,    bigEndianBytes) ""
    ]
  where
    test
        :: HasCallStack
        => TestName
        -> (Integer, Integer, TermLike Variable)
        -> ByteString
        -> TestTree
    test name (len, dat, end) out =
        testCase ("Int2Bytes" <> name) $ do
            let input =
                    int2bytes
                        (Test.Int.asInternal len)
                        (Test.Int.asInternal dat)
                        end
                expect = [asPattern out]
            actual <- simplify input
            assertEqual "" expect actual

=======
>>>>>>> 2fa35277
test_InternalBytes :: [TestTree]
test_InternalBytes =
    [ testCase "\\dv{Bytes{}}(\"00\")" $ do
        let unverified =
                mkDomainValue
                $ DomainValue bytesSort
                $ mkStringLiteral "00"
            expect = Right $ asInternal "\x00"
            actual = verifyPattern (Just bytesSort) unverified
        assertEqual "" expect actual
    ]

<<<<<<< HEAD
-- * Helpers

=======
>>>>>>> 2fa35277
asInternal :: ByteString -> TermLike Variable
asInternal = InternalBytes.asInternal bytesSort

asPattern :: ByteString -> Pattern Variable
asPattern = InternalBytes.asPattern bytesSort

testBytes
    :: HasCallStack
    => String
    -> Symbol
    -> [TermLike Variable]
    -> Pattern Variable
    -> TestTree
testBytes name = testSymbolWithSolver evaluate name<|MERGE_RESOLUTION|>--- conflicted
+++ resolved
@@ -11,6 +11,7 @@
     , test_reverse_length
     , test_update_get
     , test_bytes2string_string2bytes
+    , test_int2bytes
     , test_InternalBytes
     ) where
 
@@ -508,7 +509,6 @@
                 ]
         (===) expect actual
 
-<<<<<<< HEAD
 test_int2bytes :: [TestTree]
 test_int2bytes =
     [ test "(4,    0, BE)" (4,    0,    bigEndianBytes) "\x00\x00\x00\x00"
@@ -542,8 +542,6 @@
             actual <- simplify input
             assertEqual "" expect actual
 
-=======
->>>>>>> 2fa35277
 test_InternalBytes :: [TestTree]
 test_InternalBytes =
     [ testCase "\\dv{Bytes{}}(\"00\")" $ do
@@ -556,11 +554,8 @@
         assertEqual "" expect actual
     ]
 
-<<<<<<< HEAD
 -- * Helpers
 
-=======
->>>>>>> 2fa35277
 asInternal :: ByteString -> TermLike Variable
 asInternal = InternalBytes.asInternal bytesSort
 
