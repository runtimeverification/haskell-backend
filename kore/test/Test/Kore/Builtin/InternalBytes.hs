--- conflicted
+++ resolved
@@ -47,14 +47,11 @@
 import Kore.Internal.Pattern
 import qualified Kore.Internal.Pattern as Pattern
 import Kore.Internal.TermLike
-<<<<<<< HEAD
 import Kore.Rewriting.RewritingVariable
     ( RewritingVariableName
     , mkConfigVariable
     )
-=======
 import Kore.Unparser
->>>>>>> 0c4ad203
 import qualified Pretty
 
 import Test.Kore.Builtin.Builtin
@@ -632,7 +629,7 @@
 test_unparse :: [TestTree]
 test_unparse =
     [ testCase "unparse using 8-bit encoding" $ do
-        let input = asInternal "\x00"
+        let input = asInternal "\x00" :: TermLike RewritingVariableName
             actual = (show . unparse) input
             expect = "/* Fl Fn D Sfa Cl */ \\dv{Bytes{}}(\"\\x00\")"
         assertEqual "" expect actual
