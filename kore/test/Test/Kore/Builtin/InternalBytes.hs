module Test.Kore.Builtin.InternalBytes
    ( test_update
    , test_get
    , test_substr
    , test_replaceAt
    , test_padRight
    , test_padLeft
    , test_reverse
    , test_length
    , test_concat
    , test_reverse_length
    , test_update_get
    , test_bytes2string_string2bytes
    , test_int2bytes
    , test_bytes2int
    , test_InternalBytes
    ) where

import Prelude.Kore

import qualified Data.ByteString.Char8 as BS
import Hedgehog hiding
    ( Concrete
    , test
    )
import qualified Hedgehog.Gen as Gen
import qualified Hedgehog.Range as Range
import Test.Tasty

import Data.ByteString
    ( ByteString
    )
import qualified Data.ByteString as ByteString
import Data.Char
    ( ord
    )
import Data.Text
    ( Text
    )
import qualified Data.Text as T

import qualified Kore.Builtin.Encoding as E
import qualified Kore.Builtin.InternalBytes as InternalBytes
import Kore.Internal.Pattern
<<<<<<< HEAD
import qualified Kore.Internal.Pattern as Pattern
import Kore.Internal.TermLike hiding
    ( bytesSort
    )
import qualified Kore.Internal.TermLike as TermLike
import Kore.Rewriting.RewritingVariable
    ( RewritingVariableName
    , mkConfigVariable
    )
=======
import Kore.Internal.TermLike
>>>>>>> e87dac75
import qualified Pretty

import Test.Kore.Builtin.Builtin
import Test.Kore.Builtin.Definition
import qualified Test.Kore.Builtin.Int as Test.Int
import qualified Test.Kore.Builtin.String as Test.String
import Test.SMT
import Test.Tasty.HUnit.Ext

genString :: Gen Text
genString = Gen.text (Range.linear 0 256) Gen.latin1

genString' :: Int -> Gen Text
genString' i = Gen.text (Range.linear 0 i) Gen.latin1

test_update :: [TestTree]
test_update =
    [ testPropertyWithSolver "∀ b v. update b 0 v = v" $ do
        val <- forAll Gen.unicode
        let
            val' = toInteger $ ord val
            bytes = BS.pack [val]
            expect = asPattern bytes
        actual <- evaluateT
            $ mkApplySymbol
                updateBytesSymbol
                [ asInternal bytes
                , Test.Int.asInternal 0
                , Test.Int.asInternal val'
                ]
        (===) expect actual
    , testPropertyWithSolver "∀ b i v (i < 0). update b i v = ⊥" $ do
        str <- forAll genString
        val <- forAll Gen.unicode
        idx <- forAll $ Gen.int (Range.linear (-256) (-1))
        let
            bytes = E.encode8Bit str
            val' = toInteger $ ord val
            expect = bottom
        actual <- evaluateT
            $ mkApplySymbol
                updateBytesSymbol
                [ asInternal bytes
                , Test.Int.asInternal (toInteger idx)
                , Test.Int.asInternal val'
                ]
        (===) expect actual
    , testPropertyWithSolver "∀ b i v (i > length bs). update b i v = ⊥" $ do
        str <- forAll genString
        val <- forAll Gen.unicode
        let
            bytes = E.encode8Bit str
            val' = toInteger $ ord val
            expect = bottom
        actual <- evaluateT
            $ mkApplySymbol
                updateBytesSymbol
                [ asInternal bytes
                , Test.Int.asInternal (toInteger $ BS.length bytes)
                , Test.Int.asInternal val'
                ]
        (===) expect actual
    , testBytes
        "update 'abcd' 0 'x' = 'xbcd'"
        updateBytesSymbol
        [ asInternal "abcd"
        , Test.Int.asInternal 0
        , Test.Int.asInternal (toInteger $ ord 'x')
        ]
        (asPattern "xbcd")
    , testBytes
        "update 'abcd' 3 'x' = 'abcx"
        updateBytesSymbol
        [ asInternal "abcd"
        , Test.Int.asInternal 3
        , Test.Int.asInternal (toInteger $ ord 'x')
        ]
        (asPattern "abcx")
    ]

test_get :: [TestTree]
test_get =
    [ testPropertyWithSolver "∀ b i (i < 0). get b i = ⊥" $ do
        str <- forAll genString
        idx <- forAll $ Gen.int (Range.linear (-256) (-1))
        let
            bytes = E.encode8Bit str
            expect = bottom
        actual <- evaluateT
            $ mkApplySymbol
                getBytesSymbol
                [ asInternal bytes
                , Test.Int.asInternal (toInteger idx)
                ]
        (===) expect actual
    , testPropertyWithSolver "∀ b i (i > len b). get b i = ⊥" $ do
        str <- forAll genString
        let
            bytes = E.encode8Bit str
            expect = bottom
        actual <- evaluateT
            $ mkApplySymbol
                getBytesSymbol
                [ asInternal bytes
                , Test.Int.asInternal (toInteger $ BS.length bytes)
                ]
        (===) expect actual
    , testPropertyWithSolver "∀ i. get empty i = ⊥" $ do
        idx <- forAll $ Gen.int (Range.linear 0 256)
        let
            expect = bottom
        actual <- evaluateT
            $ mkApplySymbol
                getBytesSymbol
                [ asInternal ""
                , Test.Int.asInternal (toInteger idx)
                ]
        (===) expect actual
    , testBytes
        "get 'abcd' 0 = 'a'"
        getBytesSymbol
        [ asInternal "abcd"
        , Test.Int.asInternal 0
        ]
        (Test.Int.asPattern $ toInteger $ ord 'a')
    , testBytes
        "get 'abcd' 3 = 'd'"
        getBytesSymbol
        [ asInternal "abcd"
        , Test.Int.asInternal 3
        ]
        (Test.Int.asPattern $ toInteger $ ord 'd')
    ]

test_substr :: [TestTree]
test_substr =
    [ testPropertyWithSolver "end < start -> substr bytes start end = ⊥" $ do
        str <- forAll genString
        delta <- forAll $ Gen.int (Range.linear 1 10)
        end <- forAll $ Gen.int (Range.linear 0 (T.length str - delta))
        let
            bytes = E.encode8Bit str
            expect = bottom
        actual <- evaluateT
            $ mkApplySymbol
                substrBytesSymbol
                [ asInternal bytes
                , Test.Int.asInternal (toInteger $ end + delta)
                , Test.Int.asInternal (toInteger end)
                ]
        (===) expect actual
    , testPropertyWithSolver "∀ b s e (e > length b). substr b s e = ⊥" $ do
        str <- forAll $ genString' 20
        end <- forAll $ Gen.int (Range.linear 21 30)
        let
            bytes = E.encode8Bit str
            expect = bottom
        actual <- evaluateT
            $ mkApplySymbol
                substrBytesSymbol
                [ asInternal bytes
                , Test.Int.asInternal 0
                , Test.Int.asInternal (toInteger end)
                ]
        (===) expect actual
    , testPropertyWithSolver "∀ b s e (b < 0). substr b s e = ⊥" $ do
        str <- forAll genString
        begin <- forAll $ Gen.int (Range.linear (-256) (-1))
        end <- forAll $ Gen.int (Range.linear 0 256)
        let
            bytes = E.encode8Bit str
            expect = bottom
        actual <- evaluateT
            $ mkApplySymbol
                substrBytesSymbol
                [ asInternal bytes
                , Test.Int.asInternal (toInteger begin)
                , Test.Int.asInternal (toInteger end)
                ]
        (===) expect actual
    , testSubstrBytes "substr 'abcd' 0 0 = ''"
        [ asInternal "abcd"
        , Test.Int.asInternal 0
        , Test.Int.asInternal 0
        ]
        (asPattern "")
    , testSubstrBytes "substr 'abcd' 0 1 = 'a'"
        [ asInternal "abcd"
        , Test.Int.asInternal 0
        , Test.Int.asInternal 1
        ]
        (asPattern "a")
    , testSubstrBytes "substr 'abcd' 1 3 = 'bc'"
        [ asInternal "abcd"
        , Test.Int.asInternal 1
        , Test.Int.asInternal 3
        ]
        (asPattern "bc")
    , testSubstrBytes "substr 'abcd' 0 4 = 'abcd'"
        [ asInternal "abcd"
        , Test.Int.asInternal 0
        , Test.Int.asInternal 4
        ]
        (asPattern "abcd")
    ]
  where
    testSubstrBytes
        :: HasCallStack
        => TestName
        -> [TermLike RewritingVariableName]  -- ^ arguments of @substrBytes@ symbol
        -> Pattern RewritingVariableName  -- ^ expected result
        -> TestTree
    testSubstrBytes testName = testBytes testName substrBytesSymbol

test_replaceAt :: [TestTree]
test_replaceAt =
    [ testPropertyWithSolver "∀ b i. replaceAt b i '' = n" $ do
        str <- forAll genString
        idx <- forAll $ Gen.int (Range.linear 0 256)
        let
            bytes = E.encode8Bit str
            expect = asPattern bytes
        actual <- evaluateT
            $ mkApplySymbol
                replaceAtBytesSymbol
                [ asInternal bytes
                , Test.Int.asInternal (toInteger idx)
                , asInternal ""
                ]
        (===) expect actual
    , testPropertyWithSolver "∀ b i (b /= ''). replaceAt '' i b = ⊥" $ do
        str <- forAll $ Gen.text (Range.linear 1 256) Gen.alphaNum
        idx <- forAll $ Gen.int (Range.linear 0 256)
        let expect = bottom
        actual <- evaluateT
            $ mkApplySymbol
                replaceAtBytesSymbol
                [ asInternal ""
                , Test.Int.asInternal (toInteger idx)
                , asInternal $ E.encode8Bit str
                ]
        (===) expect actual
    , testPropertyWithSolver
        "∀ b i b' (b' /= '', i >= length b). replaceAt b i b' = ⊥" $ do
        str <- forAll $ genString' 20
        idx <- forAll $ Gen.int (Range.linear 21 256)
        new <- forAll $ Gen.text (Range.linear 1 256) Gen.alphaNum
        let
            bytes = E.encode8Bit str
            bytes' = E.encode8Bit new
            expect = bottom
        actual <- evaluateT
            $ mkApplySymbol
                replaceAtBytesSymbol
                [ asInternal bytes
                , Test.Int.asInternal (toInteger idx)
                , asInternal bytes'
                ]
        (===) expect actual
    , testBytes
        "replaceAt 'abcd' 0 '12' = '12cd'"
        replaceAtBytesSymbol
        [ asInternal "abcd"
        , Test.Int.asInternal 0
        , asInternal "12"
        ]
        (asPattern "12cd")
    , testBytes
        "replaceAt 'abcd' 1 '12' = 'a12d'"
        replaceAtBytesSymbol
        [ asInternal "abcd"
        , Test.Int.asInternal 1
        , asInternal "12"
        ]
        (asPattern "a12d")
    , testBytes
        "replaceAt 'abcd' 3 '12' = 'abc12'"
        replaceAtBytesSymbol
        [ asInternal "abcd"
        , Test.Int.asInternal 3
        , asInternal "12"
        ]
        (asPattern "abc12")
    ]

test_padRight :: [TestTree]
test_padRight =
    [ testPropertyWithSolver "∀ b i v (i >= length b). padRight b i v = b" $ do
        str <- forAll genString
        val <- forAll Gen.alphaNum
        let
            bytes = E.encode8Bit str
            expect = asPattern bytes
        actual <- evaluateT
            $ mkApplySymbol
                padRightBytesSymbol
                [ asInternal bytes
                , Test.Int.asInternal (toInteger $ BS.length bytes)
                , Test.Int.asInternal (toInteger $ ord val)
                ]
        (===) expect actual
    , testBytes
        "padRight 'abcd' 5 'e' = 'abcde"
        padRightBytesSymbol
        [ asInternal "abcd"
        , Test.Int.asInternal 5
        , Test.Int.asInternal (toInteger $ ord 'e')
        ]
        (asPattern "abcde")
    ]

test_padLeft :: [TestTree]
test_padLeft =
    [ testPropertyWithSolver "∀ b i v (i >= length b). padLeft b i v = b" $ do
        str <- forAll genString
        val <- forAll Gen.alphaNum
        let
            bytes = E.encode8Bit str
            expect = asPattern bytes
        actual <- evaluateT
            $ mkApplySymbol
                padLeftBytesSymbol
                [ asInternal bytes
                , Test.Int.asInternal (toInteger $ BS.length bytes)
                , Test.Int.asInternal (toInteger $ ord val)
                ]
        (===) expect actual
    , testBytes
        "padLeft 'abcd' 5 'e' = 'eabcd"
        padLeftBytesSymbol
        [ asInternal "abcd"
        , Test.Int.asInternal 5
        , Test.Int.asInternal (toInteger $ ord 'e')
        ]
        (asPattern "eabcd")
    ]

test_reverse :: [TestTree]
test_reverse =
    [ testPropertyWithSolver "∀ b. reverse (reverse b) = b" $ do
        str <- forAll genString
        let
            bytes = E.encode8Bit str
            expect = asPattern bytes
        actual <- evaluateT
            $ mkApplySymbol
                reverseBytesSymbol
                [ mkApplySymbol
                    reverseBytesSymbol
                    [ asInternal bytes
                    ]
                ]
        (===) expect actual
    , testBytes
        "reverse 'abcd' = 'dcba'"
        reverseBytesSymbol
        [ asInternal "abcd"
        ]
        (asPattern "dcba")
    ]

test_length :: [TestTree]
test_length =
    [ testBytes
        "length 'abcd' = 4"
        lengthBytesSymbol
        [ asInternal "abcd"
        ]
        (Test.Int.asPattern 4)
    , testBytes
        "length '' = 0"
        lengthBytesSymbol
        [ asInternal ""
        ]
        (Test.Int.asPattern 0)
    ]

test_concat :: [TestTree]
test_concat =
    [ testPropertyWithSolver "∀ b. concat b '' = b" $ do
        str <- forAll genString
        let
            bytes = E.encode8Bit str
            expect = asPattern bytes
        actual <- evaluateT
            $ mkApplySymbol
                concatBytesSymbol
                [ asInternal bytes
                , asInternal ""
                ]
        (===) expect actual
    , testPropertyWithSolver "∀ b. concat '' b = b" $ do
        str <- forAll genString
        let
            bytes = E.encode8Bit str
            expect = asPattern bytes
        actual <- evaluateT
            $ mkApplySymbol
                concatBytesSymbol
                [ asInternal ""
                , asInternal bytes
                ]
        (===) expect actual
    , testBytes
        "concat 'abcd' 'efgh' = 'abcdefgh'"
        concatBytesSymbol
        [ asInternal "abcd"
        , asInternal "efgh"
        ]
        (asPattern "abcdefgh")
    ]

test_reverse_length :: TestTree
test_reverse_length =
    testPropertyWithSolver "∀ b. length (reverse b) = length b" $ do
        str <- forAll genString
        let
            bytes = E.encode8Bit str
            expect = Test.Int.asPattern $ toInteger $ BS.length bytes
        actual <- evaluateT
            $ mkApplySymbol
                lengthBytesSymbol
                [ mkApplySymbol
                    reverseBytesSymbol
                    [ asInternal bytes
                    ]
                ]
        (===) expect actual

test_update_get :: TestTree
test_update_get =
    testPropertyWithSolver "∀ b i. update b i (get b i) = b" $ do
        str <- forAll $ Gen.text (Range.linear 1 256) Gen.alphaNum
        idx <- forAll $ Gen.int (Range.linear 0 (T.length str - 1))
        let
            bytes = E.encode8Bit str
            expect = asPattern bytes
        actual <- evaluateT
            $ mkApplySymbol
                updateBytesSymbol
                [ asInternal bytes
                , Test.Int.asInternal $ toInteger idx
                , mkApplySymbol
                    getBytesSymbol
                    [ asInternal bytes
                    , Test.Int.asInternal $ toInteger idx
                    ]
                ]
        (===) expect actual

test_bytes2string_string2bytes :: TestTree
test_bytes2string_string2bytes =
    testPropertyWithSolver "∀ s. bytes2string (string2bytes s) = s" $ do
        str <- forAll genString
        let
            expect = Test.String.asPattern str
        actual <- evaluateT
            $ mkApplySymbol
                bytes2stringBytesSymbol
                [ mkApplySymbol
                    string2bytesBytesSymbol
                    [ Test.String.asInternal str
                    ]
                ]
        (===) expect actual

int2bytesData
    :: [(Integer, Bool, ByteString)] -- ^ (integer, big endian?, bytes)
int2bytesData =
    [ (   0,  True, "\x00\x00\x00\x00")
    , ( 128,  True,             "\x80")
    , (-128,  True,             "\x80")
    , (   2,  True,             "\x02")
    , (-  2,  True,             "\xfe")
    , (  16,  True,             "\x10")
    , (- 16,  True,             "\xf0")
    , ( 128,  True,         "\x00\x80")
    , (-128,  True,         "\xff\x80")
    , ( 128, False,         "\x80\x00")
    , (-128, False,         "\x80\xff")
    , (   0,  True,                 "")
    ]

test_int2bytes :: [TestTree]
test_int2bytes =
    map test int2bytesData
  where
    test
        :: HasCallStack
        => (Integer, Bool, ByteString)
        -> TestTree
    test (integer, bigEndian, bytes) =
        testCase name $ do
            let input =
                    int2bytes
                        (Test.Int.asInternal len)
                        (Test.Int.asInternal integer)
                        end
                        & TermLike.mapVariables (pure mkConfigVariable)
                expect =
                    [ asPattern bytes
                    -- TODO (Andrei): Perhaps change the whole module,
                    -- but right now that would lead to too many errors at the
                    -- same time
                    & Pattern.mapVariables (pure mkConfigVariable)
                    ]
            actual <- simplify input
            assertEqual "" expect actual
      where
        name =
            let args =
                    ( len
                    , integer
                    , if bigEndian then "BE" else "LE" :: String
                    )
            in show $ "int2bytes" <> Pretty.pretty args
        len = fromIntegral $ ByteString.length bytes
        end
          | bigEndian = bigEndianBytes
          | otherwise = littleEndianBytes

test_bytes2int :: [TestTree]
test_bytes2int =
    map test int2bytesData
  where
    test
        :: HasCallStack
        => (Integer, Bool, ByteString)
        -> TestTree
    test (integer, bigEndian, bytes) =
        testGroup name (mkCase <$> [True, False])
      where
        mkCase signed =
            testCase (if signed then "signed" else "unsigned") $ do
                let sign
                      | signed    = signedBytes
                      | otherwise = unsignedBytes
                    underflow = (-2) * integer >= modulus
                    int
                      | not signed, integer < 0 = integer + modulus
                      |     signed, underflow   = integer + modulus
                      | otherwise               = integer
                    modulus = 0x100 ^ ByteString.length bytes
                    input =
                        bytes2int (asInternal bytes) end sign
                        & TermLike.mapVariables (pure mkConfigVariable)
                    expect =
                        [ Test.Int.asPattern int
                        & Pattern.mapVariables (pure mkConfigVariable)
                        ]
                actual <- simplify input
                assertEqual "" expect actual
        name =
            let args =
                    ( ByteString.unpack bytes
                    , if bigEndian then "BE" else "LE" :: String
                    , "_" :: String
                    )
            in show $ "bytes2int" <> Pretty.pretty args
        end
          | bigEndian = bigEndianBytes
          | otherwise = littleEndianBytes

test_InternalBytes :: [TestTree]
test_InternalBytes =
    [ testCase "\\dv{Bytes{}}(\"00\")" $ do
        let unverified =
                mkDomainValue
                $ DomainValue bytesSort
                $ mkStringLiteral "00"
            expect = Right $ asInternal "00"
            actual = verifyPattern (Just bytesSort) unverified
        assertEqual "" expect actual
    , testCase "\\dv{Bytes{}}(\"\\x00\")" $ do
        let unverified =
                mkDomainValue
                $ DomainValue bytesSort
                $ mkStringLiteral "\x00"
            expect = Right $ asInternal "\x00"
            actual = verifyPattern (Just bytesSort) unverified
        assertEqual "" expect actual
    ]

-- * Helpers

asInternal :: InternalVariable variable => ByteString -> TermLike variable
asInternal = InternalBytes.asInternal bytesSort

asPattern :: InternalVariable variable => ByteString -> Pattern variable
asPattern = InternalBytes.asPattern bytesSort

testBytes
    :: HasCallStack
    => String
    -> Symbol
    -> [TermLike RewritingVariableName]
    -> Pattern RewritingVariableName
    -> TestTree
testBytes name = testSymbolWithoutSolver evaluate name<|MERGE_RESOLUTION|>--- conflicted
+++ resolved
@@ -42,19 +42,13 @@
 import qualified Kore.Builtin.Encoding as E
 import qualified Kore.Builtin.InternalBytes as InternalBytes
 import Kore.Internal.Pattern
-<<<<<<< HEAD
 import qualified Kore.Internal.Pattern as Pattern
-import Kore.Internal.TermLike hiding
-    ( bytesSort
-    )
 import qualified Kore.Internal.TermLike as TermLike
 import Kore.Rewriting.RewritingVariable
     ( RewritingVariableName
     , mkConfigVariable
     )
-=======
 import Kore.Internal.TermLike
->>>>>>> e87dac75
 import qualified Pretty
 
 import Test.Kore.Builtin.Builtin
