module Test.Kore.AllPath where

import Test.Tasty

import Control.Applicative
import qualified Data.Foldable as Foldable
import Data.Function
    ( (&)
    )
import Data.Functor.Identity
import qualified Data.Graph.Inductive as Gr
import qualified Data.Maybe as Maybe
import Data.Sequence
    ( Seq
    )
import qualified Data.Sequence as Seq
import GHC.Stack
    ( HasCallStack
    )

import qualified Kore.Internal.MultiOr as MultiOr
import Kore.Logger
    ( LogMessage (..)
    , WithLog (..)
    )
import Kore.Profiler.Data
    ( Configuration (..)
    , MonadProfiler (..)
    )
import Kore.Step.Simplification.Data
    ( MonadSimplify (..)
    )
import qualified Kore.Step.Strategy as Strategy
import Kore.Step.Transition
    ( runTransitionT
    )
import qualified Kore.Step.Transition as Transition
import qualified Kore.Strategies.Goal as Goal
import qualified Kore.Strategies.ProofState as ProofState
import SMT
    ( MonadSMT (..)
    )

import Test.Kore.Comparators ()
import Test.Tasty.HUnit.Extensions
import Test.Terse
--
-- -- * Tests
--
test_unprovenNodes :: [TestTree]
test_unprovenNodes =
    [ Goal.unprovenNodes
        (emptyExecutionGraph ProofState.Proven)
        `satisfies_`
        Foldable.null
    , Goal.unprovenNodes
        (goal 0)
        `satisfies_`
        (not . Foldable.null)
    , Goal.unprovenNodes
        (goal 0)
        `equals`
        MultiOr.MultiOr [0]
        $  "returns single unproven node"
    , Goal.unprovenNodes
        (goal 0
            & insNode (1, ProofState.Goal 1)
            & insNode (2, ProofState.Proven)
        )
        `equals_`
        MultiOr.MultiOr [0, 1]
    , Goal.unprovenNodes
        (goal 0
            & subgoal 0 (1, ProofState.Goal 1)
            & subgoal 0 (2, ProofState.Proven)
        )
        `equals_`
        MultiOr.MultiOr [1]
    , Goal.unprovenNodes
        (goal 0
            & subgoal 0 (1, ProofState.Goal 1)
            & subgoal 1 (2, ProofState.Goal 2)
            & subgoal 2 (3, ProofState.Proven)
        )
        `equals_`
        MultiOr.MultiOr []
    , Goal.unprovenNodes
        (goal 0
<<<<<<< HEAD
            & subgoal 0 (1, ProofState.GoalRemainder 1)
            & subgoal 0 (2, ProofState.Proven)
=======
            & subgoal 0 (1, Goal.GoalRemainder 1)
            & subgoal 0 (2, Goal.Proven)
>>>>>>> 2cf912da
        )
        `equals_`
        MultiOr.MultiOr [1]
    ]
  where
    goal :: Integer -> ExecutionGraph
    goal n = emptyExecutionGraph (ProofState.Goal n)

    subgoal
        :: Gr.Node
        -> (Gr.Node, Goal.ProofState Goal Integer)
        -> ExecutionGraph -> ExecutionGraph
    subgoal parent node@(child, _) =
        insEdge (parent, child) . insNode node

test_transitionRule_CheckProven :: [TestTree]
test_transitionRule_CheckProven =
<<<<<<< HEAD
    [ done ProofState.Proven
    , unmodified (ProofState.Goal    (A, B))
    , unmodified (ProofState.GoalRemainder (A, B))
=======
    [ done Goal.Proven
    , unmodified (Goal.Goal    (A, B))
    , unmodified (Goal.GoalRemainder (A, B))
>>>>>>> 2cf912da
    ]
  where
    run = runTransitionRule ProofState.CheckProven
    unmodified :: HasCallStack => ProofState -> TestTree
    unmodified state = run state `equals_` [(state, mempty)]
    done :: HasCallStack => ProofState -> TestTree
    done state = run state `satisfies_` Foldable.null

test_transitionRule_CheckGoalRem :: [TestTree]
test_transitionRule_CheckGoalRem =
<<<<<<< HEAD
    [ unmodified ProofState.Proven
    , unmodified (ProofState.Goal    (A, B))
    , done       (ProofState.GoalRemainder undefined)
    ]
  where
    run = runTransitionRule ProofState.CheckGoalRemainder
=======
    [ unmodified Goal.Proven
    , unmodified (Goal.Goal    (A, B))
    , done       (Goal.GoalRemainder undefined)
    ]
  where
    run = runTransitionRule Goal.CheckGoalRemainder
>>>>>>> 2cf912da
    unmodified :: HasCallStack => ProofState -> TestTree
    unmodified state = run state `equals_` [(state, mempty)]
    done :: HasCallStack => ProofState -> TestTree
    done state = run state `satisfies_` Foldable.null

test_transitionRule_RemoveDestination :: [TestTree]
test_transitionRule_RemoveDestination =
<<<<<<< HEAD
    [ unmodified ProofState.Proven
    , unmodified (ProofState.GoalRemainder (A, B))
    , ProofState.Goal (B, B) `becomes` (ProofState.Goal (Bot, B), mempty)
=======
    [ unmodified Goal.Proven
    , unmodified (Goal.GoalRemainder (A, B))
    , Goal.Goal (B, B) `becomes` (Goal.Goal (Bot, B), mempty)
>>>>>>> 2cf912da
    ]
  where
    run = runTransitionRule ProofState.RemoveDestination
    unmodified :: HasCallStack => ProofState -> TestTree
    unmodified state = run state `equals_` [(state, mempty)]
    becomes initial final = run initial `equals_` [final]

test_transitionRule_TriviallyValid :: [TestTree]
test_transitionRule_TriviallyValid =
<<<<<<< HEAD
    [ unmodified    ProofState.Proven
    , unmodified    (ProofState.Goal    (A, B))
    , unmodified    (ProofState.GoalRemainder (A, B))
    , becomesProven (ProofState.GoalRemainder (Bot, B))
=======
    [ unmodified    Goal.Proven
    , unmodified    (Goal.Goal    (A, B))
    , unmodified    (Goal.GoalRemainder (A, B))
    , becomesProven (Goal.GoalRemainder (Bot, B))
>>>>>>> 2cf912da
    ]
  where
    run = runTransitionRule ProofState.TriviallyValid
    unmodified :: HasCallStack => ProofState -> TestTree
    unmodified state = run state `equals_` [(state, mempty)]
    becomesProven :: HasCallStack => ProofState -> TestTree
    becomesProven state = run state `equals_` [(ProofState.Proven, mempty)]

test_transitionRule_DerivePar :: [TestTree]
test_transitionRule_DerivePar =
<<<<<<< HEAD
    [ unmodified ProofState.Proven
    , unmodified (ProofState.GoalRewritten    (A, B))
    , [Rule (A, C)]
        `derives`
        [ (ProofState.Goal    (C,   C), Seq.singleton $ Rule (A, C))
        , (ProofState.GoalRemainder (Bot, C), mempty)
        ]
    , fmap Rule [(A, B), (B, C)]
        `derives`
        [ (ProofState.Goal    (B  , C), Seq.singleton $ Rule (A, B))
        , (ProofState.GoalRemainder (Bot, C), mempty)
=======
    [ unmodified Goal.Proven
    , unmodified (Goal.GoalRewritten (A, B))
    , [Rule (A, C)]
        `derives`
        [ (Goal.Goal    (C,   C), Seq.singleton $ Rule (A, C))
        , (Goal.GoalRemainder (Bot, C), mempty)
        ]
    , fmap Rule [(A, B), (B, C)]
        `derives`
        [ (Goal.Goal    (B  , C), Seq.singleton $ Rule (A, B))
        , (Goal.GoalRemainder (Bot, C), mempty)
>>>>>>> 2cf912da
        ]
    ]
  where
    run rules = runTransitionRule (ProofState.DerivePar rules)
    unmodified :: HasCallStack => ProofState -> TestTree
    unmodified state = run [Rule (A, B)] state `equals_` [(state, mempty)]
    derives
        :: HasCallStack
        => [Goal.Rule Goal]
        -- ^ rules to apply in parallel
        -> [(ProofState, Seq (Goal.Rule Goal))]
        -- ^ transitions
        -> TestTree
<<<<<<< HEAD
    derives rules = equals_ (run rules $ ProofState.GoalRemainder (A, C))
=======
    derives rules = equals_ (run rules $ Goal.GoalRemainder (A, C))
>>>>>>> 2cf912da

test_runStrategy :: [TestTree]
test_runStrategy =
    [ [] `proves`    (A, A)
    , [] `disproves` (A, B) $ [(A, B)]

    , [Rule (A, Bot)] `proves` (A, A)
    , [Rule (A, Bot)] `proves` (A, B)

    , [Rule (A, B)] `proves`    (A, B   )
    , [Rule (A, B)] `proves`    (A, BorC)
    , [Rule (A, B)] `disproves` (A, C   ) $ [(B, C)]

    , [Rule (A, A)] `proves` (A, B)
    , [Rule (A, A)] `proves` (A, C)

    , fmap Rule [(A, B), (A, C)] `proves`    (A, BorC)
    , fmap Rule [(A, B), (A, C)] `disproves` (A, B   ) $ [(C, B)]

    , differentLengthPaths `proves` (A, F)
    ]
  where
    run
        :: [Goal.Rule Goal]
        -> Goal.Rule Goal
        -> Strategy.ExecutionGraph ProofState (Goal.Rule Goal)
    run axioms goal =
        runIdentity
        . unAllPathIdentity
        $ Strategy.runStrategy
            Goal.transitionRule
            (Goal.allPathStrategy [goal] axioms)
            (ProofState.Goal . unRule $ goal)
    disproves
        :: HasCallStack
        => [Goal.Rule Goal]
        -- ^ Axioms
        -> Goal
        -- ^ Proof goal
        -> [Goal]
        -- ^ Unproven goals
        -> TestTree
    disproves axioms goal unproven =
        equals
            (Foldable.toList $ Goal.unprovenNodes $ run axioms (Rule goal))
            unproven
            (show axioms ++ " disproves " ++ show goal)
    proves
        :: HasCallStack
        => [Goal.Rule Goal]
        -- ^ Axioms
        -> Goal
        -- ^ Proof goal
        -> TestTree
    proves axioms goal =
        satisfies
            (run axioms (Rule goal))
            Goal.proven
            (show axioms ++ " proves " ++ show goal)

-- * Definitions

type ExecutionGraph = Strategy.ExecutionGraph (Goal.ProofState Goal Integer) (Goal.Rule Goal)

emptyExecutionGraph :: Goal.ProofState Goal Integer -> ExecutionGraph
emptyExecutionGraph = Strategy.emptyExecutionGraph

insNode
    :: (Gr.Node, Goal.ProofState Goal Integer)
    -> ExecutionGraph
    -> ExecutionGraph
insNode = Strategy.insNode

insEdge
    :: (Gr.Node, Gr.Node)
    -> ExecutionGraph
    -> ExecutionGraph
insEdge = Strategy.insEdge

-- | Simple program configurations for unit testing.
data K = BorC | A | B | C | D | E | F | Bot
    deriving (Eq, Ord, Show)

matches :: K -> K -> Bool
matches B BorC = True
matches C BorC = True
matches a b    = a == b

difference :: K -> K -> K
difference BorC B = C
difference BorC C = B
difference a    b
  | a `matches` b = Bot
  | otherwise     = a

instance EqualWithExplanation K where
    compareWithExplanation = rawCompareWithExplanation
    printWithExplanation = show

type Goal = (K, K)

type ProofState = Goal.ProofState Goal Goal

type Prim = Goal.Prim Goal

instance Goal.Goal Goal where

    newtype Rule Goal =
        Rule { unRule :: (K, K) }
        deriving (Eq, Show, EqualWithExplanation)

    type Prim Goal = ProofState.Prim (Goal.Rule Goal)

    type ProofState Goal a = ProofState.ProofState a

<<<<<<< HEAD
    strategy goals rules =
        firstStep : repeat nextStep
      where
        firstStep =
            (Strategy.sequence . map Strategy.apply)
                [ ProofState.CheckProven
                , ProofState.CheckGoalRemainder
                , ProofState.RemoveDestination
                , ProofState.TriviallyValid
                , ProofState.DerivePar axioms
                , ProofState.RemoveDestination
                , ProofState.Simplify
                , ProofState.TriviallyValid
                , ProofState.ResetGoalRewritten
                , ProofState.TriviallyValid
                ]
        nextStep =
            (Strategy.sequence . map Strategy.apply)
                [ ProofState.CheckProven
                , ProofState.CheckGoalRemainder
                , ProofState.RemoveDestination
                , ProofState.TriviallyValid
                , ProofState.DeriveSeq claims
                , ProofState.RemoveDestination
                , ProofState.Simplify
                , ProofState.TriviallyValid
                , ProofState.DerivePar axioms
                , ProofState.RemoveDestination
                , ProofState.Simplify
                , ProofState.TriviallyValid
                , ProofState.ResetGoalRewritten
                , ProofState.TriviallyValid
                ]
        axioms = rules
        claims = Rule <$> goals

    transitionRule =
        Goal.transitionRule0
            simplify
            removeDestination
            isTriviallyValid
            derivePar
            deriveSeq

-- | The destination-removal rule for our unit test goal.
removeDestination
    :: MonadSimplify m
    => Goal
    -> Strategy.TransitionT (Goal.Rule Goal) m Goal
removeDestination (src, dst) =
    return (difference src dst, dst)

-- | The goal is trivially valid when the members are equal.
isTriviallyValid :: Goal -> Bool
isTriviallyValid (src, _) = src == Bot

derivePar
    :: MonadSimplify m
    => [Goal.Rule Goal]
    -> Goal
    -> Strategy.TransitionT (Goal.Rule Goal) m ProofState
derivePar rules (src, dst) =
    goals <|> goalRemainder
  where
    goal rule@(Rule (_, to)) = do
        Transition.addRule rule
        (pure . ProofState.Goal) (to, dst)
    goalRemainder = do
        let r = Foldable.foldl' difference src (fst . unRule <$> applied)
        (pure . ProofState.GoalRemainder) (r, dst)
    applyRule rule@(Rule (from, _))
      | from `matches` src = Just rule
      | otherwise = Nothing
    applied = Maybe.mapMaybe applyRule rules
    goals = Foldable.asum (goal <$> applied)

simplify
    :: MonadSimplify m
    => Goal
    -> Strategy.TransitionT (Goal.Rule Goal) m Goal
simplify = return

isTrusted :: Goal -> Bool
isTrusted = undefined

deriveSeq
    :: MonadSimplify m
    => [Goal.Rule Goal]
    -> Goal
    -> Strategy.TransitionT (Goal.Rule Goal) m ProofState
deriveSeq = derivePar
=======
    derivePar rules (src, dst) =
        goals <|> goalRemainder
      where
        goal rule@(Rule (_, to)) = do
            Transition.addRule rule
            (pure . Goal.Goal) (to, dst)
        goalRemainder = do
            let r = Foldable.foldl' difference src (fst . unRule <$> applied)
            (pure . Goal.GoalRemainder) (r, dst)
        applyRule rule@(Rule (from, _))
          | from `matches` src = Just rule
          | otherwise = Nothing
        applied = Maybe.mapMaybe applyRule rules
        goals = Foldable.asum (goal <$> applied)

    simplify = return
    isTrusted = undefined
    deriveSeq = Goal.derivePar
>>>>>>> 2cf912da

runTransitionRule :: Prim -> ProofState -> [(ProofState, Seq (Goal.Rule Goal))]
runTransitionRule prim state =
    (runIdentity . unAllPathIdentity . runTransitionT)
<<<<<<< HEAD
        (Goal.transitionRule prim state)
=======
        (transitionRule prim state)
>>>>>>> 2cf912da

newtype AllPathIdentity a = AllPathIdentity { unAllPathIdentity :: Identity a }
    deriving (Functor, Applicative, Monad)

instance WithLog LogMessage AllPathIdentity where
    askLogAction = undefined
    localLogAction _ = undefined

instance MonadSMT AllPathIdentity where
    withSolver = undefined
    declare = undefined
    declareFun = undefined
    declareSort = undefined
    declareDatatype = undefined
    declareDatatypes = undefined
    assert = undefined
    check = undefined
    ackCommand = undefined
    loadFile = undefined

instance MonadProfiler AllPathIdentity where
    profileDuration _ = id
    profileConfiguration =
        return Configuration
            { identifierFilter = Nothing
            , dumpIdentifier = Nothing
            }

instance MonadSimplify AllPathIdentity where
    askMetadataTools = undefined
    askSimplifierTermLike = undefined
    localSimplifierTermLike = undefined
    askSimplifierPredicate = undefined
    localSimplifierPredicate = undefined
    askSimplifierAxioms = undefined
    localSimplifierAxioms = undefined

differentLengthPaths :: [Goal.Rule Goal]
differentLengthPaths =
    fmap Rule
    [ -- Length 5 path
      (A, B), (B, C), (C, D), (D, E), (E, F)
      -- Length 4 path
    ,                         (D, F)
      -- Length 3 path
    ,                 (C, F)
      -- Length 2 path
    ,         (B, F)
      -- Length 1 path
    , (A, F)
    ]<|MERGE_RESOLUTION|>--- conflicted
+++ resolved
@@ -86,13 +86,8 @@
         MultiOr.MultiOr []
     , Goal.unprovenNodes
         (goal 0
-<<<<<<< HEAD
             & subgoal 0 (1, ProofState.GoalRemainder 1)
             & subgoal 0 (2, ProofState.Proven)
-=======
-            & subgoal 0 (1, Goal.GoalRemainder 1)
-            & subgoal 0 (2, Goal.Proven)
->>>>>>> 2cf912da
         )
         `equals_`
         MultiOr.MultiOr [1]
@@ -110,15 +105,9 @@
 
 test_transitionRule_CheckProven :: [TestTree]
 test_transitionRule_CheckProven =
-<<<<<<< HEAD
     [ done ProofState.Proven
     , unmodified (ProofState.Goal    (A, B))
     , unmodified (ProofState.GoalRemainder (A, B))
-=======
-    [ done Goal.Proven
-    , unmodified (Goal.Goal    (A, B))
-    , unmodified (Goal.GoalRemainder (A, B))
->>>>>>> 2cf912da
     ]
   where
     run = runTransitionRule ProofState.CheckProven
@@ -129,21 +118,12 @@
 
 test_transitionRule_CheckGoalRem :: [TestTree]
 test_transitionRule_CheckGoalRem =
-<<<<<<< HEAD
     [ unmodified ProofState.Proven
     , unmodified (ProofState.Goal    (A, B))
     , done       (ProofState.GoalRemainder undefined)
     ]
   where
     run = runTransitionRule ProofState.CheckGoalRemainder
-=======
-    [ unmodified Goal.Proven
-    , unmodified (Goal.Goal    (A, B))
-    , done       (Goal.GoalRemainder undefined)
-    ]
-  where
-    run = runTransitionRule Goal.CheckGoalRemainder
->>>>>>> 2cf912da
     unmodified :: HasCallStack => ProofState -> TestTree
     unmodified state = run state `equals_` [(state, mempty)]
     done :: HasCallStack => ProofState -> TestTree
@@ -151,15 +131,9 @@
 
 test_transitionRule_RemoveDestination :: [TestTree]
 test_transitionRule_RemoveDestination =
-<<<<<<< HEAD
     [ unmodified ProofState.Proven
     , unmodified (ProofState.GoalRemainder (A, B))
     , ProofState.Goal (B, B) `becomes` (ProofState.Goal (Bot, B), mempty)
-=======
-    [ unmodified Goal.Proven
-    , unmodified (Goal.GoalRemainder (A, B))
-    , Goal.Goal (B, B) `becomes` (Goal.Goal (Bot, B), mempty)
->>>>>>> 2cf912da
     ]
   where
     run = runTransitionRule ProofState.RemoveDestination
@@ -169,17 +143,10 @@
 
 test_transitionRule_TriviallyValid :: [TestTree]
 test_transitionRule_TriviallyValid =
-<<<<<<< HEAD
     [ unmodified    ProofState.Proven
     , unmodified    (ProofState.Goal    (A, B))
     , unmodified    (ProofState.GoalRemainder (A, B))
     , becomesProven (ProofState.GoalRemainder (Bot, B))
-=======
-    [ unmodified    Goal.Proven
-    , unmodified    (Goal.Goal    (A, B))
-    , unmodified    (Goal.GoalRemainder (A, B))
-    , becomesProven (Goal.GoalRemainder (Bot, B))
->>>>>>> 2cf912da
     ]
   where
     run = runTransitionRule ProofState.TriviallyValid
@@ -190,7 +157,6 @@
 
 test_transitionRule_DerivePar :: [TestTree]
 test_transitionRule_DerivePar =
-<<<<<<< HEAD
     [ unmodified ProofState.Proven
     , unmodified (ProofState.GoalRewritten    (A, B))
     , [Rule (A, C)]
@@ -202,19 +168,6 @@
         `derives`
         [ (ProofState.Goal    (B  , C), Seq.singleton $ Rule (A, B))
         , (ProofState.GoalRemainder (Bot, C), mempty)
-=======
-    [ unmodified Goal.Proven
-    , unmodified (Goal.GoalRewritten (A, B))
-    , [Rule (A, C)]
-        `derives`
-        [ (Goal.Goal    (C,   C), Seq.singleton $ Rule (A, C))
-        , (Goal.GoalRemainder (Bot, C), mempty)
-        ]
-    , fmap Rule [(A, B), (B, C)]
-        `derives`
-        [ (Goal.Goal    (B  , C), Seq.singleton $ Rule (A, B))
-        , (Goal.GoalRemainder (Bot, C), mempty)
->>>>>>> 2cf912da
         ]
     ]
   where
@@ -228,11 +181,7 @@
         -> [(ProofState, Seq (Goal.Rule Goal))]
         -- ^ transitions
         -> TestTree
-<<<<<<< HEAD
     derives rules = equals_ (run rules $ ProofState.GoalRemainder (A, C))
-=======
-    derives rules = equals_ (run rules $ Goal.GoalRemainder (A, C))
->>>>>>> 2cf912da
 
 test_runStrategy :: [TestTree]
 test_runStrategy =
@@ -348,7 +297,6 @@
 
     type ProofState Goal a = ProofState.ProofState a
 
-<<<<<<< HEAD
     strategy goals rules =
         firstStep : repeat nextStep
       where
@@ -362,7 +310,7 @@
                 , ProofState.RemoveDestination
                 , ProofState.Simplify
                 , ProofState.TriviallyValid
-                , ProofState.ResetGoalRewritten
+                , ProofState.ResetGoal
                 , ProofState.TriviallyValid
                 ]
         nextStep =
@@ -379,7 +327,7 @@
                 , ProofState.RemoveDestination
                 , ProofState.Simplify
                 , ProofState.TriviallyValid
-                , ProofState.ResetGoalRewritten
+                , ProofState.ResetGoal
                 , ProofState.TriviallyValid
                 ]
         axioms = rules
@@ -440,35 +388,11 @@
     -> Goal
     -> Strategy.TransitionT (Goal.Rule Goal) m ProofState
 deriveSeq = derivePar
-=======
-    derivePar rules (src, dst) =
-        goals <|> goalRemainder
-      where
-        goal rule@(Rule (_, to)) = do
-            Transition.addRule rule
-            (pure . Goal.Goal) (to, dst)
-        goalRemainder = do
-            let r = Foldable.foldl' difference src (fst . unRule <$> applied)
-            (pure . Goal.GoalRemainder) (r, dst)
-        applyRule rule@(Rule (from, _))
-          | from `matches` src = Just rule
-          | otherwise = Nothing
-        applied = Maybe.mapMaybe applyRule rules
-        goals = Foldable.asum (goal <$> applied)
-
-    simplify = return
-    isTrusted = undefined
-    deriveSeq = Goal.derivePar
->>>>>>> 2cf912da
 
 runTransitionRule :: Prim -> ProofState -> [(ProofState, Seq (Goal.Rule Goal))]
 runTransitionRule prim state =
     (runIdentity . unAllPathIdentity . runTransitionT)
-<<<<<<< HEAD
         (Goal.transitionRule prim state)
-=======
-        (transitionRule prim state)
->>>>>>> 2cf912da
 
 newtype AllPathIdentity a = AllPathIdentity { unAllPathIdentity :: Identity a }
     deriving (Functor, Applicative, Monad)
