{-# OPTIONS_GHC -Wno-incomplete-uni-patterns #-}

module Test.Kore.Rewrite.Function.Integration (
    test_functionIntegration,
    test_Nat,
    test_short_circuit,
    test_List,
    test_lookupMap,
    test_updateMap,
    test_updateList,
    test_Ceil,
) where

import Control.Lens qualified as Lens
import Data.Generics.Product
import Data.Map.Strict (
    Map,
 )
import Data.Map.Strict qualified as Map
import Data.Sup
import Kore.Attribute.Symbol qualified as Attribute
import Kore.Builtin qualified as Builtin
import Kore.Builtin.AssociativeCommutative qualified as Ac
import Kore.Builtin.Int qualified as Int (
    builtinFunctions,
 )
import Kore.Builtin.Map qualified as Map (
    builtinFunctions,
 )
import Kore.Equation
import Kore.Error qualified
import Kore.IndexedModule.IndexedModule as IndexedModule
import Kore.IndexedModule.MetadataTools (
    SmtMetadataTools,
 )
import Kore.IndexedModule.MetadataToolsBuilder qualified as MetadataTools
import Kore.IndexedModule.SortGraph qualified as SortGraph
import Kore.Internal.MultiOr qualified as MultiOr
import Kore.Internal.OrPattern (
    OrPattern,
 )
import Kore.Internal.OrPattern qualified as OrPattern
import Kore.Internal.Pattern as Pattern
import Kore.Internal.Predicate (
    makeAndPredicate,
    makeCeilPredicate,
    makeEqualsPredicate,
    makeTruePredicate,
 )
import Kore.Internal.SideCondition (
    SideCondition,
 )
import Kore.Internal.SideCondition qualified as SideCondition (
    top,
 )
import Kore.Internal.Substitution qualified as Substitution
import Kore.Internal.Symbol
import Kore.Internal.TermLike
import Kore.Rewrite.Axiom.EvaluationStrategy (
    builtinEvaluation,
    definitionEvaluation,
    simplificationEvaluation,
    simplifierWithFallback,
 )
import Kore.Rewrite.Axiom.Identifier (
    AxiomIdentifier,
 )
import Kore.Rewrite.Axiom.Identifier qualified as AxiomIdentifier
import Kore.Rewrite.Function.Memo qualified as Memo
import Kore.Rewrite.RewritingVariable (
    RewritingVariableName,
    configElementVariableFromId,
    mkConfigVariable,
 )
import Kore.Simplify.Condition qualified as Simplifier.Condition
import Kore.Simplify.InjSimplifier (
    InjSimplifier,
    mkInjSimplifier,
 )
import Kore.Simplify.Pattern qualified as Pattern
import Kore.Simplify.Simplify
import Kore.Simplify.Simplify as AttemptedAxiom (
    AttemptedAxiom (..),
 )
import Kore.Simplify.SubstitutionSimplifier qualified as SubstitutionSimplifier
import Kore.Simplify.TermLike qualified as TermLike
import Kore.Syntax.Definition hiding (
    Symbol (..),
 )
import Kore.Unparser
import Kore.Validate.DefinitionVerifier
import Kore.Validate.Error (
    VerifyError,
 )
import Prelude.Kore hiding (
    succ,
 )
import Pretty qualified
import Test.Kore
import Test.Kore.Builtin.Bool qualified as Bool
import Test.Kore.Builtin.Builtin qualified as Builtin
import Test.Kore.Builtin.Definition qualified as Builtin
import Test.Kore.Builtin.Int qualified as Int
import Test.Kore.Builtin.List qualified as List
import Test.Kore.Builtin.Map qualified as Map
import Test.Kore.Equation.Common (
    axiom,
    axiom_,
 )
import Test.Kore.Rewrite.Axiom.Matcher (
    doesn'tMatch,
    matches,
 )
import Test.Kore.Rewrite.MockSymbols qualified as Mock
import Test.Kore.Simplify
import Test.Tasty
import Test.Tasty.HUnit.Ext

test_functionIntegration :: [TestTree]
test_functionIntegration =
    [ testCase "Simple evaluation" $ do
        let expect = Mock.g Mock.c
        actual <-
            evaluate
                ( Map.singleton
                    (AxiomIdentifier.Application Mock.functional10Id)
                    ( axiomEvaluator
                        (Mock.functional10 (mkElemVar Mock.xConfig))
                        (Mock.g (mkElemVar Mock.xConfig))
                    )
                )
                (Mock.functional10 Mock.c)
        assertEqual "" expect (OrPattern.toTermLike Mock.testSort actual)
    , testCase "Simple evaluation (builtin branch)" $ do
        let expect = Mock.g Mock.c
        actual <-
            evaluate
                ( Map.singleton
                    (AxiomIdentifier.Application Mock.functional10Id)
                    ( builtinEvaluation $
                        axiomEvaluator
                            (Mock.functional10 (mkElemVar Mock.xConfig))
                            (Mock.g (mkElemVar Mock.xConfig))
                    )
                )
                (Mock.functional10 Mock.c)
        assertEqual "" expect (OrPattern.toTermLike Mock.testSort actual)
    , testCase "Simple evaluation (Axioms & Builtin branch, Builtin works)" $
        do
            let expect = Mock.g Mock.c
            actual <-
                evaluate
                    ( Map.singleton
                        (AxiomIdentifier.Application Mock.functional10Id)
                        ( simplifierWithFallback
                            ( builtinEvaluation $
                                axiomEvaluator
                                    (Mock.functional10 (mkElemVar Mock.xConfig))
                                    (Mock.g (mkElemVar Mock.xConfig))
                            )
                            ( axiomEvaluator
                                (Mock.functional10 (mkElemVar Mock.xConfig))
                                (mkElemVar Mock.xConfig)
                            )
                        )
                    )
                    (Mock.functional10 Mock.c)
            assertEqual "" expect (OrPattern.toTermLike Mock.testSort actual)
    , testCase "Simple evaluation (Axioms & Builtin branch, Builtin fails)" $
        do
            let expect = Mock.g Mock.c
            actual <-
                evaluate
                    ( Map.singleton
                        (AxiomIdentifier.Application Mock.functional10Id)
                        ( simplifierWithFallback
                            ( builtinEvaluation $
                                BuiltinAndAxiomSimplifier $ \_ _ ->
                                    notApplicableAxiomEvaluator
                            )
                            ( axiomEvaluator
                                (Mock.functional10 (mkElemVar Mock.xConfig))
                                (Mock.g (mkElemVar Mock.xConfig))
                            )
                        )
                    )
                    (Mock.functional10 Mock.c)
            assertEqual "" expect (OrPattern.toTermLike Mock.testSort actual)
    , testCase "Evaluates inside functions" $ do
        let expect = Mock.functional11 (Mock.functional11 Mock.c)
        actual <-
            evaluate
                ( Map.singleton
                    (AxiomIdentifier.Application Mock.functional10Id)
                    ( axiomEvaluator
                        (Mock.functional10 (mkElemVar Mock.xConfig))
                        (Mock.functional11 (mkElemVar Mock.xConfig))
                    )
                )
                (Mock.functional10 (Mock.functional10 Mock.c))
        assertEqual "" expect (OrPattern.toTermLike Mock.testSort actual)
    , testCase "Evaluates 'or'" $ do
        let expect =
                mkOr
                    (Mock.functional11 (Mock.functional11 Mock.c))
                    (Mock.functional11 (Mock.functional11 Mock.d))
        actual <-
            evaluate
                ( Map.singleton
                    (AxiomIdentifier.Application Mock.functional10Id)
                    ( axiomEvaluator
                        (Mock.functional10 (mkElemVar Mock.xConfig))
                        (Mock.functional11 (mkElemVar Mock.xConfig))
                    )
                )
                ( Mock.functional10
                    ( mkOr
                        (Mock.functional10 Mock.c)
                        (Mock.functional10 Mock.d)
                    )
                )
        assertEqual "" expect (OrPattern.toTermLike Mock.testSort actual)
    , testCase "Evaluates on multiple branches" $ do
        let expect =
                Mock.functional11
                    ( Mock.functional20
                        (Mock.functional11 Mock.c)
                        (Mock.functional11 Mock.c)
                    )
        actual <-
            evaluate
                ( Map.singleton
                    (AxiomIdentifier.Application Mock.functional10Id)
                    ( axiomEvaluator
                        (Mock.functional10 (mkElemVar Mock.xConfig))
                        (Mock.functional11 (mkElemVar Mock.xConfig))
                    )
                )
                ( Mock.functional10
                    ( Mock.functional20
                        (Mock.functional10 Mock.c)
                        (Mock.functional10 Mock.c)
                    )
                )
        assertEqual "" expect (OrPattern.toTermLike Mock.testSort actual)
    , testCase "Returns conditions" $ do
        let expect =
                Conditional
                    { term = Mock.f Mock.d
                    , predicate =
                        makeCeilPredicate
                            (Mock.plain10 Mock.e)
                    , substitution = mempty
                    }
        actual <-
            evaluate
                ( Map.singleton
                    (AxiomIdentifier.Application Mock.cfId)
                    ( appliedMockEvaluator
                        Conditional
                            { term = Mock.d
                            , predicate =
                                makeCeilPredicate
                                    (Mock.plain10 Mock.e)
                            , substitution = mempty
                            }
                    )
                )
                (Mock.f Mock.cf)
        assertEqual "" (MultiOr.singleton expect) actual
    , testCase "Merges conditions" $ do
        let expect =
                Conditional
                    { term = Mock.functional11 (Mock.functional20 Mock.e Mock.e)
                    , predicate =
                        makeAndPredicate
                            (makeCeilPredicate (Mock.f Mock.a))
                            (makeCeilPredicate (Mock.g Mock.a))
                    , substitution = mempty
                    }
        actual <-
            evaluate
                ( Map.fromList
                    [
                        ( AxiomIdentifier.Application Mock.cfId
                        , appliedMockEvaluator
                            Conditional
                                { term = Mock.e
                                , predicate = makeCeilPredicate (Mock.g Mock.a)
                                , substitution = mempty
                                }
                        )
                    ,
                        ( AxiomIdentifier.Application Mock.cgId
                        , appliedMockEvaluator
                            Conditional
                                { term = Mock.e
                                , predicate = makeCeilPredicate (Mock.f Mock.a)
                                , substitution = mempty
                                }
                        )
                    ,
                        ( AxiomIdentifier.Application Mock.functional10Id
                        , axiomEvaluator
                            (Mock.functional10 (mkElemVar Mock.xConfig))
                            (Mock.functional11 (mkElemVar Mock.xConfig))
                        )
                    ]
                )
                (Mock.functional10 (Mock.functional20 Mock.cf Mock.cg))
        assertEqual "" (MultiOr.singleton expect) actual
    , testCase "Reevaluates user-defined function results." $ do
        let expect =
                Conditional
                    { term = Mock.f Mock.e
                    , predicate =
                        makeEqualsPredicate
                            Mock.e
                            (Mock.f Mock.e)
                    , substitution = mempty
                    }
        actual <-
            evaluate
                ( Map.fromList
                    [
                        ( AxiomIdentifier.Application Mock.cfId
                        , axiomEvaluator Mock.cf Mock.cg
                        )
                    ,
                        ( AxiomIdentifier.Application Mock.cgId
                        , appliedMockEvaluator
                            Conditional
                                { term = Mock.e
                                , predicate =
                                    makeEqualsPredicate (Mock.f Mock.e) Mock.e
                                , substitution = mempty
                                }
                        )
                    ]
                )
                (Mock.f Mock.cf)
        assertEqual "" (MultiOr.singleton expect) actual
    , testCase "Merges substitutions with reevaluation ones." $ do
        let expect =
                Conditional
                    { term = Mock.f Mock.e
                    , predicate = makeTruePredicate
                    , substitution =
                        Substitution.unsafeWrap
                            [
                                ( inject Mock.var_xConfig_1
                                , Mock.a
                                )
                            ,
                                ( inject Mock.var_zConfig_1
                                , Mock.a
                                )
                            ]
                    }
        actual <-
            evaluate
                ( Map.fromList
                    [
                        ( AxiomIdentifier.Application Mock.cfId
                        , appliedMockEvaluator
                            Conditional
                                { term = Mock.cg
                                , predicate = makeTruePredicate
                                , substitution =
                                    Substitution.unsafeWrap
                                        [
                                            ( inject Mock.x
                                            , mkElemVar Mock.z
                                            )
                                        ]
                                }
                        )
                    ,
                        ( AxiomIdentifier.Application Mock.cgId
                        , appliedMockEvaluator
                            Conditional
                                { term = Mock.e
                                , predicate = makeTruePredicate
                                , substitution =
                                    Substitution.unsafeWrap
                                        [
                                            ( inject Mock.x
                                            , Mock.a
                                            )
                                        ]
                                }
                        )
                    ]
                )
                (Mock.f Mock.cf)
        assertEqual "" (MultiOr.singleton expect) actual
    , testCase "Simplifies substitution-predicate." $ do
        -- Mock.plain10 below prevents:
        -- 1. unification without substitution.
        -- 2. Transforming the 'and' in an equals predicate,
        --    as it would happen for functions.
        let expect =
                Conditional
                    { term = Mock.a
                    , predicate =
                        makeAndPredicate
                            (makeCeilPredicate Mock.cf)
                            ( makeCeilPredicate
                                (Mock.plain10 Mock.cf)
                            )
                    , substitution =
                        Substitution.unsafeWrap
                            [ (inject Mock.var_xConfig_1, Mock.cf)
                            , (inject Mock.var_yConfig_1, Mock.b)
                            ]
                    }
        actual <-
            evaluate
                ( Map.fromList
                    [
                        ( AxiomIdentifier.Application Mock.fId
                        , appliedMockEvaluator
                            Conditional
                                { term = Mock.a
                                , predicate =
                                    makeCeilPredicate
                                        ( mkAnd
                                            ( Mock.constr20
                                                (Mock.plain10 Mock.cf)
                                                Mock.b
                                            )
                                            ( Mock.constr20
                                                (Mock.plain10 (mkElemVar Mock.x))
                                                (mkElemVar Mock.y)
                                            )
                                        )
                                , substitution =
                                    Substitution.wrap $
                                        Substitution.mkUnwrappedSubstitution
                                            [(inject Mock.x, Mock.cf)]
                                }
                        )
                    ]
                )
                (Mock.f (mkElemVar Mock.xConfig))
        let message =
                (show . Pretty.vsep)
                    [ "Expected:"
                    , Pretty.indent 4 (unparse expect)
                    , "but found:"
                    , Pretty.indent 4 (Pretty.pretty actual)
                    ]
        assertEqual message (MultiOr.singleton expect) actual
    , testCase "Evaluates only simplifications." $ do
        let expect =
                Conditional
                    { term = Mock.b
                    , predicate = makeTruePredicate
                    , substitution = mempty
                    }
        actual <-
            evaluate
                ( Map.fromList
                    [
                        ( AxiomIdentifier.Application Mock.fId
                        , simplifierWithFallback
                            (appliedMockEvaluator (Pattern.fromTermLike Mock.b))
                            ( definitionEvaluation
                                [axiom_ (Mock.f (mkElemVar Mock.yConfig)) Mock.a]
                            )
                        )
                    ]
                )
                (Mock.f (mkElemVar Mock.xConfig))
        assertEqual "" (MultiOr.singleton expect) actual
    , testCase "Picks first matching simplification." $ do
        let expect =
                Conditional
                    { term = Mock.b
                    , predicate = makeTruePredicate
                    , substitution = mempty
                    }
        actual <-
            evaluate
                ( Map.fromList
                    [
                        ( AxiomIdentifier.Application Mock.fId
                        , simplifierWithFallback
                            ( firstFullEvaluation
                                [ axiomEvaluator
                                    (Mock.f (Mock.g (mkElemVar Mock.xConfig)))
                                    Mock.c
                                , appliedMockEvaluator
                                    Conditional
                                        { term = Mock.b
                                        , predicate = makeTruePredicate
                                        , substitution = mempty
                                        }
                                , appliedMockEvaluator
                                    Conditional
                                        { term = Mock.c
                                        , predicate = makeTruePredicate
                                        , substitution = mempty
                                        }
                                ]
                            )
                            ( definitionEvaluation
                                [ axiom
                                    (Mock.f (mkElemVar Mock.yConfig))
                                    Mock.a
                                    makeTruePredicate
                                ]
                            )
                        )
                    ]
                )
                (Mock.f (mkElemVar Mock.xConfig))
        assertEqual "" (MultiOr.singleton expect) actual
    , testCase "Falls back to evaluating the definition." $ do
        let expect =
                Conditional
                    { term = Mock.a
                    , predicate = makeTruePredicate
                    , substitution = mempty
                    }
        actual <-
            evaluate
                ( Map.fromList
                    [
                        ( AxiomIdentifier.Application Mock.fId
                        , simplifierWithFallback
                            ( axiomEvaluator
                                (Mock.f (Mock.g (mkElemVar Mock.xConfig)))
                                Mock.b
                            )
                            ( definitionEvaluation
                                [ axiom
                                    (Mock.f (mkElemVar Mock.yConfig))
                                    Mock.a
                                    makeTruePredicate
                                ]
                            )
                        )
                    ]
                )
                (Mock.f (mkElemVar Mock.xConfig))
        assertEqual "" (MultiOr.singleton expect) actual
        {-
            Uncomment this if we ever go back to allowing branches for function
            evaluation.

            , testCase "Multiple definition branches." $ do
                let expect =
                        Pattern.fromTermLike $ mkOr
                            (mkAnd Mock.a (mkCeil Mock.testSort Mock.cf))
                            (mkAnd Mock.b (mkNot (mkCeil Mock.testSort Mock.cf)))
                actual <-
                    evaluate
                        (Map.fromList
                            [   ( AxiomIdentifier.Application Mock.fId
                                , simplifierWithFallback
                                    (axiomEvaluator
                                        (Mock.f (Mock.g (mkElemVar Mock.x)))
                                        Mock.c
                                    )
                                    (definitionEvaluation
                                        [ axiom
                                            (Mock.f (mkElemVar Mock.y))
                                            Mock.a
                                            (makeCeilPredicate Mock.cf)
                                        , axiom_ (Mock.f (mkElemVar Mock.y)) Mock.b
                                        ]
                                    )
                                )
                            ]
                        )
                        (Mock.f (mkElemVar Mock.x))
                assertEqual "" expect actual-}
    ]

test_Nat :: [TestTree]
test_Nat =
    [ matches
        "plus(0, N) matches plus(0, 1)"
        (plus zero varNConfig)
        (plus zero one)
        [(inject natNConfig, one)]
    , doesn'tMatch
        "plus(succ(M), N) doesn't match plus(0, 1)"
        (plus (succ varMConfig) varNConfig)
        (plus zero one)
    , matches
        "plus(succ(M), N) matches plus(1, 1)"
        (plus (succ varMConfig) varNConfig)
        (plus one one)
        [(inject natMConfig, zero), (inject natNConfig, one)]
    , applies
        "plus(0, N) => ... ~ plus (0, 1)"
        [plusZeroRule]
        (plus zero one)
    , notApplies
        "plus(0, N) => ... ~ plus (1, 1)"
        [plusZeroRule]
        (plus one one)
    , notApplies
        "plus(Succ(M), N) => ... ~ plus (0, 1)"
        [plusSuccRule]
        (plus zero one)
    , applies
        "plus(Succ(M), N) => ... ~ plus (1, 1)"
        [plusSuccRule]
        (plus one one)
    , applies
        "plus(0, 1) => ..."
        plusRules
        (plus zero one)
    , applies
        "plus(1, 1) => ..."
        plusRules
        (plus one one)
    , equals "0 + 1 = 1 : Nat" (plus zero one) [one]
    , equals "0 + 1 = 1 : Nat" (plus one one) [two]
    , equals "0 * 1 = 0 : Nat" (times zero one) [zero]
    , equals "1 * 1 = 1 : Nat" (times one one) [one]
    , equals "1 * 2 = 2 : Nat" (times one two) [two]
    , equals "2 * 1 = 2 : Nat" (times two one) [two]
    , equals "0! = 1 : Nat" (factorial zero) [one]
    , equals "1! = 1 : Nat" (factorial one) [one]
    , equals "2! = 2 : Nat" (factorial two) [two]
    , equals "fibonacci(0) = 1 : Nat" (fibonacci zero) [one]
    , equals "fibonacci(1) = 1 : Nat" (fibonacci one) [one]
    , equals "fibonacci(2) = 2 : Nat" (fibonacci two) [two]
    ]

-- Evaluation tests: check the result of evaluating the term
equals ::
    HasCallStack =>
    TestName ->
    TermLike RewritingVariableName ->
    [TermLike RewritingVariableName] ->
    TestTree
equals comment term results =
    testCase comment $ do
        actual <- simplify term
        let expect = OrPattern.fromPatterns $ Pattern.fromTermLike <$> results
        assertEqual "" expect actual

simplify ::
    TermLike RewritingVariableName -> IO (OrPattern RewritingVariableName)
simplify = testRunSimplifier testEnv . TermLike.simplify SideCondition.top

evaluate ::
    BuiltinAndAxiomSimplifierMap ->
    TermLike RewritingVariableName ->
    IO (OrPattern RewritingVariableName)
evaluate functionIdToEvaluator termLike =
    testRunSimplifier Mock.env{simplifierAxioms = functionIdToEvaluator} $
        TermLike.simplify SideCondition.top termLike

evaluateWith ::
    BuiltinAndAxiomSimplifier ->
    TermLike RewritingVariableName ->
    IO CommonAttemptedAxiom
evaluateWith simplifier patt =
    runSimplifierSMT testEnv $
        runBuiltinAndAxiomSimplifier simplifier patt SideCondition.top

-- Applied tests: check that one or more rules applies or not
withApplied ::
    (CommonAttemptedAxiom -> Assertion) ->
    TestName ->
    [Equation RewritingVariableName] ->
    TermLike RewritingVariableName ->
    TestTree
withApplied check comment rules term =
    testCase comment $ do
        actual <- evaluateWith (definitionEvaluation rules) term
        check actual

applies
    , notApplies ::
        TestName ->
        [Equation RewritingVariableName] ->
        TermLike RewritingVariableName ->
        TestTree
applies =
    withApplied $ \attempted -> do
        results <- expectApplied attempted
        expectNoRemainders results
  where
    expectApplied NotApplicable = assertFailure "Expected Applied"
    expectApplied (NotApplicableUntilConditionChanges _) =
        assertFailure "Expected Applied"
    expectApplied (Applied results) = return results
    expectNoRemainders =
        assertBool "Expected no remainders"
            . isBottom
            . Lens.view (field @"remainders")
notApplies =
    withApplied $ \r ->
        assertBool "Expected NotApplicable" $
            isNotApplicable r || isNotApplicableUntilConditionChanges r

natSort :: Sort
natSort =
    SortActualSort
        SortActual
            { sortActualName = testId "Nat"
            , sortActualSorts = []
            }

natMConfig
    , natNConfig ::
        ElementVariable RewritingVariableName
natMConfig = configElementVariableFromId "M" natSort
natNConfig = configElementVariableFromId "N" natSort

varMConfig, varNConfig :: TermLike RewritingVariableName
varMConfig = mkElemVar natMConfig
varNConfig = mkElemVar natNConfig

zeroSymbol, succSymbol :: Symbol
zeroSymbol = Mock.symbol "Zero" [] natSort & constructor & functional
succSymbol = Mock.symbol "Succ" [natSort] natSort & constructor & functional

plusSymbol, timesSymbol :: Symbol
plusSymbol = Mock.symbol "plus" [natSort, natSort] natSort & function
timesSymbol = Mock.symbol "times" [natSort, natSort] natSort & function

fibonacciSymbol, factorialSymbol :: Symbol
fibonacciSymbol = Mock.symbol "fibonacci" [natSort] natSort & function
factorialSymbol = Mock.symbol "factorial" [natSort] natSort & function

zero :: TermLike RewritingVariableName
zero = mkApplySymbol zeroSymbol []

one, two :: TermLike RewritingVariableName
one = succ zero
two = succ one

succ
    , fibonacci
    , factorial ::
        TermLike RewritingVariableName -> TermLike RewritingVariableName
succ n = mkApplySymbol succSymbol [n]
fibonacci n = mkApplySymbol fibonacciSymbol [n]
factorial n = mkApplySymbol factorialSymbol [n]

plus
    , times ::
        TermLike RewritingVariableName ->
        TermLike RewritingVariableName ->
        TermLike RewritingVariableName
plus n1 n2 = mkApplySymbol plusSymbol [n1, n2]
times n1 n2 = mkApplySymbol timesSymbol [n1, n2]

functionEvaluator ::
    Symbol ->
    -- | Function definition rules
    [Equation RewritingVariableName] ->
    (AxiomIdentifier, BuiltinAndAxiomSimplifier)
functionEvaluator symb rules =
    (AxiomIdentifier.Application ident, definitionEvaluation rules)
  where
    ident = symbolConstructor symb

functionSimplifier ::
    Symbol ->
    -- | Function simplification rule
    [Equation RewritingVariableName] ->
    (AxiomIdentifier, BuiltinAndAxiomSimplifier)
functionSimplifier symb rules =
    ( AxiomIdentifier.Application ident
    , firstFullEvaluation (simplificationEvaluation <$> rules)
    )
  where
    ident = symbolConstructor symb

plusZeroRule, plusSuccRule :: Equation RewritingVariableName
plusZeroRule = axiom_ (plus zero varNConfig) varNConfig
plusSuccRule =
    axiom_ (plus (succ varMConfig) varNConfig) (succ (plus varMConfig varNConfig))

plusRules :: [Equation RewritingVariableName]
plusRules = [plusZeroRule, plusSuccRule]

plusEvaluator :: (AxiomIdentifier, BuiltinAndAxiomSimplifier)
plusEvaluator = functionEvaluator plusSymbol plusRules

timesEvaluator :: (AxiomIdentifier, BuiltinAndAxiomSimplifier)
timesEvaluator =
    functionEvaluator
        timesSymbol
        [ axiom_ (times zero varNConfig) zero
        , axiom_
            (times (succ varMConfig) varNConfig)
            (plus varNConfig (times varMConfig varNConfig))
        ]

fibonacciEvaluator :: (AxiomIdentifier, BuiltinAndAxiomSimplifier)
fibonacciEvaluator =
    functionEvaluator
        fibonacciSymbol
        [ axiom_ (fibonacci zero) one
        , axiom_ (fibonacci one) one
        , axiom_
            (fibonacci (succ (succ varNConfig)))
            (plus (fibonacci (succ varNConfig)) (fibonacci varNConfig))
        ]

factorialEvaluator :: (AxiomIdentifier, BuiltinAndAxiomSimplifier)
factorialEvaluator =
    functionEvaluator
        factorialSymbol
        [ axiom_ (factorial zero) (succ zero)
        , axiom_
            (factorial (succ varNConfig))
            (times (succ varNConfig) (factorial varNConfig))
        ]

natSimplifiers :: BuiltinAndAxiomSimplifierMap
natSimplifiers =
    Map.fromList
        [ plusEvaluator
        , timesEvaluator
        , fibonacciEvaluator
        , factorialEvaluator
        ]

-- | Add an unsatisfiable requirement to the 'Equation'.
requiresBottom ::
    Equation RewritingVariableName -> Equation RewritingVariableName
requiresBottom equation = equation{requires = makeEqualsPredicate zero one}

{- | Add an unsatisfiable @\\equals@ requirement to the 'Equation'.

In contrast to 'requiresBottom', @requiresFatalEquals@ also includes a
requirement which results in a fatal error when evaluated.
-}
requiresFatalEquals ::
    Equation RewritingVariableName -> Equation RewritingVariableName
requiresFatalEquals equation =
    equation
        { requires =
            makeAndPredicate
                (makeEqualsPredicate (fatal zero) one)
                (makeEqualsPredicate zero one)
        }

{- | Add an unsatisfiable @\\in@ requirement to the 'Equation'.

In contrast to 'requiresBottom', @requiresFatalEquals@ also includes a
requirement which results in a fatal error when evaluated.
-}
requiresFatalIn ::
    Equation RewritingVariableName -> Equation RewritingVariableName
requiresFatalIn equation =
    equation
        { requires =
            makeAndPredicate
                (makeEqualsPredicate (fatal zero) one)
                (makeCeilPredicate (mkAnd zero one))
        }

{- | Test short-circuiting evaluation of function requirements.

We want to check that functions are not evaluated in an 'Equation'
requirement if the pre-condition is known to be unsatisfiable without function
evaluation. We check this by including a 'requires' clause with one
unsatisfiable condition and one "fatal" condition (a condition producing a fatal
error if evaluated). If we do function evaluation on the unsatisfiable
requirement, a fatal error will be produced.
-}
test_short_circuit :: [TestTree]
test_short_circuit =
    [ notApplies
        "requires 0 = 1 does not apply"
        [requiresBottom plusZeroRule]
        (plus zero one)
    , notApplies
        "requires fatal(0) = 1 ∧ 0 = 1 does not apply"
        [requiresFatalEquals plusZeroRule]
        (plus zero one)
    , notApplies
        "requires fatal(0) = 1 ∧ 0 ∈ 1 does not apply"
        [requiresFatalIn plusZeroRule]
        (plus zero one)
    ]

{- | A symbol which throws a fatal error when evaluated.

@fatalSymbol@ is useful for checking that symbols in certain positions are never
evaluated.
-}
fatalSymbol :: Symbol
fatalSymbol = Mock.symbol "fatal" [natSort] natSort & function

fatal :: TermLike RewritingVariableName -> TermLike RewritingVariableName
fatal x = mkApplySymbol fatalSymbol [x]

fatalEvaluator :: (AxiomIdentifier, BuiltinAndAxiomSimplifier)
fatalEvaluator =
    ( AxiomIdentifier.Application ident
    , BuiltinAndAxiomSimplifier $ \_ _ -> error "fatal error"
    )
  where
    ident = symbolConstructor fatalSymbol

fatalSimplifiers :: BuiltinAndAxiomSimplifierMap
fatalSimplifiers = uncurry Map.singleton fatalEvaluator

test_List :: [TestTree]
test_List =
    [ applies
        "lengthList([]) => ... ~ lengthList([])"
        [lengthListUnitRule]
        (lengthList unitList)
    , notApplies
        "lengthList([]) => ... ~ lengthList(L)"
        [lengthListUnitRule]
        (lengthList varLConfig)
    , notApplies
        "lengthList([]) => ... !~ lengthList([1])"
        [lengthListUnitRule]
        (lengthList (mkList [mkInt 1]))
    , notApplies
        "lengthList([]) => ... !~ lengthList([1, 2])"
        [lengthListUnitRule]
        (lengthList (mkList [mkInt 1, mkInt 2]))
    , notApplies
        "lengthList(x : xs) => ... !~ lengthList([])"
        [lengthListConsRule]
        (lengthList unitList)
    , notApplies
        "lengthList(x : xs) => ... !~ lengthList(L)"
        [lengthListConsRule]
        (lengthList varLConfig)
    , applies
        "lengthList(x : xs) => ... ~ lengthList([1])"
        [lengthListConsRule]
        (lengthList (mkList [mkInt 1]))
    , applies
        "lengthList(x : xs) => ... ~ lengthList([1, 2])"
        [lengthListConsRule]
        (lengthList (mkList [mkInt 1, mkInt 2]))
    , applies
        "lengthList([]) => ..."
        lengthListRules
        (lengthList unitList)
    , applies
        "lengthList([1]) => ..."
        lengthListRules
        (lengthList (mkList [mkInt 1]))
    , applies
        "lengthList([12]) => ..."
        lengthListRules
        (lengthList (mkList [mkInt 1, mkInt 2]))
    , equals
        "lengthList([]) = 0 : Int"
        (lengthList (mkList []))
        [mkInt 0]
    , equals
        "lengthList([1]) = 1 : Int"
        (lengthList (mkList [mkInt 1]))
        [mkInt 1]
    , equals
        "lengthList([1, 2]) = 2 : Int"
        (lengthList (mkList [mkInt 1, mkInt 2]))
        [mkInt 2]
    , applies
        "removeList([], M) => ... ~ removeList([], [(0, 1)])"
        [removeListUnitRule]
        (removeList unitList (mkMap [(mkInt 0, mkInt 1)] []))
    , equals
        "removeList([1], [(0, 1)]) = [(0, 1)]"
        (removeList (mkList [mkInt 1]) (mkMap [(mkInt 0, mkInt 1)] []))
        [mkMap [(mkInt 0, mkInt 1)] []]
    ]

listSort, intSort, mapSort :: Sort
listSort = Builtin.listSort
intSort = Builtin.intSort
mapSort = Builtin.mapSort

mkList :: [TermLike RewritingVariableName] -> TermLike RewritingVariableName
mkList = List.asInternal

mkInt :: Integer -> TermLike RewritingVariableName
mkInt = Int.asInternal

mkMap ::
    [(TermLike RewritingVariableName, TermLike RewritingVariableName)] ->
    [TermLike RewritingVariableName] ->
    TermLike RewritingVariableName
mkMap elements opaques =
    Ac.asInternal Builtin.testMetadataTools Builtin.mapSort $
        Map.normalizedMap elements opaques

removeMap ::
    TermLike RewritingVariableName ->
    TermLike RewritingVariableName ->
    TermLike RewritingVariableName
removeMap = Builtin.removeMap

addInt ::
    TermLike RewritingVariableName ->
    TermLike RewritingVariableName ->
    TermLike RewritingVariableName
addInt = Builtin.addInt

unitList :: TermLike RewritingVariableName
unitList = mkList []

varXConfig, varYConfig, varLConfig, mMapConfigTerm :: TermLike RewritingVariableName
varXConfig = mkElemVar xConfigInt
varYConfig = mkElemVar yConfigInt
varLConfig = mkElemVar (configElementVariableFromId (testId "lList") listSort)
mMapConfigTerm = mkElemVar mMapConfig

mMapConfig :: ElementVariable RewritingVariableName
mMapConfig = configElementVariableFromId (testId "mMap") mapSort

lengthListSymbol :: Symbol
lengthListSymbol = Mock.symbol "lengthList" [listSort] intSort & function

lengthList :: TermLike RewritingVariableName -> TermLike RewritingVariableName
lengthList l = mkApplySymbol lengthListSymbol [l]

concatList ::
    TermLike RewritingVariableName ->
    TermLike RewritingVariableName ->
    TermLike RewritingVariableName
concatList = Builtin.concatList

consList ::
    TermLike RewritingVariableName ->
    TermLike RewritingVariableName ->
    TermLike RewritingVariableName
consList x xs = concatList (mkList [x]) xs

lengthListUnitRule, lengthListConsRule :: Equation RewritingVariableName
lengthListUnitRule = axiom_ (lengthList unitList) (mkInt 0)
lengthListConsRule =
    axiom_
        (lengthList (consList varXConfig varLConfig))
        (addInt (mkInt 1) (lengthList varLConfig))

lengthListRules :: [Equation RewritingVariableName]
lengthListRules = [lengthListUnitRule, lengthListConsRule]

lengthListEvaluator :: (AxiomIdentifier, BuiltinAndAxiomSimplifier)
lengthListEvaluator = functionEvaluator lengthListSymbol lengthListRules

removeListSymbol :: Symbol
removeListSymbol =
    Mock.symbol "removeList" [listSort, mapSort] mapSort & function

removeList ::
    TermLike RewritingVariableName ->
    TermLike RewritingVariableName ->
    TermLike RewritingVariableName
removeList l m = mkApplySymbol removeListSymbol [l, m]

removeListUnitRule, removeListConsRule :: Equation RewritingVariableName
removeListUnitRule = axiom_ (removeList unitList mMapConfigTerm) mMapConfigTerm
removeListConsRule =
    axiom_
        (removeList (consList varXConfig varLConfig) mMapConfigTerm)
        (removeMap mMapConfigTerm varXConfig)

removeListRules :: [Equation RewritingVariableName]
removeListRules = [removeListUnitRule, removeListConsRule]

removeListEvaluator :: (AxiomIdentifier, BuiltinAndAxiomSimplifier)
removeListEvaluator = functionEvaluator removeListSymbol removeListRules

listSimplifiers :: BuiltinAndAxiomSimplifierMap
listSimplifiers =
    Map.fromList
        [ lengthListEvaluator
        , removeListEvaluator
        , (addIntId, builtinEvaluation addIntEvaluator)
        , (removeMapId, builtinEvaluation removeMapEvaluator)
        ]
  where
    Just addIntEvaluator = Int.builtinFunctions "INT.add"
    addIntId =
        AxiomIdentifier.Application $
            symbolConstructor Builtin.addIntSymbol
    Just removeMapEvaluator = Map.builtinFunctions "MAP.remove"
    removeMapId =
        AxiomIdentifier.Application $
            symbolConstructor Builtin.removeMapSymbol

test_updateList :: [TestTree]
test_updateList =
    [ notApplies
        "different concrete indices"
        [updateListSimplifier]
        ( updateList
            (updateList singletonList (mkInt 0) (mkInt 1))
            (mkInt 1)
            (mkInt 2)
        )
    , applies
        "same concrete indices"
        [updateListSimplifier]
        ( updateList
            (updateList singletonList (mkInt 0) (mkInt 1))
            (mkInt 0)
            (mkInt 2)
        )
    , notApplies
        "different abstract keys; evaluates requires with SMT"
        [updateListSimplifier]
        ( updateList
            (updateList varLConfig (mkElemVar xConfigInt) (mkInt 1))
            (addInt (mkElemVar xConfigInt) (mkInt 1))
            (mkInt 2)
        )
    , notApplies
        "different keys; evaluates requires with function rule"
        [updateListSimplifier]
        ( updateList
            (updateList Builtin.unitList (mkInt 0) (mkInt 1))
            (addInt (mkInt 0) (Builtin.dummyInt (mkInt 1)))
            (mkInt 2)
        )
    , equals
        "different keys; evaluates updateList"
        ( updateList
            (updateList twoElementList (mkInt 0) (mkInt 1))
            (addInt (mkInt 0) (Builtin.dummyInt (mkInt 1)))
            (mkInt 2)
        )
        [mkList [mkInt 1, mkInt 2]]
    , equals
        "negative index"
        (updateList singletonList (mkInt (-1)) (mkInt 1))
        [mkBottom listSort]
    , equals
        "positive index outside rage"
        (updateList singletonList (mkInt 1) (mkInt 1))
        [mkBottom listSort]
    , applies
        "same abstract key"
        [updateListSimplifier]
        ( updateList
            (updateList singletonList (mkElemVar xConfigInt) (mkInt 1))
            (mkElemVar xConfigInt)
            (mkInt 2)
        )
    ]

singletonList :: TermLike RewritingVariableName
singletonList = Builtin.elementList (mkInt 0)

twoElementList :: TermLike RewritingVariableName
twoElementList = Builtin.concatList singletonList singletonList

updateList ::
    -- | List
    TermLike RewritingVariableName ->
    -- | Index
    TermLike RewritingVariableName ->
    -- | Value
    TermLike RewritingVariableName ->
    TermLike RewritingVariableName
updateList = Builtin.updateList

updateListSimplifier :: Equation RewritingVariableName
updateListSimplifier =
    axiom
        (updateList (updateList varLConfig u v) x y)
        (updateList varLConfig u y)
        (makeEqualsPredicate (Builtin.keqBool (injK u) (injK x)) (mkBool True))
  where
    [u, v, x, y] = mkElemVar <$> [uConfigInt, vConfigInt, xConfigInt, yConfigInt]
    injK = Builtin.inj Builtin.kSort

test_lookupMap :: [TestTree]
test_lookupMap =
    [ equals
        "lookupMap(.Map, 1) = \\bottom"
        (lookupMap (mkMap [] []) (mkInt 1))
        []
    , equals
        "lookupMap(1 |-> 2, 1) = 2"
        (lookupMap (mkMap [(mkInt 1, mkInt 2)] []) (mkInt 1))
        [mkInt 2]
    , equals
        "lookupMap(0 |-> 1  1 |-> 2, 1) = 2"
        (lookupMap (mkMap [(mkInt 0, mkInt 1), (mkInt 1, mkInt 2)] []) (mkInt 1))
        [mkInt 2]
    ]

lookupMapSymbol :: Symbol
lookupMapSymbol = Builtin.lookupMapSymbol

lookupMap ::
    TermLike RewritingVariableName ->
    TermLike RewritingVariableName ->
    TermLike RewritingVariableName
lookupMap = Builtin.lookupMap

lookupMapRule :: Equation RewritingVariableName
lookupMapRule =
    axiom_
        ( lookupMap
            (mkMap [(varXConfig, varYConfig)] [mMapConfigTerm])
            varXConfig
        )
        varYConfig

lookupMapRules :: [Equation RewritingVariableName]
lookupMapRules = [lookupMapRule]

lookupMapEvaluator :: (AxiomIdentifier, BuiltinAndAxiomSimplifier)
lookupMapEvaluator = functionEvaluator lookupMapSymbol lookupMapRules

test_updateMap :: [TestTree]
test_updateMap =
    [ notApplies
        "different concrete keys"
        [updateMapSimplifier]
        ( updateMap
            (updateMap mMapConfigTerm (mkInt 0) (mkInt 1))
            (mkInt 1)
            (mkInt 2)
        )
    , applies
        "same concrete key"
        [updateMapSimplifier]
        ( updateMap
            (updateMap mMapConfigTerm (mkInt 0) (mkInt 1))
            (mkInt 0)
            (mkInt 2)
        )
    , notApplies
        "different abstract keys; evaluates requires with SMT"
        [updateMapSimplifier]
        ( updateMap
            (updateMap mMapConfigTerm (mkElemVar xConfigInt) (mkInt 1))
            (addInt (mkElemVar xConfigInt) (mkInt 1))
            (mkInt 2)
        )
    , notApplies
        "different keys; evaluates requires with function rule"
        [updateMapSimplifier]
        ( updateMap
            (updateMap Builtin.unitMap (mkInt 0) (mkInt 1))
            (addInt (mkInt 0) (Builtin.dummyInt (mkInt 1)))
            (mkInt 2)
        )
    , equals
        "different keys; evaluates updateMap"
        ( updateMap
            (updateMap Builtin.unitMap (mkInt 0) (mkInt 1))
            (addInt (mkInt 0) (Builtin.dummyInt (mkInt 1)))
            (mkInt 2)
        )
        [mkMap [(mkInt 0, mkInt 1), (mkInt 1, mkInt 2)] []]
    , applies
        "same abstract key"
        [updateMapSimplifier]
        ( updateMap
            (updateMap mMapConfigTerm (mkElemVar xConfigInt) (mkInt 1))
            (mkElemVar xConfigInt)
            (mkInt 2)
        )
    ]

updateMap ::
    -- | Map
    TermLike RewritingVariableName ->
    -- | Key
    TermLike RewritingVariableName ->
    -- | Value
    TermLike RewritingVariableName ->
    TermLike RewritingVariableName
updateMap = Builtin.updateMap

updateMapSimplifier :: Equation RewritingVariableName
updateMapSimplifier =
    axiom
        (updateMap (updateMap mMapConfigTerm u v) x y)
        (updateMap mMapConfigTerm u y)
        (makeEqualsPredicate (Builtin.keqBool (injK u) (injK x)) (mkBool True))
  where
    [u, v, x, y] = mkElemVar <$> [uConfigInt, vConfigInt, xConfigInt, yConfigInt]
    injK = Builtin.inj Builtin.kSort

dummyIntSimplifier :: Equation RewritingVariableName
dummyIntSimplifier =
    axiom_ (Builtin.dummyInt (mkElemVar xConfigInt)) (mkElemVar xConfigInt)

mkBool :: Bool -> TermLike RewritingVariableName
mkBool = Bool.asInternal

mapSimplifiers :: BuiltinAndAxiomSimplifierMap
mapSimplifiers =
    Map.fromList
        [ lookupMapEvaluator
        , functionSimplifier Builtin.updateMapSymbol [updateMapSimplifier]
        , functionEvaluator
            Builtin.dummyIntSymbol
            [dummyIntSimplifier]
        ]

uConfigInt, vConfigInt, xConfigInt, yConfigInt :: ElementVariable RewritingVariableName
uConfigInt = configElementVariableFromId (testId "uInt") intSort
vConfigInt = configElementVariableFromId (testId "vInt") intSort
xConfigInt = configElementVariableFromId (testId "xInt") intSort
yConfigInt = configElementVariableFromId (testId "yInt") intSort

xsConfigInt :: SetVariable RewritingVariableName
xsConfigInt =
    mkSetVariable (testId "xsInt") intSort
        & mapSetVariable (pure mkConfigVariable)

test_Ceil :: [TestTree]
test_Ceil =
    [ simplifies
        "\\ceil(dummy(X)) => ... ~ \\ceil(dummy(Y))"
        ceilDummyRule
        (mkCeil Builtin.kSort $ Builtin.dummyInt $ mkElemVar yConfigInt)
    , notSimplifies
        "\\ceil(dummy(X)) => \\not(\\equals(X, 0)) !~ dummy(Y)"
        ceilDummyRule
        (Builtin.dummyInt $ mkElemVar yConfigInt)
    , simplifies
        "\\ceil(dummy(@X)) => ... ~ \\ceil(dummy(Y))"
        ceilDummySetRule
        (mkCeil Builtin.kSort $ Builtin.dummyInt $ mkElemVar yConfigInt)
    ]

ceilDummyRule :: Equation RewritingVariableName
ceilDummyRule =
    axiom_
        (mkCeil Builtin.kSort $ Builtin.dummyInt $ mkElemVar xConfigInt)
        (mkEquals Builtin.kSort (Builtin.eqInt (mkElemVar xConfigInt) (mkInt 0)) (mkBool False))

ceilDummySetRule :: Equation RewritingVariableName
ceilDummySetRule =
    axiom_
        (mkCeil Builtin.kSort $ Builtin.dummyInt $ mkSetVar xsConfigInt)
        (mkEquals Builtin.kSort (Builtin.eqInt (mkSetVar xsConfigInt) (mkInt 0)) (mkBool False))

-- Simplification tests: check that one or more rules applies or not
withSimplified ::
    (CommonAttemptedAxiom -> Assertion) ->
    TestName ->
    Equation RewritingVariableName ->
    TermLike RewritingVariableName ->
    TestTree
withSimplified check comment rule term =
    testCase comment $ do
        actual <- evaluateWith (simplificationEvaluation rule) term
        check actual

simplifies
    , notSimplifies ::
        TestName ->
        Equation RewritingVariableName ->
        TermLike RewritingVariableName ->
        TestTree
simplifies =
    withSimplified $ \attempted -> do
        results <- expectApplied attempted
        expectNoRemainders results
  where
    expectApplied NotApplicable = assertFailure "Expected Applied"
    expectApplied (NotApplicableUntilConditionChanges _) =
        assertFailure "Expected Applied"
    expectApplied (Applied results) = return results
    expectNoRemainders =
        assertBool "Expected no remainders"
            . isBottom
            . Lens.view (field @"remainders")
notSimplifies =
    withSimplified (assertBool "Expected NotApplicable" . isNotApplicable)

axiomEvaluator ::
    TermLike RewritingVariableName ->
    TermLike RewritingVariableName ->
    BuiltinAndAxiomSimplifier
axiomEvaluator left right =
    simplificationEvaluation (axiom left right makeTruePredicate)

appliedMockEvaluator ::
    Pattern VariableName -> BuiltinAndAxiomSimplifier
appliedMockEvaluator result =
    BuiltinAndAxiomSimplifier $
        mockEvaluator $
            AttemptedAxiom.Applied
                AttemptedAxiomResults
                    { results =
                        OrPattern.fromPatterns
                            [Test.Kore.Rewrite.Function.Integration.mapVariablesConfig result]
                    , remainders = OrPattern.fromPatterns []
                    }

mapVariablesConfig ::
    Pattern VariableName ->
    Pattern RewritingVariableName
mapVariablesConfig =
    Pattern.mapVariables (pure worker)
  where
    worker :: VariableName -> RewritingVariableName
    worker v = mkConfigVariable v{counter = Just (Element 1)}

mockEvaluator ::
    Monad simplifier =>
    AttemptedAxiom variable ->
    TermLike variable ->
    SideCondition variable ->
    simplifier (AttemptedAxiom variable)
mockEvaluator evaluation _ _ = return evaluation
-- ---------------------------------------------------------------------

-- * Definition

natModuleName :: ModuleName
natModuleName = ModuleName "NAT"

natSortDecl :: Sentence pattern'
natSortDecl =
    asSentence
        SentenceSort
            { sentenceSortName =
                let SortActualSort SortActual{sortActualName} = natSort
                 in sortActualName
            , sentenceSortParameters = []
            , sentenceSortAttributes = Attributes []
            }

-- | Declare the @BOOL@ builtins.
natModule :: ParsedModule
natModule =
    Module
        { moduleName = natModuleName
        , moduleAttributes = Attributes []
        , moduleSentences =
            [ natSortDecl
            , Builtin.symbolDecl zeroSymbol
            , Builtin.symbolDecl succSymbol
            , Builtin.symbolDecl plusSymbol
            , Builtin.symbolDecl timesSymbol
            , Builtin.symbolDecl fibonacciSymbol
            , Builtin.symbolDecl factorialSymbol
            ]
        }

testModuleName :: ModuleName
testModuleName = ModuleName "INTEGRATION-TEST"

testModule :: ParsedModule
testModule =
    Module
        { moduleName = testModuleName
        , moduleAttributes = Attributes []
        , moduleSentences =
            [ Builtin.importParsedModule Builtin.testModuleName
            , Builtin.importParsedModule natModuleName
            , Builtin.subsortDecl Builtin.intSort Builtin.kSort
            ]
        }

testDefinition :: ParsedDefinition
testDefinition =
    Builtin.testDefinition
        & field @"definitionModules" Lens.<>~ [natModule, testModule]

verify ::
    ParsedDefinition ->
    Either
        (Kore.Error.Error VerifyError)
        ( Map ModuleName (VerifiedModule Attribute.Symbol)
        )
verify = verifyAndIndexDefinition Builtin.koreVerifiers

verifiedModules ::
    Map ModuleName (VerifiedModule Attribute.Symbol)
verifiedModules = Kore.Error.assertRight (verify testDefinition)

verifiedModule :: VerifiedModule Attribute.Symbol
Just verifiedModule = Map.lookup testModuleName verifiedModules

testMetadataTools :: SmtMetadataTools Attribute.Symbol
testMetadataTools = MetadataTools.build verifiedModule

testConditionSimplifier ::
    MonadSimplify simplifier => ConditionSimplifier simplifier
testConditionSimplifier =
    Simplifier.Condition.create SubstitutionSimplifier.substitutionSimplifier

testInjSimplifier :: InjSimplifier
testInjSimplifier =
    mkInjSimplifier $ SortGraph.fromIndexedModule verifiedModule

-- TODO(Ana): if needed, create copy with experimental simplifier
-- enabled
testEnv :: Env
testEnv =
    Env
        { metadataTools = testMetadataTools
        , simplifierCondition = testConditionSimplifier
        , simplifierPattern = Pattern.makeEvaluate
        , simplifierTerm = TermLike.simplify
        , simplifierAxioms =
            mconcat
                [ natSimplifiers
                , listSimplifiers
                , mapSimplifiers
                , fatalSimplifiers
                ]
        , memo = Memo.forgetful
        , injSimplifier = testInjSimplifier
        , overloadSimplifier = Mock.overloadSimplifier
<<<<<<< HEAD
=======
        , hookedSymbols = mkHookedSymbols $ indexedModuleSyntax verifiedModule
        }

testEnvUnification :: Env
testEnvUnification =
    testEnv
        { simplifierAxioms =
            mconcat
                [ natSimplifiersUnification
                , listSimplifiers
                , mapSimplifiers
                , fatalSimplifiers
                ]
>>>>>>> 28367498
        }<|MERGE_RESOLUTION|>--- conflicted
+++ resolved
@@ -1517,20 +1517,5 @@
         , memo = Memo.forgetful
         , injSimplifier = testInjSimplifier
         , overloadSimplifier = Mock.overloadSimplifier
-<<<<<<< HEAD
-=======
         , hookedSymbols = mkHookedSymbols $ indexedModuleSyntax verifiedModule
-        }
-
-testEnvUnification :: Env
-testEnvUnification =
-    testEnv
-        { simplifierAxioms =
-            mconcat
-                [ natSimplifiersUnification
-                , listSimplifiers
-                , mapSimplifiers
-                , fatalSimplifiers
-                ]
->>>>>>> 28367498
         }