--- conflicted
+++ resolved
@@ -733,13 +733,8 @@
 sentenceAliasParserTests =
     parseTree koreSentenceParser
         [
-<<<<<<< HEAD
-          success "alias a{s1}(s2) : s3 where a{s1}(@X:s2) := g{}() [\"a\"]"
-            (SentenceAliasSentence $
-=======
           success "alias a{s1}(s2) : s3 where a{s1}(X:s2) := g{}() [\"a\"]"
             (SentenceAliasSentence
->>>>>>> 5b766b1a
                 (SentenceAlias
                     { sentenceAliasAlias = Alias
                         { aliasConstructor = testId "a"
@@ -777,13 +772,8 @@
                     }
                 :: ParsedSentenceAlias)
             )
-<<<<<<< HEAD
-        , success "alias a { s1 , s2 } ( s3, s4 ) : s5 where a { s1 , s2 } ( @X:s3, @Y:s4 ) := b { s1 , s2 } ( @X:s3, @Y:s4 ) [ \"a\" , \"b\" ]"
-            (SentenceAliasSentence $
-=======
         , success "alias a { s1 , s2 } ( s3, s4 ) : s5 where a { s1 , s2 } ( X:s3, Y:s4 ) := b { s1 , s2 } ( X:s3, Y:s4 ) [ \"a\" , \"b\" ]"
             (SentenceAliasSentence
->>>>>>> 5b766b1a
                 (SentenceAlias
                     { sentenceAliasAlias = Alias
                         { aliasConstructor = testId "a"
