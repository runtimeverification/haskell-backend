--- conflicted
+++ resolved
@@ -18,19 +18,13 @@
 import Kore.Internal.TermLike (
     ElementVariable,
     TermLike,
-<<<<<<< HEAD
     mkAnd,
     mkBottom,
-=======
->>>>>>> 78ec7647
     mkElemVar,
     mkEquals,
     mkNot,
     mkOr,
-<<<<<<< HEAD
     mkTop,
-=======
->>>>>>> 78ec7647
     variableName,
  )
 import Kore.Rewrite.RewritingVariable
