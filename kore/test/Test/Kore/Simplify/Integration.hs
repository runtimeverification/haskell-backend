module Test.Kore.Simplify.Integration (
    test_simplificationIntegration,
    test_simplificationIntegrationUnification,
    test_substituteMap,
    test_substituteList,
    test_substitute,
    test_simplifySideCondition,
) where

import Control.Lens qualified as Lens
import Data.Default qualified as Default
import Data.Generics.Product
import Data.Map.Strict (Map)
import Data.Map.Strict qualified as Map
import Data.Text (Text)
import Kore.Builtin.Bool qualified as Bool
import Kore.Builtin.Int qualified as Int
import Kore.Builtin.List qualified as List
import Kore.Builtin.Map.Map qualified as Map
import Kore.Builtin.Set.Set qualified as Set
import Kore.Equation (
    Equation (..),
    mkEquation,
 )
import Kore.Equation qualified as Equation
import Kore.Internal.Condition qualified as Condition
import Kore.Internal.SideCondition (
    SideCondition,
 )
import Kore.Internal.SideCondition qualified as SideCondition (
    fromConditionWithReplacements,
    toRepresentation,
    top,
 )
import Kore.Internal.SideCondition.SideCondition qualified as SideCondition (
    Representation,
 )
import Kore.Internal.TermLike qualified as TermLike
import Kore.Rewrite.Axiom.Identifier qualified as AxiomIdentifier (
    AxiomIdentifier (..),
 )
import Kore.Rewrite.Axiom.Registry (
    mkEvaluatorRegistry,
 )
import Kore.Rewrite.RewritingVariable (
    RewritingVariableName,
    mkConfigVariable,
    mkRuleVariable,
 )
import Kore.Rewrite.SMT.Declaration (
    declareSortsSymbols,
 )
import Kore.Simplify.Pattern qualified as Pattern (
    makeEvaluate,
 )
import Kore.Simplify.Simplify
import Kore.Unparser
import Prelude.Kore
import Test.Kore
import Test.Kore.Equation.Common (
    functionAxiomUnification,
    functionAxiomUnification_,
 )
import Test.Kore.Internal.OrPattern qualified as OrPattern
import Test.Kore.Internal.Pattern (
    Conditional (..),
 )
import Test.Kore.Internal.Pattern qualified as Pattern
import Test.Kore.Internal.Predicate as Predicate
import Test.Kore.Internal.Substitution as Substitution hiding (
    test_substitute,
 )
import Test.Kore.Rewrite.MockSymbols qualified as Mock
import Test.SMT qualified as Test
import Test.Tasty
import Test.Tasty.HUnit.Ext

type SideCondition' = SideCondition RewritingVariableName

test_simplificationIntegration :: [TestTree]
test_simplificationIntegration =
    [ testCase "owise condition - main case" $ do
        let expect = OrPattern.fromPatterns []
        actual <-
            evaluate
                Conditional
                    { term =
                        -- Use the exact form we expect from an owise condition
                        -- for f(constr10(x)) = something
                        --     f(x) = something-else [owise]
                        mkAnd
                            ( mkNot
                                ( mkOr
                                    ( mkExists
                                        Mock.xConfig
                                        ( mkAnd
                                            (mkTop Mock.testSort)
                                            ( mkAnd
                                                ( (mkCeil Mock.testSort)
                                                    ( mkAnd
                                                        ( Mock.constr10
                                                            ( mkElemVar
                                                                Mock.xConfig
                                                            )
                                                        )
                                                        (Mock.constr10 Mock.a)
                                                    )
                                                )
                                                (mkTop Mock.testSort)
                                            )
                                        )
                                    )
                                    (mkBottom Mock.testSort)
                                )
                            )
                            (mkTop Mock.testSort)
                    , predicate = makeTruePredicate
                    , substitution = mempty
                    }
        assertEqual "" expect actual
    , testCase "owise condition - owise case" $ do
        let expect = OrPattern.fromPatterns [Pattern.topOf Mock.testSort]
        actual <-
            evaluate
                Conditional
                    { term =
                        -- Use the exact form we expect from an owise condition
                        -- for f(constr10(x)) = something
                        --     f(x) = something-else [owise]
                        mkAnd
                            ( mkNot
                                ( mkOr
                                    ( mkExists
                                        Mock.xConfig
                                        ( mkAnd
                                            (mkTop Mock.testSort)
                                            ( mkAnd
                                                ( (mkCeil Mock.testSort)
                                                    ( mkAnd
                                                        ( Mock.constr10
                                                            ( mkElemVar
                                                                Mock.xConfig
                                                            )
                                                        )
                                                        (Mock.constr11 Mock.a)
                                                    )
                                                )
                                                (mkTop Mock.testSort)
                                            )
                                        )
                                    )
                                    (mkBottom Mock.testSort)
                                )
                            )
                            (mkTop Mock.testSort)
                    , predicate = makeTruePredicate
                    , substitution = mempty
                    }
        assertEqual "" expect actual
    , testCase "map-like simplification" $ do
        let expects =
                OrPattern.fromPatterns
                    [ Conditional
                        { term = (mkTop Mock.testSort)
                        , predicate =
                            makeAndPredicate
                                ( makeAndPredicate
                                    (makeCeilPredicate Mock.cf)
                                    (makeCeilPredicate (Mock.plain10 Mock.cf))
                                )
                                ( makeAndPredicate
                                    ( makeCeilPredicate
                                        ( mkAnd
                                            (Mock.plain10 Mock.cf)
                                            (Mock.plain10 (mkElemVar Mock.xConfig))
                                        )
                                    )
                                    ( makeCeilPredicate
                                        (Mock.plain10 (mkElemVar Mock.xConfig))
                                    )
                                )
                        , substitution =
                            Substitution.unsafeWrap
                                [(inject Mock.yConfig, Mock.b)]
                        }
                    ]
        actuals <-
            evaluate
                Conditional
                    { term =
                        (mkCeil Mock.testSort)
                            ( mkAnd
                                ( Mock.constr20
                                    (Mock.plain10 Mock.cf)
                                    Mock.b
                                )
                                ( Mock.constr20
                                    (Mock.plain10 (mkElemVar Mock.xConfig))
                                    (mkElemVar Mock.yConfig)
                                )
                            )
                    , predicate = makeTruePredicate
                    , substitution = mempty
                    }
        Pattern.assertEquivalentPatterns expects actuals
    , testCase "map function, non-matching" $ do
        let initial =
                Pattern.fromTermLike $
                    Mock.function20MapTest (Mock.builtinMap []) Mock.a
            expect = OrPattern.fromPattern initial
        actual <-
            evaluateWithAxioms
                ( Map.fromList
                    [
                        ( AxiomIdentifier.Application
                            Mock.function20MapTestId
                        ,
                            [ mkEquation
                                ( Mock.function20MapTest
                                    ( Mock.concatMap
                                        ( Mock.elementMap
                                            (mkElemVar Mock.x)
                                            (mkElemVar Mock.y)
                                        )
                                        (mkElemVar Mock.m)
                                    )
                                    (mkElemVar Mock.x)
                                )
                                (mkElemVar Mock.y)
                                & Equation.mapVariables
                                    (pure mkRuleVariable)
                            ]
                        )
                    ]
                )
                initial
        assertEqual "" expect actual
    , testCase "function application with top predicate" $ do
        let requirement = \var ->
                makeEqualsPredicate
                    (Mock.f (mkElemVar var))
                    (Mock.g Mock.b)
            expect =
                OrPattern.fromTermLike $
                    Mock.functionalConstr11 $ Mock.g Mock.a
        actual <-
            evaluateConditionalWithAxioms
                ( Map.fromList
                    [
                        ( AxiomIdentifier.Application Mock.functionalConstr10Id
                        ,
                            [ axiom
                                (Mock.functionalConstr10 (mkElemVar Mock.xConfig))
                                (Mock.g Mock.a)
                                (requirement Mock.xConfig)
                            ]
                        )
                    ]
                )
                ( SideCondition.fromConditionWithReplacements
                    . from @(Predicate _)
                    $ requirement Mock.xConfig
                )
                ( Pattern.fromTermLike $
                    mkExists Mock.zConfig $
                        Mock.functionalConstr11 $
                            Mock.functionalConstr10 (mkElemVar Mock.xConfig)
                )
        assertEqual "" expect actual
    , testCase "no function branching" $ do
        let expect =
                OrPattern.fromPatterns
                    [ Conditional
                        { term = Mock.functional10 (mkElemVar Mock.xConfig)
                        , predicate = makeTruePredicate
                        , substitution = mempty
                        }
                    ]
        actual <-
            evaluateWithAxioms
                ( Map.fromList
                    [
                        ( AxiomIdentifier.Application Mock.functional10Id
                        ,
                            [ conditionalEqualityPattern
                                (Mock.functional10 (mkElemVar Mock.xConfig))
                                (makeEqualsPredicate Mock.cf Mock.a)
                                (mkElemVar Mock.xConfig)
                            , conditionalEqualityPattern
                                (Mock.functional10 (mkElemVar Mock.xConfig))
                                ( makeNotPredicate
                                    (makeEqualsPredicate Mock.cf Mock.a)
                                )
                                (mkElemVar Mock.xConfig)
                            ]
                        )
                    ]
                )
                Conditional
                    { term = Mock.functional10 (mkElemVar Mock.xConfig)
                    , predicate = makeTruePredicate
                    , substitution = mempty
                    }
        assertEqual "" expect actual
    , testCase "exists variable equality" $ do
        let expect = OrPattern.topOf Mock.testSort
        actual <-
            evaluateWithAxioms
                Map.empty
                Conditional
                    { term =
                        mkExists
                            Mock.xConfig
                            ( (mkEquals Mock.testSort)
                                (mkElemVar Mock.xConfig)
                                (mkElemVar Mock.yConfig)
                            )
                    , predicate = makeTruePredicate
                    , substitution = mempty
                    }
        assertEqual "" expect actual
    , testCase "exists variable equality reverse" $ do
        let expect = OrPattern.topOf Mock.testSort
        actual <-
            evaluateWithAxioms
                Map.empty
                Conditional
                    { term =
                        mkExists
                            Mock.xConfig
                            ( (mkEquals Mock.testSort)
                                (mkElemVar Mock.yConfig)
                                (mkElemVar Mock.xConfig)
                            )
                    , predicate = makeTruePredicate
                    , substitution = mempty
                    }
        assertEqual "" expect actual
    , testCase "exists variable equality" $ do
        actual <-
            evaluateWithAxioms Map.empty $
                Pattern.fromTermLike $
                    mkExists Mock.xConfig $
                        (mkEquals Mock.testSort) (mkElemVar Mock.xConfig) (mkElemVar Mock.yConfig)
        assertEqual "" (OrPattern.topOf Mock.testSort) actual
    , testCase "exists variable equality reverse" $ do
        actual <-
            evaluateWithAxioms Map.empty $
                Pattern.fromTermLike $
                    mkExists Mock.xConfig $
                        (mkEquals Mock.testSort) (mkElemVar Mock.yConfig) (mkElemVar Mock.xConfig)
        assertEqual "" (OrPattern.topOf Mock.testSort) actual
    , testCase "simplification with top predicate (exists variable capture)" $
        do
            let requirement = \var ->
                    makeEqualsPredicate
                        (Mock.f (mkElemVar var))
                        (Mock.g Mock.b)
                expect =
                    OrPattern.fromPatterns
                        [ Conditional
                            { term =
                                mkExists
                                    Mock.var_xConfig_0
                                    (mkElemVar Mock.var_xConfig_0)
                            , predicate = requirement Mock.xConfig
                            , substitution = mempty
                            }
                        ]
            actual <-
                evaluateWithAxioms
                    ( Map.fromList
                        [
                            ( AxiomIdentifier.Application Mock.functionalConstr10Id
                            ,
                                [ axiom
                                    (Mock.functionalConstr10 (mkElemVar Mock.xConfig))
                                    (Mock.g Mock.a)
                                    (requirement Mock.xConfig)
                                ]
                            )
                        ]
                    )
                    Conditional
                        { term = mkExists Mock.xConfig (mkElemVar Mock.xConfig)
                        , predicate = requirement Mock.xConfig
                        , substitution = mempty
                        }
            assertEqual "" expect actual
    , testCase "simplification with top predicate (forall variable capture)" $
        do
            let requirement = \var ->
                    makeEqualsPredicate
                        (Mock.f (mkElemVar var))
                        (Mock.g Mock.b)
                expect =
                    OrPattern.fromPatterns
                        [ Conditional
                            { term =
                                mkForall
                                    Mock.var_xConfig_0
                                    (mkElemVar Mock.var_xConfig_0)
                            , predicate = requirement Mock.xConfig
                            , substitution = mempty
                            }
                        ]
            actual <-
                evaluateWithAxioms
                    ( Map.fromList
                        [
                            ( AxiomIdentifier.Application Mock.functionalConstr10Id
                            ,
                                [ axiom
                                    (Mock.functionalConstr10 (mkElemVar Mock.xConfig))
                                    (Mock.g Mock.a)
                                    (requirement Mock.xConfig)
                                ]
                            )
                        ]
                    )
                    Conditional
                        { term = mkForall Mock.xConfig (mkElemVar Mock.xConfig)
                        , predicate = requirement Mock.xConfig
                        , substitution = mempty
                        }
            assertEqual "" expect actual
    , testCase "simplification with top predicate (nu variable capture)" $ do
        let requirement = \var ->
                makeEqualsPredicate
                    (Mock.f (mkSetVar var))
                    (Mock.g Mock.b)
            expect =
                OrPattern.fromPatterns
                    [ Conditional
                        { term =
                            mkNu
                                Mock.var_setXConfig_0
                                (mkSetVar Mock.var_setXConfig_0)
                        , predicate = requirement Mock.setXConfig
                        , substitution = mempty
                        }
                    ]
        actual <-
            evaluateWithAxioms
                ( Map.fromList
                    [
                        ( AxiomIdentifier.Application Mock.functionalConstr10Id
                        ,
                            [ axiom
                                (Mock.functionalConstr10 (mkElemVar Mock.xConfig))
                                (Mock.g Mock.a)
                                (requirement Mock.setXConfig)
                            ]
                        )
                    ]
                )
                Conditional
                    { term = mkNu Mock.setXConfig (mkSetVar Mock.setXConfig)
                    , predicate = requirement Mock.setXConfig
                    , substitution = mempty
                    }
        assertEqual "" expect actual
    , testCase "simplification with top predicate (mu variable capture)" $ do
        let requirement = \var ->
                makeEqualsPredicate
                    (Mock.f (mkSetVar var))
                    (Mock.g Mock.b)
            expect =
                OrPattern.fromPatterns
                    [ Conditional
                        { term =
                            mkMu
                                Mock.var_setXConfig_0
                                (mkSetVar Mock.var_setXConfig_0)
                        , predicate = requirement Mock.setXConfig
                        , substitution = mempty
                        }
                    ]
        actual <-
            evaluateWithAxioms
                ( Map.fromList
                    [
                        ( AxiomIdentifier.Application Mock.functionalConstr10Id
                        ,
                            [ axiom
                                (Mock.functionalConstr10 (mkElemVar Mock.xConfig))
                                (Mock.g Mock.a)
                                (requirement Mock.setXConfig)
                            ]
                        )
                    ]
                )
                Conditional
                    { term = mkMu Mock.setXConfig (mkSetVar Mock.setXConfig)
                    , predicate = requirement Mock.setXConfig
                    , substitution = mempty
                    }
        assertEqual "" expect actual
    , testCase "Iff simplification" $ do
        let expected =
                OrPattern.fromPatterns
                    [ Conditional
                        { term = mkNot Mock.bSort0
                        , predicate = makeTruePredicate
                        , substitution = mempty
                        }
                    ]
        actual <-
            evaluate
                Conditional
                    { term = mkIff Mock.bSort0 (mkBottom Mock.testSort0)
                    , predicate = makeTruePredicate
                    , substitution = mempty
                    }
        assertEqual "" expected actual
    , testCase "Builtin and simplification failure" $ do
        let m =
                mkSetVariable (testId "m") Mock.listSort
                    & mapSetVariable (pure mkConfigVariable)
            ue =
                mkSetVariable (testId "ue") Mock.listSort
                    & mapSetVariable (pure mkConfigVariable)
        actual <-
            evaluate
                Conditional
                    { term =
                        mkAnd
                            ( Mock.concatList
                                ( mkImplies
                                    ( mkImplies
                                        (mkBottom Mock.listSort)
                                        (mkTop Mock.listSort)
                                    )
                                    ((mkIn Mock.listSort) Mock.cfSort0 Mock.cgSort0)
                                )
                                ( mkImplies
                                    ( mkAnd
                                        (mkMu m (mkBottom Mock.listSort))
                                        (mkBottom Mock.listSort)
                                    )
                                    (mkImplies Mock.unitList (mkNu ue Mock.unitList))
                                )
                            )
                            Mock.unitList
                    , predicate = makeTruePredicate
                    , substitution = mempty
                    }

        for_ (toList actual) $ \pattern' -> do
            let message = (show . unparse) pattern'
            let (term, condition) = Pattern.splitTerm pattern'
            assertBool "Expected simplified term" (TermLike.isSimplified sideRepresentation term)
            assertBool (unlines ["Expected simplified condition:", message]) (Condition.isSimplified sideRepresentation condition)
            assertBool message (Pattern.isSimplified sideRepresentation pattern')
    , testCase "Nu-And simplification" $ do
        let gt =
                mkSetVariable (testId "gt") Mock.testSort1
                    & mapSetVariable (pure mkConfigVariable)
            g =
                mkSetVariable (testId "g") Mock.testSort1
                    & mapSetVariable (pure mkConfigVariable)
        actual <-
            evaluate
                Conditional
                    { term =
                        mkNu
                            gt
                            ( mkAnd
                                ( mkAnd
                                    (mkTop Mock.testSort1)
                                    (mkNu g (mkOr Mock.aSort1 (mkSetVar g)))
                                )
                                (mkTop Mock.testSort1)
                            )
                    , predicate = makeTruePredicate
                    , substitution = mempty
                    }
        assertBool "" (OrPattern.isSimplified sideRepresentation actual)
    , testCase "And-list simplification" $ do
        actual <-
            evaluate
                Conditional
                    { term =
                        mkAnd
                            (Mock.elementList Mock.plain00)
                            (Mock.elementList Mock.functional00)
                    , predicate = makeTruePredicate
                    , substitution = mempty
                    }
        assertBool "" (OrPattern.isSimplified sideRepresentation actual)
    , testCase "Nu over distributed and simplification" $ do
        let k =
                mkSetVariable (testId "k") Mock.testSort
                    & mapSetVariable (pure mkConfigVariable)
        actual <-
            evaluate
                ( mkMu
                    k
                    ( mkAnd
                        (Mock.functionalConstr21 Mock.cf Mock.cf)
                        (Mock.functionalConstr21 Mock.ch Mock.cg)
                    )
                    & Pattern.fromTermLike
                )
        assertBool "" (OrPattern.isSimplified sideRepresentation actual)
    , testCase "nu-not-and-or simplification" $ do
        let q =
                mkSetVariable (testId "q") Mock.testSort
                    & mapSetVariable (pure mkConfigVariable)
        actual <-
            evaluate
                ( mkNu
                    q
                    ( mkNot
                        ( mkAnd
                            (Mock.g Mock.ch)
                            (mkOr Mock.cf Mock.cg)
                        )
                    )
                    & Pattern.fromTermLike
                )
        assertBool "" (OrPattern.isSimplified sideRepresentation actual)
    , testCase "Predicate simplifier simplifies child predicates" $ do
        actual <-
            evaluate
                ( makeFloorPredicate
                    ( mkIn
                        Mock.testSort
                        Mock.cf
                        Mock.cf
                    )
                    & Pattern.fromPredicateSorted Mock.testSort
                )
        assertBool "" (OrPattern.isSimplified sideRepresentation actual)
    , testCase "equals-predicate with sort change simplification" $ do
        actual <-
            evaluate
                Conditional
                    { term =
                        mkEquals
                            Mock.testSort
                            ( mkIn
                                Mock.subSort
                                (mkStringLiteral "a")
                                (mkStringLiteral "b")
                            )
                            (mkBottom Mock.subSort)
                    , predicate = makeTruePredicate
                    , substitution = mempty
                    }
        assertBool "" (OrPattern.isSimplified sideRepresentation actual)
    , testCase "Preserves predicate sort" $ do
        let patt =
                Conditional
                    { term = mkTop Mock.listSort
                    , predicate = makeInPredicate Mock.cf Mock.cg
                    , substitution = mempty
                    }
            expected =
                Conditional
                    { term = mkTop Mock.listSort
                    , predicate =
                        makeAndPredicate
                            (makeCeilPredicate Mock.cf)
                            (makeEqualsPredicate Mock.cf Mock.cg)
                    , substitution = mempty
                    }
        actual <- evaluate patt
        assertEqual "" (OrPattern.fromPattern expected) actual
    , testCase "Simplify equals with variable" $ do
        let patt =
                Conditional
                    { term = mkTop Mock.testSort
                    , predicate = makeEqualsPredicate (Mock.functional10 (mkElemVar Mock.xConfig)) (Mock.functional10 (mkElemVar Mock.yConfig))
                    , substitution = mempty
                    }
            expected = OrPattern.topOf Mock.testSort
        actual <-
            evaluateWithAxioms
                ( Map.fromList
                    [
                        ( AxiomIdentifier.Equals (AxiomIdentifier.Application Mock.functional10Id) AxiomIdentifier.Variable
                        ,
                            [ axiom
                                (mkEquals Mock.boolSort (Mock.functional10 (mkElemVar Mock.xRule)) (mkElemVar Mock.yRule))
                                (mkTop Mock.testSort)
                                makeTruePredicate
                            ]
                        )
                    ]
                )
                patt
        assertEqual "" expected actual
    , testCase "Simplify equals with dv" $ do
        let patt =
                Conditional
                    { term = mkTop Mock.testSort
                    , predicate = makeEqualsPredicate (Mock.fBool (mkElemVar Mock.xConfigBool)) (Bool.asInternal Mock.boolSort True)
                    , substitution = mempty
                    }
            expected = OrPattern.topOf Mock.testSort
        actual <-
            evaluateWithAxioms
                ( Map.fromList
                    [
                        ( AxiomIdentifier.Equals (AxiomIdentifier.Application Mock.fBoolId) AxiomIdentifier.DV
                        ,
                            [ axiom
                                (mkEquals Mock.boolSort (Mock.fBool (mkElemVar Mock.xRuleBool)) (Bool.asInternal Mock.boolSort True))
                                (mkTop Mock.testSort)
                                makeTruePredicate
                            ]
                        )
                    ]
                )
                patt
        assertEqual "" expected actual
    ]

test_simplificationIntegrationUnification :: [TestTree]
test_simplificationIntegrationUnification =
    [ testCase "map function, non-matching" $ do
        let initial =
                Pattern.fromTermLike $
                    Mock.function20MapTest (Mock.builtinMap []) Mock.a
            expect = OrPattern.fromPattern initial
        actual <-
            evaluateWithAxioms
                ( Map.fromList
                    [
                        ( AxiomIdentifier.Application
                            Mock.function20MapTestId
                        ,
                            [ functionAxiomUnification_
                                Mock.function20MapTestSymbol
                                [ Mock.concatMap
                                    ( Mock.elementMap
                                        (mkElemVar Mock.xConfig)
                                        (mkElemVar Mock.yConfig)
                                    )
                                    (mkElemVar Mock.mConfig)
                                , mkElemVar Mock.xConfig
                                ]
                                (mkElemVar Mock.yConfig)
                            ]
                        )
                    ]
                )
                initial
        assertEqual "" expect actual
    , testCase "TESTING function application with top predicate" $ do
        let requirement = \var ->
                makeEqualsPredicate
                    (Mock.f (mkElemVar var))
                    (Mock.g Mock.b)
            expect =
                OrPattern.fromTermLike $
                    Mock.functionalConstr11 $ Mock.g Mock.a
        actual <-
            evaluateConditionalWithAxioms
                ( Map.fromList
                    [
                        ( AxiomIdentifier.Application Mock.functionalConstr10Id
                        ,
                            [ functionAxiomUnification
                                Mock.functionalConstr10Symbol
                                [mkElemVar Mock.xConfig]
                                (Mock.g Mock.a)
                                (requirement Mock.xConfig)
                            ]
                        )
                    ]
                )
                ( SideCondition.fromConditionWithReplacements
                    . from @(Predicate _)
                    $ requirement Mock.xConfig
                )
                ( Pattern.fromTermLike $
                    mkExists Mock.zConfig $
                        Mock.functionalConstr11 $
                            Mock.functionalConstr10 (mkElemVar Mock.xConfig)
                )
        assertEqual "" expect actual
    , testCase "no function branching" $ do
        let expect =
                OrPattern.fromPatterns
                    [ Conditional
                        { term = Mock.functional10 (mkElemVar Mock.xConfig)
                        , predicate = makeTruePredicate
                        , substitution = mempty
                        }
                    ]
        actual <-
            evaluateWithAxioms
                ( Map.fromList
                    [
                        ( AxiomIdentifier.Application Mock.functional10Id
                        ,
                            [ functionAxiomUnification
                                Mock.functional10Symbol
                                [mkElemVar Mock.xConfig]
                                (mkElemVar Mock.xConfig)
                                (makeEqualsPredicate Mock.cf Mock.a)
                            , functionAxiomUnification
                                Mock.functional10Symbol
                                [mkElemVar Mock.xConfig]
                                (mkElemVar Mock.xConfig)
                                ( makeNotPredicate
                                    (makeEqualsPredicate Mock.cf Mock.a)
                                )
                            ]
                        )
                    ]
                )
                Conditional
                    { term = Mock.functional10 (mkElemVar Mock.xConfig)
                    , predicate = makeTruePredicate
                    , substitution = mempty
                    }
        assertEqual "" expect actual
    , testCase "simplification with top predicate (exists variable capture)" $
        do
            let requirement = \var ->
                    makeEqualsPredicate
                        (Mock.f (mkElemVar var))
                        (Mock.g Mock.b)
                expect =
                    OrPattern.fromPatterns
                        [ Conditional
                            { term =
                                mkExists
                                    Mock.var_xConfig_0
                                    (mkElemVar Mock.var_xConfig_0)
                            , predicate = requirement Mock.xConfig
                            , substitution = mempty
                            }
                        ]
            actual <-
                evaluateWithAxioms
                    ( Map.fromList
                        [
                            ( AxiomIdentifier.Application Mock.functionalConstr10Id
                            ,
                                [ functionAxiomUnification
                                    Mock.functionalConstr10Symbol
                                    [mkElemVar Mock.xConfig]
                                    (Mock.g Mock.a)
                                    (requirement Mock.xConfig)
                                ]
                            )
                        ]
                    )
                    Conditional
                        { term = mkExists Mock.xConfig (mkElemVar Mock.xConfig)
                        , predicate = requirement Mock.xConfig
                        , substitution = mempty
                        }
            assertEqual "" expect actual
    , testCase "simplification with top predicate (forall variable capture)" $
        do
            let requirement = \var ->
                    makeEqualsPredicate
                        (Mock.f (mkElemVar var))
                        (Mock.g Mock.b)
                expect =
                    OrPattern.fromPatterns
                        [ Conditional
                            { term =
                                mkForall
                                    Mock.var_xConfig_0
                                    (mkElemVar Mock.var_xConfig_0)
                            , predicate = requirement Mock.xConfig
                            , substitution = mempty
                            }
                        ]
            actual <-
                evaluateWithAxioms
                    ( Map.fromList
                        [
                            ( AxiomIdentifier.Application Mock.functionalConstr10Id
                            ,
                                [ functionAxiomUnification
                                    Mock.functionalConstr10Symbol
                                    [mkElemVar Mock.xConfig]
                                    (Mock.g Mock.a)
                                    (requirement Mock.xConfig)
                                ]
                            )
                        ]
                    )
                    Conditional
                        { term = mkForall Mock.xConfig (mkElemVar Mock.xConfig)
                        , predicate = requirement Mock.xConfig
                        , substitution = mempty
                        }
            assertEqual "" expect actual
    , testCase "simplification with top predicate (nu variable capture)" $ do
        let requirement = \var ->
                makeEqualsPredicate
                    (Mock.f (mkSetVar var))
                    (Mock.g Mock.b)
            expect =
                OrPattern.fromPatterns
                    [ Conditional
                        { term =
                            mkNu
                                Mock.var_setXConfig_0
                                (mkSetVar Mock.var_setXConfig_0)
                        , predicate = requirement Mock.setXConfig
                        , substitution = mempty
                        }
                    ]
        actual <-
            evaluateWithAxioms
                ( Map.fromList
                    [
                        ( AxiomIdentifier.Application Mock.functionalConstr10Id
                        ,
                            [ functionAxiomUnification
                                Mock.functionalConstr10Symbol
                                [mkElemVar Mock.xConfig]
                                (Mock.g Mock.a)
                                (requirement Mock.setXConfig)
                            ]
                        )
                    ]
                )
                Conditional
                    { term = mkNu Mock.setXConfig (mkSetVar Mock.setXConfig)
                    , predicate = requirement Mock.setXConfig
                    , substitution = mempty
                    }
        assertEqual "" expect actual
    , testCase "simplification with top predicate (mu variable capture)" $ do
        let requirement = \var ->
                makeEqualsPredicate
                    (Mock.f (mkSetVar var))
                    (Mock.g Mock.b)
            expect =
                OrPattern.fromPatterns
                    [ Conditional
                        { term =
                            mkMu
                                Mock.var_setXConfig_0
                                (mkSetVar Mock.var_setXConfig_0)
                        , predicate = requirement Mock.setXConfig
                        , substitution = mempty
                        }
                    ]
        actual <-
            evaluateWithAxioms
                ( Map.fromList
                    [
                        ( AxiomIdentifier.Application Mock.functionalConstr10Id
                        ,
                            [ functionAxiomUnification
                                Mock.functionalConstr10Symbol
                                [mkElemVar Mock.xConfig]
                                (Mock.g Mock.a)
                                (requirement Mock.setXConfig)
                            ]
                        )
                    ]
                )
                Conditional
                    { term = mkMu Mock.setXConfig (mkSetVar Mock.setXConfig)
                    , predicate = requirement Mock.setXConfig
                    , substitution = mempty
                    }
        assertEqual "" expect actual
    ]

conditionalEqualityPattern ::
    TermLike RewritingVariableName ->
    Predicate.Predicate RewritingVariableName ->
    TermLike RewritingVariableName ->
    Equation RewritingVariableName
conditionalEqualityPattern left requires right =
    mkEquation left right
        & Lens.set (field @"requires") requires

test_substitute :: [TestTree]
test_substitute =
    [ testCase "Substitution under unary functional constructor" $ do
        let expect =
                OrPattern.fromPatterns
                    [ Pattern.Conditional
                        { term =
                            Mock.functionalConstr20
                                Mock.a
                                (Mock.functionalConstr10 Mock.a)
                        , predicate = makeTruePredicate
                        , substitution =
                            Substitution.unsafeWrap
                                [ (inject Mock.xConfig, Mock.a)
                                ,
                                    ( inject Mock.yConfig
                                    , Mock.functionalConstr10 Mock.a
                                    )
                                ]
                        }
                    ]
        actual <-
            evaluate
                ( Pattern.fromTermLike
                    ( mkAnd
                        ( Mock.functionalConstr20
                            (mkElemVar Mock.xConfig)
                            (Mock.functionalConstr10 (mkElemVar Mock.xConfig))
                        )
                        (Mock.functionalConstr20 Mock.a (mkElemVar Mock.yConfig))
                    )
                )
        assertEqual
            "Expected substitution under unary functional constructor"
            expect
            actual
    , testCase "Substitution" $ do
        let expect =
                OrPattern.fromPatterns
                    [ Pattern.Conditional
                        { term =
                            Mock.functionalConstr20 Mock.a Mock.a
                        , predicate = makeTruePredicate
                        , substitution =
                            Substitution.unsafeWrap
                                [ (inject Mock.xConfig, Mock.a)
                                , (inject Mock.yConfig, Mock.a)
                                ]
                        }
                    ]
        actual <-
            evaluate
                ( Pattern.fromTermLike
                    ( mkAnd
                        ( Mock.functionalConstr20
                            (mkElemVar Mock.xConfig)
                            (mkElemVar Mock.xConfig)
                        )
                        (Mock.functionalConstr20 Mock.a (mkElemVar Mock.yConfig))
                    )
                )
        assertEqual "Expected substitution" expect actual
    ]

test_substituteMap :: [TestTree]
test_substituteMap =
    [ testCase "Substitution applied to Map elements" $ do
        let testMapX =
                Mock.sortInjection Mock.testSort $
                    mkDomainBuiltinMap [(Mock.a, mkElemVar Mock.xConfig)]
            testMapA =
                Mock.sortInjection Mock.testSort $
                    mkDomainBuiltinMap [(Mock.a, Mock.a)]
            expect =
                OrPattern.fromPatterns
                    [ Pattern.Conditional
                        { term = Mock.functionalConstr20 Mock.a testMapA
                        , predicate = makeTruePredicate
                        , substitution =
                            Substitution.unsafeWrap
                                [ (inject Mock.xConfig, Mock.a)
                                , (inject Mock.yConfig, testMapA)
                                ]
                        }
                    ]
        actual <-
            (evaluate . Pattern.fromTermLike)
                ( mkAnd
                    (Mock.functionalConstr20 (mkElemVar Mock.xConfig) testMapX)
                    (Mock.functionalConstr20 Mock.a (mkElemVar Mock.yConfig))
                )
        assertEqual
            "Expected substitution applied to Map elements"
            expect
            actual
    ]
  where
    mkDomainBuiltinMap = Mock.builtinMap

test_substituteList :: [TestTree]
test_substituteList =
    [ testCase "Substitution applied to List elements" $ do
        let testListX =
                Mock.sortInjection Mock.testSort $
                    mkDomainBuiltinList [Mock.a, mkElemVar Mock.xConfig]
            testListA =
                Mock.sortInjection Mock.testSort $
                    mkDomainBuiltinList [Mock.a, Mock.a]
            expect =
                OrPattern.fromPatterns
                    [ Pattern.Conditional
                        { term = Mock.functionalConstr20 Mock.a testListA
                        , predicate = makeTruePredicate
                        , substitution =
                            Substitution.unsafeWrap
                                [ (inject Mock.xConfig, Mock.a)
                                , (inject Mock.yConfig, testListA)
                                ]
                        }
                    ]
        actual <-
            (evaluate . Pattern.fromTermLike)
                ( mkAnd
                    (Mock.functionalConstr20 (mkElemVar Mock.xConfig) testListX)
                    (Mock.functionalConstr20 Mock.a (mkElemVar Mock.yConfig))
                )
        assertEqual
            "Expected substitution applied to List elements"
            expect
            actual
    ]
  where
    mkDomainBuiltinList = Mock.builtinList

test_simplifySideCondition :: [TestTree]
test_simplifySideCondition =
    [ testCase "Simplifies function application in side condition" $ do
        let configuration =
                Pattern.fromTermAndPredicate
                    Mock.a
                    ( makeAndPredicate
                        ( makeEqualsPredicate
                            (Mock.f Mock.a)
                            Mock.b
                        )
                        ( makeEqualsPredicate
                            (Mock.g Mock.a)
                            (Mock.g Mock.b)
                        )
                    )
            expected =
                Pattern.fromTermAndPredicate
                    Mock.a
                    ( makeEqualsPredicate
                        (Mock.g Mock.a)
                        (Mock.g Mock.b)
                    )
                    & OrPattern.fromPattern
            axioms =
                Map.fromList
                    [
                        ( AxiomIdentifier.Application Mock.fId
                        ,
                            [ functionAxiomUnification
                                Mock.fSymbol
                                [Mock.a]
                                Mock.b
                                ( makeEqualsPredicate
                                    (Mock.g Mock.a)
                                    (Mock.g Mock.b)
                                )
                            ]
                        )
                    ]

        actual <- evaluateWithAxioms axioms configuration
        assertEqual "" expected actual
    ]

evaluate ::
    Pattern.Pattern RewritingVariableName ->
    IO (OrPattern.OrPattern RewritingVariableName)
evaluate = evaluateWithAxioms Map.empty

evaluateWithAxioms ::
    Map.Map AxiomIdentifier.AxiomIdentifier [Equation RewritingVariableName] ->
    Pattern.Pattern RewritingVariableName ->
    IO (OrPattern.OrPattern RewritingVariableName)
evaluateWithAxioms axioms =
    evaluateConditionalWithAxioms axioms SideCondition.top

evaluateConditionalWithAxioms ::
    Map.Map AxiomIdentifier.AxiomIdentifier [Equation RewritingVariableName] ->
    SideCondition' ->
    Pattern.Pattern RewritingVariableName ->
    IO (OrPattern.OrPattern RewritingVariableName)
<<<<<<< HEAD
evaluateConditionalWithAxioms axioms sideCondition patt =
    Test.runSMT userInit $ do
        newEnv <- runSimplifier Mock.env initialize
        runSimplifier newEnv . Pattern.makeEvaluate sideCondition $ patt
  where
    userInit = declareSortsSymbols Mock.smtDeclarations
    initialize :: Simplifier Env
    initialize = do
        processedEquations <- Equation.simplifyExtractedEquations axioms
        let simplifierAxioms :: BuiltinAndAxiomSimplifierMap
            simplifierAxioms =
                Map.unionWith
                    simplifierWithFallback
                    builtinAxioms
                    (mkEvaluatorRegistry processedEquations)
        return Mock.env{simplifierAxioms}
=======
evaluateConditionalWithAxioms simplifierAxioms sideCondition =
    runSimplifierSMT env . Pattern.makeEvaluate sideCondition
  where
    env = Mock.env{simplifierAxioms, hookedSymbols = builtinAxioms}
>>>>>>> 28367498

-- | A selection of builtin axioms used in the tests above.
builtinAxioms :: Map Id Text
builtinAxioms =
    Map.fromList
        [
            ( Mock.concatMapId
            , Map.concatKey
            )
        ,
            ( Mock.elementMapId
            , Map.elementKey
            )
        ,
            ( Mock.unitMapId
            , Map.unitKey
            )
        ,
            ( Mock.concatSetId
            , Set.concatKey
            )
        ,
            ( Mock.concatSetId
            , Set.concatKey
            )
        ,
            ( Mock.elementSetId
            , Set.elementKey
            )
        ,
            ( Mock.unitSetId
            , Set.unitKey
            )
        ,
            ( Mock.concatListId
            , List.concatKey
            )
        ,
            ( Mock.elementListId
            , List.elementKey
            )
        ,
            ( Mock.unitListId
            , List.unitKey
            )
        ,
            ( Mock.concatListId
            , List.concatKey
            )
        ,
            ( Mock.tdivIntId
            , Int.tdivKey
            )
        ]

axiom ::
    TermLike RewritingVariableName ->
    TermLike RewritingVariableName ->
    Predicate RewritingVariableName ->
    Equation RewritingVariableName
axiom left right requires =
    Equation
        { left
        , requires
        , argument = Nothing
        , antiLeft = Nothing
        , right
        , ensures = Predicate.makeTruePredicate
        , attributes = Default.def
        }

sideRepresentation :: SideCondition.Representation
sideRepresentation =
    SideCondition.toRepresentation (SideCondition.top :: SideCondition')<|MERGE_RESOLUTION|>--- conflicted
+++ resolved
@@ -1175,7 +1175,6 @@
     SideCondition' ->
     Pattern.Pattern RewritingVariableName ->
     IO (OrPattern.OrPattern RewritingVariableName)
-<<<<<<< HEAD
 evaluateConditionalWithAxioms axioms sideCondition patt =
     Test.runSMT userInit $ do
         newEnv <- runSimplifier Mock.env initialize
@@ -1186,18 +1185,8 @@
     initialize = do
         processedEquations <- Equation.simplifyExtractedEquations axioms
         let simplifierAxioms :: BuiltinAndAxiomSimplifierMap
-            simplifierAxioms =
-                Map.unionWith
-                    simplifierWithFallback
-                    builtinAxioms
-                    (mkEvaluatorRegistry processedEquations)
-        return Mock.env{simplifierAxioms}
-=======
-evaluateConditionalWithAxioms simplifierAxioms sideCondition =
-    runSimplifierSMT env . Pattern.makeEvaluate sideCondition
-  where
-    env = Mock.env{simplifierAxioms, hookedSymbols = builtinAxioms}
->>>>>>> 28367498
+            simplifierAxioms = mkEvaluatorRegistry processedEquations
+        return Mock.env{simplifierAxioms, hookedSymbols = builtinAxioms}
 
 -- | A selection of builtin axioms used in the tests above.
 builtinAxioms :: Map Id Text
