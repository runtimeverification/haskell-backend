module Test.Kore.Simplify.Ceil (
    test_ceilSimplification,
) where

import qualified Pretty
import Kore.Internal.Predicate qualified as Predicate
import Data.Map.Strict qualified as Map
import Kore.Equation (Equation)
import Kore.Internal.Condition as Condition
import Kore.Internal.From (fromTop_)
import Kore.Internal.MultiOr qualified as MultiOr
import Kore.Internal.NormalForm (NormalForm)
import Kore.Internal.NormalForm qualified as NormalForm (
    fromPredicate,
    fromPredicates,
 )
import Kore.Internal.Predicate (
    makeCeilPredicate,
    makeEqualsPredicate,
    makeTruePredicate,
 )
import Kore.Internal.SideCondition (
    SideCondition,
 )
import Kore.Internal.SideCondition qualified as SideCondition (
    top,
 )
import Kore.Internal.Substitution qualified as Substitution
import Kore.Internal.TermLike as TermLike
import Kore.Rewrite.Axiom.Identifier qualified as AxiomIdentifier (
    AxiomIdentifier (..),
 )
import Kore.Rewrite.RewritingVariable (
    RewritingVariableName,
 )
import Kore.Simplify.Ceil qualified as Ceil
import Kore.Simplify.Simplify
import Prelude.Kore
import Test.Kore.Equation.Common (axiomEnsures)
import Test.Kore.Internal.OrPattern (
    OrPattern,
 )
import Test.Kore.Internal.OrPattern qualified as OrPattern
import Test.Kore.Internal.Pattern as Pattern
import Test.Kore.Rewrite.MockSymbols (
    testSort,
 )
import Test.Kore.Rewrite.MockSymbols qualified as Mock
import Test.Kore.Simplify
import Test.Tasty
import Test.Tasty.HUnit.Ext
import qualified Kore.Internal.Pattern as Pattern

test_ceilSimplification :: [TestTree]
test_ceilSimplification =
    [ testCase "Ceil - or distribution" $ do
        -- ceil(a or b) = (top and ceil(a)) or (top and ceil(b))
        let expected =
                NormalForm.fromPredicates
                    [ makeCeilPredicate somethingOfA
                    , makeCeilPredicate somethingOfB
                    ]
        actual <-
            evaluate
                ( makeCeil
                    [somethingOfAExpanded, somethingOfBExpanded]
                )
        assertEqual "" expected actual
    , testCase
        "Ceil - bool operations"
        ( do
            -- ceil(top) = top
            actual1 <-
                evaluate
                    ( makeCeil
                        [Pattern.topOf Mock.testSort]
                    )
            assertEqual
                "ceil(top)"
                (NormalForm.fromPredicate fromTop_)
                actual1
            -- ceil(bottom) = bottom
            actual2 <-
                evaluate
                    ( makeCeil
                        []
                    )
            assertEqual
                "ceil(bottom)"
                MultiOr.bottom
                actual2
        )
    , testCase
        "Ceil - sorted bool operations"
        ( do
            -- ceil(top{testSort}) = top
            actual1 <-
                evaluate
                    ( makeCeil
                        [Pattern.fromCondition Mock.testSort Condition.top]
                    )
            assertEqual
                "ceil(top)"
                (NormalForm.fromPredicate fromTop_)
                actual1
        )
    , testCase
        "expanded Ceil - bool operations"
        ( do
            -- ceil(top) = top
            actual1 <- makeEvaluate (Pattern.topOf Mock.testSort)
            assertEqual
                "ceil(top)"
                (NormalForm.fromPredicate fromTop_)
                actual1
            -- ceil(bottom) = bottom
            actual2 <- makeEvaluate (Pattern.bottomOf Mock.testSort)
            assertEqual
                "ceil(bottom)"
                MultiOr.bottom
                actual2
        )
    , testCase "ceil with predicates and substitutions" $ do
        -- if term is not functional, then
        -- ceil(term and predicate and subst)
        --     = top and (ceil(term) and predicate) and subst
        let expected =
                NormalForm.fromPredicates
                    [ makeCeilPredicate somethingOfA
                    , makeEqualsPredicate fOfA gOfA
                    , makeEqualsPredicate (mkElemVar Mock.xConfig) fOfB
                    ]
        actual <-
            makeEvaluate
                Conditional
                    { term = somethingOfA
                    , predicate = makeEqualsPredicate fOfA gOfA
                    , substitution =
                        Substitution.wrap $
                            Substitution.mkUnwrappedSubstitution
                                [(inject Mock.xConfig, fOfB)]
                    }
        assertEqual
            "ceil(something(a) and equals(f(a), g(a)))"
            expected
            actual
    , let constructorTerm = Mock.constr20 somethingOfA somethingOfB
       in testCase "ceil with constructors" $ do
            -- if term is a non-functional-constructor(params), then
            -- ceil(term and predicate and subst)
            --     = top and (ceil(term) and predicate) and subst
            let expected =
                    NormalForm.fromPredicates
                        [ makeCeilPredicate somethingOfA
                        , makeCeilPredicate somethingOfB
                        , makeEqualsPredicate fOfA gOfA
                        , makeEqualsPredicate (mkElemVar Mock.xConfig) fOfB
                        ]
            actual <-
                makeEvaluate
                    Conditional
                        { term = constructorTerm
                        , predicate = makeEqualsPredicate fOfA gOfA
                        , substitution =
                            Substitution.wrap $
                                Substitution.mkUnwrappedSubstitution
                                    [(inject Mock.xConfig, fOfB)]
                        }
            assertEqual
                "ceil(constr(something(a), something(b)) and eq(f(a), g(a)))"
                expected
                actual
    , testCase "ceil of constructors is top" $ do
        let expected = NormalForm.fromPredicate fromTop_
        actual <-
            makeEvaluate
                Conditional
                    { term = Mock.constr10 Mock.a
                    , predicate = makeTruePredicate
                    , substitution = mempty
                    }
        assertEqual "" expected actual
    , testCase "ceil with functional symbols" $ do
        -- if term is a functional(params), then
        -- ceil(term and predicate and subst)
        --     = top and (ceil(params) and predicate) and subst
        let expected =
                NormalForm.fromPredicates
                    [ makeCeilPredicate somethingOfA
                    , makeCeilPredicate somethingOfB
                    , makeEqualsPredicate fOfA gOfA
                    , makeEqualsPredicate (mkElemVar Mock.xConfig) fOfB
                    ]
        actual <-
            makeEvaluate
                Conditional
                    { term = Mock.functional20 somethingOfA somethingOfB
                    , predicate = makeEqualsPredicate fOfA gOfA
                    , substitution =
                        Substitution.wrap $
                            Substitution.mkUnwrappedSubstitution
                                [(inject Mock.xConfig, fOfB)]
                    }
        assertEqual
            "ceil(functional(something(a), something(b)) and eq(f(a), g(a)))"
            expected
            actual
    , testCase "ceil with function symbols" $ do
        -- if term is a function(params), then
        -- ceil(term and predicate and subst)
        --     = top and (ceil(term) and predicate) and subst
        let expected =
                NormalForm.fromPredicates
                    [ makeCeilPredicate fOfA
                    , makeEqualsPredicate fOfA gOfA
                    , makeEqualsPredicate (mkElemVar Mock.xConfig) fOfB
                    ]
        actual <-
            makeEvaluate
                Conditional
                    { term = fOfA
                    , predicate = makeEqualsPredicate fOfA gOfA
                    , substitution =
                        Substitution.wrap $
                            Substitution.mkUnwrappedSubstitution
                                [(inject Mock.xConfig, fOfB)]
                    }
        assertEqual
            "ceil(f(a)) and eq(f(a), g(a)))"
            expected
            actual
    , testCase "ceil with functional terms" $ do
        -- if term is functional, then
        -- ceil(term and predicate and subst)
        --     = top and predicate and subst
        let expected =
                NormalForm.fromPredicates
                    [ makeEqualsPredicate fOfA gOfA
                    , makeEqualsPredicate (mkElemVar Mock.xConfig) fOfB
                    ]
        actual <-
            makeEvaluate
                Conditional
                    { term = Mock.a
                    , predicate = makeEqualsPredicate fOfA gOfA
                    , substitution =
                        Substitution.wrap $
                            Substitution.mkUnwrappedSubstitution
                                [(inject Mock.xConfig, fOfB)]
                    }
        assertEqual
            "ceil(functional and eq(f(a), g(a)))"
            expected
            actual
    , testCase "ceil with functional composition" $ do
        -- if term is functional(non-funct, non-funct), then
        -- ceil(term and predicate and subst)
        --     = top and
        --       ceil(non-funct) and ceil(non-funct) and predicate and
        --       subst
        let expected =
                NormalForm.fromPredicates
                    [ makeCeilPredicate fOfA
                    , makeCeilPredicate fOfB
                    , makeEqualsPredicate fOfA gOfA
                    , makeEqualsPredicate (mkElemVar Mock.xConfig) fOfB
                    ]
        actual <-
            makeEvaluate
                Conditional
                    { term = Mock.functional20 fOfA fOfB
                    , predicate = makeEqualsPredicate fOfA gOfA
                    , substitution =
                        Substitution.wrap $
                            Substitution.mkUnwrappedSubstitution
                                [(inject Mock.xConfig, fOfB)]
                    }
        assertEqual
            "ceil(functional(non-funct, non-funct) and eq(f(a), g(a)))"
            expected
            actual
    , testCase "Simplifies functional term, adds ceils to children" $ do
        let expected =
                NormalForm.fromPredicates
                    [ makeEqualsPredicate fOfA gOfA
                    , makeEqualsPredicate (mkElemVar Mock.xConfig) fOfB
                    , makeCeilPredicate fOfA
                    , makeCeilPredicate fOfB
                    ]
        actual <-
<<<<<<< HEAD
            makeEvaluate
=======
            makeEvaluateWithAxioms
                ( Map.singleton
                    ( AxiomIdentifier.Ceil
                        (AxiomIdentifier.Application Mock.fId)
                    )
                    [ axiomEnsures (mkCeil Mock.testSort $ Mock.f Mock.a) (mkTop Mock.testSort) (makeEqualsPredicate Mock.a Mock.cf)
                    , axiomEnsures (mkCeil Mock.testSort $ Mock.f Mock.b) (mkTop Mock.testSort) (makeEqualsPredicate Mock.a Mock.cf)
                    ]
                )
>>>>>>> c7f94aa1
                Conditional
                    { term = Mock.functional20 fOfA fOfB
                    , predicate = makeEqualsPredicate fOfA gOfA
                    , substitution =
                        Substitution.wrap $
                            Substitution.mkUnwrappedSubstitution
                                [(inject Mock.xConfig, fOfB)]
                    }
        -- putStrLn $
        --     "\nExpected\n"
        --     <> unlines (show . Pretty.pretty . Predicate.fromMultiAnd <$> toList expected)
        --     <> "\nActual\n"
        --     <> unlines (show . Pretty.pretty . Predicate.fromMultiAnd <$> toList actual)
        assertEqual
            ""
            expected
            actual
    -- TODO: should be moved to predicate simplifier
    -- , testCase "Ceil with axioms" $ do
    --     let expected =
    --                 (makeEqualsPredicate Mock.a Mock.cf)
    --                 & NormalForm.fromPredicate
    --     actual <-
    --         makeEvaluateWithAxioms
    --             ( Map.singleton
    --                 ( AxiomIdentifier.Ceil
    --                     (AxiomIdentifier.Application Mock.fId)
    --                 )
    --                 ( appliedMockEvaluator
    --                     Conditional
    --                         { term = mkTop Mock.testSort
    --                         , predicate = makeEqualsPredicate Mock.a Mock.cf
    --                         , substitution = mempty
    --                         }
    --                 )
    --             )
    --             (Pattern.fromTermAndPredicate (mkTop Mock.testSort) (makeCeilPredicate fOfA))
    --     putStrLn $
    --         "\nExpected\n"
    --         <> unlines (show . Pretty.pretty . Predicate.fromMultiAnd <$> toList expected)
    --         <> "\nActual\n"
    --         <> unlines (show . Pretty.pretty . Predicate.fromMultiAnd <$> toList actual)
    --     -- assertEqual
    --     --     ""
    --     --     expected
    --     --     actual
    , testCase "ceil with normal domain value" $ do
        -- ceil(1) = top
        let expected = NormalForm.fromPredicate fromTop_
        actual <-
            makeEvaluate $
                Pattern.fromTermLike $
                    mkDomainValue
                        DomainValue
                            { domainValueSort = Mock.testSort
                            , domainValueChild = mkStringLiteral "a"
                            }
        assertEqual "ceil(1)" expected actual
    , testCase "ceil with list domain value" $ do
        -- ceil([a, b]) = ceil(a) and ceil(b)
        let expected =
                NormalForm.fromPredicates
                    [ makeCeilPredicate fOfA
                    , makeCeilPredicate fOfB
                    ]
        actual <-
            makeEvaluate
                Conditional
                    { term = Mock.builtinList [fOfA, fOfB]
                    , predicate = makeTruePredicate
                    , substitution = mempty
                    }
        assertEqual "ceil(list)" expected actual
    , testCase "ceil of sort injection" $ do
        let expected =
                makeCeilPredicate fOfA
                    & NormalForm.fromPredicate
        actual <-
            (makeEvaluate . Pattern.fromTermLike)
                (Mock.sortInjection Mock.topSort (TermLike.markSimplified fOfA))
        assertEqual "ceil(f(a))" expected actual
    ]
  where
    fOfA :: TermLike RewritingVariableName
    fOfA = Mock.f Mock.a
    fOfB :: TermLike RewritingVariableName
    fOfB = Mock.f Mock.b
    gOfA = Mock.g Mock.a
    somethingOfA = Mock.plain10 Mock.a
    somethingOfB = Mock.plain10 Mock.b
    somethingOfAExpanded = Pattern.fromTermLike somethingOfA
    somethingOfBExpanded = Pattern.fromTermLike somethingOfB

makeCeil ::
    [Pattern RewritingVariableName] ->
    Ceil Sort (OrPattern RewritingVariableName)
makeCeil patterns =
    Ceil
        { ceilOperandSort = testSort
        , ceilResultSort = testSort
        , ceilChild = OrPattern.fromPatterns patterns
        }

evaluate ::
    Ceil Sort (OrPattern RewritingVariableName) ->
    IO NormalForm
evaluate ceil =
    testRunSimplifier mockEnv $
        Ceil.simplify SideCondition.top ceil
  where
    mockEnv = Mock.env

makeEvaluate ::
    Pattern RewritingVariableName -> IO NormalForm
makeEvaluate = makeEvaluateWithAxioms Map.empty

makeEvaluateWithAxioms ::
    Map.Map AxiomIdentifier.AxiomIdentifier [Equation RewritingVariableName] ->
    Pattern RewritingVariableName ->
<<<<<<< HEAD
    IO NormalForm
makeEvaluateWithAxioms axiomIdToSimplifier child =
    testRunSimplifier mockEnv $
        Ceil.makeEvaluate SideCondition.top child
  where
    mockEnv = Mock.env{simplifierAxioms = axiomIdToSimplifier}
=======
    IO (OrCondition RewritingVariableName)
makeEvaluateWithAxioms axiomEquations child =
    testRunSimplifier mockEnv $
        Ceil.makeEvaluate SideCondition.top child
  where
    mockEnv = Mock.env{axiomEquations}

sideRepresentation :: SideCondition.Representation
sideRepresentation =
    SideCondition.toRepresentation
        (SideCondition.top :: SideCondition RewritingVariableName)
>>>>>>> c7f94aa1
<|MERGE_RESOLUTION|>--- conflicted
+++ resolved
@@ -288,19 +288,7 @@
                     , makeCeilPredicate fOfB
                     ]
         actual <-
-<<<<<<< HEAD
-            makeEvaluate
-=======
-            makeEvaluateWithAxioms
-                ( Map.singleton
-                    ( AxiomIdentifier.Ceil
-                        (AxiomIdentifier.Application Mock.fId)
-                    )
-                    [ axiomEnsures (mkCeil Mock.testSort $ Mock.f Mock.a) (mkTop Mock.testSort) (makeEqualsPredicate Mock.a Mock.cf)
-                    , axiomEnsures (mkCeil Mock.testSort $ Mock.f Mock.b) (mkTop Mock.testSort) (makeEqualsPredicate Mock.a Mock.cf)
-                    ]
-                )
->>>>>>> c7f94aa1
+            makeEvaluate
                 Conditional
                     { term = Mock.functional20 fOfA fOfB
                     , predicate = makeEqualsPredicate fOfA gOfA
@@ -420,23 +408,9 @@
 makeEvaluateWithAxioms ::
     Map.Map AxiomIdentifier.AxiomIdentifier [Equation RewritingVariableName] ->
     Pattern RewritingVariableName ->
-<<<<<<< HEAD
     IO NormalForm
-makeEvaluateWithAxioms axiomIdToSimplifier child =
-    testRunSimplifier mockEnv $
-        Ceil.makeEvaluate SideCondition.top child
-  where
-    mockEnv = Mock.env{simplifierAxioms = axiomIdToSimplifier}
-=======
-    IO (OrCondition RewritingVariableName)
 makeEvaluateWithAxioms axiomEquations child =
     testRunSimplifier mockEnv $
         Ceil.makeEvaluate SideCondition.top child
   where
-    mockEnv = Mock.env{axiomEquations}
-
-sideRepresentation :: SideCondition.Representation
-sideRepresentation =
-    SideCondition.toRepresentation
-        (SideCondition.top :: SideCondition RewritingVariableName)
->>>>>>> c7f94aa1
+    mockEnv = Mock.env{axiomEquations}