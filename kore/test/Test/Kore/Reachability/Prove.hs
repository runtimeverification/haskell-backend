--- conflicted
+++ resolved
@@ -54,1745 +54,6 @@
 import Test.Kore.Step.Simplification
 import Test.Tasty.HUnit.Ext
 
-<<<<<<< HEAD
-test_reachabilityVerification :: [TestTree]
-test_reachabilityVerification =
-    [ testCase "OnePath: Runs zero steps" $ do
-        -- Axiom: a => b
-        -- Claim: a => b
-        -- Expected: error a
-        actual <- proveClaims_
-            Unlimited
-            (Limit 0)
-            [simpleAxiom Mock.a Mock.b]
-            [simpleOnePathClaim Mock.a Mock.b]
-            []
-        assertEqual ""
-            (Left $ OrPattern.fromTermLike Mock.a)
-            actual
-    , testCase "AllPath: Runs zero steps" $ do
-        -- Axiom: a => b
-        -- Claim: a => b
-        -- Expected: error a
-        actual <- proveClaims_
-            Unlimited
-            (Limit 0)
-            [simpleAxiom Mock.a Mock.b]
-            [simpleAllPathClaim Mock.a Mock.b]
-            []
-        assertEqual ""
-            (Left $ OrPattern.fromTermLike Mock.a)
-            actual
-    , testCase "Mixed: Runs zero steps" $ do
-        -- Axiom: a => b
-        -- Claim: a => b
-        -- Expected: error a
-        actual <- proveClaims_
-            Unlimited
-            (Limit 0)
-            [simpleAxiom Mock.a Mock.b]
-            [ simpleOnePathClaim Mock.a Mock.b
-            , simpleAllPathClaim Mock.a Mock.b
-            ]
-            []
-        assertEqual ""
-            (Left $ OrPattern.fromTermLike Mock.a)
-            actual
-    , testCase "OnePath: Breadth limit zero" $ do
-        -- Axiom: a => b
-        -- Claim: a => b
-        -- Expected: error a
-        actual <- proveClaims_
-            (Limit 0)
-            Unlimited
-            [simpleAxiom Mock.a Mock.b]
-            [simpleOnePathClaim Mock.a Mock.b]
-            []
-        assertEqual ""
-            (Left $ OrPattern.fromTermLike Mock.a)
-            actual
-    , testCase "AllPath: Breadth limit zero" $ do
-        -- Axiom: a => b
-        -- Claim: a => b
-        -- Expected: error a
-        actual <- proveClaims_
-            (Limit 0)
-            Unlimited
-            [simpleAxiom Mock.a Mock.b]
-            [simpleAllPathClaim Mock.a Mock.b]
-            []
-        assertEqual ""
-            (Left $ OrPattern.fromTermLike Mock.a)
-            actual
-    , testCase "Mixed: Breadth limit zero" $ do
-        -- Axiom: a => b
-        -- Claim: a => b
-        -- Expected: error a
-        actual <- proveClaims_
-            (Limit 0)
-            Unlimited
-            [simpleAxiom Mock.a Mock.b]
-            [ simpleOnePathClaim Mock.a Mock.b
-            , simpleAllPathClaim Mock.a Mock.b
-            ]
-            []
-        assertEqual ""
-            (Left $ OrPattern.fromTermLike Mock.a)
-            actual
-    , testCase "OnePath: Runs one step" $ do
-        -- Axiom: a => b
-        -- Claim: a => b
-        -- Expected: error b
-        -- Note that the check that we have reached the destination happens
-        -- at the beginning of each step. At the beginning of the first step
-        -- the pattern is 'a', so we didn't reach our destination yet, even if
-        -- the rewrite transforms 'a' into 'b'. We detect the success at the
-        -- beginning of the second step, which does not run here.
-        actual <- proveClaims_
-            Unlimited
-            (Limit 1)
-            [simpleAxiom Mock.a Mock.b]
-            [simpleOnePathClaim Mock.a Mock.b]
-            []
-        assertEqual ""
-            (Left $ OrPattern.fromTermLike Mock.b)
-            actual
-    , testCase "AllPath: Runs one step" $ do
-        -- Axiom: a => b
-        -- Claim: a => b
-        -- Expected: error b
-        -- Note that the check that we have reached the destination happens
-        -- at the beginning of each step. At the beginning of the first step
-        -- the pattern is 'a', so we didn't reach our destination yet, even if
-        -- the rewrite transforms 'a' into 'b'. We detect the success at the
-        -- beginning of the second step, which does not run here.
-        actual <- proveClaims_
-            Unlimited
-            (Limit 1)
-            [simpleAxiom Mock.a Mock.b]
-            [simpleAllPathClaim Mock.a Mock.b]
-            []
-        assertEqual ""
-            (Left $ OrPattern.fromTermLike Mock.b)
-            actual
-    , testCase "Mixed: Runs one step" $ do
-        -- Axiom: a => b
-        -- Claim: a => b
-        -- Expected: error b
-        -- Note that the check that we have reached the destination happens
-        -- at the beginning of each step. At the beginning of the first step
-        -- the pattern is 'a', so we didn't reach our destination yet, even if
-        -- the rewrite transforms 'a' into 'b'. We detect the success at the
-        -- beginning of the second step, which does not run here.
-        actual <- proveClaims_
-            Unlimited
-            (Limit 1)
-            [simpleAxiom Mock.a Mock.b]
-            [ simpleOnePathClaim Mock.a Mock.b
-            , simpleAllPathClaim Mock.a Mock.b
-            ]
-            []
-        assertEqual ""
-            (Left $ OrPattern.fromTermLike Mock.b)
-            actual
-    , testCase "OnePath: Identity spec" $ do
-        -- Axioms: []
-        -- Claims: a => a
-        -- Expected: success
-        actual <- proveClaims_
-            Unlimited
-            (Limit 1)
-            []
-            [ simpleOnePathClaim Mock.a Mock.a ]
-            []
-        assertEqual ""
-            (Right ())
-            actual
-    , testCase "AllPath: Identity spec" $ do
-        -- Axioms: []
-        -- Claims: a => a
-        -- Expected: success
-        actual <- proveClaims_
-            Unlimited
-            (Limit 1)
-            []
-            [ simpleAllPathClaim Mock.a Mock.a ]
-            []
-        assertEqual ""
-            (Right ())
-            actual
-    , testCase "Mixed: Identity spec" $ do
-        -- Axioms: []
-        -- Claims: a => a
-        -- Expected: success
-        actual <- proveClaims_
-            Unlimited
-            (Limit 1)
-            []
-            [ simpleOnePathClaim Mock.a Mock.a
-            , simpleAllPathClaim Mock.a Mock.a
-            ]
-            []
-        assertEqual ""
-            (Right ())
-            actual
-    , testCase "OnePath: Distinct spec" $ do
-        -- Axioms: []
-        -- Claims: a => b
-        -- Expected: error a
-        actual <- proveClaims_
-            Unlimited
-            Unlimited
-            []
-            [ simpleOnePathClaim Mock.a Mock.b ]
-            []
-        assertEqual ""
-            (Left $ OrPattern.fromTermLike Mock.a)
-            actual
-    , testCase "AllPath: Distinct spec" $ do
-        -- Axioms: []
-        -- Claims: a => b
-        -- Expected: error a
-        actual <- proveClaims_
-            Unlimited
-            Unlimited
-            []
-            [ simpleAllPathClaim Mock.a Mock.b ]
-            []
-        assertEqual ""
-            (Left $ OrPattern.fromTermLike Mock.a)
-            actual
-    , testCase "Mixed: Distinct spec" $ do
-        -- Axioms: []
-        -- Claims: a => b
-        -- Expected: error a
-        actual <- proveClaims_
-            Unlimited
-            Unlimited
-            []
-            [ simpleOnePathClaim Mock.a Mock.b
-            , simpleAllPathClaim Mock.a Mock.b
-            ]
-            []
-        assertEqual ""
-            (Left $ OrPattern.fromTermLike Mock.a)
-            actual
-    , testCase "OnePath: b or c spec" $ do
-        -- Axioms: a => b
-        -- Claims: a => b #Or c
-        -- Expected: success
-        actual <- proveClaims_
-            (Limit 2)
-            Unlimited
-            [ simpleAxiom Mock.a Mock.b ]
-            [ simpleOnePathClaim Mock.a (mkOr Mock.b Mock.c) ]
-            []
-        assertEqual ""
-            (Right ())
-            actual
-    , testCase "AllPath: b or c spec" $ do
-        -- Axioms: a => b
-        -- Claims: a => b #Or c
-        -- Expected: success
-        actual <- proveClaims_
-            (Limit 2)
-            Unlimited
-            [ simpleAxiom Mock.a Mock.b ]
-            [ simpleAllPathClaim Mock.a (mkOr Mock.b Mock.c) ]
-            []
-        assertEqual ""
-            (Right ())
-            actual
-    , testCase "Mixed: b or c spec" $ do
-        -- Axioms: a => b
-        -- Claims: a => b #Or c
-        -- Expected: success
-        actual <- proveClaims_
-            (Limit 2)
-            Unlimited
-            [ simpleAxiom Mock.a Mock.b ]
-            [ simpleAllPathClaim Mock.a (mkOr Mock.b Mock.c)
-            , simpleAllPathClaim Mock.a (mkOr Mock.b Mock.c)
-            ]
-            []
-        assertEqual ""
-            (Right ())
-            actual
-    , testCase "OnePath: Everything is provable when we have cyclic rules" $ do
-        -- Axioms: a => a
-        -- Claims: a => b
-        -- Expected: success
-        actual <- proveClaims_
-            Unlimited
-            (Limit 3)
-            [ simpleAxiom Mock.a Mock.a ]
-            [ simpleOnePathClaim Mock.a Mock.b ]
-            []
-        assertEqual ""
-            (Right ())
-            actual
-    , testCase "AllPath: Everything is provable when we have cyclic rules" $ do
-        -- Axioms: a => a
-        -- Claims: a => b
-        -- Expected: success
-        actual <- proveClaims_
-            Unlimited
-            (Limit 3)
-            [ simpleAxiom Mock.a Mock.a ]
-            [ simpleAllPathClaim Mock.a Mock.b ]
-            []
-        assertEqual ""
-            (Right ())
-            actual
-    , testCase "Mixed: Everything is provable when we have cyclic rules" $ do
-        -- Axioms: a => a
-        -- Claims: a => b
-        -- Expected: success
-        actual <- proveClaims_
-            Unlimited
-            (Limit 3)
-            [ simpleAxiom Mock.a Mock.a ]
-            [ simpleOnePathClaim Mock.a Mock.b
-            , simpleAllPathClaim Mock.a Mock.b
-            ]
-            []
-        assertEqual ""
-            (Right ())
-            actual
-    , testCase "OnePath: Concurrent rules" $ do
-        -- Axioms:
-        --     a => b
-        --     a => c
-        -- Claims: a => b #Or c
-        -- Expected: success
-        actual <- proveClaims_
-            Unlimited
-            (Limit 2)
-            [ simpleAxiom Mock.a Mock.b
-            , simpleAxiom Mock.a Mock.c
-            ]
-            [ simpleOnePathClaim Mock.a (mkOr Mock.b Mock.c) ]
-            []
-        assertEqual ""
-            (Right ())
-            actual
-    , testCase "AllPath: Concurrent rules" $ do
-        -- Axioms:
-        --     a => b
-        --     a => c
-        -- Claims: a => b #Or c
-        -- Expected: success
-        actual <- proveClaims_
-            Unlimited
-            (Limit 2)
-            [ simpleAxiom Mock.a Mock.b
-            , simpleAxiom Mock.a Mock.c
-            ]
-            [ simpleAllPathClaim Mock.a (mkOr Mock.b Mock.c) ]
-            []
-        assertEqual ""
-            (Right ())
-            actual
-    , testCase "Mixed: Concurrent rules" $ do
-        -- Axioms:
-        --     a => b
-        --     a => c
-        -- Claims: a => b #Or c
-        -- Expected: success
-        actual <- proveClaims_
-            Unlimited
-            (Limit 2)
-            [ simpleAxiom Mock.a Mock.b
-            , simpleAxiom Mock.a Mock.c
-            ]
-            [ simpleOnePathClaim Mock.a (mkOr Mock.b Mock.c)
-            , simpleOnePathClaim Mock.a (mkOr Mock.b Mock.c)
-            ]
-            []
-        assertEqual ""
-            (Right ())
-            actual
-    , testCase "OnePath: Returns first failing claim" $ do
-        -- Axiom: a => b or c
-        -- Claim: a => d
-        -- Expected: error b
-        actual <- proveClaims_
-            Unlimited
-            (Limit 1)
-            [simpleAxiom Mock.a (mkOr Mock.b Mock.c)]
-            [simpleOnePathClaim Mock.a Mock.d]
-            []
-        assertEqual ""
-            (Left . OrPattern.fromTermLike $ Mock.b)
-            actual
-    , testCase "AllPath: Returns first failing claim" $ do
-        -- Axiom: a => b or c
-        -- Claim: a => d
-        -- Expected: error b
-        actual <- proveClaims_
-            Unlimited
-            (Limit 1)
-            [simpleAxiom Mock.a (mkOr Mock.b Mock.c)]
-            [simpleAllPathClaim Mock.a Mock.d]
-            []
-        assertEqual ""
-            (Left . OrPattern.fromTermLike $ Mock.b)
-            actual
-    , testCase "Mixed: Returns first failing claim" $ do
-        -- Axiom: a => b or c
-        -- Claim: a => d
-        -- Expected: error b
-        actual <- proveClaims_
-            Unlimited
-            (Limit 1)
-            [simpleAxiom Mock.a (mkOr Mock.b Mock.c)]
-            [ simpleOnePathClaim Mock.a Mock.d
-            , simpleAllPathClaim Mock.a Mock.d
-            ]
-            []
-        assertEqual ""
-            (Left . OrPattern.fromTermLike $ Mock.b)
-            actual
-    , testCase "OnePath: Verifies one claim" $ do
-        -- Axiom: a => b
-        -- Claim: a => b
-        -- Expected: success
-        actual <- proveClaims_
-            Unlimited
-            (Limit 2)
-            [simpleAxiom Mock.a Mock.b]
-            [simpleOnePathClaim Mock.a Mock.b]
-            []
-        assertEqual ""
-            (Right ())
-            actual
-    , testCase "AllPath: Verifies one claim" $ do
-        -- Axiom: a => b
-        -- Claim: a => b
-        -- Expected: success
-        actual <- proveClaims_
-            Unlimited
-            (Limit 2)
-            [simpleAxiom Mock.a Mock.b]
-            [simpleAllPathClaim Mock.a Mock.b]
-            []
-        assertEqual ""
-            (Right ())
-            actual
-    , testCase "Mixed: Verifies one claim" $ do
-        -- Axiom: a => b
-        -- Claim: a => b
-        -- Expected: success
-        actual <- proveClaims_
-            Unlimited
-            (Limit 2)
-            [simpleAxiom Mock.a Mock.b]
-            [ simpleOnePathClaim Mock.a Mock.b
-            , simpleAllPathClaim Mock.a Mock.b
-            ]
-            []
-        assertEqual ""
-            (Right ())
-            actual
-    , testCase "OnePath: Trusted claim cannot prove itself" $ do
-        -- Trusted Claim: a => b
-        -- Expected: error a
-        actual <- proveClaims_
-            Unlimited
-            (Limit 4)
-            []
-            [ simpleOnePathTrustedClaim Mock.a Mock.b
-            , simpleOnePathClaim Mock.a Mock.b
-            ]
-            []
-        assertEqual ""
-            (Left $ OrPattern.fromTermLike Mock.a)
-            actual
-    , testCase "AllPath: Trusted claim cannot prove itself" $ do
-        -- Trusted Claim: a => b
-        -- Expected: error a
-        actual <- proveClaims_
-            Unlimited
-            (Limit 4)
-            []
-            [ simpleAllPathTrustedClaim Mock.a Mock.b
-            , simpleAllPathClaim Mock.a Mock.b
-            ]
-            []
-        assertEqual ""
-            (Left $ OrPattern.fromTermLike Mock.a)
-            actual
-    , testCase "Mixed: Trusted claim cannot prove itself" $ do
-        -- Trusted Claim: a => b
-        -- Expected: error a
-        actual <- proveClaims_
-            Unlimited
-            (Limit 4)
-            []
-            [ simpleOnePathTrustedClaim Mock.a Mock.b
-            , simpleOnePathClaim Mock.a Mock.b
-            , simpleAllPathTrustedClaim Mock.a Mock.b
-            , simpleAllPathClaim Mock.a Mock.b
-            ]
-            []
-        assertEqual ""
-            (Left $ OrPattern.fromTermLike Mock.a)
-            actual
-    , testCase "OnePath: Verifies one claim multiple steps" $ do
-        -- Axiom: a => b
-        -- Axiom: b => c
-        -- Claim: a => c
-        -- Expected: success
-        actual <- proveClaims_
-            Unlimited
-            (Limit 3)
-            [ simpleAxiom Mock.a Mock.b
-            , simpleAxiom Mock.b Mock.c
-            ]
-            [simpleOnePathClaim Mock.a Mock.c]
-            []
-        assertEqual ""
-            (Right ())
-            actual
-    , testCase "AllPath: Verifies one claim multiple steps" $ do
-        -- Axiom: a => b
-        -- Axiom: b => c
-        -- Claim: a => c
-        -- Expected: success
-        actual <- proveClaims_
-            Unlimited
-            (Limit 3)
-            [ simpleAxiom Mock.a Mock.b
-            , simpleAxiom Mock.b Mock.c
-            ]
-            [simpleAllPathClaim Mock.a Mock.c]
-            []
-        assertEqual ""
-            (Right ())
-            actual
-    , testCase "Mixed: Verifies one claim multiple steps" $ do
-        -- Axiom: a => b
-        -- Axiom: b => c
-        -- Claim: a => c
-        -- Expected: success
-        actual <- proveClaims_
-            Unlimited
-            (Limit 3)
-            [ simpleAxiom Mock.a Mock.b
-            , simpleAxiom Mock.b Mock.c
-            ]
-            [ simpleOnePathClaim Mock.a Mock.c
-            , simpleAllPathClaim Mock.a Mock.c
-            ]
-            []
-        assertEqual ""
-            (Right ())
-            actual
-    , testCase "OnePath: Verifies one claim stops early" $ do
-        -- Axiom: a => b
-        -- Axiom: b => c
-        -- Claim: a => b
-        -- Expected: success
-        actual <- proveClaims_
-            Unlimited
-            (Limit 3)
-            [ simpleAxiom Mock.a Mock.b
-            , simpleAxiom Mock.b Mock.c
-            ]
-            [simpleOnePathClaim Mock.a Mock.c]
-            []
-        assertEqual ""
-            (Right ())
-            actual
-    , testCase "AllPath: Verifies one claim stops early" $ do
-        -- Axiom: a => b
-        -- Axiom: b => c
-        -- Claim: a => b
-        -- Expected: success
-        actual <- proveClaims_
-            Unlimited
-            (Limit 3)
-            [ simpleAxiom Mock.a Mock.b
-            , simpleAxiom Mock.b Mock.c
-            ]
-            [simpleAllPathClaim Mock.a Mock.c]
-            []
-        assertEqual ""
-            (Right ())
-            actual
-    , testCase "Mixed: Verifies one claim stops early" $ do
-        -- Axiom: a => b
-        -- Axiom: b => c
-        -- Claim: a => b
-        -- Expected: success
-        actual <- proveClaims_
-            Unlimited
-            (Limit 3)
-            [ simpleAxiom Mock.a Mock.b
-            , simpleAxiom Mock.b Mock.c
-            ]
-            [ simpleOnePathClaim Mock.a Mock.c
-            , simpleAllPathClaim Mock.a Mock.c
-            ]
-            []
-        assertEqual ""
-            (Right ())
-            actual
-    , testCase "OnePath: Verifies one claim with branching" $ do
-        -- Axiom: constr11(a) => b
-        -- Axiom: constr11(x) => b
-        -- Axiom: constr10(x) => constr11(x)
-        -- Claim: constr10(x) => b
-        -- Expected: success
-        actual <- proveClaims_
-            Unlimited
-            (Limit 4)
-            [ simpleAxiom (Mock.functionalConstr11 Mock.a) Mock.b
-            , simpleAxiom (Mock.functionalConstr11 (mkElemVar Mock.x)) Mock.b
-            , simpleAxiom
-                (Mock.functionalConstr10 (mkElemVar Mock.x))
-                (Mock.functionalConstr11 (mkElemVar Mock.x))
-            ]
-            [ simpleOnePathClaim
-                (Mock.functionalConstr10 (mkElemVar Mock.x))
-                Mock.b
-            ]
-            []
-        assertEqual "" (Right ()) actual
-    , testCase "AllPath: Verifies one claim with branching" $ do
-        -- Axiom: constr11(a) => b
-        -- Axiom: constr11(x) => b
-        -- Axiom: constr10(x) => constr11(x)
-        -- Claim: constr10(x) => b
-        -- Expected: success
-        actual <- proveClaims_
-            Unlimited
-            (Limit 4)
-            [ simpleAxiom (Mock.functionalConstr11 Mock.a) Mock.b
-            , simpleAxiom (Mock.functionalConstr11 (mkElemVar Mock.x)) Mock.b
-            , simpleAxiom
-                (Mock.functionalConstr10 (mkElemVar Mock.x))
-                (Mock.functionalConstr11 (mkElemVar Mock.x))
-            ]
-            [ simpleAllPathClaim
-                (Mock.functionalConstr10 (mkElemVar Mock.x))
-                Mock.b
-            ]
-            []
-        assertEqual "" (Right ()) actual
-    , testCase "Mixed: Verifies one claim with branching" $ do
-        -- Axiom: constr11(a) => b
-        -- Axiom: constr11(x) => b
-        -- Axiom: constr10(x) => constr11(x)
-        -- Claim: constr10(x) => b
-        -- Expected: success
-        actual <- proveClaims_
-            Unlimited
-            (Limit 4)
-            [ simpleAxiom (Mock.functionalConstr11 Mock.a) Mock.b
-            , simpleAxiom (Mock.functionalConstr11 (mkElemVar Mock.x)) Mock.b
-            , simpleAxiom
-                (Mock.functionalConstr10 (mkElemVar Mock.x))
-                (Mock.functionalConstr11 (mkElemVar Mock.x))
-            ]
-            [ simpleOnePathClaim
-                (Mock.functionalConstr10 (mkElemVar Mock.x))
-                Mock.b
-            , simpleAllPathClaim
-                (Mock.functionalConstr10 (mkElemVar Mock.x))
-                Mock.b
-            ]
-            []
-        assertEqual "" (Right ()) actual
-    , testCase "OnePath: Partial verification failure" $ do
-        -- Axiom: constr11(a) => b
-        -- Axiom: constr10(x) => constr11(x)
-        -- Claim: constr10(x) => b
-        -- Expected: error constr11(x) and x != a
-        actual <- proveClaims_
-            Unlimited
-            (Limit 3)
-            [ simpleAxiom (Mock.functionalConstr11 Mock.a) Mock.b
-            , simpleAxiom
-                (Mock.functionalConstr10 (mkElemVar Mock.x))
-                (Mock.functionalConstr11 (mkElemVar Mock.x))
-            ]
-            [ simpleOnePathClaim
-                (Mock.functionalConstr10 (mkElemVar Mock.x))
-                Mock.b
-            ]
-            []
-        assertEqual ""
-            ( Left . OrPattern.fromPattern
-            $ Conditional
-                { term = Mock.functionalConstr11 (mkElemVar Mock.x)
-                , predicate =
-                    makeNotPredicate
-                        (makeEqualsPredicate
-                            (mkElemVar Mock.x)
-                            Mock.a
-                        )
-                , substitution = mempty
-                }
-            )
-            actual
-    , testCase "AllPath: Partial verification failure" $ do
-        -- Axiom: constr11(a) => b
-        -- Axiom: constr10(x) => constr11(x)
-        -- Claim: constr10(x) => b
-        -- Expected: error constr11(x) and x != a
-        actual <- proveClaims_
-            Unlimited
-            (Limit 3)
-            [ simpleAxiom (Mock.functionalConstr11 Mock.a) Mock.b
-            , simpleAxiom
-                (Mock.functionalConstr10 (mkElemVar Mock.x))
-                (Mock.functionalConstr11 (mkElemVar Mock.x))
-            ]
-            [ simpleAllPathClaim
-                (Mock.functionalConstr10 (mkElemVar Mock.x))
-                Mock.b
-            ]
-            []
-        assertEqual ""
-            ( Left . OrPattern.fromPattern
-            $ Conditional
-                { term = Mock.functionalConstr11 (mkElemVar Mock.x)
-                , predicate =
-                    makeNotPredicate
-                        (makeEqualsPredicate
-                            (mkElemVar Mock.x)
-                            Mock.a
-                        )
-                , substitution = mempty
-                }
-            )
-            actual
-    , testCase "Mixed: Partial verification failure" $ do
-        -- Axiom: constr11(a) => b
-        -- Axiom: constr10(x) => constr11(x)
-        -- Claim: constr10(x) => b
-        -- Expected: error constr11(x) and x != a
-        actual <- proveClaims_
-            Unlimited
-            (Limit 3)
-            [ simpleAxiom (Mock.functionalConstr11 Mock.a) Mock.b
-            , simpleAxiom
-                (Mock.functionalConstr10 (mkElemVar Mock.x))
-                (Mock.functionalConstr11 (mkElemVar Mock.x))
-            ]
-            [ simpleOnePathClaim
-                (Mock.functionalConstr10 (mkElemVar Mock.x))
-                Mock.b
-            , simpleAllPathClaim
-                (Mock.functionalConstr10 (mkElemVar Mock.x))
-                Mock.b
-            ]
-            []
-        assertEqual ""
-            ( Left . OrPattern.fromPattern
-            $ Conditional
-                { term = Mock.functionalConstr11 (mkElemVar Mock.x)
-                , predicate =
-                    makeNotPredicate
-                        (makeEqualsPredicate
-                            (mkElemVar Mock.x)
-                            Mock.a
-                        )
-                , substitution = mempty
-                }
-            )
-            actual
-    , testCase "OnePath: Stops at branching because of breadth limit" $ do
-        -- Axiom: constr11(a) => b
-        -- Axiom: constr10(x) => constr11(x)
-        -- Claim: constr10(x) => b
-        -- Expected: error constr11(x) and x != a
-        actual <- proveClaims_
-            (Limit 1)
-            Unlimited
-            [ simpleAxiom (Mock.functionalConstr11 Mock.a) Mock.b
-            , simpleAxiom
-                (Mock.functionalConstr10 (mkElemVar Mock.x))
-                (Mock.functionalConstr11 (mkElemVar Mock.x))
-            ]
-            [ simpleOnePathClaim
-                (Mock.functionalConstr10 (mkElemVar Mock.x))
-                Mock.b
-            ]
-            []
-        assertEqual ""
-            ( Left . OrPattern.fromPatterns $
-            [ Pattern.withCondition
-                (Mock.functionalConstr11 (mkElemVar Mock.x))
-                (Condition.fromPredicate
-                    (makeNotPredicate
-                        (makeEqualsPredicate
-                            (mkElemVar Mock.x)
-                            Mock.a
-                        )
-                    )
-                )
-            , Pattern.withCondition
-                Mock.b
-                (Condition.assign (inject Mock.x) Mock.a)
-            ]
-            )
-            actual
-    , testCase "AllPath: Stops at branching because of breadth limit" $ do
-        -- Axiom: constr11(a) => b
-        -- Axiom: constr10(x) => constr11(x)
-        -- Claim: constr10(x) => b
-        -- Expected: error constr11(x) and x != a
-        actual <- proveClaims_
-            (Limit 1)
-            Unlimited
-            [ simpleAxiom (Mock.functionalConstr11 Mock.a) Mock.b
-            , simpleAxiom
-                (Mock.functionalConstr10 (mkElemVar Mock.x))
-                (Mock.functionalConstr11 (mkElemVar Mock.x))
-            ]
-            [ simpleAllPathClaim
-                (Mock.functionalConstr10 (mkElemVar Mock.x))
-                Mock.b
-            ]
-            []
-        assertEqual ""
-            ( Left . OrPattern.fromPatterns $
-            [ Pattern.withCondition
-                (Mock.functionalConstr11 (mkElemVar Mock.x))
-                (Condition.fromPredicate
-                    (makeNotPredicate
-                        (makeEqualsPredicate
-                            (mkElemVar Mock.x)
-                            Mock.a
-                        )
-                    )
-                )
-            , Pattern.withCondition
-                Mock.b
-                (Condition.assign (inject Mock.x) Mock.a)
-            ]
-            )
-            actual
-    , testCase "Mixed: Stops at branching because of breadth limit" $ do
-        -- Axiom: constr11(a) => b
-        -- Axiom: constr10(x) => constr11(x)
-        -- Claim: constr10(x) => b
-        -- Expected: error constr11(x) and x != a
-        actual <- proveClaims_
-            (Limit 1)
-            Unlimited
-            [ simpleAxiom (Mock.functionalConstr11 Mock.a) Mock.b
-            , simpleAxiom
-                (Mock.functionalConstr10 (mkElemVar Mock.x))
-                (Mock.functionalConstr11 (mkElemVar Mock.x))
-            ]
-            [ simpleOnePathClaim
-                (Mock.functionalConstr10 (mkElemVar Mock.x))
-                Mock.b
-            , simpleAllPathClaim
-                (Mock.functionalConstr10 (mkElemVar Mock.x))
-                Mock.b
-            ]
-            []
-        assertEqual ""
-            ( Left . OrPattern.fromPatterns $
-            [ Pattern.withCondition
-                (Mock.functionalConstr11 (mkElemVar Mock.x))
-                (Condition.fromPredicate
-                    (makeNotPredicate
-                        (makeEqualsPredicate
-                            (mkElemVar Mock.x)
-                            Mock.a
-                        )
-                    )
-                )
-            , Pattern.withCondition
-                Mock.b
-                (Condition.assign (inject Mock.x) Mock.a)
-            ]
-            )
-            actual
-    , testCase "OnePath: Verifies two claims" $ do
-        -- Axiom: a => b
-        -- Axiom: b => c
-        -- Axiom: d => e
-        -- Claim: a => c
-        -- Claim: d => e
-        -- Expected: success
-        actual <- proveClaims_
-            Unlimited
-            (Limit 3)
-            [ simpleAxiom Mock.a Mock.b
-            , simpleAxiom Mock.b Mock.c
-            , simpleAxiom Mock.d Mock.e
-            ]
-            [ simpleOnePathClaim Mock.a Mock.c
-            , simpleOnePathClaim Mock.d Mock.e
-            ]
-            []
-        assertEqual ""
-            (Right ())
-            actual
-    , testCase "AllPath: Verifies two claims" $ do
-        -- Axiom: a => b
-        -- Axiom: b => c
-        -- Axiom: d => e
-        -- Claim: a => c
-        -- Claim: d => e
-        -- Expected: success
-        actual <- proveClaims_
-            Unlimited
-            (Limit 3)
-            [ simpleAxiom Mock.a Mock.b
-            , simpleAxiom Mock.b Mock.c
-            , simpleAxiom Mock.d Mock.e
-            ]
-            [ simpleAllPathClaim Mock.a Mock.c
-            , simpleAllPathClaim Mock.d Mock.e
-            ]
-            []
-        assertEqual ""
-            (Right ())
-            actual
-    , testCase "Mixed: Verifies two claims" $ do
-        -- Axiom: a => b
-        -- Axiom: b => c
-        -- Axiom: d => e
-        -- Claim: a => c
-        -- Claim: d => e
-        -- Expected: success
-        actual <- proveClaims_
-            Unlimited
-            (Limit 3)
-            [ simpleAxiom Mock.a Mock.b
-            , simpleAxiom Mock.b Mock.c
-            , simpleAxiom Mock.d Mock.e
-            ]
-            [ simpleAllPathClaim Mock.a Mock.c
-            , simpleOnePathClaim Mock.d Mock.e
-            ]
-            []
-        assertEqual ""
-            (Right ())
-            actual
-    , testCase "OnePath: fails first of two claims" $ do
-        -- Axiom: a => b
-        -- Axiom: b => c
-        -- Axiom: d => e
-        -- Claim: a => e
-        -- Claim: d => e
-        -- Expected: error c
-        actual <- proveClaims_
-            Unlimited
-            (Limit 3)
-            [ simpleAxiom Mock.a Mock.b
-            , simpleAxiom Mock.b Mock.c
-            , simpleAxiom Mock.d Mock.e
-            ]
-            [ simpleOnePathClaim Mock.a Mock.e
-            , simpleOnePathClaim Mock.d Mock.e
-            ]
-            []
-        assertEqual ""
-            (Left $ OrPattern.fromTermLike Mock.c)
-            actual
-    , testCase "AllPath: fails first of two claims" $ do
-        -- Axiom: a => b
-        -- Axiom: b => c
-        -- Axiom: d => e
-        -- Claim: a => e
-        -- Claim: d => e
-        -- Expected: error c
-        actual <- proveClaims_
-            Unlimited
-            (Limit 3)
-            [ simpleAxiom Mock.a Mock.b
-            , simpleAxiom Mock.b Mock.c
-            , simpleAxiom Mock.d Mock.e
-            ]
-            [ simpleAllPathClaim Mock.a Mock.e
-            , simpleAllPathClaim Mock.d Mock.e
-            ]
-            []
-        assertEqual ""
-            (Left $ OrPattern.fromTermLike Mock.c)
-            actual
-    , testCase "Mixed: fails first of two claims" $ do
-        -- Axiom: a => b
-        -- Axiom: b => c
-        -- Axiom: d => e
-        -- Claim: a => e
-        -- Claim: d => e
-        -- Expected: error c
-        actual <- proveClaims_
-            Unlimited
-            (Limit 3)
-            [ simpleAxiom Mock.a Mock.b
-            , simpleAxiom Mock.b Mock.c
-            , simpleAxiom Mock.d Mock.e
-            ]
-            [ simpleOnePathClaim Mock.a Mock.e
-            , simpleAllPathClaim Mock.d Mock.e
-            ]
-            []
-        assertEqual ""
-            (Left $ OrPattern.fromTermLike Mock.c)
-            actual
-    , testCase "OnePath: fails second of two claims" $ do
-        -- Axiom: a => b
-        -- Axiom: b => c
-        -- Axiom: d => e
-        -- Claim: a => c
-        -- Claim: d => c
-        -- Expected: error e
-        actual <- proveClaims_
-            Unlimited
-            (Limit 3)
-            [ simpleAxiom Mock.a Mock.b
-            , simpleAxiom Mock.b Mock.c
-            , simpleAxiom Mock.d Mock.e
-            ]
-            [ simpleOnePathClaim Mock.a Mock.c
-            , simpleOnePathClaim Mock.d Mock.c
-            ]
-            []
-        assertEqual ""
-            (Left $ OrPattern.fromTermLike Mock.e)
-            actual
-    , testCase "AllPath: fails second of two claims" $ do
-        -- Axiom: a => b
-        -- Axiom: b => c
-        -- Axiom: d => e
-        -- Claim: a => c
-        -- Claim: d => c
-        -- Expected: error e
-        actual <- proveClaims_
-            Unlimited
-            (Limit 3)
-            [ simpleAxiom Mock.a Mock.b
-            , simpleAxiom Mock.b Mock.c
-            , simpleAxiom Mock.d Mock.e
-            ]
-            [ simpleAllPathClaim Mock.a Mock.c
-            , simpleAllPathClaim Mock.d Mock.c
-            ]
-            []
-        assertEqual ""
-            (Left $ OrPattern.fromTermLike Mock.e)
-            actual
-    , testCase "Mixed: fails second of two claims" $ do
-        -- Axiom: a => b
-        -- Axiom: b => c
-        -- Axiom: d => e
-        -- Claim: a => c
-        -- Claim: d => c
-        -- Expected: error e
-        actual <- proveClaims_
-            Unlimited
-            (Limit 3)
-            [ simpleAxiom Mock.a Mock.b
-            , simpleAxiom Mock.b Mock.c
-            , simpleAxiom Mock.d Mock.e
-            ]
-            [ simpleOnePathClaim Mock.a Mock.c
-            , simpleAllPathClaim Mock.d Mock.c
-            ]
-            []
-        assertEqual ""
-            (Left $ OrPattern.fromTermLike Mock.e)
-            actual
-    , testCase "OnePath: skips proven claim" $ do
-        -- Axiom: d => e
-        -- Claim: a => b
-        -- Claim: d => e
-        -- Already proven: a => b
-        -- Expected: success
-        actual <- proveClaims_
-            Unlimited
-            (Limit 3)
-            [ simpleAxiom Mock.d Mock.e
-            ]
-            [ simpleOnePathClaim Mock.a Mock.b
-            , simpleOnePathClaim Mock.d Mock.e
-            ]
-            [ simpleOnePathClaim Mock.a Mock.b
-            ]
-        assertEqual ""
-            (Right ())
-            actual
-    , testCase "AllPath: skips proven claim" $ do
-        -- Axiom: d => e
-        -- Claim: a => b
-        -- Claim: d => e
-        -- Already proven: a => b
-        -- Expected: success
-        actual <- proveClaims_
-            Unlimited
-            (Limit 3)
-            [ simpleAxiom Mock.d Mock.e
-            ]
-            [ simpleAllPathClaim Mock.a Mock.b
-            , simpleAllPathClaim Mock.d Mock.e
-            ]
-            [ simpleAllPathClaim Mock.a Mock.b
-            ]
-        assertEqual ""
-            (Right ())
-            actual
-    , testCase "Mixed: skips proven claim" $ do
-        -- Axiom: d => e
-        -- Claim: a => b
-        -- Claim: d => e
-        -- Already proven: a => b
-        -- Expected: success
-        actual <- proveClaims_
-            Unlimited
-            (Limit 3)
-            [ simpleAxiom Mock.d Mock.e
-            ]
-            [ simpleOnePathClaim Mock.a Mock.b
-            , simpleAllPathClaim Mock.d Mock.e
-            ]
-            [ simpleOnePathClaim Mock.a Mock.b
-            ]
-        assertEqual ""
-            (Right ())
-            actual
-    , testCase "OnePath: second proves first but fails" $ do
-        -- Axiom: a => b
-        -- Axiom: c => d
-        -- Claim: a => d
-        -- Claim: b => c
-        -- Expected: error b
-        actual <- proveClaims_
-            Unlimited
-            (Limit 4)
-            [ simpleAxiom Mock.a Mock.b
-            , simpleAxiom Mock.c Mock.d
-            ]
-            [ simpleOnePathClaim Mock.a Mock.d
-            , simpleOnePathClaim Mock.b Mock.c
-            ]
-            []
-        assertEqual ""
-            (Left $ OrPattern.fromTermLike Mock.b)
-            actual
-    , testCase "AllPath: second proves first but fails" $ do
-        -- Axiom: a => b
-        -- Axiom: c => d
-        -- Claim: a => d
-        -- Claim: b => c
-        -- Expected: error b
-        actual <- proveClaims_
-            Unlimited
-            (Limit 4)
-            [ simpleAxiom Mock.a Mock.b
-            , simpleAxiom Mock.c Mock.d
-            ]
-            [ simpleAllPathClaim Mock.a Mock.d
-            , simpleAllPathClaim Mock.b Mock.c
-            ]
-            []
-        assertEqual ""
-            (Left $ OrPattern.fromTermLike Mock.b)
-            actual
-    , testCase "Mixed: second proves first but fails" $ do
-        -- Axiom: a => b
-        -- Axiom: c => d
-        -- Claim: a => d
-        -- Claim: b => c
-        -- Expected: error b
-        actual <- proveClaims_
-            Unlimited
-            (Limit 4)
-            [ simpleAxiom Mock.a Mock.b
-            , simpleAxiom Mock.c Mock.d
-            ]
-            [ simpleOnePathClaim Mock.a Mock.d
-            , simpleOnePathClaim Mock.b Mock.c
-            , simpleAllPathClaim Mock.a Mock.d
-            , simpleAllPathClaim Mock.b Mock.c
-            ]
-            []
-        assertEqual ""
-            (Left $ OrPattern.fromTermLike Mock.b)
-            actual
-    , testCase "Mixed: different claim types so\
-               \ second can't prove first" $ do
-        -- Axiom: a => b
-        -- Axiom: c => d
-        -- Claim: a => d
-        -- Claim: b => c
-        -- Expected: error b
-        actual <- proveClaims_
-            Unlimited
-            (Limit 4)
-            [ simpleAxiom Mock.a Mock.b
-            , simpleAxiom Mock.c Mock.d
-            ]
-            [ simpleOnePathClaim Mock.a Mock.d
-            , simpleAllPathClaim Mock.b Mock.c
-            ]
-            []
-        assertEqual ""
-            (Left $ OrPattern.fromTermLike Mock.b)
-            actual
-    , testCase "OnePath: first proves second but fails" $ do
-        -- Axiom: a => b
-        -- Axiom: c => d
-        -- Claim: b => c
-        -- Claim: a => d
-        -- Expected: error b
-        actual <- proveClaims_
-            Unlimited
-            (Limit 4)
-            [ simpleAxiom Mock.a Mock.b
-            , simpleAxiom Mock.c Mock.d
-            ]
-            [ simpleOnePathClaim Mock.b Mock.c
-            , simpleOnePathClaim Mock.a Mock.d
-            ]
-            []
-        assertEqual ""
-            (Left $ OrPattern.fromTermLike Mock.b)
-            actual
-    , testCase "AllPath: first proves second but fails" $ do
-        -- Axiom: a => b
-        -- Axiom: c => d
-        -- Claim: b => c
-        -- Claim: a => d
-        -- Expected: error b
-        actual <- proveClaims_
-            Unlimited
-            (Limit 4)
-            [ simpleAxiom Mock.a Mock.b
-            , simpleAxiom Mock.c Mock.d
-            ]
-            [ simpleAllPathClaim Mock.b Mock.c
-            , simpleAllPathClaim Mock.a Mock.d
-            ]
-            []
-        assertEqual ""
-            (Left $ OrPattern.fromTermLike Mock.b)
-            actual
-    , testCase "Mixed: first proves second but fails" $ do
-        -- Axiom: a => b
-        -- Axiom: c => d
-        -- Claim: b => c
-        -- Claim: a => d
-        -- Expected: error b
-        actual <- proveClaims_
-            Unlimited
-            (Limit 4)
-            [ simpleAxiom Mock.a Mock.b
-            , simpleAxiom Mock.c Mock.d
-            ]
-            [ simpleOnePathClaim Mock.b Mock.c
-            , simpleOnePathClaim Mock.a Mock.d
-            , simpleAllPathClaim Mock.b Mock.c
-            , simpleAllPathClaim Mock.a Mock.d
-            ]
-            []
-        assertEqual ""
-            (Left $ OrPattern.fromTermLike Mock.b)
-            actual
-    , testCase "Mixed: first doesn't prove second\
-               \ because they are different claim types" $ do
-        -- Axiom: a => b
-        -- Axiom: c => d
-        -- Claim: b => c
-        -- Claim: a => d
-        -- Expected: error b
-        actual <- proveClaims_
-            Unlimited
-            (Limit 4)
-            [ simpleAxiom Mock.a Mock.b
-            , simpleAxiom Mock.c Mock.d
-            ]
-            [ simpleOnePathClaim Mock.b Mock.c
-            , simpleAllPathClaim Mock.a Mock.d
-            ]
-            []
-        assertEqual ""
-            (Left $ OrPattern.fromTermLike Mock.b)
-            actual
-    , testCase "OnePath: trusted second proves first" $ do
-        -- Axiom: a => b
-        -- Axiom: c => d
-        -- Claim: a => d
-        -- Trusted Claim: b => c
-        -- Expected: success
-        actual <- proveClaims_
-            Unlimited
-            (Limit 4)
-            [ simpleAxiom Mock.a Mock.b
-            , simpleAxiom Mock.c Mock.d
-            ]
-            [ simpleOnePathClaim Mock.a Mock.d
-            , simpleOnePathTrustedClaim Mock.b Mock.c
-            ]
-            []
-        assertEqual ""
-            (Right ())
-            actual
-    , testCase "AllPath: trusted second proves first" $ do
-        -- Axiom: a => b
-        -- Axiom: c => d
-        -- Claim: a => d
-        -- Trusted Claim: b => c
-        -- Expected: success
-        actual <- proveClaims_
-            Unlimited
-            (Limit 4)
-            [ simpleAxiom Mock.a Mock.b
-            , simpleAxiom Mock.c Mock.d
-            ]
-            [ simpleAllPathClaim Mock.a Mock.d
-            , simpleAllPathTrustedClaim Mock.b Mock.c
-            ]
-            []
-        assertEqual ""
-            (Right ())
-            actual
-    , testCase "Mixed: trusted second proves first" $ do
-        -- Axiom: a => b
-        -- Axiom: c => d
-        -- Claim: a => d
-        -- Trusted Claim: b => c
-        -- Expected: success
-        actual <- proveClaims_
-            Unlimited
-            (Limit 4)
-            [ simpleAxiom Mock.a Mock.b
-            , simpleAxiom Mock.c Mock.d
-            ]
-            [ simpleOnePathClaim Mock.a Mock.d
-            , simpleOnePathTrustedClaim Mock.b Mock.c
-            , simpleAllPathClaim Mock.a Mock.d
-            , simpleAllPathTrustedClaim Mock.b Mock.c
-            ]
-            []
-        assertEqual ""
-            (Right ())
-            actual
-    , testCase "Mixed: trusted second doesn't prove first\
-               \ because of different claim types" $ do
-        -- Axiom: a => b
-        -- Axiom: c => d
-        -- Claim: a => d
-        -- Trusted Claim: b => c
-        -- Expected: error b
-        actual <- proveClaims_
-            Unlimited
-            (Limit 4)
-            [ simpleAxiom Mock.a Mock.b
-            , simpleAxiom Mock.c Mock.d
-            ]
-            [ simpleOnePathClaim Mock.a Mock.d
-            , simpleAllPathTrustedClaim Mock.b Mock.c
-            ]
-            []
-        assertEqual ""
-            (Left $ OrPattern.fromTermLike Mock.b)
-            actual
-    , testCase "OnePath: trusted first proves second" $ do
-        -- Axiom: a => b
-        -- Axiom: c => d
-        -- Claim: b => c
-        -- Claim: a => d
-        -- Expected: success
-        actual <- proveClaims_
-            Unlimited
-            (Limit 4)
-            [ simpleAxiom Mock.a Mock.b
-            , simpleAxiom Mock.c Mock.d
-            ]
-            [ simpleOnePathTrustedClaim Mock.b Mock.c
-            , simpleOnePathClaim Mock.a Mock.d
-            ]
-            []
-        assertEqual ""
-            (Right ())
-            actual
-    , testCase "AllPath: trusted first proves second" $ do
-        -- Axiom: a => b
-        -- Axiom: c => d
-        -- Claim: b => c
-        -- Claim: a => d
-        -- Expected: success
-        actual <- proveClaims_
-            Unlimited
-            (Limit 4)
-            [ simpleAxiom Mock.a Mock.b
-            , simpleAxiom Mock.c Mock.d
-            ]
-            [ simpleAllPathTrustedClaim Mock.b Mock.c
-            , simpleAllPathClaim Mock.a Mock.d
-            ]
-            []
-        assertEqual ""
-            (Right ())
-            actual
-    , testCase "Mixed: trusted first doesn't proves second\
-                \ because they are different claim types" $ do
-        -- Axiom: a => b
-        -- Axiom: c => d
-        -- Claim: b => c
-        -- Claim: a => d
-        -- Expected: success
-        actual <- proveClaims_
-            Unlimited
-            (Limit 4)
-            [ simpleAxiom Mock.a Mock.b
-            , simpleAxiom Mock.c Mock.d
-            ]
-            [ simpleOnePathTrustedClaim Mock.b Mock.c
-            , simpleAllPathClaim Mock.a Mock.d
-            ]
-            []
-        assertEqual ""
-            (Left $ OrPattern.fromTermLike Mock.b)
-            actual
-    , testCase "OnePath: Prefers using claims for rewriting" $ do
-        -- Axiom: a => b
-        -- Axiom: b => c
-        -- Axiom: c => d
-        -- Claim: a => d
-        -- Claim: b => e
-        -- Expected: error e
-        --    first verification: a=>b=>e,
-        --        without second claim would be: a=>b=>c=>d
-        --    second verification: b=>c=>d, not visible here
-        actual <- proveClaims_
-            Unlimited
-            (Limit 4)
-            [ simpleAxiom Mock.a Mock.b
-            , simpleAxiom Mock.b Mock.c
-            , simpleAxiom Mock.c Mock.d
-            ]
-            [ simpleOnePathClaim Mock.a Mock.d
-            , simpleOnePathClaim Mock.b Mock.e
-            ]
-            []
-        assertEqual ""
-            (Left $ OrPattern.fromTermLike Mock.e)
-            actual
-    , testCase "AllPath: Prefers using claims for rewriting" $ do
-        -- Axiom: a => b
-        -- Axiom: b => c
-        -- Axiom: c => d
-        -- Claim: a => d
-        -- Claim: b => e
-        -- Expected: error e
-        --    first verification: a=>b=>e,
-        --        without second claim would be: a=>b=>c=>d
-        --    second verification: b=>c=>d, not visible here
-        actual <- proveClaims_
-            Unlimited
-            (Limit 4)
-            [ simpleAxiom Mock.a Mock.b
-            , simpleAxiom Mock.b Mock.c
-            , simpleAxiom Mock.c Mock.d
-            ]
-            [ simpleAllPathClaim Mock.a Mock.d
-            , simpleAllPathClaim Mock.b Mock.e
-            ]
-            []
-        assertEqual ""
-            (Left $ OrPattern.fromTermLike Mock.e)
-            actual
-    , testCase "Mixed: Prefers using claims for rewriting" $ do
-        -- Axiom: a => b
-        -- Axiom: b => c
-        -- Axiom: c => d
-        -- Claim: a => d
-        -- Claim: b => e
-        -- Expected: error e
-        --    first verification: a=>b=>e,
-        --        without second claim would be: a=>b=>c=>d
-        --    second verification: b=>c=>d, not visible here
-        actual <- proveClaims_
-            Unlimited
-            (Limit 4)
-            [ simpleAxiom Mock.a Mock.b
-            , simpleAxiom Mock.b Mock.c
-            , simpleAxiom Mock.c Mock.d
-            ]
-            [ simpleOnePathClaim Mock.a Mock.d
-            , simpleOnePathClaim Mock.b Mock.e
-            , simpleAllPathClaim Mock.a Mock.d
-            , simpleAllPathClaim Mock.b Mock.e
-            ]
-            []
-        assertEqual ""
-            (Left $ OrPattern.fromTermLike Mock.e)
-            actual
-    , testCase "Mixed: Doesn't apply claim because of\
-               \ different claim type" $ do
-        -- Axiom: a => b
-        -- Axiom: b => c
-        -- Axiom: c => d
-        -- Claim: a => d
-        -- Claim: b => e
-        -- Expected: error d
-        --    first verification: a=>b=>c=>d
-        --    second verification: b=>c=>d is now visible here
-        actual <- proveClaims_
-            Unlimited
-            (Limit 4)
-            [ simpleAxiom Mock.a Mock.b
-            , simpleAxiom Mock.b Mock.c
-            , simpleAxiom Mock.c Mock.d
-            ]
-            [ simpleOnePathClaim Mock.a Mock.d
-            , simpleAllPathClaim Mock.b Mock.e
-            ]
-            []
-        assertEqual ""
-            (Left $ OrPattern.fromTermLike Mock.d)
-            actual
-    , testCase "OnePath: Provable using one-path; not provable\
-               \ using all-path" $ do
-        -- Axioms:
-        --     a => b
-        --     a => c
-        -- Claim: a => b
-        -- Expected: success
-        actual <- proveClaims_
-            Unlimited
-            (Limit 5)
-            [ simpleAxiom Mock.a Mock.b
-            , simpleAxiom Mock.a Mock.c
-            ]
-            [ simpleOnePathClaim Mock.a Mock.b ]
-            []
-        assertEqual ""
-            (Right ())
-            actual
-    , testCase "AllPath: Provable using one-path; not provable\
-               \ using all-path" $ do
-        -- Axioms:
-        --     a => b
-        --     a => c
-        -- Claim: a => b
-        -- Expected: error c
-        actual <- proveClaims_
-            Unlimited
-            (Limit 5)
-            [ simpleAxiom Mock.a Mock.b
-            , simpleAxiom Mock.a Mock.c
-            ]
-            [ simpleAllPathClaim Mock.a Mock.b ]
-            []
-        assertEqual ""
-            (Left $ OrPattern.fromTermLike Mock.c)
-            actual
-    , testCase "Mixed: Provable using one-path; not provable\
-               \ using all-path" $ do
-        -- Axioms:
-        --     a => b
-        --     a => c
-        -- Claim: a => b
-        -- Expected: error c
-        actual <- proveClaims_
-            Unlimited
-            (Limit 5)
-            [ simpleAxiom Mock.a Mock.b
-            , simpleAxiom Mock.a Mock.c
-            ]
-            [ simpleOnePathClaim Mock.a Mock.b
-            , simpleAllPathClaim Mock.a Mock.b
-            ]
-            []
-        assertEqual ""
-            (Left $ OrPattern.fromTermLike Mock.c)
-            actual
-    , testCase "OnePath Priority: can get stuck by choosing second axiom" $ do
-        -- Axioms:
-        --     a => b
-        --     b => c
-        --     b => d
-        -- Claims: a => d
-        -- Expected: error c
-        actual <- proveClaims_
-            Unlimited
-            Unlimited
-            [ simpleAxiom Mock.a Mock.b
-            , simpleAxiom Mock.b Mock.c
-            , simpleAxiom Mock.b Mock.d
-            ]
-            [ simpleOnePathClaim Mock.a Mock.d
-            ]
-            []
-        assertEqual ""
-            (Left $ OrPattern.fromTermLike Mock.c)
-            actual
-    , testCase "AllPath Priority: can get stuck by choosing second axiom" $ do
-        -- Axioms:
-        --     a => b
-        --     b => c
-        --     b => d
-        -- Claims: a => d
-        -- Expected: error c
-        actual <- proveClaims_
-            Unlimited
-            Unlimited
-            [ simpleAxiom Mock.a Mock.b
-            , simpleAxiom Mock.b Mock.c
-            , simpleAxiom Mock.b Mock.d
-            ]
-            [ simpleAllPathClaim Mock.a Mock.d
-            ]
-            []
-        assertEqual ""
-            (Left $ OrPattern.fromTermLike Mock.c)
-            actual
-    , testCase "Mixed Priority: can get stuck by choosing second axiom" $ do
-        -- Axioms:
-        --     a => b
-        --     b => c
-        --     b => d
-        -- Claims: a => d
-        -- Expected: error c
-        actual <- proveClaims_
-            Unlimited
-            Unlimited
-            [ simpleAxiom Mock.a Mock.b
-            , simpleAxiom Mock.b Mock.c
-            , simpleAxiom Mock.b Mock.d
-            ]
-            [ simpleOnePathClaim Mock.a Mock.d
-            , simpleAllPathClaim Mock.a Mock.d
-            ]
-            []
-        assertEqual ""
-            (Left $ OrPattern.fromTermLike Mock.c)
-            actual
-    , testCase "OnePath Priority: should succeed, prefering axiom with priority 1" $ do
-        -- Axioms:
-        --     a => b
-        --     b => c [priority(2)]
-        --     b => d [priority(1)]
-        -- Claims: a => d
-        -- Expected: success
-        actual <- proveClaims_
-            Unlimited
-            Unlimited
-            [ simpleAxiom Mock.a Mock.b
-            , simplePriorityAxiom Mock.b Mock.c 2
-            , simplePriorityAxiom Mock.b Mock.d 1
-            ]
-            [ simpleOnePathClaim Mock.a Mock.d
-            ]
-            []
-        assertEqual ""
-            (Right ())
-            actual
-    , testCase "AllPath Priority: should succeed, prefering axiom with priority 1" $ do
-        -- Axioms:
-        --     a => b
-        --     b => c [priority(2)]
-        --     b => d [priority(1)]
-        -- Claims: a => d
-        -- Expected: success
-        actual <- proveClaims_
-            Unlimited
-            Unlimited
-            [ simpleAxiom Mock.a Mock.b
-            , simplePriorityAxiom Mock.b Mock.c 2
-            , simplePriorityAxiom Mock.b Mock.d 1
-            ]
-            [ simpleAllPathClaim Mock.a Mock.d
-            ]
-            []
-        assertEqual ""
-            (Right ())
-            actual
-    , testCase "Mixed Priority: should succeed, prefering axiom with priority 1" $ do
-        -- Axioms:
-        --     a => b
-        --     b => c [priority(2)]
-        --     b => d [priority(1)]
-        -- Claims: a => d
-        -- Expected: success
-        actual <- proveClaims_
-            Unlimited
-            Unlimited
-            [ simpleAxiom Mock.a Mock.b
-            , simplePriorityAxiom Mock.b Mock.c 2
-            , simplePriorityAxiom Mock.b Mock.d 1
-            ]
-            [ simpleOnePathClaim Mock.a Mock.d
-            , simpleAllPathClaim Mock.a Mock.d
-            ]
-            []
-        assertEqual ""
-            (Right ())
-            actual
-    , testCase "OnePath Priority: should fail, prefering axiom with priority 1" $ do
-        -- Axioms:
-        --     a => b
-        --     b => c [priority(2)]
-        --     b => d [priority(1)]
-        -- Claims: a => d
-        -- Expected: error c
-        actual <- proveClaims_
-            Unlimited
-            Unlimited
-            [ simpleAxiom Mock.a Mock.b
-            , simplePriorityAxiom Mock.b Mock.d 2
-            , simplePriorityAxiom Mock.b Mock.c 1
-            ]
-            [ simpleOnePathClaim Mock.a Mock.d
-            ]
-            []
-        assertEqual ""
-            (Left $ OrPattern.fromTermLike Mock.c)
-            actual
-    , testCase "AllPath Priority: should fail, prefering axiom with priority 1" $ do
-        -- Axioms:
-        --     a => b
-        --     b => c [priority(2)]
-        --     b => d [priority(1)]
-        -- Claims: a => d
-        -- Expected: error c
-        actual <- proveClaims_
-            Unlimited
-            Unlimited
-            [ simpleAxiom Mock.a Mock.b
-            , simplePriorityAxiom Mock.b Mock.d 2
-            , simplePriorityAxiom Mock.b Mock.c 1
-            ]
-            [ simpleAllPathClaim Mock.a Mock.d
-            ]
-            []
-        assertEqual ""
-            (Left $ OrPattern.fromTermLike Mock.c)
-            actual
-    , testCase "Mixed Priority: should fail, prefering axiom with priority 1" $ do
-        -- Axioms:
-        --     a => b
-        --     b => c [priority(2)]
-        --     b => d [priority(1)]
-        -- Claims: a => d
-        -- Expected: error c
-        actual <- proveClaims_
-            Unlimited
-            Unlimited
-            [ simpleAxiom Mock.a Mock.b
-            , simplePriorityAxiom Mock.b Mock.d 2
-            , simplePriorityAxiom Mock.b Mock.c 1
-            ]
-            [ simpleOnePathClaim Mock.a Mock.d
-            , simpleAllPathClaim Mock.a Mock.d
-            ]
-            []
-        assertEqual ""
-            (Left $ OrPattern.fromTermLike Mock.c)
-            actual
-=======
 test_proveClaims :: [TestTree]
 test_proveClaims =
     [ testGroup "runs zero steps with depth = 0" $
@@ -2048,7 +309,7 @@
     , testGroup "reports only failed branch of proof" $
         let stuckCondition =
                 makeNotPredicate
-                    (makeEqualsPredicate Mock.testSort
+                    (makeEqualsPredicate
                         (mkElemVar Mock.x)
                         Mock.a
                     )
@@ -2097,7 +358,7 @@
                     (Mock.functionalConstr11 (mkElemVar Mock.x))
                     (Condition.fromPredicate
                         (makeNotPredicate
-                            (makeEqualsPredicate Mock.testSort
+                            (makeEqualsPredicate
                                 (mkElemVar Mock.x)
                                 Mock.a
                             )
@@ -2397,7 +658,6 @@
         [ mkTest "OnePath" simpleOnePathClaim
         , mkTest "AllPath" simpleAllPathClaim
         ]
->>>>>>> 8a1c1dfc
     ]
 
 simpleAxiom
