--- conflicted
+++ resolved
@@ -665,12 +665,8 @@
                 Conditional
                     { term = Mock.a
                     , predicate =
-<<<<<<< HEAD
                         makeEqualsPredicate
-=======
-                        makeEqualsPredicate Mock.testSort
                             (Mock.builtinBool True)
->>>>>>> 5fa295c9
                             (Mock.lessInt
                                 (Mock.fTestInt Mock.b)
                                 (Mock.builtinInt 0)
@@ -752,12 +748,8 @@
                 Conditional
                     { term = Mock.a
                     , predicate =
-<<<<<<< HEAD
                         makeEqualsPredicate
-=======
-                        makeEqualsPredicate Mock.testSort
                             (Mock.builtinBool True)
->>>>>>> 5fa295c9
                             (Mock.lessInt
                                 (Mock.fTestInt Mock.b)
                                 (Mock.builtinInt 0)
