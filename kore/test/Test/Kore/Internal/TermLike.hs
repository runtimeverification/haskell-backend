{-# LANGUAGE Strict #-}
<<<<<<< HEAD
{-# OPTIONS_GHC -Wno-incomplete-uni-patterns #-}

module Test.Kore.Internal.TermLike (
    test_substitute,
    test_refreshVariables,
    test_hasConstructorLikeTop,
    test_renaming,
    test_mkDefined,
    test_orientSubstitution,
=======
module Test.Kore.Internal.TermLike
    ( test_substitute
    , test_refreshVariables
    , test_hasConstructorLikeTop
    , test_renaming
    , test_orientSubstitution
>>>>>>> c35bfa56
    --
    termLikeGen,
    termLikeChildGen,

    -- * Re-exports
    TestTerm,
    module Kore.Internal.TermLike,
) where

import Prelude.Kore

import qualified Hedgehog
import qualified Hedgehog.Gen as Gen
import Test.Tasty

import qualified Control.Lens as Lens
import Control.Monad.Reader as Reader
import qualified Data.Bifunctor as Bifunctor
import Data.Functor.Identity (
    runIdentity,
 )
import Data.Generics.Product (
    field,
 )
import Data.Map.Strict (
    Map,
 )
import qualified Data.Map.Strict as Map
import qualified Data.Set as Set

import Data.Sup
import Kore.Attribute.Pattern.FreeVariables (
    FreeVariables,
    freeVariable,
 )
import Kore.Attribute.Synthetic (
    resynthesize,
 )
import Kore.Internal.ApplicationSorts
import Kore.Internal.InternalInt
<<<<<<< HEAD
import Kore.Internal.SideCondition (
    SideCondition,
 )
import qualified Kore.Internal.SideCondition as SideCondition (
    toRepresentation,
    top,
 )
import qualified Kore.Internal.SideCondition.SideCondition as SideCondition (
    Representation,
 )
import Kore.Internal.Substitution (
    orientSubstitution,
 )
=======
import Kore.Internal.Substitution
    ( orientSubstitution
    )
>>>>>>> c35bfa56
import Kore.Internal.TermLike
import Kore.Variables.Fresh (
    refreshElementVariable,
 )

import Test.Kore hiding (
    symbolGen,
 )
import Test.Kore.Internal.Symbol
import qualified Test.Kore.Step.MockSymbols as Mock
import Test.Tasty.HUnit.Ext
import Test.Terse

type TestTerm = TermLike VariableName
type ElementVariable' = ElementVariable VariableName

termLikeGen :: Hedgehog.Gen TestTerm
termLikeGen = standaloneGen (termLikeChildGen =<< sortGen)

termLikeChildGen :: Sort -> Gen TestTerm
termLikeChildGen patternSort =
    Gen.sized termLikeChildGenWorker
  where
    termLikeChildGenWorker n
        | n <= 1 =
            case () of
                ()
                    | patternSort == stringMetaSort ->
                        mkStringLiteral . getStringLiteral <$> stringLiteralGen
                    | otherwise ->
                        Gen.choice
                            [ mkElemVar <$> elementVariableGen patternSort
                            , mkInternalBool <$> genInternalBool patternSort
                            , mkInternalInt <$> genInternalInt patternSort
                            , mkInternalString <$> genInternalString patternSort
                            ]
        | otherwise =
            (Gen.small . Gen.frequency)
                [ (1, termLikeAndGen)
                , (1, termLikeAppGen)
                , (1, termLikeBottomGen)
                , (1, termLikeCeilGen)
                , (1, termLikeEqualsGen)
                , (1, termLikeExistsGen)
                , (1, termLikeFloorGen)
                , (1, termLikeForallGen)
                , (1, termLikeIffGen)
                , (1, termLikeImpliesGen)
                , (1, termLikeInGen)
                , (1, termLikeNotGen)
                , (1, termLikeOrGen)
                , (1, termLikeTopGen)
                , (5, termLikeVariableGen)
                ]
    termLikeAndGen =
        mkAnd
            <$> termLikeChildGen patternSort
            <*> termLikeChildGen patternSort
    termLikeAppGen = do
        symbol <- symbolGen patternSort
        let childSorts = applicationSortsOperands . symbolSorts $ symbol
        children <- traverse termLikeChildGen childSorts
        pure $ mkApplySymbol symbol children
    termLikeBottomGen = pure (mkBottom patternSort)
    termLikeCeilGen = do
        child <- termLikeChildGen =<< sortGen
        pure (mkCeil patternSort child)
    termLikeEqualsGen = do
        operandSort <- sortGen
        mkEquals patternSort
            <$> termLikeChildGen operandSort
            <*> termLikeChildGen operandSort
    termLikeExistsGen = do
        varSort <- sortGen
        var <- elementVariableGen varSort
        child <-
            Reader.local
                (addVariable (inject var))
                (termLikeChildGen patternSort)
        pure (mkExists var child)
    termLikeForallGen = do
        varSort <- sortGen
        var <- elementVariableGen varSort
        child <-
            Reader.local
                (addVariable (inject var))
                (termLikeChildGen patternSort)
        pure (mkForall var child)
    termLikeFloorGen = do
        child <- termLikeChildGen =<< sortGen
        pure (mkFloor patternSort child)
    termLikeIffGen =
        mkIff
            <$> termLikeChildGen patternSort
            <*> termLikeChildGen patternSort
    termLikeImpliesGen =
        mkImplies
            <$> termLikeChildGen patternSort
            <*> termLikeChildGen patternSort
    termLikeInGen =
        mkIn patternSort
            <$> termLikeChildGen patternSort
            <*> termLikeChildGen patternSort
    termLikeNotGen =
        mkNot <$> termLikeChildGen patternSort
    termLikeOrGen =
        mkOr
            <$> termLikeChildGen patternSort
            <*> termLikeChildGen patternSort
    termLikeTopGen = pure (mkTop patternSort)
    termLikeVariableGen = mkElemVar <$> elementVariableGen patternSort

mkSubst ::
    Injection (SomeVariableName variable) variable' =>
    InternalVariable variable =>
    Variable variable' ->
    ElementVariable variable ->
    Map (SomeVariableName variable) (TermLike variable)
mkSubst x' y' = Map.singleton (inject $ variableName x') (mkElemVar y')

test_orientSubstitution :: [TestTree]
test_orientSubstitution =
    [ testCase "Applies reversed substitution" $ do
        let subst
                , expect ::
                    Map (SomeVariableName VariableName) (TermLike VariableName)
            subst =
                mkSubsts
                    [ (Mock.t, mkElemVar Mock.y)
                    , (Mock.u, Mock.f $ mkElemVar Mock.y)
                    ]
            expect =
                mkSubsts
                    [ (Mock.y, mkElemVar Mock.t)
                    , (Mock.u, Mock.f $ mkElemVar Mock.t)
                    ]
        assertEqual "" expect (orientSubstitution toLeft subst)
    , testCase "Duplicate keys" $ do
        let subst
                , expect ::
                    Map (SomeVariableName VariableName) (TermLike VariableName)
            subst =
                mkSubsts
                    [ (Mock.t, mkElemVar Mock.y)
                    , (Mock.u, mkElemVar Mock.y)
                    ]
            expect =
                mkSubsts
                    [ (Mock.y, mkElemVar Mock.t)
                    , (Mock.u, mkElemVar Mock.t)
                    ]
        assertEqual "" expect (orientSubstitution toLeft subst)
    , testCase "Orient duplicated keys" $ do
        let subst
                , expect ::
                    Map (SomeVariableName VariableName) (TermLike VariableName)
            subst =
                mkSubsts
                    [ (Mock.x, mkElemVar Mock.y)
                    , (Mock.t, mkElemVar Mock.y)
                    ]
            expect =
                mkSubsts
                    [ (Mock.y, mkElemVar Mock.t)
                    , (Mock.x, mkElemVar Mock.t)
                    ]
        assertEqual "" expect (orientSubstitution toLeft subst)
    , testCase "Orient duplicated keys - negated" $ do
        let subst
                , expect ::
                    Map (SomeVariableName VariableName) (TermLike VariableName)
            subst =
                mkSubsts
                    [ (Mock.t, mkElemVar Mock.u)
                    , (Mock.x, mkElemVar Mock.u)
                    ]
            expect =
                mkSubsts
                    [ (Mock.u, mkElemVar Mock.x)
                    , (Mock.t, mkElemVar Mock.x)
                    ]
        assertEqual "" expect (orientSubstitution (not . toLeft) subst)
    ]
  where
    mkSubsts = Map.fromList . map (Bifunctor.first (inject . variableName))

    toLeft :: SomeVariableName VariableName -> Bool
    toLeft someVariableName =
        someVariableName == inject (variableName Mock.x)
            || someVariableName == inject (variableName Mock.y)

test_substitute :: [TestTree]
test_substitute =
    [ testCase "Replaces target variable" $ do
        let subst =
                Map.singleton
                    (inject $ variableName Mock.x)
                    (mkElemVar Mock.z)
        assertEqual
            "Expected substituted variable"
            (mkElemVar Mock.z)
            (substitute subst (mkElemVar Mock.x))
    , testCase
        "Replaces target variable (SetVariable)"
        ( assertEqual
            "Expected substituted variable"
            (mkElemVar Mock.z)
            ( substitute
                ( Map.singleton
                    (variableName $ Mock.makeTestSomeVariable "@x")
                    (mkElemVar Mock.z)
                )
                (Mock.mkTestSomeVariable "@x")
            )
        )
    , testCase
        "Replaces target variable in subterm (SetVariable)"
        ( assertEqual
            "Expected substituted variable"
            (Mock.functionalConstr10 (mkElemVar Mock.z))
            ( substitute
                ( Map.singleton
                    (variableName $ Mock.makeTestSomeVariable "@x")
                    (mkElemVar Mock.z)
                )
                (Mock.functionalConstr10 (Mock.mkTestSomeVariable "@x"))
            )
        )
    , testCase "Ignores non-target variable" $ do
        let subst =
                Map.singleton
                    (inject $ variableName Mock.x)
                    (mkElemVar Mock.z)
        assertEqual
            "Expected original non-target variable"
            (mkElemVar Mock.y)
            (substitute subst (mkElemVar Mock.y))
    , testGroup "Ignores patterns without children" $
        let ignoring mkPredicate =
                assertEqual
                    "Expected no substitution"
                    expect
                    actual
              where
                expect = mkPredicate Mock.testSort
                actual =
                    substitute
                        (mkSubst Mock.x Mock.z)
                        (mkPredicate Mock.testSort)
         in [ testCase "Bottom" (ignoring mkBottom)
            , testCase "Top" (ignoring mkTop)
            ]
    , testGroup "Ignores shadowed variables" $
        let ignoring mkQuantifier =
                assertEqual
                    "Expected shadowed variable to be ignored"
                    expect
                    actual
              where
                expect = mkQuantifier Mock.x (mkElemVar Mock.x)
                actual =
                    substitute
                        (mkSubst Mock.x Mock.z)
                        (mkQuantifier Mock.x (mkElemVar Mock.x))
         in [ testCase "Exists" (ignoring mkExists)
            , testCase "Forall" (ignoring mkForall)
            ]
    , testGroup "Renames quantified variables to avoid capture" $
        let renaming mkQuantifier =
                assertEqual
                    "Expected quantified variable to be renamed"
                    expect
                    actual
              where
                expect =
                    mkQuantifier z' $
                        mkAnd (mkElemVar z') (mkElemVar Mock.z)
                  where
                    Just z' =
                        refreshElementVariable
                            (Set.singleton (inject $ variableName Mock.z))
                            Mock.z
                actual =
                    substitute (mkSubst Mock.x Mock.z) $
                        mkQuantifier Mock.z $
                            mkAnd (mkElemVar Mock.z) (mkElemVar Mock.x)
         in [ testCase "Exists" (renaming mkExists)
            , testCase "Forall" (renaming mkForall)
            ]
    , testCase "Preserves the identity of free variables" $ do
        let actual =
                substitute (mkSubst Mock.x Mock.y) $
                    mkAnd (mkElemVar Mock.x) (mkElemVar Mock.y)
        let expect = mkAnd (mkElemVar Mock.y) (mkElemVar Mock.y)
        assertEqual
            "Expected y to remain as it is"
            expect
            actual
    ]

test_refreshVariables :: [TestTree]
test_refreshVariables =
    [ (Mock.a, [Mock.x]) `becomes` Mock.a $
        "Does not rename symbols"
    , (xTerm, []) `becomes` xTerm $
        "No used variable"
    , (xTerm, [Mock.y]) `becomes` xTerm $
        "No renaming if variable not used"
    , (xTerm, [Mock.x]) `becomes` mkElemVar x_0 $
        "Renames used variable"
    , (Mock.f xTerm, [Mock.x]) `becomes` Mock.f (mkElemVar x_0) $
        "Renames under symbol"
    ]
  where
    xTerm = mkElemVar Mock.x
    becomes ::
        (TestTerm, [ElementVariable']) ->
        TestTerm ->
        TestName ->
        TestTree
    becomes (term, vars) expected =
        equals
            (refreshVariables (foldMap (freeVariable . inject) vars) term)
            expected

test_hasConstructorLikeTop :: [TestTree]
test_hasConstructorLikeTop =
    [ testCase
        "hasConstructorLikeTop"
        ( do
            assertEqual
                "ApplySymbolF is constructor-like-top"
                True
                $ isConstructorLikeTop (mkApplySymbol Mock.aSymbol [])
            let dv :: DomainValue Sort TestTerm
                dv =
                    DomainValue
                        { domainValueSort = Mock.testSort
                        , domainValueChild = mkStringLiteral "a"
                        }

            assertEqual
                "DomainValueF is constructor-like-top"
                True
                $ isConstructorLikeTop (mkDomainValue dv)
            let b =
                    InternalInt
                        { internalIntSort = Mock.intSort
                        , internalIntValue = 1
                        }
            assertEqual
                "BuiltinF is constructor-like-top"
                True
                (isConstructorLikeTop $ mkInternalInt b)
            assertEqual
                "StringLiteralF is constructor-like-top"
                True
                (isConstructorLikeTop $ mkStringLiteral "")
            assertEqual
                "AndF is not is constructor-like-top"
                False
                (isConstructorLikeTop $ mkAnd Mock.a Mock.b)
        )
    ]
  where
    isConstructorLikeTop :: TestTerm -> Bool
    isConstructorLikeTop = hasConstructorLikeTop

x :: ElementVariable'
x = Mock.x

setVariableName :: Lens.Setter' ElementVariable' VariableName
setVariableName = Lens.mapped . Lens.mapped

x_0 :: ElementVariable'
x_0 = Lens.set (setVariableName . field @"counter") (Just (Element 0)) x

test_renaming :: [TestTree]
test_renaming =
    [ testElement "\\exists" mkExists
    , testElement "\\forall" mkForall
    , testSet "\\mu" mkMu
    , testSet "\\nu" mkNu
    ]
  where
    mapElementVariables' Variable{variableName} =
        mapVariables
            (pure id)
                { adjSomeVariableNameElement = const <$> variableName
                }
    mapSetVariables' Variable{variableName} =
        mapVariables
            (pure id)
                { adjSomeVariableNameSet = const <$> variableName
                }

    traverseElementVariables' Variable{variableName} =
        runIdentity
            . traverseVariables
                (pure return)
                    { adjSomeVariableNameElement = const . return <$> variableName
                    }
    traverseSetVariables' Variable{variableName} =
        runIdentity
            . traverseVariables
                (pure return)
                    { adjSomeVariableNameSet = const . return <$> variableName
                    }

    doesNotCapture ::
        HasCallStack =>
        SomeVariable VariableName ->
        TestTerm ->
        Assertion
    doesNotCapture Variable{variableName} renamed =
        assertBool
            "does not capture free variables"
            (hasFreeVariable variableName renamed)

    updatesFreeVariables ::
        HasCallStack =>
        TestTerm ->
        Assertion
    updatesFreeVariables renamed =
        assertEqual
            "updates the FreeVariables attribute"
            (freeVariables resynthesized :: FreeVariables VariableName)
            (freeVariables renamed)
      where
        resynthesized :: TestTerm
        resynthesized = resynthesize renamed

    testElement ::
        TestName ->
        (ElementVariable' -> TestTerm -> TestTerm) ->
        TestTree
    testElement testName mkBinder =
        testGroup
            testName
            [ testCase "mapVariables" $ do
                let original = mkBinder Mock.y (mkElemVar Mock.x)
                    renamed = mapElementVariables' Mock.y original
                updatesFreeVariables renamed
                doesNotCapture (inject Mock.y) renamed
            , testCase "traverseVariables" $ do
                let original = mkBinder Mock.y (mkElemVar Mock.x)
                    renamed = traverseElementVariables' Mock.y original
                updatesFreeVariables renamed
                doesNotCapture (inject Mock.y) renamed
            ]

    testSet ::
        TestName ->
        (SetVariable VariableName -> TestTerm -> TestTerm) ->
        TestTree
    testSet testName mkBinder =
        testGroup
            testName
            [ testCase "mapVariables" $ do
                let original = mkBinder Mock.setY (mkSetVar Mock.setX)
                    renamed = mapSetVariables' Mock.setY original
                updatesFreeVariables renamed
                doesNotCapture (inject Mock.setY) renamed
            , testCase "traverseVariables" $ do
                let original = mkBinder Mock.setY (mkSetVar Mock.setX)
                    renamed = traverseSetVariables' Mock.setY original
                updatesFreeVariables renamed
                doesNotCapture (inject Mock.setY) renamed
<<<<<<< HEAD
            ]

test_mkDefined :: [TestTree]
test_mkDefined =
    [ testCase "Defined attribute" $ do
        let term :: TermLike VariableName
            term = Mock.functional11 Mock.a
        assertEqual "" term (mkDefined term)
    , testCase "Multiple argument symbol, nested" $ do
        let term =
                Mock.plain20
                    (Mock.f (mkElemVar Mock.x))
                    (Mock.g (mkElemVar Mock.y))
            expected =
                defined
                    ( Mock.plain20
                        (defined (Mock.f (mkElemVar Mock.x)))
                        (defined (Mock.g (mkElemVar Mock.y)))
                    )
            actual = mkDefined term
        assertEqual "" expected actual
    , testCase "Nested and, functional symbol, non-functional symbol" $ do
        let term =
                mkAnd
                    ( mkAnd
                        mkTop_
                        (Mock.functional11 (Mock.f mkTop_))
                    )
                    mkTop_
            expected =
                defined
                    ( mkAnd
                        ( defined
                            ( mkAnd
                                mkTop_
                                ( Mock.functional11
                                    (defined (Mock.f mkTop_))
                                )
                            )
                        )
                        mkTop_
                    )
            actual = mkDefined term
        assertEqual "" expected actual
    , testCase "Forall" $ do
        let term = mkForall Mock.x (Mock.f (mkElemVar Mock.x))
            expected =
                defined
                    ( mkForall
                        Mock.x
                        (defined (Mock.f (mkElemVar Mock.x)))
                    )
            actual = mkDefined term
        assertEqual "" expected actual
    , testCase "Nested or" $ do
        let term =
                mkOr
                    ( mkOr
                        mkBottom_
                        (mkCeil_ (Mock.f mkTop_))
                    )
                    (Mock.f mkBottom_)
            expected =
                defined
                    ( mkOr
                        ( mkOr
                            mkBottom_
                            (mkCeil_ (Mock.f mkTop_))
                        )
                        (Mock.f mkBottom_)
                    )
            actual = mkDefined term
        assertEqual "" expected actual
    , testCase "Exists" $ do
        let term =
                mkExists Mock.x (Mock.f (mkElemVar Mock.x))
            expected =
                defined
                    (mkExists Mock.x (Mock.f (mkElemVar Mock.x)))
            actual = mkDefined term
        assertEqual "" expected actual
    , testCase "Implies" $ do
        let term =
                mkImplies mkBottom_ Mock.plain00
            expected =
                defined
                    (mkImplies mkBottom_ Mock.plain00)
            actual = mkDefined term
        assertEqual "" expected actual
    , testCase "Predicate" $ do
        let term =
                mkEquals_ (mkElemVar Mock.x) (Mock.f (mkElemVar Mock.y))
        assertEqual "" term (mkDefined term)
    , testCase "Nested predicate" $ do
        let term =
                Mock.g
                    ( mkIn_
                        (mkElemVar Mock.x)
                        (Mock.f (mkElemVar Mock.y))
                    )
            expected =
                defined
                    ( Mock.g
                        ( mkIn_
                            (mkElemVar Mock.x)
                            (Mock.f (mkElemVar Mock.y))
                        )
                    )
            actual = mkDefined term
        assertEqual "" expected actual
    , testCase "List" $ do
        let fx = Mock.f (mkElemVar Mock.x)
            fy = Mock.f (mkElemVar Mock.y)
            actual = mkDefined (Mock.builtinList [fx, fy])
            expect = Mock.builtinList [defined fx, defined fy]
        assertEqual "" expect actual
    , testGroup "Set" $
        let fx = Mock.f (mkElemVar Mock.x)
            fa = Mock.f Mock.a
            opaque = Mock.opaqueSet Mock.a
            defx = defined fx
            defa = defined fa
            defOpaque = defined opaque
         in [ testCase "SetItem(a) SetItem(x)" $ do
                let actual =
                        Mock.builtinSet [Mock.a, mkElemVar Mock.x]
                            & mkDefined
                    expect :: TermLike VariableName
                    expect =
                        Mock.builtinSet [Mock.a, mkElemVar Mock.x]
                            & defined
                assertEqual "" expect actual
            , testCase "SetItem( f(a) )" $ do
                let actual = mkDefined (Mock.builtinSet [fa])
                    expect = Mock.builtinSet [defa]
                assertEqual "" expect actual
            , testCase "SetItem( f(x) )" $ do
                let actual = mkDefined (Mock.builtinSet [fx])
                    expect = Mock.builtinSet [defx]
                assertEqual "" expect actual
            , testCase "SetItem(a) SetItem( opaque(a) )" $ do
                let actual = mkDefined (Mock.framedSet [Mock.a] [opaque])
                    expect = defined (Mock.framedSet [Mock.a] [defOpaque])
                assertEqual "" expect actual
            , testCase "same result inside and outside" $ do
                let defInside = Mock.builtinSet [mkDefined fx]
                    defOutside = mkDefined $ Mock.builtinSet [fx]
                assertEqual "" defInside defOutside
            ]
    , testGroup "Map" $
        let fx = Mock.f (mkElemVar Mock.x)
            fy = Mock.f (mkElemVar Mock.y)
            fa = Mock.f Mock.a
            opaque = Mock.opaqueMap Mock.a
            defx = defined fx
            defy = defined fy
            defa = defined fa
            defOpaque = defined opaque
         in [ testCase "a |-> a  x |-> b" $ do
                let actual =
                        Mock.builtinMap
                            [ (Mock.a, Mock.a)
                            , (mkElemVar Mock.x, Mock.b)
                            ]
                            & mkDefined
                    expect :: TermLike VariableName
                    expect =
                        Mock.builtinMap
                            [ (Mock.a, Mock.a)
                            , (mkElemVar Mock.x, Mock.b)
                            ]
                            & defined
                assertEqual "" expect actual
            , testCase "f(a) |-> a" $ do
                let actual = mkDefined (Mock.builtinMap [(fa, Mock.a)])
                    expect = Mock.builtinMap [(defa, Mock.a)]
                assertEqual "" expect actual
            , testCase "f(x) |-> a" $ do
                let actual = mkDefined (Mock.builtinMap [(fx, Mock.a)])
                    expect = Mock.builtinMap [(defx, Mock.a)]
                assertEqual "" expect actual
            , testCase "a |-> f(a)" $ do
                let actual = mkDefined (Mock.builtinMap [(Mock.a, fa)])
                    expect = Mock.builtinMap [(Mock.a, defa)]
                assertEqual "" expect actual
            , testCase "a |-> f(y)" $ do
                let actual = mkDefined (Mock.builtinMap [(Mock.a, fy)])
                    expect = Mock.builtinMap [(Mock.a, defy)]
                assertEqual "" expect actual
            , testCase "a |-> a  opaque(a)" $ do
                let actual =
                        mkDefined (Mock.framedMap [(Mock.a, Mock.a)] [opaque])
                    expect =
                        defined (Mock.framedMap [(Mock.a, Mock.a)] [defOpaque])
                assertEqual "" expect actual
            , testCase "same result inside and outside" $ do
                let defInside = Mock.builtinMap [(defx, defa)]
                    defOutside = mkDefined $ Mock.builtinMap [(fx, fa)]
                assertEqual "" defInside defOutside
            ]
    , testCase "Preserve \"simplified\" attribute" $ do
        let initial = markSimplified Mock.cf :: TermLike VariableName
            result = mkDefined initial
        assertEqual
            ""
            (isSimplified sideRepresentation initial)
            (isSimplified sideRepresentation result)
    ]
  where
    defined :: TermLike VariableName -> TermLike VariableName
    defined = mkDefinedAtTop

    sideRepresentation :: SideCondition.Representation
    sideRepresentation =
        SideCondition.toRepresentation
            (SideCondition.top :: SideCondition VariableName)
=======
            ]
>>>>>>> c35bfa56
<|MERGE_RESOLUTION|>--- conflicted
+++ resolved
@@ -1,5 +1,4 @@
 {-# LANGUAGE Strict #-}
-<<<<<<< HEAD
 {-# OPTIONS_GHC -Wno-incomplete-uni-patterns #-}
 
 module Test.Kore.Internal.TermLike (
@@ -7,16 +6,7 @@
     test_refreshVariables,
     test_hasConstructorLikeTop,
     test_renaming,
-    test_mkDefined,
     test_orientSubstitution,
-=======
-module Test.Kore.Internal.TermLike
-    ( test_substitute
-    , test_refreshVariables
-    , test_hasConstructorLikeTop
-    , test_renaming
-    , test_orientSubstitution
->>>>>>> c35bfa56
     --
     termLikeGen,
     termLikeChildGen,
@@ -25,12 +15,6 @@
     TestTerm,
     module Kore.Internal.TermLike,
 ) where
-
-import Prelude.Kore
-
-import qualified Hedgehog
-import qualified Hedgehog.Gen as Gen
-import Test.Tasty
 
 import qualified Control.Lens as Lens
 import Control.Monad.Reader as Reader
@@ -46,8 +30,9 @@
  )
 import qualified Data.Map.Strict as Map
 import qualified Data.Set as Set
-
 import Data.Sup
+import qualified Hedgehog
+import qualified Hedgehog.Gen as Gen
 import Kore.Attribute.Pattern.FreeVariables (
     FreeVariables,
     freeVariable,
@@ -57,35 +42,20 @@
  )
 import Kore.Internal.ApplicationSorts
 import Kore.Internal.InternalInt
-<<<<<<< HEAD
-import Kore.Internal.SideCondition (
-    SideCondition,
- )
-import qualified Kore.Internal.SideCondition as SideCondition (
-    toRepresentation,
-    top,
- )
-import qualified Kore.Internal.SideCondition.SideCondition as SideCondition (
-    Representation,
- )
 import Kore.Internal.Substitution (
     orientSubstitution,
  )
-=======
-import Kore.Internal.Substitution
-    ( orientSubstitution
-    )
->>>>>>> c35bfa56
 import Kore.Internal.TermLike
 import Kore.Variables.Fresh (
     refreshElementVariable,
  )
-
+import Prelude.Kore
 import Test.Kore hiding (
     symbolGen,
  )
 import Test.Kore.Internal.Symbol
 import qualified Test.Kore.Step.MockSymbols as Mock
+import Test.Tasty
 import Test.Tasty.HUnit.Ext
 import Test.Terse
 
@@ -544,223 +514,4 @@
                     renamed = traverseSetVariables' Mock.setY original
                 updatesFreeVariables renamed
                 doesNotCapture (inject Mock.setY) renamed
-<<<<<<< HEAD
-            ]
-
-test_mkDefined :: [TestTree]
-test_mkDefined =
-    [ testCase "Defined attribute" $ do
-        let term :: TermLike VariableName
-            term = Mock.functional11 Mock.a
-        assertEqual "" term (mkDefined term)
-    , testCase "Multiple argument symbol, nested" $ do
-        let term =
-                Mock.plain20
-                    (Mock.f (mkElemVar Mock.x))
-                    (Mock.g (mkElemVar Mock.y))
-            expected =
-                defined
-                    ( Mock.plain20
-                        (defined (Mock.f (mkElemVar Mock.x)))
-                        (defined (Mock.g (mkElemVar Mock.y)))
-                    )
-            actual = mkDefined term
-        assertEqual "" expected actual
-    , testCase "Nested and, functional symbol, non-functional symbol" $ do
-        let term =
-                mkAnd
-                    ( mkAnd
-                        mkTop_
-                        (Mock.functional11 (Mock.f mkTop_))
-                    )
-                    mkTop_
-            expected =
-                defined
-                    ( mkAnd
-                        ( defined
-                            ( mkAnd
-                                mkTop_
-                                ( Mock.functional11
-                                    (defined (Mock.f mkTop_))
-                                )
-                            )
-                        )
-                        mkTop_
-                    )
-            actual = mkDefined term
-        assertEqual "" expected actual
-    , testCase "Forall" $ do
-        let term = mkForall Mock.x (Mock.f (mkElemVar Mock.x))
-            expected =
-                defined
-                    ( mkForall
-                        Mock.x
-                        (defined (Mock.f (mkElemVar Mock.x)))
-                    )
-            actual = mkDefined term
-        assertEqual "" expected actual
-    , testCase "Nested or" $ do
-        let term =
-                mkOr
-                    ( mkOr
-                        mkBottom_
-                        (mkCeil_ (Mock.f mkTop_))
-                    )
-                    (Mock.f mkBottom_)
-            expected =
-                defined
-                    ( mkOr
-                        ( mkOr
-                            mkBottom_
-                            (mkCeil_ (Mock.f mkTop_))
-                        )
-                        (Mock.f mkBottom_)
-                    )
-            actual = mkDefined term
-        assertEqual "" expected actual
-    , testCase "Exists" $ do
-        let term =
-                mkExists Mock.x (Mock.f (mkElemVar Mock.x))
-            expected =
-                defined
-                    (mkExists Mock.x (Mock.f (mkElemVar Mock.x)))
-            actual = mkDefined term
-        assertEqual "" expected actual
-    , testCase "Implies" $ do
-        let term =
-                mkImplies mkBottom_ Mock.plain00
-            expected =
-                defined
-                    (mkImplies mkBottom_ Mock.plain00)
-            actual = mkDefined term
-        assertEqual "" expected actual
-    , testCase "Predicate" $ do
-        let term =
-                mkEquals_ (mkElemVar Mock.x) (Mock.f (mkElemVar Mock.y))
-        assertEqual "" term (mkDefined term)
-    , testCase "Nested predicate" $ do
-        let term =
-                Mock.g
-                    ( mkIn_
-                        (mkElemVar Mock.x)
-                        (Mock.f (mkElemVar Mock.y))
-                    )
-            expected =
-                defined
-                    ( Mock.g
-                        ( mkIn_
-                            (mkElemVar Mock.x)
-                            (Mock.f (mkElemVar Mock.y))
-                        )
-                    )
-            actual = mkDefined term
-        assertEqual "" expected actual
-    , testCase "List" $ do
-        let fx = Mock.f (mkElemVar Mock.x)
-            fy = Mock.f (mkElemVar Mock.y)
-            actual = mkDefined (Mock.builtinList [fx, fy])
-            expect = Mock.builtinList [defined fx, defined fy]
-        assertEqual "" expect actual
-    , testGroup "Set" $
-        let fx = Mock.f (mkElemVar Mock.x)
-            fa = Mock.f Mock.a
-            opaque = Mock.opaqueSet Mock.a
-            defx = defined fx
-            defa = defined fa
-            defOpaque = defined opaque
-         in [ testCase "SetItem(a) SetItem(x)" $ do
-                let actual =
-                        Mock.builtinSet [Mock.a, mkElemVar Mock.x]
-                            & mkDefined
-                    expect :: TermLike VariableName
-                    expect =
-                        Mock.builtinSet [Mock.a, mkElemVar Mock.x]
-                            & defined
-                assertEqual "" expect actual
-            , testCase "SetItem( f(a) )" $ do
-                let actual = mkDefined (Mock.builtinSet [fa])
-                    expect = Mock.builtinSet [defa]
-                assertEqual "" expect actual
-            , testCase "SetItem( f(x) )" $ do
-                let actual = mkDefined (Mock.builtinSet [fx])
-                    expect = Mock.builtinSet [defx]
-                assertEqual "" expect actual
-            , testCase "SetItem(a) SetItem( opaque(a) )" $ do
-                let actual = mkDefined (Mock.framedSet [Mock.a] [opaque])
-                    expect = defined (Mock.framedSet [Mock.a] [defOpaque])
-                assertEqual "" expect actual
-            , testCase "same result inside and outside" $ do
-                let defInside = Mock.builtinSet [mkDefined fx]
-                    defOutside = mkDefined $ Mock.builtinSet [fx]
-                assertEqual "" defInside defOutside
-            ]
-    , testGroup "Map" $
-        let fx = Mock.f (mkElemVar Mock.x)
-            fy = Mock.f (mkElemVar Mock.y)
-            fa = Mock.f Mock.a
-            opaque = Mock.opaqueMap Mock.a
-            defx = defined fx
-            defy = defined fy
-            defa = defined fa
-            defOpaque = defined opaque
-         in [ testCase "a |-> a  x |-> b" $ do
-                let actual =
-                        Mock.builtinMap
-                            [ (Mock.a, Mock.a)
-                            , (mkElemVar Mock.x, Mock.b)
-                            ]
-                            & mkDefined
-                    expect :: TermLike VariableName
-                    expect =
-                        Mock.builtinMap
-                            [ (Mock.a, Mock.a)
-                            , (mkElemVar Mock.x, Mock.b)
-                            ]
-                            & defined
-                assertEqual "" expect actual
-            , testCase "f(a) |-> a" $ do
-                let actual = mkDefined (Mock.builtinMap [(fa, Mock.a)])
-                    expect = Mock.builtinMap [(defa, Mock.a)]
-                assertEqual "" expect actual
-            , testCase "f(x) |-> a" $ do
-                let actual = mkDefined (Mock.builtinMap [(fx, Mock.a)])
-                    expect = Mock.builtinMap [(defx, Mock.a)]
-                assertEqual "" expect actual
-            , testCase "a |-> f(a)" $ do
-                let actual = mkDefined (Mock.builtinMap [(Mock.a, fa)])
-                    expect = Mock.builtinMap [(Mock.a, defa)]
-                assertEqual "" expect actual
-            , testCase "a |-> f(y)" $ do
-                let actual = mkDefined (Mock.builtinMap [(Mock.a, fy)])
-                    expect = Mock.builtinMap [(Mock.a, defy)]
-                assertEqual "" expect actual
-            , testCase "a |-> a  opaque(a)" $ do
-                let actual =
-                        mkDefined (Mock.framedMap [(Mock.a, Mock.a)] [opaque])
-                    expect =
-                        defined (Mock.framedMap [(Mock.a, Mock.a)] [defOpaque])
-                assertEqual "" expect actual
-            , testCase "same result inside and outside" $ do
-                let defInside = Mock.builtinMap [(defx, defa)]
-                    defOutside = mkDefined $ Mock.builtinMap [(fx, fa)]
-                assertEqual "" defInside defOutside
-            ]
-    , testCase "Preserve \"simplified\" attribute" $ do
-        let initial = markSimplified Mock.cf :: TermLike VariableName
-            result = mkDefined initial
-        assertEqual
-            ""
-            (isSimplified sideRepresentation initial)
-            (isSimplified sideRepresentation result)
-    ]
-  where
-    defined :: TermLike VariableName -> TermLike VariableName
-    defined = mkDefinedAtTop
-
-    sideRepresentation :: SideCondition.Representation
-    sideRepresentation =
-        SideCondition.toRepresentation
-            (SideCondition.top :: SideCondition VariableName)
-=======
-            ]
->>>>>>> c35bfa56
+            ]