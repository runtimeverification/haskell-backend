module Test.Kore.Internal.Symbol
    ( symbolGen
    ) where

import Prelude.Kore

import qualified Hedgehog.Gen as Gen

import qualified Data.Default as Default

import Kore.Attribute.SourceLocation
import qualified Kore.Attribute.Symbol as Attribute
import Kore.Internal.ApplicationSorts
import Kore.Internal.Symbol
import Kore.Sort
import Kore.Syntax.Application

import Test.Kore
    ( Gen
    , couple
    , idGen
    , sortGen
    )

symbolGen :: Sort -> Gen Symbol
symbolGen resultSort =
    Symbol
        <$> Gen.small idGen
        <*> couple (Gen.small sortGen)
        <*> applicationSortsGen resultSort
        <*> symbolAttributeGen

applicationSortsGen :: Sort -> Gen ApplicationSorts
applicationSortsGen resultSort =
    ApplicationSorts
        <$> couple (Gen.small sortGen)
        <*> pure resultSort

symbolAttributeGen :: Gen Attribute.Symbol
symbolAttributeGen =
    Attribute.Symbol
        <$> functionAttributeGen
        <*> functionalAttributeGen
        <*> constructorAttributeGen
        <*> injectiveAttributeGen
        <*> sortInjectionAttributeGen
        <*> anywhereAttributeGen
        <*> hookAttributeGen
        <*> smtlibAttributeGen
        <*> smthookAttributeGen
        <*> memoAttributeGen
        <*> klabelAttributeGen
        <*> symbolKywdAttributeGen
        <*> noEvaluatorsAttributeGen
<<<<<<< HEAD
        <*> unitHookAttributeGen
        <*> elementHookAttributeGen
        <*> concatHookAttributeGen
=======
        <*> sourceLocationAttributeGen
>>>>>>> 5014eb96

functionAttributeGen :: Gen Attribute.Function
functionAttributeGen = Attribute.Function <$> Gen.bool

functionalAttributeGen :: Gen Attribute.Functional
functionalAttributeGen = Attribute.Functional <$> Gen.bool

constructorAttributeGen :: Gen Attribute.Constructor
constructorAttributeGen = Attribute.Constructor <$> Gen.bool

injectiveAttributeGen :: Gen Attribute.Injective
injectiveAttributeGen = Attribute.Injective <$> Gen.bool

sortInjectionAttributeGen :: Gen Attribute.SortInjection
sortInjectionAttributeGen = Attribute.SortInjection <$> Gen.bool

anywhereAttributeGen :: Gen Attribute.Anywhere
anywhereAttributeGen = Attribute.Anywhere <$> Gen.bool

hookAttributeGen :: Gen Attribute.Hook
hookAttributeGen = pure Default.def

smtlibAttributeGen :: Gen Attribute.Smtlib
smtlibAttributeGen = pure Default.def

smthookAttributeGen :: Gen Attribute.Smthook
smthookAttributeGen = pure Default.def

memoAttributeGen :: Gen Attribute.Memo
memoAttributeGen = Attribute.Memo <$> Gen.bool

klabelAttributeGen :: Gen Attribute.Klabel
klabelAttributeGen = pure Default.def

symbolKywdAttributeGen :: Gen Attribute.SymbolKywd
symbolKywdAttributeGen = Attribute.SymbolKywd <$> Gen.bool

noEvaluatorsAttributeGen :: Gen Attribute.NoEvaluators
noEvaluatorsAttributeGen = Attribute.NoEvaluators <$> Gen.bool

<<<<<<< HEAD
unitHookAttributeGen :: Gen (Attribute.Unit SymbolOrAlias)
unitHookAttributeGen = pure Default.def

elementHookAttributeGen :: Gen (Attribute.Element SymbolOrAlias)
elementHookAttributeGen = pure Default.def

concatHookAttributeGen :: Gen (Attribute.Concat SymbolOrAlias)
concatHookAttributeGen = pure Default.def
=======
sourceLocationAttributeGen :: Gen Kore.Attribute.SourceLocation.SourceLocation
sourceLocationAttributeGen = pure Default.def
>>>>>>> 5014eb96
<|MERGE_RESOLUTION|>--- conflicted
+++ resolved
@@ -52,13 +52,10 @@
         <*> klabelAttributeGen
         <*> symbolKywdAttributeGen
         <*> noEvaluatorsAttributeGen
-<<<<<<< HEAD
         <*> unitHookAttributeGen
         <*> elementHookAttributeGen
         <*> concatHookAttributeGen
-=======
         <*> sourceLocationAttributeGen
->>>>>>> 5014eb96
 
 functionAttributeGen :: Gen Attribute.Function
 functionAttributeGen = Attribute.Function <$> Gen.bool
@@ -99,7 +96,6 @@
 noEvaluatorsAttributeGen :: Gen Attribute.NoEvaluators
 noEvaluatorsAttributeGen = Attribute.NoEvaluators <$> Gen.bool
 
-<<<<<<< HEAD
 unitHookAttributeGen :: Gen (Attribute.Unit SymbolOrAlias)
 unitHookAttributeGen = pure Default.def
 
@@ -108,7 +104,6 @@
 
 concatHookAttributeGen :: Gen (Attribute.Concat SymbolOrAlias)
 concatHookAttributeGen = pure Default.def
-=======
+
 sourceLocationAttributeGen :: Gen Kore.Attribute.SourceLocation.SourceLocation
-sourceLocationAttributeGen = pure Default.def
->>>>>>> 5014eb96
+sourceLocationAttributeGen = pure Default.def