--- conflicted
+++ resolved
@@ -51,22 +51,16 @@
                 { term = war' "1"
                 , predicate = makeEquals (war' "2") (war' "3")
                 , substitution = Substitution.wrap
-<<<<<<< HEAD
-                    [Substitution.assign (ElemVar . ElementVariable $ W "4") (war "5")]
-=======
+                    $ Substitution.mkUnwrappedSubstitution
                     [(ElemVar . ElementVariable $ mkW "4", war' "5")]
->>>>>>> 939511b5
                 }
             (Pattern.mapVariables (fmap showVar) (fmap showVar)
                 Conditional
                     { term = var' 1
                     , predicate = makeEquals (var' 2) (var' 3)
                     , substitution = Substitution.wrap
-<<<<<<< HEAD
-                        [Substitution.assign (ElemVar . ElementVariable $ V 4) (var 5)]
-=======
+                        $ Substitution.mkUnwrappedSubstitution
                         [(ElemVar . ElementVariable $ mkV 4, var' 5)]
->>>>>>> 939511b5
                     }
             )
         )
@@ -84,11 +78,8 @@
                     { term = var' 1
                     , predicate = makeEquals (var' 2) (var' 3)
                     , substitution = Substitution.wrap
-<<<<<<< HEAD
-                        [Substitution.assign (ElemVar . ElementVariable $ V 4) (var 5)]
-=======
+                        $ Substitution.mkUnwrappedSubstitution
                         [(ElemVar . ElementVariable $ mkV 4, var' 5)]
->>>>>>> 939511b5
                     }
             )
         )
@@ -103,11 +94,8 @@
                     { term = mkTop sortVariable
                     , predicate = makeEquals (var' 2) (var' 3)
                     , substitution = Substitution.wrap
-<<<<<<< HEAD
-                        [Substitution.assign (ElemVar . ElementVariable $ V 4) (var 5)]
-=======
+                        $ Substitution.mkUnwrappedSubstitution
                         [(ElemVar . ElementVariable $ mkV 4, var' 5)]
->>>>>>> 939511b5
                     }
             )
         )
@@ -130,11 +118,8 @@
                     { term = mkBottom sortVariable
                     , predicate = makeEquals (var' 2) (var' 3)
                     , substitution = Substitution.wrap
-<<<<<<< HEAD
-                        [Substitution.assign (ElemVar . ElementVariable $ V 4) (var 5)]
-=======
+                        $ Substitution.mkUnwrappedSubstitution
                         [(ElemVar . ElementVariable $ mkV 4, var' 5)]
->>>>>>> 939511b5
                     }
             )
         )
