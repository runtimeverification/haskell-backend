--- conflicted
+++ resolved
@@ -231,13 +231,12 @@
             (orderRenameAndRenormalizeTODO (ElemVar Mock.x) subst)
     , testCase "unnormalized reverses RHS" $ do
         let
-<<<<<<< HEAD
-            expectedSubst = wrap [assign targetVarX nonTargetPattY]
-            originalSubst = wrap [assign nonTargetVarY targetPattX]
-=======
-            expectedSubst = wrap [(targetVarX, nonTargetPattY)]
-            originalSubst = wrap [(nonTargetVarY, targetPattX)]
->>>>>>> 939511b5
+            expectedSubst =
+                wrap . mkUnwrappedSubstitution
+                $ [(targetVarX, nonTargetPattY)]
+            originalSubst =
+                wrap . mkUnwrappedSubstitution
+                $ [(nonTargetVarY, targetPattX)]
         assertEqual ""
             expectedSubst
             ( orderRenameAndRenormalizeTODO
@@ -246,13 +245,12 @@
             )
     , testCase "unnormalized does not reverse RHS" $ do
         let
-<<<<<<< HEAD
-            expectedSubst = wrap [assign targetVarX nonTargetPattY]
-            originalSubst = wrap [assign targetVarX nonTargetPattY]
-=======
-            expectedSubst = wrap [(targetVarX, nonTargetPattY)]
-            originalSubst = wrap [(targetVarX, nonTargetPattY)]
->>>>>>> 939511b5
+            expectedSubst =
+                wrap . mkUnwrappedSubstitution
+                $ [(targetVarX, nonTargetPattY)]
+            originalSubst =
+                wrap . mkUnwrappedSubstitution
+                $ [(targetVarX, nonTargetPattY)]
         assertEqual ""
             expectedSubst
             ( orderRenameAndRenormalizeTODO
@@ -268,16 +266,10 @@
             (orderRenameAndRenormalizeTODO (ElemVar Mock.x) originalSubst)
     , testCase "unnormalized reverses multiple RHS" $ do
         let
-            expectedSubst = wrap
-<<<<<<< HEAD
-                [ assign targetVarX nonTargetPattY, assign targetVarX nonTargetPattZ ]
-            originalSubst = wrap
-                [ assign nonTargetVarY targetPattX, assign nonTargetVarZ targetPattX ]
-=======
+            expectedSubst = wrap . mkUnwrappedSubstitution $
                 [ (targetVarX, nonTargetPattY), (targetVarX, nonTargetPattZ) ]
-            originalSubst = wrap
+            originalSubst = wrap . mkUnwrappedSubstitution $
                 [ (nonTargetVarY, targetPattX), (nonTargetVarZ, targetPattX) ]
->>>>>>> 939511b5
         assertEqual ""
             expectedSubst
             (orderRenameAndRenormalizeTODO targetVarX originalSubst)
