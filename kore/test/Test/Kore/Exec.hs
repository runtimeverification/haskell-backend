module Test.Kore.Exec
    ( test_exec
    , test_search
    , test_execGetExitCode
    ) where

import Test.Tasty

import Control.Applicative
    ( liftA2
    )
import Data.Limit
    ( Limit (Unlimited)
    )
import qualified Data.Limit as Limit
import qualified Data.Map as Map
<<<<<<< HEAD
=======
import Data.Proxy
>>>>>>> 61cbbe5c
import Data.Set
    ( Set
    )
import qualified Data.Set as Set
import Data.Text
    ( Text
    )
import System.Exit
    ( ExitCode (..)
    )

import Kore.ASTVerifier.DefinitionVerifier
    ( verifyAndIndexDefinition
    )
import qualified Kore.Attribute.Axiom as Attribute
import Kore.Attribute.Constructor
import Kore.Attribute.Function
import Kore.Attribute.Functional
import Kore.Attribute.Hook
import qualified Kore.Attribute.Symbol as Attribute
import qualified Kore.Builtin as Builtin
import qualified Kore.Builtin.Int as Int
import qualified Kore.Error
import Kore.Exec
import Kore.IndexedModule.IndexedModule
import Kore.Internal.ApplicationSorts
import Kore.Internal.Pattern as Pattern
import Kore.Internal.TermLike
import Kore.Predicate.Predicate
    ( makeTruePredicate
    )
import Kore.Step
    ( allRewrites
    , anyRewrite
    )
import Kore.Step.Rule
import Kore.Step.Search
    ( SearchType (..)
    )
import qualified Kore.Step.Search as Search
import Kore.Syntax.Definition hiding
    ( Symbol
    )
import qualified Kore.Verified as Verified
import qualified SMT

import Test.Kore
import qualified Test.Kore.IndexedModule.MockMetadataTools as Mock
import Test.Tasty.HUnit.Ext

test_exec :: TestTree
test_exec = testCase "exec" $ actual >>= assertEqual "" expected
  where
    unlimited :: Limit Integer
    unlimited = Unlimited
    actual =
        SMT.runSMT SMT.defaultConfig emptyLogger
        $ exec
            verifiedModule
            (Limit.replicate unlimited . anyRewrite)
            inputPattern
    verifiedModule = verifiedMyModule Module
        { moduleName = ModuleName "MY-MODULE"
        , moduleSentences =
            [ asSentence mySortDecl
            , asSentence $ constructorDecl "a"
            , asSentence $ constructorDecl "b"
            , asSentence $ constructorDecl "c"
            , asSentence $ constructorDecl "d"
            , functionalAxiom "a"
            , functionalAxiom "b"
            , functionalAxiom "c"
            , functionalAxiom "d"
            , rewriteAxiom "a" "b"
            , rewriteAxiom "b" "c"
            , rewriteAxiom "c" "d"
            ]
        , moduleAttributes = Attributes []
        }
    inputPattern = applyToNoArgs mySort "b"
    expected = applyToNoArgs mySort "d"

test_search :: [TestTree]
test_search =
    [ makeTestCase searchType | searchType <- [ ONE, STAR, PLUS, FINAL] ]
  where
    unlimited :: Limit Integer
    unlimited = Unlimited
    makeTestCase searchType =
        testCase (show searchType) (assertion searchType)
    assertion searchType =
        actual searchType >>= assertEqual "" (expected searchType)
    actual searchType = do
        finalPattern <-
            SMT.runSMT SMT.defaultConfig emptyLogger
            $ search
                verifiedModule
                (Limit.replicate unlimited . allRewrites)
                inputPattern
                searchPattern
                Search.Config { bound = Unlimited, searchType }
        let Just results = extractSearchResults finalPattern
        return results
    verifiedModule = verifiedMyModule Module
        { moduleName = ModuleName "MY-MODULE"
        , moduleSentences =
            [ asSentence mySortDecl
            , asSentence $ constructorDecl "a"
            , asSentence $ constructorDecl "b"
            , asSentence $ constructorDecl "c"
            , asSentence $ constructorDecl "d"
            , asSentence $ constructorDecl "e"
            , functionalAxiom "a"
            , functionalAxiom "b"
            , functionalAxiom "c"
            , functionalAxiom "d"
            , functionalAxiom "e"
            , rewriteAxiom "a" "b"
            , rewriteAxiom "a" "c"
            , rewriteAxiom "c" "d"
            , rewriteAxiom "e" "a"
            ]
        , moduleAttributes = Attributes []
        }
    inputPattern = applyToNoArgs mySort "a"
    expected =
        let
            a = applyToNoArgs mySort "a"
            b = applyToNoArgs mySort "b"
            c = applyToNoArgs mySort "c"
            d = applyToNoArgs mySort "d"
        in
            \case
                ONE -> Set.fromList [b, c]
                STAR -> Set.fromList [a, b, c, d]
                PLUS -> Set.fromList [b, c, d]
                FINAL -> Set.fromList [b, d]

-- | V:MySort{}
searchVar :: TermLike Variable
searchVar =
    mkElemVar $ ElementVariable Variable
        { variableName = Id "V" AstLocationTest
        , variableCounter = mempty
        , variableSort = mySort
        }

-- |
--  \and{MySort{}}(
--      V:MySort{},
--      \top{MySort{}}())
searchPattern :: Pattern Variable
searchPattern = Conditional
    { term = searchVar
    , predicate = makeTruePredicate
    , substitution = mempty
    }

-- | Turn a disjunction of "v = ???" into Just a set of the ???. If the input is
-- not a disjunction of "v = ???", return Nothing.
extractSearchResults
    :: TermLike Variable -> Maybe (Set (TermLike Variable))
extractSearchResults =
    \case
        Equals_ operandSort resultSort first second
          | operandSort == mySort
            && resultSort == mySort
            && first == searchVar
          -> Just $ Set.singleton second
        Or_ sort first second
          | sort == mySort
          ->
            liftA2
                Set.union
                (extractSearchResults first)
                (extractSearchResults second)
        _ -> Nothing

verifiedMyModule
    :: Module Verified.Sentence
    -> VerifiedModule Attribute.Symbol Attribute.Axiom
verifiedMyModule module_ = indexedModule
  where
    Just indexedModule = Map.lookup (ModuleName "MY-MODULE") indexedModules
    indexedModules =
        Kore.Error.assertRight
        $ verifyAndIndexDefinition Builtin.koreVerifiers definition
    definition = Definition
        { definitionAttributes = Attributes []
        , definitionModules =
            [(fmap . fmap) Builtin.externalize module_]
        }

mySortName :: Id
mySortName = Id "MySort" AstLocationTest

mySort :: Sort
mySort = SortActualSort SortActual
    { sortActualName = mySortName
    , sortActualSorts = []
    }

-- | sort MySort{} []
mySortDecl :: Verified.SentenceSort
mySortDecl = SentenceSort
    { sentenceSortName = mySortName
    , sentenceSortParameters = []
    , sentenceSortAttributes = Attributes []
    }

-- | symbol name{}() : MySort{} [functional{}(), constructor{}()]
constructorDecl :: Text -> Verified.SentenceSymbol
constructorDecl name =
    (mkSymbol_ (testId name) [] mySort)
        { sentenceSymbolAttributes = Attributes
            [ functionalAttribute
            , constructorAttribute
            ]
        }

-- |
--  axiom{R}
--      \exists{R}(
--          V:MySort{},
--          \equals{MySort{}, R}(
--              V:MySort{},
--              a{}()))
--  [functional{}()]
functionalAxiom :: Text -> Verified.Sentence
functionalAxiom name =
    SentenceAxiomSentence
        (mkAxiom
            [r]
            (mkExists v
                (mkEquals
                    (SortVariableSort r)
                    (mkElemVar v)
                    (applyToNoArgs mySort name)
                )
            )
        )
            { sentenceAxiomAttributes = Attributes [functionalAttribute] }
  where
    v = ElementVariable Variable
        { variableName = Id "V" AstLocationTest
        , variableCounter = mempty
        , variableSort = mySort
        }
    r = SortVariable $ Id "R" AstLocationTest

{- | Rewrite the left-hand constant into the right-hand constant.
 -}
rewriteAxiom :: Text -> Text -> Verified.Sentence
rewriteAxiom lhsName rhsName =
    mkRewriteAxiom
        (applyToNoArgs mySort lhsName)
        (applyToNoArgs mySort rhsName)
        Nothing

applyToNoArgs :: Sort -> Text -> TermLike Variable
applyToNoArgs sort name =
    mkApplySymbol
        Symbol
            { symbolConstructor = testId name
            , symbolParams = []
            , symbolAttributes = Mock.constructorFunctionalAttributes
            , symbolSorts = applicationSorts [] sort
            }
        []

test_execGetExitCode :: TestTree
test_execGetExitCode =
    testGroup "execGetExitCode"
        [ makeTestCase "No getExitCode symbol => ExitSuccess"
              testModuleNoSymbol 42 ExitSuccess
        , makeTestCase "No getExitCode simplification axiom => ExitFailure 111"
              testModuleNoAxiom 42 $ ExitFailure 111
        , makeTestCase "Exit cell contains 0 => ExitSuccess"
              testModuleSuccessfulSimplification 0 ExitSuccess
        , makeTestCase "Exit cell contains 42 => ExitFailure 42"
              testModuleSuccessfulSimplification 42 $ ExitFailure 42
        ]
  where
    unlimited :: Limit Integer
    unlimited = Unlimited

    makeTestCase name testModule inputInteger expectedCode =
        testCase name
            $ actual testModule inputInteger >>= assertEqual "" expectedCode

    actual testModule exitCode =
        SMT.runSMT SMT.defaultConfig emptyLogger
        $ execGetExitCode
            (verifiedMyModule testModule)
            (Limit.replicate unlimited . anyRewrite)
            $ Int.asInternal myIntSort exitCode

    -- Module with no getExitCode symbol
    testModuleNoSymbol = Module
        { moduleName = ModuleName "MY-MODULE"
        , moduleSentences = []
        , moduleAttributes = Attributes []
        }

    -- simplification of the exit code pattern will not produce an integer
    -- (no axiom present for the symbol)
    testModuleNoAxiom = Module
        { moduleName = ModuleName "MY-MODULE"
        , moduleSentences =
            [ asSentence intSortDecl
            , asSentence getExitCodeDecl
            ]
        , moduleAttributes = Attributes []
        }

    -- simplification succeeds
    testModuleSuccessfulSimplification = Module
        { moduleName = ModuleName "MY-MODULE"
        , moduleSentences =
            [ asSentence intSortDecl
            , asSentence getExitCodeDecl
            , mockGetExitCodeAxiom
            ]
        , moduleAttributes = Attributes []
        }

    myIntSortId = testId "Int"

    myIntSort = SortActualSort $ SortActual myIntSortId []

    intSortDecl :: Verified.SentenceHook
    intSortDecl = SentenceHookedSort SentenceSort
        { sentenceSortName = myIntSortId
        , sentenceSortParameters = []
        , sentenceSortAttributes = Attributes [hookAttribute Int.sort]
        }

    getExitCodeId = testId "LblgetExitCode"

    getExitCodeDecl :: Verified.SentenceSymbol
    getExitCodeDecl =
        ( mkSymbol_ getExitCodeId [myIntSort] myIntSort )
            { sentenceSymbolAttributes =
                Attributes [functionAttribute, functionalAttribute]
            }

    mockGetExitCodeAxiom =
        mkEqualityAxiom
            (mkApplySymbol getExitCodeSym [mkElemVar v]) (mkElemVar v) Nothing
      where
        v = ElementVariable Variable
            { variableName = testId "V"
            , variableCounter = mempty
            , variableSort = myIntSort
            }
        getExitCodeSym =
            Symbol
                { symbolConstructor = getExitCodeId
                , symbolParams = []
                , symbolAttributes =
                    Attribute.defaultSymbolAttributes
                    { Attribute.functional = Functional True
                    , Attribute.function = Function True
                    }
                , symbolSorts = applicationSorts [myIntSort] myIntSort
                }<|MERGE_RESOLUTION|>--- conflicted
+++ resolved
@@ -14,10 +14,6 @@
     )
 import qualified Data.Limit as Limit
 import qualified Data.Map as Map
-<<<<<<< HEAD
-=======
-import Data.Proxy
->>>>>>> 61cbbe5c
 import Data.Set
     ( Set
     )
