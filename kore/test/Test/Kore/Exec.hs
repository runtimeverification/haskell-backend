module Test.Kore.Exec
    ( test_exec
    , test_search
    , test_execGetExitCode
    ) where

import Test.Tasty

import Control.Applicative
    ( liftA2
    )
import Data.Limit
    ( Limit (Unlimited)
    )
import qualified Data.Limit as Limit
import qualified Data.Map as Map
import Data.Proxy
<<<<<<< HEAD
=======
    ( Proxy (..)
    )
>>>>>>> d1cff74a
import Data.Set
    ( Set
    )
import qualified Data.Set as Set
import Data.Text
    ( Text
    )
import System.Exit
    ( ExitCode (..)
    )

import Kore.ASTVerifier.DefinitionVerifier
<<<<<<< HEAD
    ( AttributesVerification (..)
=======
    ( AttributesVerification (VerifyAttributes)
>>>>>>> d1cff74a
    , verifyAndIndexDefinition
    )
import qualified Kore.Attribute.Axiom as Attribute
import Kore.Attribute.Constructor
import Kore.Attribute.Function
import Kore.Attribute.Functional
import Kore.Attribute.Hook
import qualified Kore.Attribute.Symbol as Attribute
import qualified Kore.Builtin as Builtin
import qualified Kore.Builtin.Int as Int
<<<<<<< HEAD
import Kore.Error
=======
import qualified Kore.Error
>>>>>>> d1cff74a
import Kore.Exec
import Kore.IndexedModule.IndexedModule
import Kore.Internal.ApplicationSorts
import Kore.Internal.Pattern as Pattern
import Kore.Internal.TermLike
import Kore.Predicate.Predicate
    ( makeTruePredicate
    )
import Kore.Step
    ( allRewrites
    , anyRewrite
    )
import Kore.Step.Rule
import Kore.Step.Search
    ( SearchType (..)
    )
import qualified Kore.Step.Search as Search
import Kore.Syntax.Definition hiding
    ( Symbol
    )
import qualified Kore.Verified as Verified
import qualified SMT

import Test.Kore
import qualified Test.Kore.IndexedModule.MockMetadataTools as Mock
import Test.Tasty.HUnit.Ext

test_exec :: TestTree
test_exec = testCase "exec" $ actual >>= assertEqual "" expected
  where
    unlimited :: Limit Integer
    unlimited = Unlimited
    actual =
        SMT.runSMT SMT.defaultConfig emptyLogger
        $ exec
            verifiedModule
            (Limit.replicate unlimited . anyRewrite)
            inputPattern
    verifiedModule = verifiedMyModule Module
        { moduleName = ModuleName "MY-MODULE"
        , moduleSentences =
            [ asSentence mySortDecl
            , asSentence $ constructorDecl "a"
            , asSentence $ constructorDecl "b"
            , asSentence $ constructorDecl "c"
            , asSentence $ constructorDecl "d"
            , functionalAxiom "a"
            , functionalAxiom "b"
            , functionalAxiom "c"
            , functionalAxiom "d"
            , rewriteAxiom "a" "b"
            , rewriteAxiom "b" "c"
            , rewriteAxiom "c" "d"
            ]
        , moduleAttributes = Attributes []
        }
    inputPattern = applyToNoArgs mySort "b"
    expected = applyToNoArgs mySort "d"

test_search :: [TestTree]
test_search =
    [ makeTestCase searchType | searchType <- [ ONE, STAR, PLUS, FINAL] ]
  where
    unlimited :: Limit Integer
    unlimited = Unlimited
    makeTestCase searchType =
        testCase (show searchType) (assertion searchType)
    assertion searchType =
        actual searchType >>= assertEqual "" (expected searchType)
    actual searchType = do
        finalPattern <-
            SMT.runSMT SMT.defaultConfig emptyLogger
            $ search
                verifiedModule
                (Limit.replicate unlimited . allRewrites)
                inputPattern
                searchPattern
                Search.Config { bound = Unlimited, searchType }
        let Just results = extractSearchResults finalPattern
        return results
    verifiedModule = verifiedMyModule Module
        { moduleName = ModuleName "MY-MODULE"
        , moduleSentences =
            [ asSentence mySortDecl
            , asSentence $ constructorDecl "a"
            , asSentence $ constructorDecl "b"
            , asSentence $ constructorDecl "c"
            , asSentence $ constructorDecl "d"
            , asSentence $ constructorDecl "e"
            , functionalAxiom "a"
            , functionalAxiom "b"
            , functionalAxiom "c"
            , functionalAxiom "d"
            , functionalAxiom "e"
            , rewriteAxiom "a" "b"
            , rewriteAxiom "a" "c"
            , rewriteAxiom "c" "d"
            , rewriteAxiom "e" "a"
            ]
        , moduleAttributes = Attributes []
        }
    inputPattern = applyToNoArgs mySort "a"
    expected =
        let
            a = applyToNoArgs mySort "a"
            b = applyToNoArgs mySort "b"
            c = applyToNoArgs mySort "c"
            d = applyToNoArgs mySort "d"
        in
            \case
                ONE -> Set.fromList [b, c]
                STAR -> Set.fromList [a, b, c, d]
                PLUS -> Set.fromList [b, c, d]
                FINAL -> Set.fromList [b, d]

-- | V:MySort{}
searchVar :: TermLike Variable
searchVar =
    mkElemVar $ ElementVariable Variable
        { variableName = Id "V" AstLocationTest
        , variableCounter = mempty
        , variableSort = mySort
        }

-- |
--  \and{MySort{}}(
--      V:MySort{},
--      \top{MySort{}}())
searchPattern :: Pattern Variable
searchPattern = Conditional
    { term = searchVar
    , predicate = makeTruePredicate
    , substitution = mempty
    }

-- | Turn a disjunction of "v = ???" into Just a set of the ???. If the input is
-- not a disjunction of "v = ???", return Nothing.
extractSearchResults
    :: TermLike Variable -> Maybe (Set (TermLike Variable))
extractSearchResults =
    \case
        Equals_ operandSort resultSort first second
          | operandSort == mySort
            && resultSort == mySort
            && first == searchVar
          -> Just $ Set.singleton second
        Or_ sort first second
          | sort == mySort
          ->
            liftA2
                Set.union
                (extractSearchResults first)
                (extractSearchResults second)
        _ -> Nothing

verifiedMyModule
    :: Module Verified.Sentence
    -> VerifiedModule Attribute.Symbol Attribute.Axiom
verifiedMyModule module_ = indexedModule
  where
    Just indexedModule = Map.lookup (ModuleName "MY-MODULE") indexedModules
    indexedModules =
<<<<<<< HEAD
        either (error . printError) id
=======
        Kore.Error.assertRight
>>>>>>> d1cff74a
        $ verifyAndIndexDefinition
            (VerifyAttributes Proxy Proxy)
            Builtin.koreVerifiers
            definition
    definition = Definition
        { definitionAttributes = Attributes []
        , definitionModules =
            [(fmap . fmap) Builtin.externalize module_]
        }

mySortName :: Id
mySortName = Id "MySort" AstLocationTest

mySort :: Sort
mySort = SortActualSort SortActual
    { sortActualName = mySortName
    , sortActualSorts = []
    }

-- | sort MySort{} []
mySortDecl :: Verified.SentenceSort
mySortDecl = SentenceSort
    { sentenceSortName = mySortName
    , sentenceSortParameters = []
    , sentenceSortAttributes = Attributes []
    }

-- | symbol name{}() : MySort{} [functional{}(), constructor{}()]
constructorDecl :: Text -> Verified.SentenceSymbol
constructorDecl name =
    (mkSymbol_ (testId name) [] mySort)
        { sentenceSymbolAttributes = Attributes
            [ functionalAttribute
            , constructorAttribute
            ]
        }

-- |
--  axiom{R}
--      \exists{R}(
--          V:MySort{},
--          \equals{MySort{}, R}(
--              V:MySort{},
--              a{}()))
--  [functional{}()]
functionalAxiom :: Text -> Verified.Sentence
functionalAxiom name =
    SentenceAxiomSentence
        (mkAxiom
            [r]
            (mkExists v
                (mkEquals
                    (SortVariableSort r)
                    (mkElemVar v)
                    (applyToNoArgs mySort name)
                )
            )
        )
            { sentenceAxiomAttributes = Attributes [functionalAttribute] }
  where
    v = ElementVariable Variable
        { variableName = Id "V" AstLocationTest
        , variableCounter = mempty
        , variableSort = mySort
        }
    r = SortVariable $ Id "R" AstLocationTest

{- | Rewrite the left-hand constant into the right-hand constant.
 -}
rewriteAxiom :: Text -> Text -> Verified.Sentence
rewriteAxiom lhsName rhsName =
    mkRewriteAxiom
        (applyToNoArgs mySort lhsName)
        (applyToNoArgs mySort rhsName)
        Nothing

applyToNoArgs :: Sort -> Text -> TermLike Variable
applyToNoArgs sort name =
    mkApplySymbol
        Symbol
            { symbolConstructor = testId name
            , symbolParams = []
            , symbolAttributes = Mock.constructorFunctionalAttributes
            , symbolSorts = applicationSorts [] sort
            }
        []

test_execGetExitCode :: TestTree
test_execGetExitCode =
    testGroup "execGetExitCode"
        [ makeTestCase "No getExitCode symbol => ExitSuccess"
              testModuleNoSymbol 42 ExitSuccess
        , makeTestCase "No getExitCode simplification axiom => ExitFailure 111"
              testModuleNoAxiom 42 $ ExitFailure 111
        , makeTestCase "Exit cell contains 0 => ExitSuccess"
              testModuleSuccessfulSimplification 0 ExitSuccess
        , makeTestCase "Exit cell contains 42 => ExitFailure 42"
              testModuleSuccessfulSimplification 42 $ ExitFailure 42
        ]
  where
    unlimited :: Limit Integer
    unlimited = Unlimited

    makeTestCase name testModule inputInteger expectedCode =
        testCase name
            $ actual testModule inputInteger >>= assertEqual "" expectedCode

    actual testModule exitCode =
        SMT.runSMT SMT.defaultConfig emptyLogger
        $ execGetExitCode
            (verifiedMyModule testModule)
            (Limit.replicate unlimited . anyRewrite)
            $ Int.asInternal myIntSort exitCode

    -- Module with no getExitCode symbol
    testModuleNoSymbol = Module
        { moduleName = ModuleName "MY-MODULE"
        , moduleSentences = []
        , moduleAttributes = Attributes []
        }

    -- simplification of the exit code pattern will not produce an integer
    -- (no axiom present for the symbol)
    testModuleNoAxiom = Module
        { moduleName = ModuleName "MY-MODULE"
        , moduleSentences =
            [ asSentence intSortDecl
            , asSentence getExitCodeDecl
            ]
        , moduleAttributes = Attributes []
        }

    -- simplification succeeds
    testModuleSuccessfulSimplification = Module
        { moduleName = ModuleName "MY-MODULE"
        , moduleSentences =
            [ asSentence intSortDecl
            , asSentence getExitCodeDecl
            , mockGetExitCodeAxiom
            ]
        , moduleAttributes = Attributes []
        }

    myIntSortId = testId "Int"

    myIntSort = SortActualSort $ SortActual myIntSortId []

    intSortDecl :: Verified.SentenceHook
    intSortDecl = SentenceHookedSort SentenceSort
        { sentenceSortName = myIntSortId
        , sentenceSortParameters = []
        , sentenceSortAttributes = Attributes [hookAttribute Int.sort]
        }

    getExitCodeId = testId "LblgetExitCode"

    getExitCodeDecl :: Verified.SentenceSymbol
    getExitCodeDecl =
        ( mkSymbol_ getExitCodeId [myIntSort] myIntSort )
            { sentenceSymbolAttributes =
                Attributes [functionAttribute, functionalAttribute]
            }

    mockGetExitCodeAxiom =
        mkEqualityAxiom
            (mkApplySymbol getExitCodeSym [mkElemVar v]) (mkElemVar v) Nothing
      where
        v = ElementVariable Variable
            { variableName = testId "V"
            , variableCounter = mempty
            , variableSort = myIntSort
            }
        getExitCodeSym =
            Symbol
                { symbolConstructor = getExitCodeId
                , symbolParams = []
                , symbolAttributes =
                    Attribute.defaultSymbolAttributes
                    { Attribute.functional = Functional True
                    , Attribute.function = Function True
                    }
                , symbolSorts = applicationSorts [myIntSort] myIntSort
                }<|MERGE_RESOLUTION|>--- conflicted
+++ resolved
@@ -15,11 +15,6 @@
 import qualified Data.Limit as Limit
 import qualified Data.Map as Map
 import Data.Proxy
-<<<<<<< HEAD
-=======
-    ( Proxy (..)
-    )
->>>>>>> d1cff74a
 import Data.Set
     ( Set
     )
@@ -32,11 +27,7 @@
     )
 
 import Kore.ASTVerifier.DefinitionVerifier
-<<<<<<< HEAD
-    ( AttributesVerification (..)
-=======
     ( AttributesVerification (VerifyAttributes)
->>>>>>> d1cff74a
     , verifyAndIndexDefinition
     )
 import qualified Kore.Attribute.Axiom as Attribute
@@ -47,11 +38,7 @@
 import qualified Kore.Attribute.Symbol as Attribute
 import qualified Kore.Builtin as Builtin
 import qualified Kore.Builtin.Int as Int
-<<<<<<< HEAD
-import Kore.Error
-=======
 import qualified Kore.Error
->>>>>>> d1cff74a
 import Kore.Exec
 import Kore.IndexedModule.IndexedModule
 import Kore.Internal.ApplicationSorts
@@ -214,11 +201,7 @@
   where
     Just indexedModule = Map.lookup (ModuleName "MY-MODULE") indexedModules
     indexedModules =
-<<<<<<< HEAD
-        either (error . printError) id
-=======
         Kore.Error.assertRight
->>>>>>> d1cff74a
         $ verifyAndIndexDefinition
             (VerifyAttributes Proxy Proxy)
             Builtin.koreVerifiers
