--- conflicted
+++ resolved
@@ -417,14 +417,8 @@
             [   ( Axiom.Identifier.Application Mock.functional10Id
                 , EvaluationStrategy.definitionEvaluation
                     [ Equation.mkEquation
-<<<<<<< HEAD
-                        (mkSortVariable "R")
                         (Mock.functional10 (mkElemVar Mock.x'))
                         (mkElemVar Mock.x')
-=======
-                        (Mock.functional10 (mkElemVar Mock.x))
-                        (mkElemVar Mock.x)
->>>>>>> d8510a03
                     ]
                 )
             ]
