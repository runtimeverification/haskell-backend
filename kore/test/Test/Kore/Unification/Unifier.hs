module Test.Kore.Unification.Unifier
    ( test_unification
    , test_unsupportedConstructs
    , test_evaluated
    ) where

import Prelude.Kore

import Test.Tasty

import Control.Exception
    ( ErrorCall (ErrorCall)
    , catch
    , evaluate
    )
import qualified Data.Bifunctor as Bifunctor
import qualified Data.Foldable as Foldable
import Data.List.NonEmpty
    ( NonEmpty ((:|))
    )
import qualified Data.Map.Strict as Map
import Data.Text
    ( Text
    )
import qualified Data.Text.Prettyprint.Doc as Pretty

import qualified Kore.Internal.Condition as Condition
import qualified Kore.Internal.MultiOr as MultiOr
import Kore.Internal.Pattern as Pattern
import Kore.Internal.Predicate
    ( Predicate
    )
import qualified Kore.Internal.Predicate as Predicate
import qualified Kore.Internal.SideCondition as SideCondition
    ( top
    , topTODO
    )
import Kore.Internal.Substitution
    ( Assignment
    , pattern Assignment_
    )
import qualified Kore.Internal.Substitution as Substitution
import Kore.Internal.TermLike
import qualified Kore.Internal.TermLike as TermLike
import Kore.Step.Simplification.Data
    ( Env (..)
    , runSimplifier
    )
import qualified Kore.Step.Simplification.Pattern as Pattern
import Kore.Step.Simplification.Simplify
    ( BuiltinAndAxiomSimplifierMap
    , MonadSimplify
    )
import qualified Kore.Step.Simplification.SubstitutionSimplifier as SubstitutionSimplifier
import Kore.Unification.Error
import Kore.Unification.Procedure
import qualified Kore.Unification.UnifierT as Monad.Unify
import Kore.Unparser
import Kore.Variables.UnifiedVariable
    ( UnifiedVariable (..)
    )
import SMT
    ( SMT
    )
import qualified SMT

import Test.Kore
import qualified Test.Kore.Step.MockSymbols as Mock
import Test.Kore.Variables.V
import Test.Kore.Variables.W
import Test.Tasty.HUnit.Ext

var :: Text -> Sort -> ElementVariable Variable
var name variableSort =
    ElementVariable Variable
        { variableName = testId name
        , variableSort
        , variableCounter = mempty
        }

a1, a2, a3, a4, a5 :: TermLike Variable
a1 = Mock.c
a2 = TermLike.markSimplified Mock.functional00
a3 = Mock.constr00
a4 = TermLike.markSimplified Mock.functionalInjective00
a5 = TermLike.markSimplified Mock.cf

a :: TermLike Variable
a = Mock.a

b :: TermLike Variable
b = Mock.b

f :: TermLike Variable -> TermLike Variable
f = Mock.constr10

ef
    :: TermLike Variable
    -> TermLike Variable
    -> TermLike Variable
    -> TermLike Variable
ef = Mock.functionalConstr30

eg, eh :: TermLike Variable -> TermLike Variable
eg = Mock.functionalConstr10
eh = Mock.functionalConstr11

nonLinF :: TermLike Variable -> TermLike Variable -> TermLike Variable
nonLinF = Mock.functionalConstr20

nonLinG :: TermLike Variable -> TermLike Variable
nonLinG = Mock.functionalConstr12

nonLinA, nonLinX, nonLinY :: TermLike Variable
nonLinA = Mock.d
nonLinX = mkElemVar Mock.x
nonLinY = mkElemVar Mock.y

expBin :: TermLike Variable -> TermLike Variable -> TermLike Variable
expBin = Mock.functionalConstr21

expA, expX, expY :: TermLike Variable
expA = mkElemVar $ var "a" Mock.testSort
expX = mkElemVar $ var "x" Mock.testSort
expY = mkElemVar $ var "y" Mock.testSort

ex1, ex2, ex3, ex4 :: TermLike Variable
ex1 = mkElemVar $ var "ex1" Mock.testSort
ex2 = mkElemVar $ var "ex2" Mock.testSort
ex3 = mkElemVar $ var "ex3" Mock.testSort
ex4 = mkElemVar $ var "ex4" Mock.testSort


dv1, dv2 :: TermLike Variable
dv1 =
    mkDomainValue DomainValue
        { domainValueSort = Mock.testSort
        , domainValueChild = mkStringLiteral "dv1"
        }
dv2 =
    mkDomainValue DomainValue
        { domainValueSort = Mock.testSort
        , domainValueChild = mkStringLiteral "dv2"
        }

testEnv :: MonadSimplify simplifier => Env simplifier
testEnv = Mock.env

unificationProblem
    :: UnificationTerm
    -> UnificationTerm
    -> TermLike Variable
unificationProblem (UnificationTerm term1) (UnificationTerm term2) =
    mkAnd term1 term2

type Substitution = [(Text, TermLike Variable)]

unificationSubstitution
    :: Substitution
    -> [ Assignment Variable ]
unificationSubstitution = map trans
  where
    trans (v, p) =
        Substitution.assign (Mock.makeUnifiedVariable v (termLikeSort p)) p

unificationResult :: UnificationResult -> Pattern Variable
unificationResult
    UnificationResult { term, substitution, predicate }
  =
    Conditional
        { term
        , predicate
        , substitution =
            Substitution.unsafeWrap
            . fmap Substitution.assignmentToPair
            $ unificationSubstitution substitution
        }

newtype UnificationTerm = UnificationTerm (TermLike Variable)

instance Unparse UnificationTerm where
    unparse (UnificationTerm term) = unparse term
    unparse2 (UnificationTerm term) = unparse2 term

data UnificationResult =
    UnificationResult
        { term :: TermLike Variable
        , substitution :: Substitution
        , predicate :: Predicate Variable
        }

simplifyAnds
    :: Monad.Unify.MonadUnify unifier
    => NonEmpty (TermLike Variable)
    -> unifier (Pattern Variable)
simplifyAnds =
    SubstitutionSimplifier.simplifyAnds Monad.Unify.unificationMakeAnd

andSimplifySuccess
    :: HasCallStack
    => UnificationTerm
    -> UnificationTerm
    -> [UnificationResult]
    -> Assertion
andSimplifySuccess term1 term2 results = do
    let expect = map unificationResult results
    Right subst' <-
        runSMT
        $ runSimplifier testEnv
        $ Monad.Unify.runUnifierT
        $ simplifyAnds (unificationProblem term1 term2 :| [])
    assertEqual (message expect subst') expect subst'
  where
    message expected actual =
        (show . Pretty.vsep)
            [ "Unifying term:"
            , Pretty.indent 4 (unparse term1)
            , "with term:"
            , Pretty.indent 4 (unparse term2)
            , "expected="
            , Pretty.indent 4 (Foldable.fold (map unparse expected))
            , "actual="
            , Pretty.indent 4 (Foldable.fold (map unparse actual))
            ]

andSimplifyFailure
    :: HasCallStack
    => UnificationTerm
    -> UnificationTerm
    -> UnificationError
    -> Assertion
andSimplifyFailure term1 term2 err = do
    let expect :: Either UnificationOrSubstitutionError (Pattern Variable)
        expect = Left (UnificationError err)
    actual <-
        runSMT
        $ runSimplifier testEnv
        $ Monad.Unify.runUnifierT
        $ simplifyAnds (unificationProblem term1 term2 :| [])
    assertEqual "" (show expect) (show actual)

andSimplifyException
    :: HasCallStack
    => String
    -> UnificationTerm
    -> UnificationTerm
    -> String
    -> TestTree
andSimplifyException message term1 term2 exceptionMessage =
    testCase message (catch test handler)
    where
        test = do
            assignment <-
                runSMT $ runSimplifier testEnv
                $ Monad.Unify.runUnifierT
                $ simplifyAnds (unificationProblem term1 term2 :| [])
            _ <- evaluate assignment
            assertFailure "This evaluation should fail"
        handler (ErrorCall s) = assertEqual "" exceptionMessage s

unificationProcedureSuccessWithSimplifiers
    :: HasCallStack
    => TestName
    -> BuiltinAndAxiomSimplifierMap
    -> UnificationTerm
    -> UnificationTerm
    -> [  ( [Assignment Variable]
          , Predicate Variable
          )
       ]
    -> TestTree
unificationProcedureSuccessWithSimplifiers
    message
    axiomIdToSimplifier
    (UnificationTerm term1)
    (UnificationTerm term2)
    expect
  =
    testCase message $ do
        let mockEnv = testEnv { simplifierAxioms = axiomIdToSimplifier }
        Right results <-
            runSMT
            $ runSimplifier mockEnv
            $ Monad.Unify.runUnifierT
            $ unificationProcedure SideCondition.topTODO term1 term2
        let
            normalize
                ::  Condition Variable
                ->  ( [Assignment Variable]
                    , Predicate Variable
                    )
            normalize Conditional { substitution, predicate } =
                (Substitution.unwrap substitution, predicate)
        assertEqual ""
            expect
            (map normalize results)

unificationProcedureSuccess
    :: HasCallStack
    => TestName
    -> UnificationTerm
    -> UnificationTerm
    -> [(Substitution, Predicate Variable)]
    -> TestTree
unificationProcedureSuccess message term1 term2 substPredicate =
    unificationProcedureSuccessWithSimplifiers
        message
        Map.empty
        term1
        term2
        expect
  where
    expect :: [([Assignment Variable], Predicate Variable)]
    expect =
        map (Bifunctor.first unificationSubstitution) substPredicate

test_unification :: [TestTree]
test_unification =
    [ testCase "Constant" $
        andSimplifySuccess
            (UnificationTerm a)
            (UnificationTerm a)
            [ UnificationResult
                { term = a
                , substitution = []
                , predicate = Predicate.makeTruePredicate Mock.testSort
                }
            ]
    , testCase "Variable" $
        andSimplifySuccess
            (UnificationTerm (mkElemVar Mock.x))
            (UnificationTerm a)
            [ UnificationResult
                { term = a
                , substitution = [("x", a)]
                , predicate = Predicate.makeTruePredicate Mock.testSort
                }
            ]
    , testCase "one level" $
        andSimplifySuccess
            (UnificationTerm (f (mkElemVar Mock.x)))
            (UnificationTerm (f a))
            [ UnificationResult
                { term = f a
                , substitution = [("x", a)]
                , predicate = Predicate.makeTruePredicate Mock.testSort
                }
            ]
    , testCase "equal non-constructor patterns" $
        andSimplifySuccess
            (UnificationTerm a2)
            (UnificationTerm a2)
            [ UnificationResult
                { term = a2
                , substitution = []
                , predicate = Predicate.makeTruePredicate Mock.testSort
                }
            ]
    , testCase "variable + non-constructor pattern" $
        andSimplifySuccess
            (UnificationTerm a2)
            (UnificationTerm (mkElemVar Mock.x))
            [ UnificationResult
                { term = a2
                , substitution = [("x", a2)]
                , predicate = Predicate.makeTruePredicate Mock.testSort
                }
            ]
    , testCase "https://basics.sjtu.edu.cn/seminars/c_chu/Algorithm.pdf slide 3"
        $ andSimplifySuccess
            (UnificationTerm (ef ex1 (eh ex1) ex2))
            (UnificationTerm (ef (eg ex3) ex4 ex3))
            [ UnificationResult
                { term = ef (eg ex3) (eh ex1) ex3
                , substitution =
                    [ ("ex1", eg ex3)
                    , ("ex2", ex3)
                    , ("ex4", eh (eg ex3))
                    ]
                , predicate = Predicate.makeTruePredicate Mock.testSort
                }
            ]
    , testCase "f(g(X),X) = f(Y,a) https://en.wikipedia.org/wiki/Unification_(computer_science)#Examples_of_syntactic_unification_of_first-order_terms" $
        andSimplifySuccess

            (UnificationTerm (nonLinF (nonLinG nonLinX) nonLinX))
            (UnificationTerm (nonLinF nonLinY nonLinA))
            [ UnificationResult
                { term = nonLinF (nonLinG nonLinX) nonLinA
                , substitution =
                    [ ("x", nonLinA)
                    , ("y", nonLinG nonLinA)
                    ]
                , predicate = Predicate.makeTruePredicate Mock.testSort
                }
            ]
    , testCase "times(times(a, y), (mkElemVar Mock.x)) = times(x, times(y, a))"
        $ andSimplifySuccess
            (UnificationTerm (expBin (expBin expA expY) expX))
            (UnificationTerm (expBin expX (expBin expY expA)))
            [ UnificationResult
                { term = expBin (expBin expA expY) (expBin expY expA)
                , substitution =
                    [ ("a", expY)
                    , ("x", expBin expY expY)
                    ]
                , predicate = Predicate.makeTruePredicate Mock.testSort
                }
            ]
    , unificationProcedureSuccess
        "times(x, g(x)) = times(a, a) -- cycle bottom"
        (UnificationTerm (expBin expX (eg expX)))
        (UnificationTerm (expBin expA expA))
        []
    , unificationProcedureSuccess
        "times(times(a, y), (mkElemVar Mock.x)) = times(x, times(y, a))"
        (UnificationTerm (expBin (expBin expA expY) expX))
        (UnificationTerm (expBin expX (expBin expY expA)))
        [   (   [ ("a", expY)
                , ("x", expBin expY expY)
                ]
            , Predicate.makeTruePredicate_
            )
        ]
    , unificationProcedureSuccess
        "Unifying two non-ctors results in equals predicate"
        (UnificationTerm a2)
        (UnificationTerm a4)
        [ ([], makeEqualsPredicate_ a2 a4) ]
    , unificationProcedureSuccess
        "Unifying function and variable results in ceil predicate"
        (UnificationTerm (mkElemVar Mock.x))
        (UnificationTerm a5)
        [   ( [("x", a5)]
            , Predicate.makeCeilPredicate_ a5
            )
        ]
    , testGroup "inj unification tests" injUnificationTests
    , testCase "Unmatching constants is bottom" $
        andSimplifySuccess
            (UnificationTerm a)
            (UnificationTerm a1)
            []
    , testCase "Unmatching domain values is bottom" $
        andSimplifySuccess
            (UnificationTerm dv1)
            (UnificationTerm dv2)
            []
    , andSimplifyException "Unmatching constructor constant + domain value"
        (UnificationTerm a)
        (UnificationTerm dv2)
        "Cannot handle Constructor and DomainValue:\n\
        \/* Fl Fn D Sfa Cl */ a{}()\n\
        \/* Fl Fn D Sfa Cl */ \\dv{testSort{}}(/* Fl Fn D Sfa Cl */ \"dv2\")\n"
    , andSimplifyException "Unmatching domain value + constructor constant"
        (UnificationTerm dv1)
        (UnificationTerm a)
        "Cannot handle DomainValue and Constructor:\n\
        \/* Fl Fn D Sfa Cl */ \\dv{testSort{}}(/* Fl Fn D Sfa Cl */ \"dv1\")\n\
        \/* Fl Fn D Sfa Cl */ a{}()\n"
    , testCase "Unmatching domain value + nonconstructor constant" $
        andSimplifySuccess
            (UnificationTerm dv1)
            (UnificationTerm a2)
            [ UnificationResult
                { term = dv1
                , substitution = []
                , predicate = makeEqualsPredicate_ dv1 a2
                }
            ]
    , testCase "Unmatching nonconstructor constant + domain value" $
        andSimplifySuccess
            (UnificationTerm a2)
            (UnificationTerm dv1)
            [ UnificationResult
                { term = a2
                , substitution = []
                , predicate = makeEqualsPredicate_ a2 dv1
                }
            ]
    , testCase "non-functional pattern" $
        andSimplifyFailure
            (UnificationTerm (mkElemVar Mock.x))
            (UnificationTerm a3)
            (unsupportedPatterns
                "Unknown unification case."
                (mkElemVar Mock.x)
                a3
            )
    , testCase "SetVariable w. constructor" $
        andSimplifyFailure
            (UnificationTerm (f (Mock.mkTestUnifiedVariable "@x")))
            (UnificationTerm (f a))
            (unsupportedPatterns
                "Unknown unification case."
                (Mock.mkTestUnifiedVariable "@x")
                a
            )
    , testCase "SetVariable" $
        andSimplifyFailure
            (UnificationTerm (Mock.mkTestUnifiedVariable "@x"))
            (UnificationTerm a)
            (unsupportedPatterns
                "Unknown unification case."
                (Mock.mkTestUnifiedVariable "@x")
                a
            )
    , testCase "non-constructor symbolHead right" $
        andSimplifySuccess
            (UnificationTerm a)
            (UnificationTerm a2)
            [ UnificationResult
                { term = a
                , substitution = []
                , predicate = makeEqualsPredicate_ a a2
                }
            ]
    , testCase "non-constructor symbolHead left" $
        andSimplifySuccess
            (UnificationTerm a2)
            (UnificationTerm a)
            [ UnificationResult
                { term = a2
                , substitution = []
                , predicate = makeEqualsPredicate_ a2 a
                }
            ]
    , testCase "nested a=a1 is bottom" $
        andSimplifySuccess
            (UnificationTerm (f a))
            (UnificationTerm (f a1))
            []
          {- currently this cannot even be built because of builder checks
    , andSimplifyFailure "Unmatching sorts"
        (UnificationTerm aA)
        (UnificationTerm bA)
        UnificationError
        -}
    , testCase "Maps substitution variables"
        (assertEqual ""
<<<<<<< HEAD
            ( Substitution.mkUnwrappedSubstitution
            [(ElemVar $ ElementVariable $ W "1", war' "2")]
            )
=======
            [(ElemVar $ ElementVariable $ mkW "1", war' "2")]
>>>>>>> 939511b5
            (Substitution.unwrap
                . Substitution.mapVariables
                    (fmap showVar)
                    (fmap showVar)
                . Substitution.wrap
<<<<<<< HEAD
                $ Substitution.mkUnwrappedSubstitution
                [(ElemVar $ ElementVariable $ V 1, var' 2)]
=======
                $ [(ElemVar $ ElementVariable $ mkV 1, var' 2)]
>>>>>>> 939511b5
            )
        )
    , testCase "framed Map with concrete Map" $
            andSimplifySuccess
                (UnificationTerm
                    (Mock.concatMap
                        (Mock.builtinMap [(a, mkElemVar Mock.x)])
                        (mkElemVar Mock.m)
                    )
                )
                (UnificationTerm
                    (Mock.builtinMap [(a, constr a), (b, constr b)])
                )
                [ UnificationResult
                    { term =
                        Mock.builtinMap [(a, constr a) , (b, constr b)]
                    , predicate = Predicate.makeTruePredicate_
                    , substitution =
                        [ ("x", constr a)
                        , ("m", Mock.builtinMap [(Mock.b, constr b)])
                        ]
                    }
                ]
    , testCase "key outside of map" $
            andSimplifySuccess
                (UnificationTerm
                    (constr20
                        y
                        (Mock.concatMap
                            (Mock.builtinMap [(y, x)])
                            (mkElemVar Mock.m)
                        )
                    )
                )
                (UnificationTerm
                    (constr20
                        Mock.a
                        (Mock.builtinMap [(a, constr a), (b, constr b)])
                    )
                )
                [ UnificationResult
                    { term =
                        constr20
                            Mock.a
                            (Mock.builtinMap [(a, constr a), (b, constr b)])
                    , predicate = Predicate.makeTruePredicate Mock.testSort
                    , substitution =
                        [ ("x", constr a)
                        , ("y", a)
                        , ("m", Mock.builtinMap [(Mock.b, constr b)])
                        ]
                    }
                ]
    , testCase "key outside of map, symbolic opaque terms" $
            andSimplifySuccess
                (UnificationTerm
                    (constr20
                        y
                        (Mock.concatMap
                            (Mock.builtinMap [(y, x)])
                            (mkElemVar Mock.m)
                        )
                    )
                )
                (UnificationTerm
                    (constr20
                        Mock.a
                        (Mock.concatMap
                            (Mock.builtinMap [(a, constr a)])
                            (mkElemVar Mock.xMap)
                        )
                    )
                )
                [ UnificationResult
                    { term =
                        constr20
                            Mock.a
                            (Mock.concatMap
                                (Mock.builtinMap [(y, x)])
                                (mkElemVar Mock.m)
                            )
                    , predicate = Predicate.makeTruePredicate Mock.testSort
                    , substitution =
                        [ ("x", constr a)
                        , ("y", a)
                        , ("m", mkElemVar Mock.xMap)
                        ]
                    }
                ]
    ]
  where
    constr = Mock.functionalConstr10
    constr20 = Mock.constrFunct20TestMap
    x = mkElemVar Mock.x
    y = mkElemVar Mock.y

test_evaluated :: [TestTree]
test_evaluated =
    [ testCase "variable and functional term" $ do
        let evaluated = mkEvaluated a2
        andSimplifySuccess
            (UnificationTerm (mkElemVar Mock.x))
            (UnificationTerm evaluated)
            [ UnificationResult
                { term = evaluated
                , substitution = [("x", evaluated)]
                , predicate = Predicate.makeTruePredicate Mock.testSort
                }
            ]
    , unificationProcedureSuccess
        "variable and non-functional term"
        (UnificationTerm (mkElemVar Mock.x))
        (UnificationTerm (mkEvaluated a5))
        [   ( [("x", mkEvaluated a5)]
            , Predicate.makeCeilPredicate_ (mkEvaluated a5)
            )
        ]
    ]

test_unsupportedConstructs :: TestTree
test_unsupportedConstructs =
    testCase "Unsupported constructs" $
        andSimplifyFailure
            (UnificationTerm (f a))
            (UnificationTerm (f (mkImplies a (mkNext a1))))
            (unsupportedPatterns
                "Unknown unification case."
                a
                (mkImplies a (mkNext a1))
            )

injUnificationTests :: [TestTree]
injUnificationTests =
    [ testCase "Injected Variable" $
        andSimplifySuccess
            (UnificationTerm
                (Mock.sortInjectionSubToTop (mkElemVar Mock.xSubSort))
            )
            (UnificationTerm (Mock.sortInjectionSubToTop Mock.aSubsort))
            [ UnificationResult
                { term = Mock.sortInjectionSubToTop Mock.aSubsort
                , substitution = [("xSubSort", Mock.aSubsort)]
                , predicate = Predicate.makeTruePredicate Mock.topSort
                }
            ]
    , testCase "Variable" $
        andSimplifySuccess
            (UnificationTerm (mkElemVar Mock.xTopSort))
            (UnificationTerm (Mock.sortInjectionSubToTop Mock.aSubsort))
            [ UnificationResult
                { term = Mock.sortInjectionSubToTop Mock.aSubsort
                , substitution =
                    [("xTopSort", Mock.sortInjectionSubToTop Mock.aSubsort)]
                , predicate = Predicate.makeTruePredicate Mock.topSort
                }
            ]
    , testCase "Injected Variable vs doubly injected term" $ do
        term2 <-
            simplifyPattern
            $ UnificationTerm
                (Mock.sortInjectionSubToTop
                    (Mock.sortInjectionSubSubToSub Mock.aSubSubsort)
                )
        andSimplifySuccess
            (UnificationTerm
                (Mock.sortInjectionSubSubToTop (mkElemVar Mock.xSubSubSort))
            )
            term2
            [ UnificationResult
                { term = Mock.sortInjectionSubSubToTop Mock.aSubSubsort
                , substitution = [("xSubSubSort", Mock.aSubSubsort)]
                , predicate = Predicate.makeTruePredicate Mock.topSort
                }
            ]
    , testCase "doubly injected variable vs injected term" $ do
        term1 <- simplifyPattern $ UnificationTerm
            (Mock.sortInjectionSubToTop
                (Mock.sortInjectionSubSubToSub (mkElemVar Mock.xSubSubSort))
            )
        andSimplifySuccess
            term1
            (UnificationTerm (Mock.sortInjectionSubSubToTop Mock.aSubSubsort))
            [ UnificationResult
                { term = Mock.sortInjectionSubSubToTop Mock.aSubSubsort
                , substitution = [("xSubSubSort", Mock.aSubSubsort)]
                , predicate = Predicate.makeTruePredicate Mock.topSort
                }
            ]
    , testCase "doubly injected variable vs doubly injected term" $ do
        term1 <- simplifyPattern $ UnificationTerm
            (Mock.sortInjectionSubToTop
                (Mock.sortInjectionSubSubToSub Mock.aSubSubsort)
            )
        term2 <- simplifyPattern $ UnificationTerm
            (Mock.sortInjectionOtherToTop
                (Mock.sortInjectionSubSubToOther (mkElemVar Mock.xSubSubSort))
            )
        andSimplifySuccess
            term1
            term2
            [ UnificationResult
                { term = Mock.sortInjectionSubSubToTop Mock.aSubSubsort
                , substitution = [("xSubSubSort", Mock.aSubSubsort)]
                , predicate = Predicate.makeTruePredicate Mock.topSort
                }
            ]
    , testCase "constant vs injection is bottom" $
        andSimplifySuccess
            (UnificationTerm Mock.aTopSort)
            (UnificationTerm (Mock.sortInjectionSubSubToTop Mock.aSubSubsort))
            []
    , testCase "unmatching nested injections" $ do
        term1 <-
            simplifyPattern
            $ UnificationTerm
                (Mock.sortInjectionSubToTop
                    (Mock.sortInjectionSubSubToSub Mock.aSubSubsort)
                )
        term2 <-
            simplifyPattern
            $ UnificationTerm
                (Mock.sortInjectionOtherToTop
                    (Mock.sortInjectionSubOtherToOther Mock.aSubOthersort)
                )
        andSimplifySuccess
            term1
            term2
            []
    , testCase "matching injections" $
        andSimplifySuccess
            (UnificationTerm (Mock.sortInjectionSubSubToTop Mock.aSubSubsort))
            (UnificationTerm
                (Mock.sortInjectionSubToTop (mkElemVar Mock.xSubSort))
            )
            [ UnificationResult
                { term = Mock.sortInjectionSubSubToTop Mock.aSubSubsort
                , substitution =
                    [   ( "xSubSort"
                        , Mock.sortInjectionSubSubToSub Mock.aSubSubsort
                        )
                    ]
                , predicate = Predicate.makeTruePredicate Mock.topSort
                }
            ]
    , testCase "unmatching injections" $
        andSimplifySuccess
            (UnificationTerm (Mock.sortInjectionOtherToTop Mock.aOtherSort))
            (UnificationTerm
                (Mock.sortInjectionSubToTop (mkElemVar Mock.xSubSort))
            )
            []
    ]

simplifyPattern :: UnificationTerm -> IO UnificationTerm
simplifyPattern (UnificationTerm term) = do
    Conditional { term = term' } <- runSMT $ runSimplifier testEnv simplifier
    return $ UnificationTerm term'
  where
    simplifier = do
        simplifiedPatterns <-
            Pattern.simplify SideCondition.top expandedPattern
        case MultiOr.extractPatterns simplifiedPatterns of
            [] -> return Pattern.bottom
            (config : _) -> return config
    expandedPattern = Pattern.fromTermLike term

makeEqualsPredicate_
    :: TermLike Variable
    -> TermLike Variable
    -> Predicate Variable
makeEqualsPredicate_ = Predicate.makeEqualsPredicate_

runSMT :: SMT a -> IO a
runSMT = SMT.runSMT SMT.defaultConfig emptyLogger<|MERGE_RESOLUTION|>--- conflicted
+++ resolved
@@ -538,24 +538,16 @@
         -}
     , testCase "Maps substitution variables"
         (assertEqual ""
-<<<<<<< HEAD
-            ( Substitution.mkUnwrappedSubstitution
-            [(ElemVar $ ElementVariable $ W "1", war' "2")]
-            )
-=======
-            [(ElemVar $ ElementVariable $ mkW "1", war' "2")]
->>>>>>> 939511b5
+            (Substitution.mkUnwrappedSubstitution
+                [(ElemVar $ ElementVariable $ mkW "1", war' "2")]
+            )
             (Substitution.unwrap
                 . Substitution.mapVariables
                     (fmap showVar)
                     (fmap showVar)
                 . Substitution.wrap
-<<<<<<< HEAD
-                $ Substitution.mkUnwrappedSubstitution
-                [(ElemVar $ ElementVariable $ V 1, var' 2)]
-=======
+                . Substitution.mkUnwrappedSubstitution
                 $ [(ElemVar $ ElementVariable $ mkV 1, var' 2)]
->>>>>>> 939511b5
             )
         )
     , testCase "framed Map with concrete Map" $
