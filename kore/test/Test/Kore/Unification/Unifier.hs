module Test.Kore.Unification.Unifier
    ( test_unification
    , test_unsupportedConstructs
    , test_evaluated
    ) where

import Prelude.Kore

import Test.Tasty

import Control.Exception
    ( ErrorCall (ErrorCall)
    , catch
    , evaluate
    )
import qualified Data.Bifunctor as Bifunctor
import qualified Data.Map.Strict as Map
import Data.Text
    ( Text
    )

import qualified Kore.Internal.Condition as Condition
import qualified Kore.Internal.SideCondition as SideCondition
    ( top
    , topTODO
    )
import Kore.Step.Simplification.Data
    ( Env (..)
    , runSimplifier
    )
import qualified Kore.Step.Simplification.Not as Not
import qualified Kore.Step.Simplification.Pattern as Pattern
import Kore.Step.Simplification.Simplify
    ( BuiltinAndAxiomSimplifierMap
    , MonadSimplify
    )
import qualified Kore.Step.Simplification.SubstitutionSimplifier as SubstitutionSimplifier
import Kore.Unification.Procedure
import qualified Kore.Unification.SubstitutionSimplifier as Unification
import qualified Kore.Unification.UnifierT as Monad.Unify
import Kore.Unparser
import Pretty
    ( Pretty (..)
    )
import qualified Pretty

import Test.Kore
import Test.Kore.Internal.Pattern as Pattern
import Test.Kore.Internal.Predicate
    ( TestPredicate
    )
import qualified Test.Kore.Internal.Predicate as Predicate
import Test.Kore.Internal.Substitution
    ( TestAssignment
    )
import qualified Test.Kore.Internal.Substitution as Substitution
import qualified Test.Kore.Internal.TermLike as TermLike
import Test.Kore.Step.MockSymbols
    ( MockElementVariable
    , pattern MockElementVariable
    )
import qualified Test.Kore.Step.MockSymbols as Mock
import Test.Kore.Variables.V
import Test.Kore.Variables.W
import Test.SMT
    ( runNoSMT
    )
import Test.Tasty.HUnit.Ext

var :: Text -> Sort -> MockElementVariable
var name variableSort =
    MockElementVariable (testId name) mempty variableSort

a1, a2, a3, a4, a5 :: TestTerm
a1 = Mock.c
a2 = TermLike.markSimplified Mock.functional00
a3 = Mock.constr00
a4 = TermLike.markSimplified Mock.functionalInjective00
a5 = TermLike.markSimplified Mock.cf

a :: TestTerm
a = Mock.a

b :: TestTerm
b = Mock.b

f :: TestTerm -> TestTerm
f = Mock.constr10

ef :: TestTerm -> TestTerm -> TestTerm -> TestTerm
ef = Mock.functionalConstr30

eg, eh :: TestTerm -> TestTerm
eg = Mock.functionalConstr10
eh = Mock.functionalConstr11

nonLinF :: TestTerm -> TestTerm -> TestTerm
nonLinF = Mock.functionalConstr20

nonLinG :: TestTerm -> TestTerm
nonLinG = Mock.functionalConstr12

nonLinA, nonLinX, nonLinY :: TestTerm
nonLinA = Mock.d
nonLinX = mkElemVar Mock.x
nonLinY = mkElemVar Mock.y

expBin :: TestTerm -> TestTerm -> TestTerm
expBin = Mock.functionalConstr21

expA, expX, expY :: TestTerm
expA = mkElemVar $ var "a" Mock.testSort
expX = mkElemVar $ var "x" Mock.testSort
expY = mkElemVar $ var "y" Mock.testSort

ex1, ex2, ex3, ex4 :: TestTerm
ex1 = mkElemVar $ var "ex1" Mock.testSort
ex2 = mkElemVar $ var "ex2" Mock.testSort
ex3 = mkElemVar $ var "ex3" Mock.testSort
ex4 = mkElemVar $ var "ex4" Mock.testSort


dv1, dv2 :: TestTerm
dv1 =
    mkDomainValue DomainValue
        { domainValueSort = Mock.testSort
        , domainValueChild = mkStringLiteral "dv1"
        }
dv2 =
    mkDomainValue DomainValue
        { domainValueSort = Mock.testSort
        , domainValueChild = mkStringLiteral "dv2"
        }

testEnv :: MonadSimplify simplifier => Env simplifier
testEnv = Mock.env

unificationProblem :: UnificationTerm -> UnificationTerm -> TestTerm
unificationProblem (UnificationTerm term1) (UnificationTerm term2) =
    mkAnd term1 term2

type Substitution = [(Text, TestTerm)]

unificationSubstitution :: Substitution -> [ TestAssignment ]
unificationSubstitution = map trans
  where
    trans (v, p) =
        Substitution.assign (Mock.makeSomeVariable v (termLikeSort p)) p

unificationResult :: UnificationResult -> TestPattern
unificationResult
    UnificationResult { term, substitution, predicate }
  =
    unificationSubstitution substitution
    & Substitution.unsafeWrapFromAssignments
    & Condition.fromSubstitution
    & (<>) (Condition.fromPredicate predicate)
    & Pattern.withCondition term

newtype UnificationTerm = UnificationTerm TestTerm

instance Unparse UnificationTerm where
    unparse (UnificationTerm term) = unparse term
    unparse2 (UnificationTerm term) = unparse2 term

data UnificationResult =
    UnificationResult
        { term :: TestTerm
        , substitution :: Substitution
        , predicate :: TestPredicate
        }

simplifyAnds
    :: Monad.Unify.MonadUnify unifier
    => NonEmpty TestTerm
    -> unifier TestPattern
simplifyAnds =
    SubstitutionSimplifier.simplifyAnds
        (Unification.unificationMakeAnd Not.notSimplifier)
        SideCondition.top

andSimplify
    :: HasCallStack
    => UnificationTerm
    -> UnificationTerm
    -> [UnificationResult]
    -> Assertion
andSimplify term1 term2 results = do
    let expect = map unificationResult results
    subst' <-
        runNoSMT
        $ runSimplifier testEnv
        $ Monad.Unify.runUnifierT Not.notSimplifier
        $ simplifyAnds (unificationProblem term1 term2 :| [])
    assertEqual (message expect subst') expect subst'
  where
    message expected actual =
        (show . Pretty.vsep)
            [ "Unifying term:"
            , Pretty.indent 4 (unparse term1)
            , "with term:"
            , Pretty.indent 4 (unparse term2)
            , "expected="
<<<<<<< HEAD
            , Pretty.indent 4 (Foldable.fold (map pretty expected))
            , "actual="
            , Pretty.indent 4 (Foldable.fold (map pretty actual))
=======
            , Pretty.indent 4 (foldMap unparse expected)
            , "actual="
            , Pretty.indent 4 (foldMap unparse actual)
>>>>>>> 8a1c1dfc
            ]

andSimplifyException
    :: HasCallStack
    => String
    -> UnificationTerm
    -> UnificationTerm
    -> String
    -> TestTree
andSimplifyException message term1 term2 exceptionMessage =
    testCase message (catch test handler)
    where
        test = do
            assignment <-
                runNoSMT $ runSimplifier testEnv
                $ Monad.Unify.runUnifierT Not.notSimplifier
                $ simplifyAnds (unificationProblem term1 term2 :| [])
            _ <- evaluate assignment
            assertFailure "This evaluation should fail"
        handler (ErrorCall s) = assertEqual "" exceptionMessage s

unificationProcedureSuccessWithSimplifiers
    :: HasCallStack
    => TestName
    -> BuiltinAndAxiomSimplifierMap
    -> UnificationTerm
    -> UnificationTerm
    -> [([TestAssignment], TestPredicate)]
    -> TestTree
unificationProcedureSuccessWithSimplifiers
    message
    axiomIdToSimplifier
    (UnificationTerm term1)
    (UnificationTerm term2)
    expect
  =
    testCase message $ do
        let mockEnv = testEnv { simplifierAxioms = axiomIdToSimplifier }
        results <-
            unificationProcedureWorker
                SideCondition.topTODO
                term1
                term2
            & Monad.Unify.runUnifierT Not.notSimplifier
            & runSimplifier mockEnv
            & runNoSMT
        let
            normalize :: Condition VariableName -> ([TestAssignment], TestPredicate)
            normalize Conditional { substitution, predicate } =
                (Substitution.unwrap substitution, predicate)
        assertEqual ""
            expect
            (map normalize results)

unificationProcedureSuccess
    :: HasCallStack
    => TestName
    -> UnificationTerm
    -> UnificationTerm
    -> [(Substitution, TestPredicate)]
    -> TestTree
unificationProcedureSuccess message term1 term2 substPredicate =
    unificationProcedureSuccessWithSimplifiers
        message
        Map.empty
        term1
        term2
        expect
  where
    expect :: [([TestAssignment], TestPredicate)]
    expect =
        map (Bifunctor.first unificationSubstitution) substPredicate

test_unification :: [TestTree]
test_unification =
    [ testCase "Constant" $
        andSimplify
            (UnificationTerm a)
            (UnificationTerm a)
            [ UnificationResult
                { term = a
                , substitution = []
                , predicate = Predicate.makeTruePredicate
                }
            ]
    , testCase "Variable" $
        andSimplify
            (UnificationTerm (mkElemVar Mock.x))
            (UnificationTerm a)
            [ UnificationResult
                { term = a
                , substitution = [("x", a)]
                , predicate = Predicate.makeTruePredicate
                }
            ]
    , testCase "one level" $
        andSimplify
            (UnificationTerm (f (mkElemVar Mock.x)))
            (UnificationTerm (f a))
            [ UnificationResult
                { term = f a
                , substitution = [("x", a)]
                , predicate = Predicate.makeTruePredicate
                }
            ]
    , testCase "equal non-constructor patterns" $
        andSimplify
            (UnificationTerm a2)
            (UnificationTerm a2)
            [ UnificationResult
                { term = a2
                , substitution = []
                , predicate = Predicate.makeTruePredicate
                }
            ]
    , testCase "variable + non-constructor pattern" $
        andSimplify
            (UnificationTerm a2)
            (UnificationTerm (mkElemVar Mock.x))
            [ UnificationResult
                { term = a2
                , substitution = [("x", a2)]
                , predicate = Predicate.makeTruePredicate
                }
            ]
    , testCase "https://basics.sjtu.edu.cn/seminars/c_chu/Algorithm.pdf slide 3"
        $ andSimplify
            (UnificationTerm (ef ex1 (eh ex1) ex2))
            (UnificationTerm (ef (eg ex3) ex4 ex3))
            [ UnificationResult
                { term = ef (eg ex3) (eh ex1) ex3
                , substitution =
                    [ ("ex1", eg ex3)
                    , ("ex2", ex3)
                    , ("ex4", eh (eg ex3))
                    ]
                , predicate = Predicate.makeTruePredicate
                }
            ]
    , testCase "f(g(X),X) = f(Y,a) https://en.wikipedia.org/wiki/Unification_(computer_science)#Examples_of_syntactic_unification_of_first-order_terms" $
        andSimplify

            (UnificationTerm (nonLinF (nonLinG nonLinX) nonLinX))
            (UnificationTerm (nonLinF nonLinY nonLinA))
            [ UnificationResult
                { term = nonLinF (nonLinG nonLinX) nonLinA
                , substitution =
                    [ ("x", nonLinA)
                    , ("y", nonLinG nonLinA)
                    ]
                , predicate = Predicate.makeTruePredicate
                }
            ]
    , testCase "times(times(a, y), (mkElemVar Mock.x)) = times(x, times(y, a))"
        $ andSimplify
            (UnificationTerm (expBin (expBin expA expY) expX))
            (UnificationTerm (expBin expX (expBin expY expA)))
            [ UnificationResult
                { term = expBin (expBin expA expY) (expBin expY expA)
                , substitution =
                    [ ("a", expY)
                    , ("x", expBin expY expY)
                    ]
                , predicate = Predicate.makeTruePredicate
                }
            ]
    , unificationProcedureSuccess
        "times(x, g(x)) = times(a, a) -- cycle bottom"
        (UnificationTerm (expBin expX (eg expX)))
        (UnificationTerm (expBin expA expA))
        []
    , unificationProcedureSuccess
        "times(times(a, y), (mkElemVar Mock.x)) = times(x, times(y, a))"
        (UnificationTerm (expBin (expBin expA expY) expX))
        (UnificationTerm (expBin expX (expBin expY expA)))
        [   (   [ ("a", expY)
                , ("x", expBin expY expY)
                ]
            , Predicate.makeTruePredicate
            )
        ]
    , unificationProcedureSuccess
        "Unifying two non-ctors results in equals predicate"
        (UnificationTerm a2)
        (UnificationTerm a4)
        [ ([], makeEqualsPredicate a2 a4) ]
    , unificationProcedureSuccess
        "Unifying function and variable results in ceil predicate"
        (UnificationTerm (mkElemVar Mock.x))
        (UnificationTerm a5)
        [   ( [("x", a5)]
            , Predicate.makeCeilPredicate a5
            )
        ]
    , testGroup "inj unification tests" injUnificationTests
    , testCase "Unmatching constants is bottom" $
        andSimplify
            (UnificationTerm a)
            (UnificationTerm a1)
            []
    , testCase "Unmatching domain values is bottom" $
        andSimplify
            (UnificationTerm dv1)
            (UnificationTerm dv2)
            []
    , andSimplifyException "Unmatching constructor constant + domain value"
        (UnificationTerm a)
        (UnificationTerm dv2)
        "Cannot handle Constructor and DomainValue:\n\
        \/* Fl Fn D Sfa Cl */ a{}()\n\
        \/* Fl Fn D Sfa Cl */ \\dv{testSort{}}(/* Fl Fn D Sfa Cl */ \"dv2\")\n"
    , andSimplifyException "Unmatching domain value + constructor constant"
        (UnificationTerm dv1)
        (UnificationTerm a)
        "Cannot handle DomainValue and Constructor:\n\
        \/* Fl Fn D Sfa Cl */ \\dv{testSort{}}(/* Fl Fn D Sfa Cl */ \"dv1\")\n\
        \/* Fl Fn D Sfa Cl */ a{}()\n"
    , testCase "Unmatching domain value + nonconstructor constant" $
        andSimplify
            (UnificationTerm dv1)
            (UnificationTerm a2)
            [ UnificationResult
                { term = dv1
                , substitution = []
                , predicate = Predicate.makeEqualsPredicate dv1 a2
                }
            ]
    , testCase "Unmatching nonconstructor constant + domain value" $
        andSimplify
            (UnificationTerm a2)
            (UnificationTerm dv1)
            [ UnificationResult
                { term = dv1
                , substitution = []
                , predicate = Predicate.makeEqualsPredicate dv1 a2
                }
            ]
    , testCase "non-functional pattern" $
        andSimplify
            (UnificationTerm (mkElemVar Mock.x))
            (UnificationTerm a3)
            [ UnificationResult
                { term = mkAnd (mkElemVar Mock.x) a3
                , substitution = []
                , predicate = Predicate.makeTruePredicate
                }
            ]
    , testCase "SetVariable w. constructor" $
        andSimplify
            (UnificationTerm (f (Mock.mkTestSomeVariable "@x")))
            (UnificationTerm (f a))
            [ UnificationResult
                { term =
                    f (mkAnd (Mock.mkTestSomeVariable "@x") a)
                , substitution = []
                , predicate = Predicate.makeTruePredicate
                }
            ]
    , testCase "SetVariable" $
        andSimplify
            (UnificationTerm (Mock.mkTestSomeVariable "@x"))
            (UnificationTerm a)
            [ UnificationResult
                { term =
                    mkAnd (Mock.mkTestSomeVariable "@x") a
                , substitution = []
                , predicate = Predicate.makeTruePredicate
                }
            ]
    , testCase "non-constructor symbolHead right" $
        andSimplify
            (UnificationTerm a)
            (UnificationTerm a2)
            [ UnificationResult
                { term = a
                , substitution = []
                , predicate = Predicate.makeEqualsPredicate a a2
                }
            ]
    , testCase "non-constructor symbolHead left" $
        andSimplify
            (UnificationTerm a2)
            (UnificationTerm a)
            [ UnificationResult
                { term = a
                , substitution = []
                , predicate = Predicate.makeEqualsPredicate a a2
                }
            ]
    , testCase "nested a=a1 is bottom" $
        andSimplify
            (UnificationTerm (f a))
            (UnificationTerm (f a1))
            []
          {- currently this cannot even be built because of builder checks
    , andSimplifyFailure "Unmatching sorts"
        (UnificationTerm aA)
        (UnificationTerm bA)
        UnificationError
        -}
    , testCase "Maps substitution variables"
        (assertEqual ""
            (Substitution.mkUnwrappedSubstitution
                [(inject . ElementVariableName <$> mkW "1", war' "2")]
            )
            (Substitution.unwrap
                . Substitution.mapVariables showUnifiedVar
                . Substitution.wrap
                . Substitution.mkUnwrappedSubstitution
                $ [(inject . ElementVariableName <$> mkV 1, var' 2)]
            )
        )
    , testCase "framed Map with concrete Map" $
            andSimplify
                (UnificationTerm
                    (Mock.concatMap
                        (Mock.builtinMap [(a, mkElemVar Mock.x)])
                        (mkElemVar Mock.m)
                    )
                )
                (UnificationTerm
                    (Mock.builtinMap [(a, constr a), (b, constr b)])
                )
                [ UnificationResult
                    { term =
                        Mock.builtinMap [(a, constr a) , (b, constr b)]
                    , predicate = Predicate.makeTruePredicate
                    , substitution =
                        [ ("x", constr a)
                        , ("m", Mock.builtinMap [(Mock.b, constr b)])
                        ]
                    }
                ]
    , testCase "key outside of map" $
            andSimplify
                (UnificationTerm
                    (constr20
                        y
                        (Mock.concatMap
                            (Mock.builtinMap [(y, x)])
                            (mkElemVar Mock.m)
                        )
                    )
                )
                (UnificationTerm
                    (constr20
                        Mock.a
                        (Mock.builtinMap [(a, constr a), (b, constr b)])
                    )
                )
                [ UnificationResult
                    { term =
                        constr20
                            Mock.a
                            (Mock.builtinMap [(a, constr a), (b, constr b)])
                    , predicate = Predicate.makeTruePredicate
                    , substitution =
                        [ ("x", constr a)
                        , ("y", a)
                        , ("m", Mock.builtinMap [(Mock.b, constr b)])
                        ]
                    }
                ]
    , testCase "key outside of map, symbolic opaque terms" $
            andSimplify
                (UnificationTerm
                    (constr20
                        y
                        (Mock.concatMap
                            (Mock.builtinMap [(y, x)])
                            (mkElemVar Mock.m)
                        )
                    )
                )
                (UnificationTerm
                    (constr20
                        Mock.a
                        (Mock.concatMap
                            (Mock.builtinMap [(a, constr a)])
                            (mkElemVar Mock.xMap)
                        )
                    )
                )
                [ UnificationResult
                    { term =
                        constr20
                            Mock.a
                            (Mock.concatMap
                                (Mock.builtinMap [(a, constr a)])
                                (mkElemVar Mock.xMap)
                            )
                    , predicate =
                        Predicate.makeAndPredicate
                            (Predicate.makeNotPredicate
                                (Predicate.makeCeilPredicate
                                    (Mock.concatMap
                                        (Mock.builtinMap [(a, constr a)])
                                        (mkElemVar Mock.xMap)
                                    )
                                )
                            )
                            ( Predicate.makeNotPredicate
                                ( Predicate.makeCeilPredicate
                                    (Mock.concatMap
                                        (Mock.builtinMap [(a, x)])
                                        (mkElemVar Mock.m)
                                    )
                                )
                            )
                    , substitution = [ ("y", a) ]
                    }
                , UnificationResult
                    { term =
                        constr20
                            Mock.a
                            (Mock.concatMap
                                (Mock.builtinMap [(a, constr a)])
                                (mkElemVar Mock.xMap)
                            )
                    , predicate = Predicate.makeTruePredicate
                    , substitution =
                        [ ("x", constr a)
                        , ("y", a)
                        , ("m", mkElemVar Mock.xMap)
                        ]
                    }
                ]
    ]
  where
    constr = Mock.functionalConstr10
    constr20 = Mock.constrFunct20TestMap
    x = mkElemVar Mock.x
    y = mkElemVar Mock.y

test_evaluated :: [TestTree]
test_evaluated =
    [ testCase "variable and functional term" $ do
        let evaluated = mkEvaluated a2
        andSimplify
            (UnificationTerm (mkElemVar Mock.x))
            (UnificationTerm evaluated)
            [ UnificationResult
                { term = evaluated
                , substitution = [("x", evaluated)]
                , predicate = Predicate.makeTruePredicate
                }
            ]
    , unificationProcedureSuccess
        "variable and non-functional term"
        (UnificationTerm (mkElemVar Mock.x))
        (UnificationTerm (mkEvaluated a5))
        [   ( [("x", mkEvaluated a5)]
            , Predicate.makeCeilPredicate (mkEvaluated a5)
            )
        ]
    ]

test_unsupportedConstructs :: TestTree
test_unsupportedConstructs =
    testCase "Unsupported constructs" $
        andSimplify
            (UnificationTerm (f a))
            (UnificationTerm (f (mkImplies a (mkNext a1))))
            [ UnificationResult
                { term =
                    f (mkAnd a (mkImplies a (mkNext a1)))
                , substitution = []
                , predicate = Predicate.makeTruePredicate
                }
            ]

injUnificationTests :: [TestTree]
injUnificationTests =
    [ testCase "Injected Variable" $
        andSimplify
            (UnificationTerm
                (Mock.sortInjectionSubToTop (mkElemVar Mock.xSubSort))
            )
            (UnificationTerm (Mock.sortInjectionSubToTop Mock.aSubsort))
            [ UnificationResult
                { term = Mock.sortInjectionSubToTop Mock.aSubsort
                , substitution = [("xSubSort", Mock.aSubsort)]
                , predicate = Predicate.makeTruePredicate
                }
            ]
    , testCase "Variable" $
        andSimplify
            (UnificationTerm (mkElemVar Mock.xTopSort))
            (UnificationTerm (Mock.sortInjectionSubToTop Mock.aSubsort))
            [ UnificationResult
                { term = Mock.sortInjectionSubToTop Mock.aSubsort
                , substitution =
                    [("xTopSort", Mock.sortInjectionSubToTop Mock.aSubsort)]
                , predicate = Predicate.makeTruePredicate
                }
            ]
    , testCase "Injected Variable vs doubly injected term" $ do
        term2 <-
            simplifyPattern
            $ UnificationTerm
                (Mock.sortInjectionSubToTop
                    (Mock.sortInjectionSubSubToSub Mock.aSubSubsort)
                )
        andSimplify
            (UnificationTerm
                (Mock.sortInjectionSubSubToTop (mkElemVar Mock.xSubSubSort))
            )
            term2
            [ UnificationResult
                { term = Mock.sortInjectionSubSubToTop Mock.aSubSubsort
                , substitution = [("xSubSubSort", Mock.aSubSubsort)]
                , predicate = Predicate.makeTruePredicate
                }
            ]
    , testCase "doubly injected variable vs injected term" $ do
        term1 <- simplifyPattern $ UnificationTerm
            (Mock.sortInjectionSubToTop
                (Mock.sortInjectionSubSubToSub (mkElemVar Mock.xSubSubSort))
            )
        andSimplify
            term1
            (UnificationTerm (Mock.sortInjectionSubSubToTop Mock.aSubSubsort))
            [ UnificationResult
                { term = Mock.sortInjectionSubSubToTop Mock.aSubSubsort
                , substitution = [("xSubSubSort", Mock.aSubSubsort)]
                , predicate = Predicate.makeTruePredicate
                }
            ]
    , testCase "doubly injected variable vs doubly injected term" $ do
        term1 <- simplifyPattern $ UnificationTerm
            (Mock.sortInjectionSubToTop
                (Mock.sortInjectionSubSubToSub Mock.aSubSubsort)
            )
        term2 <- simplifyPattern $ UnificationTerm
            (Mock.sortInjectionOtherToTop
                (Mock.sortInjectionSubSubToOther (mkElemVar Mock.xSubSubSort))
            )
        andSimplify
            term1
            term2
            [ UnificationResult
                { term = Mock.sortInjectionSubSubToTop Mock.aSubSubsort
                , substitution = [("xSubSubSort", Mock.aSubSubsort)]
                , predicate = Predicate.makeTruePredicate
                }
            ]
    , testCase "constant vs injection is bottom" $
        andSimplify
            (UnificationTerm Mock.aTopSort)
            (UnificationTerm (Mock.sortInjectionSubSubToTop Mock.aSubSubsort))
            []
    , testCase "unmatching nested injections" $ do
        term1 <-
            simplifyPattern
            $ UnificationTerm
                (Mock.sortInjectionSubToTop
                    (Mock.sortInjectionSubSubToSub Mock.aSubSubsort)
                )
        term2 <-
            simplifyPattern
            $ UnificationTerm
                (Mock.sortInjectionOtherToTop
                    (Mock.sortInjectionSubOtherToOther Mock.aSubOthersort)
                )
        andSimplify
            term1
            term2
            []
    , testCase "matching injections" $
        andSimplify
            (UnificationTerm (Mock.sortInjectionSubSubToTop Mock.aSubSubsort))
            (UnificationTerm
                (Mock.sortInjectionSubToTop (mkElemVar Mock.xSubSort))
            )
            [ UnificationResult
                { term = Mock.sortInjectionSubSubToTop Mock.aSubSubsort
                , substitution =
                    [   ( "xSubSort"
                        , Mock.sortInjectionSubSubToSub Mock.aSubSubsort
                        )
                    ]
                , predicate = Predicate.makeTruePredicate
                }
            ]
    , testCase "unmatching injections" $
        andSimplify
            (UnificationTerm (Mock.sortInjectionOtherToTop Mock.aOtherSort))
            (UnificationTerm
                (Mock.sortInjectionSubToTop (mkElemVar Mock.xSubSort))
            )
            []
    ]

simplifyPattern :: UnificationTerm -> IO UnificationTerm
simplifyPattern (UnificationTerm term) = do
    Conditional { term = term' } <- runNoSMT $ runSimplifier testEnv simplifier
    return $ UnificationTerm term'
  where
    simplifier = do
        simplifiedPatterns <-
            Pattern.simplify SideCondition.top expandedPattern
        case toList simplifiedPatterns of
            [] -> return Pattern.bottom
            (config : _) -> return config
    expandedPattern = Pattern.fromTermLike term

makeEqualsPredicate :: TestTerm -> TestTerm -> TestPredicate
makeEqualsPredicate = Predicate.makeEqualsPredicate<|MERGE_RESOLUTION|>--- conflicted
+++ resolved
@@ -201,15 +201,9 @@
             , "with term:"
             , Pretty.indent 4 (unparse term2)
             , "expected="
-<<<<<<< HEAD
-            , Pretty.indent 4 (Foldable.fold (map pretty expected))
+            , Pretty.indent 4 (foldMap pretty expected)
             , "actual="
-            , Pretty.indent 4 (Foldable.fold (map pretty actual))
-=======
-            , Pretty.indent 4 (foldMap unparse expected)
-            , "actual="
-            , Pretty.indent 4 (foldMap unparse actual)
->>>>>>> 8a1c1dfc
+            , Pretty.indent 4 (foldMap pretty actual)
             ]
 
 andSimplifyException
