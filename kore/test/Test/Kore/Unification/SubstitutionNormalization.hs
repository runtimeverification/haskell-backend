module Test.Kore.Unification.SubstitutionNormalization
    (test_substitutionNormalization) where

import Test.Tasty
import Test.Tasty.HUnit

import qualified Control.Monad.Except as Except
import qualified Data.Default as Default
import qualified Data.Map.Strict as Map

import qualified Kore.Internal.Pattern as Conditional
import           Kore.Internal.Symbol
import           Kore.Internal.TermLike
import           Kore.Step.Simplification.Data
                 ( evalSimplifier )
import           Kore.SubstVar
                 ( SubstVar (..) )
import           Kore.Unification.Error
                 ( SubstitutionError (..) )
import qualified Kore.Unification.Substitution as Substitution
import           Kore.Unification.SubstitutionNormalization

import           Test.Kore
import           Test.Kore.Comparators ()
import qualified Test.Kore.Step.MockSymbols as Mock
import qualified Test.SMT
import           Test.Tasty.HUnit.Extensions

test_substitutionNormalization :: [TestTree]
test_substitutionNormalization =
    [ testCase "Empty substitution" $
        assertEqualWithExplanation "" (Right [])
            =<< runNormalizeSubstitution []
<<<<<<< HEAD
    , testCase "Simple substitution" $ do
        assertEqualWithExplanation "" (Right [(RegVar $ v1 Mock.testSort, mkTop_)])
            =<< runNormalizeSubstitution [(RegVar $ v1 Mock.testSort, mkTop_)]
    , testCase "Simple unnormalized substitution" $ do
=======
    , testCase "Simple substitution" $
        assertEqualWithExplanation "" (Right [(v1 Mock.testSort, mkTop_)])
            =<< runNormalizeSubstitution [(v1 Mock.testSort, mkTop_)]
    , testCase "Simple unnormalized substitution" $
>>>>>>> 5b766b1a
        assertEqualWithExplanation ""
            (Right
                [ (RegVar $ v1 Mock.testSort, mkTop Mock.testSort)
                , (RegVar $ x1 Mock.testSort, mkTop Mock.testSort)
                ]
            )
            =<< runNormalizeSubstitution
                [ (RegVar $ v1 Mock.testSort, mkVar $ x1 Mock.testSort)
                , (RegVar $ x1 Mock.testSort, mkTop Mock.testSort)
                ]
    , testCase "Unnormalized substitution with 'and'" $
        assertEqualWithExplanation ""
            (Right
                [   ( RegVar $ v1 Mock.testSort
                    , mkAnd mkTop_ (mkTop Mock.testSort)
                    )
                , (RegVar $ x1 Mock.testSort, mkTop Mock.testSort)
                ]
            )
            =<< runNormalizeSubstitution
                [   (RegVar $ v1 Mock.testSort
                    , mkAnd (mkVar $ x1 Mock.testSort) mkTop_
                    )
                ,   (RegVar $ x1 Mock.testSort, mkTop Mock.testSort)
                ]
    , testCase "Simplest cycle" $ do
        let var1 = v1 Mock.testSort
        assertEqualWithExplanation "" (Right [])
            =<< runNormalizeSubstitution [(RegVar var1, mkVar $ v1 Mock.testSort)]
    , testCase "Cycle with extra substitution" $ do
        let
<<<<<<< HEAD
            var1 =  (v1 Mock.testSort)
            varx1 =  (x1 Mock.testSort)
        assertEqualWithExplanation "" (Right [(RegVar varx1, mkVar var1)])
=======
            var1 = v1 Mock.testSort
            varx1 = x1 Mock.testSort
        assertEqualWithExplanation "" (Right [(varx1, mkVar var1)])
>>>>>>> 5b766b1a
            =<< runNormalizeSubstitution
                    [ (RegVar var1, mkVar var1)
                    , (RegVar varx1, mkVar var1)
                    ]
    , testCase "Function cycle" $ do
        let var1 = v1 Mock.testSort
        assertEqualWithExplanation ""
            (Left (NonCtorCircularVariableDependency [RegVar var1]))
            =<< runNormalizeSubstitution
                [ (RegVar  var1 , mkApplySymbol f [mkVar var1] ) ]
    , testCase "Length 2 cycle" $ do
        let
            var1 = v1 Mock.testSort
            varx1 = x1 Mock.testSort
        assertEqualWithExplanation "" (Right [])
            =<< runNormalizeSubstitution
                [ (RegVar var1, mkVar varx1)
                , (RegVar varx1, mkVar var1)
                ]
    , testCase "Cycle with 'and'" $ do
        let
            var1 = v1 Mock.testSort
            varx1 = x1 Mock.testSort
        assertEqualWithExplanation "" (Right [])
            =<< runNormalizeSubstitution
                [ (RegVar var1, mkAnd (mkVar varx1) mkTop_)
                , (RegVar varx1, mkAnd (mkVar var1) mkTop_)
                ]
    , testCase "Length 2 non-ctor cycle" $ do
        let
            var1 = v1 Mock.testSort
            varx1 = x1 Mock.testSort
        assertEqualWithExplanation ""
            (Left (NonCtorCircularVariableDependency [RegVar var1, RegVar varx1]))
            =<< runNormalizeSubstitution
                [ (RegVar var1, mkApplySymbol f [mkVar varx1])
                , (RegVar varx1, mkVar var1)
                ]
    , testCase "Constructor cycle" $
        assertEqualWithExplanation "" (Right [])
            =<< runNormalizeSubstitution
<<<<<<< HEAD
                [ (RegVar Mock.x, Mock.constr10 (mkVar Mock.x)) ]
    , testCase "Constructor with side function cycle" $ do
        assertEqualWithExplanation "" (Right [])
            =<< runNormalizeSubstitution
                [(RegVar Mock.x, Mock.constr20 (Mock.f (mkVar Mock.x)) (mkVar Mock.x))]
    , testCase "Constructor with function cycle" $ do
=======
                [ (Mock.x, Mock.constr10 (mkVar Mock.x)) ]
    , testCase "Constructor with side function cycle" $
        assertEqualWithExplanation "" (Right [])
            =<< runNormalizeSubstitution
                [(Mock.x, Mock.constr20 (Mock.f (mkVar Mock.x)) (mkVar Mock.x))]
    , testCase "Constructor with function cycle" $
>>>>>>> 5b766b1a
        assertEqualWithExplanation ""
            (Left (NonCtorCircularVariableDependency [RegVar Mock.x]))
            =<< runNormalizeSubstitution
                [ (RegVar Mock.x, Mock.constr10 (Mock.f (mkVar Mock.x))) ]
    ]
  where
    v1 :: Sort -> Variable
    v1 = Variable (testId "v1") mempty
    x1 :: Sort -> Variable
    x1 = Variable (testId "x1") mempty
    f = Symbol
        { symbolConstructor = testId "f"
        , symbolParams = []
        , symbolAttributes = Default.def
        , symbolSorts = applicationSorts [Mock.testSort] Mock.testSort
        }

runNormalizeSubstitution
    :: [(SubstVar Variable, TermLike Variable)]
    -> IO (Either SubstitutionError [(SubstVar Variable, TermLike Variable)])
runNormalizeSubstitution substitution =
    (fmap . fmap) (Substitution.unwrap . Conditional.substitution)
    $ Test.SMT.runSMT
    $ evalSimplifier Mock.env
    $ Except.runExceptT
    $ normalizeSubstitution (Map.fromList substitution)<|MERGE_RESOLUTION|>--- conflicted
+++ resolved
@@ -31,17 +31,10 @@
     [ testCase "Empty substitution" $
         assertEqualWithExplanation "" (Right [])
             =<< runNormalizeSubstitution []
-<<<<<<< HEAD
-    , testCase "Simple substitution" $ do
+    , testCase "Simple substitution" $
         assertEqualWithExplanation "" (Right [(RegVar $ v1 Mock.testSort, mkTop_)])
             =<< runNormalizeSubstitution [(RegVar $ v1 Mock.testSort, mkTop_)]
-    , testCase "Simple unnormalized substitution" $ do
-=======
-    , testCase "Simple substitution" $
-        assertEqualWithExplanation "" (Right [(v1 Mock.testSort, mkTop_)])
-            =<< runNormalizeSubstitution [(v1 Mock.testSort, mkTop_)]
     , testCase "Simple unnormalized substitution" $
->>>>>>> 5b766b1a
         assertEqualWithExplanation ""
             (Right
                 [ (RegVar $ v1 Mock.testSort, mkTop Mock.testSort)
@@ -73,15 +66,9 @@
             =<< runNormalizeSubstitution [(RegVar var1, mkVar $ v1 Mock.testSort)]
     , testCase "Cycle with extra substitution" $ do
         let
-<<<<<<< HEAD
-            var1 =  (v1 Mock.testSort)
-            varx1 =  (x1 Mock.testSort)
-        assertEqualWithExplanation "" (Right [(RegVar varx1, mkVar var1)])
-=======
             var1 = v1 Mock.testSort
             varx1 = x1 Mock.testSort
-        assertEqualWithExplanation "" (Right [(varx1, mkVar var1)])
->>>>>>> 5b766b1a
+        assertEqualWithExplanation "" (Right [(RegVar varx1, mkVar var1)])
             =<< runNormalizeSubstitution
                     [ (RegVar var1, mkVar var1)
                     , (RegVar varx1, mkVar var1)
@@ -123,21 +110,12 @@
     , testCase "Constructor cycle" $
         assertEqualWithExplanation "" (Right [])
             =<< runNormalizeSubstitution
-<<<<<<< HEAD
                 [ (RegVar Mock.x, Mock.constr10 (mkVar Mock.x)) ]
-    , testCase "Constructor with side function cycle" $ do
+    , testCase "Constructor with side function cycle" $
         assertEqualWithExplanation "" (Right [])
             =<< runNormalizeSubstitution
                 [(RegVar Mock.x, Mock.constr20 (Mock.f (mkVar Mock.x)) (mkVar Mock.x))]
-    , testCase "Constructor with function cycle" $ do
-=======
-                [ (Mock.x, Mock.constr10 (mkVar Mock.x)) ]
-    , testCase "Constructor with side function cycle" $
-        assertEqualWithExplanation "" (Right [])
-            =<< runNormalizeSubstitution
-                [(Mock.x, Mock.constr20 (Mock.f (mkVar Mock.x)) (mkVar Mock.x))]
     , testCase "Constructor with function cycle" $
->>>>>>> 5b766b1a
         assertEqualWithExplanation ""
             (Left (NonCtorCircularVariableDependency [RegVar Mock.x]))
             =<< runNormalizeSubstitution
