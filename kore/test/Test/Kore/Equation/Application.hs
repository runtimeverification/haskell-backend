module Test.Kore.Equation.Application
    ( test_attemptEquation
    , test_attemptEquationNEW
    , concrete
    , symbolic
    , axiom
    , axiom_
    , functionAxiomNEW
    , functionAxiom_NEW
    ) where

import Prelude.Kore

import Test.Tasty

import qualified Control.Lens as Lens
import Control.Monad
    ( (>=>)
    )
import Data.Generics.Product
    ( field
    )
import Data.Sup
    ( Sup (..)
    )
import Data.Text
    ( Text
    )
import GHC.Natural
    ( intToNatural
    )

import Kore.Attribute.Axiom.Concrete
    ( Concrete (..)
    )
import Kore.Attribute.Axiom.Symbolic
    ( Symbolic (..)
    )
import Kore.Equation.Application hiding
    ( attemptEquation
    )
import qualified Kore.Equation.Application as Equation
import Kore.Equation.Equation
<<<<<<< HEAD
import qualified Kore.Internal.Condition as Condition
import Kore.Internal.Pattern as Pattern
import Kore.Internal.Predicate
    ( Predicate
    )
import Kore.Internal.Predicate as Predicate
    ( makeAndPredicate
    , makeCeilPredicate_
    , makeEqualsPredicate
    , makeEqualsPredicate_
    , makeFalsePredicate
    , makeInPredicate
    , makeNotPredicate
    , makeOrPredicate
    , makeTruePredicate
    , makeTruePredicate_
    )
import Kore.Internal.SideCondition
    ( SideCondition
    )
import qualified Kore.Internal.SideCondition as SideCondition
import Kore.Internal.TermLike
import qualified Kore.Internal.TermLike as TermLike
=======
>>>>>>> 7e44a8b6
import qualified Kore.Variables.Target as Target
import qualified Pretty

import Test.Expect
import Test.Kore
    ( testId
    )
import qualified Test.Kore.Internal.Condition as Condition
import Test.Kore.Internal.Pattern as Pattern
import Test.Kore.Internal.Predicate as Predicate
import Test.Kore.Internal.SideCondition as SideCondition
import Test.Kore.Internal.TermLike as TermLike
import qualified Test.Kore.Step.MockSymbols as Mock
import Test.Kore.Step.Simplification
import Test.Tasty.HUnit.Ext

type Equation' = Equation VariableName
type AttemptEquationError' = AttemptEquationError VariableName
type AttemptEquationResult' = AttemptEquationResult VariableName

attemptEquation
    :: TestSideCondition
    -> TestTerm
    -> Equation'
    -> IO AttemptEquationResult'
attemptEquation sideCondition termLike equation =
    Equation.attemptEquation sideCondition' termLike' equation
    & runSimplifier Mock.env
  where
    sideCondition' =
        SideCondition.mapVariables
            Target.mkUnifiedNonTarget
            sideCondition

    termLike' = TermLike.mapVariables Target.mkUnifiedNonTarget termLike

assertNotMatched :: AttemptEquationError' -> Assertion
assertNotMatched (WhileMatch _) = return ()
assertNotMatched result =
    (assertFailure . show . Pretty.vsep)
        [ "Expected (WhileMatch _), but found:"
        , Pretty.indent 4 (debug result)
        ]

assertApplyMatchResultErrors :: AttemptEquationError' -> Assertion
assertApplyMatchResultErrors (WhileApplyMatchResult _) = return ()
assertApplyMatchResultErrors result =
    (assertFailure . show . Pretty.vsep)
        [ "Expected (WhileApplyMatch _), but found:"
        , Pretty.indent 4 (debug result)
        ]

assertRequiresNotMet :: AttemptEquationError' -> Assertion
assertRequiresNotMet (WhileCheckRequires _) = return ()
assertRequiresNotMet result =
    (assertFailure . show . Pretty.vsep)
        [ "Expected (RequiresNotMet _ _), but found:"
        , Pretty.indent 4 (debug result)
        ]

test_attemptEquation :: [TestTree]
test_attemptEquation =
    [ applies "applies identity axiom"
        (axiom_ x x)
        SideCondition.top
        x
        (Pattern.fromTermLike x)

    , applies "applies identity without renaming"
        (axiom_ x x)
        SideCondition.top
        y
        (Pattern.fromTermLike y)

    , applies "Σ(X, X) => X applies to Σ(f(X), f(X))"
        (axiom_ (sigma x x) x)
        SideCondition.top
        (sigma (f x) (f x))
        (Pattern.fromTermLike $ f x)

    , notMatched "merge configuration patterns"
        (axiom_ (sigma x x) x)
        SideCondition.top
        (sigma x (f x))

    , notMatched "substitution with symbol matching"
        (axiom_ (sigma x x) x)
        SideCondition.top
        (sigma (f y) (f z))

    , notMatched "merge multiple variables"
        (axiom_ (sigma (sigma x x) (sigma y y)) (sigma x y))
        SideCondition.top
        (sigma (sigma x y) (sigma y x))

    , notMatched "symbol clash"
        (axiom_ (sigma x x) x)
        SideCondition.top
        (sigma (f x) (g x))

    , notMatched "impossible substitution"
        (axiom_ (sigma (sigma x x) (sigma y y)) (sigma x y))
        SideCondition.top
        (sigma (sigma x (f y)) (sigma x y))

    , notMatched "circular dependency error"
        (axiom_ (sigma x x) x)
        SideCondition.top
        (sigma x (f x))

    , notMatched "non-function substitution error"
        (axiom_ (sigma x x) x)
        SideCondition.top
        (sigma x (f y))

    , notMatched "unify all children"
        (axiom_ (sigma x x) x)
        SideCondition.top
        (sigma (sigma x x) (sigma (sigma y z) (sigma y y)))

    , notMatched "normalize substitution"
        (axiom_ (sigma (sigma x x) y) (sigma x y))
        SideCondition.top
        (sigma (sigma x (f b)) x)

    , notMatched "merge substitution with initial"
        (axiom_ (sigma (sigma x x) y) (sigma x y))
        SideCondition.top
        (sigma (sigma (f z) (f y)) (f z))

    , notMatched "unmatched strings"
        (axiom_ (string "Good-bye, world!") xString)
        SideCondition.top
        (string "Hello, world!")

    , testCase "conjoin rule ensures" $ do
        let
            ensures =
                makeEqualsPredicate_
                    (Mock.functional11 (mkElemVar Mock.x))
                    (Mock.functional10 (mkElemVar Mock.x))
            expect =
                Pattern.withCondition initial
                $ Condition.fromPredicate
                $ makeEqualsPredicate Mock.testSort
                    (Mock.functional11 (mkElemVar Mock.y))
                    (Mock.functional10 (mkElemVar Mock.y))
            initial = mkElemVar Mock.y
            equation = equationId { ensures }
        attemptEquation SideCondition.top initial equation
            >>= expectRight >>= assertEqual "" expect

    , testCase "equation requirement" $ do
        let
            requires =
                makeEqualsPredicate sortR
                    (Mock.functional11 (mkElemVar Mock.x))
                    (Mock.functional10 (mkElemVar Mock.x))
            equation = equationId { requires }
            initial = Mock.a
        let requires1 =
                makeEqualsPredicate sortR
                    (Mock.functional11 Mock.a)
                    (Mock.functional10 Mock.a)
            expect1 =
                WhileCheckRequires CheckRequiresError
                { matchPredicate = makeTruePredicate_
                , equationRequires = requires1
                }
        attemptEquation SideCondition.top initial equation
            >>= expectLeft >>= assertEqual "" expect1
        let requires2 =
                makeEqualsPredicate sortR
                    (Mock.functional11 Mock.a)
                    (Mock.functional10 Mock.a)
            sideCondition2 =
                SideCondition.fromCondition . Condition.fromPredicate
                $ requires2
            expect2 = Pattern.fromTermLike initial
        attemptEquation sideCondition2 initial equation
            >>= expectRight >>= assertEqual "" expect2

    , testCase "rule a => \\bottom" $ do
        let expect =
                Pattern.withCondition (mkBottom Mock.testSort)
                $ Condition.topOf Mock.testSort
            initial = Mock.a
        attemptEquation SideCondition.top initial equationBottom
            >>= expectRight >>= assertEqual "" expect

    , testCase "rule a => b ensures \\bottom" $ do
        let expect =
                Pattern.withCondition Mock.b
                $ Condition.bottomOf Mock.testSort
            initial = Mock.a
        attemptEquation SideCondition.top initial equationEnsuresBottom
            >>= expectRight >>= assertEqual "" expect

    , testCase "rule a => b requires \\bottom" $ do
        let expect =
                WhileCheckRequires CheckRequiresError
                    { matchPredicate = makeTruePredicate_
                    , equationRequires = makeFalsePredicate sortR
                    }
            initial = Mock.a
        attemptEquation SideCondition.top initial equationRequiresBottom
            >>= expectLeft >>= assertEqual "" expect

    , testCase "rule a => \\bottom does not apply to c" $ do
        let initial = Mock.c
        attemptEquation SideCondition.top initial equationRequiresBottom
            >>= expectLeft >>= assertNotMatched
    , applies "F(x) => G(x) applies to F(x)"
        (axiom_ (f x) (g x))
        SideCondition.top
        (f x)
        (Pattern.fromTermLike $ g x)
    , applies "F(x) => G(x) [symbolic(x)] applies to F(x)"
        (axiom_ (f x) (g x) & symbolic [x])
        SideCondition.top
        (f x)
        (Pattern.fromTermLike $ g x)
    , notInstantiated "F(x) => G(x) [concrete(x)] doesn't apply to F(x)"
        (axiom_ (f x) (g x) & concrete [x])
        SideCondition.top
        (f x)
    , notInstantiated "F(x) => G(x) [concrete] doesn't apply to f(cf)"
        (axiom_ (f x) (g x) & concrete [x])
        SideCondition.top
        (f cf)
    , notMatched "F(x) => G(x) doesn't apply to F(top)"
        (axiom_ (f x) (g x))
        SideCondition.top
        (f mkTop_)
    , applies "F(x) => G(x) [concrete] applies to F(a)"
        (axiom_ (f x) (g x) & concrete [x])
        SideCondition.top
        (f a)
        (Pattern.fromTermLike $ g a)
    , applies
        "Σ(X, Y) => A [symbolic(x), concrete(Y)]"
        (axiom_ (sigma x y) a & symbolic [x] & concrete [y])
        SideCondition.top
        (sigma x a)
        (Pattern.fromTermLike a)
    , notInstantiated
        "Σ(X, Y) => A [symbolic(x), concrete(Y)]"
        (axiom_ (sigma x y) a & symbolic [x] & concrete [y])
        SideCondition.top
        (sigma a a)
    , notInstantiated
        "Σ(X, Y) => A [symbolic(x), concrete(Y)]"
        (axiom_ (sigma x y) a & symbolic [x] & concrete [y])
        SideCondition.top
        (sigma x x)
    , requiresNotMet "F(x) => G(x) requires \\bottom doesn't apply to F(x)"
        (axiom (f x) (g x) (makeFalsePredicate sortR))
        SideCondition.top
        (f x)
    , notMatched "Σ(X, X) => G(X) doesn't apply to Σ(Y, Z) -- no narrowing"
        (axiom_ (sigma x x) (g x))
        SideCondition.top
        (sigma y z)
    , requiresNotMet
        -- using SMT
        "Σ(X, Y) => A requires (X > 0 and not Y > 0) doesn't apply to Σ(Z, Z)"
        (axiom (sigma x y) a (positive x `andNot` positive y))
        SideCondition.top
        (sigma z z)
    , applies
        -- using SMT
        "Σ(X, Y) => A requires (X > 0 or not Y > 0) applies to Σ(Z, Z)"
        (axiom (sigma x y) a (positive x `orNot` positive y))
        (SideCondition.fromPredicate $ positive a)
        (sigma a a)
        -- SMT not used to simplify trivial constraints
        (Pattern.fromTermLike a)
    , requiresNotMet
        -- using SMT
        "f(X) => A requires (X > 0) doesn't apply to f(Z) and (not (Z > 0))"
        (axiom (f x) a (positive x))
        (SideCondition.fromPredicate $ makeNotPredicate (positive z))
        (f z)
    , applies
        -- using SMT
        "f(X) => A requires (X > 0) applies to f(Z) and (Z > 0)"
        (axiom (f x) a (positive x))
        (SideCondition.fromPredicate $ positive z)
        (f z)
        (Pattern.fromTermLike a)
    , testCase "X => X does not apply to X / X" $ do
        let initial = tdivInt xInt xInt
        attemptEquation SideCondition.top initial equationId
            >>= expectLeft >>= assertRequiresNotMet
    , testCase "X => X does apply to X / X if \\ceil(X / X)" $ do
        let initial = tdivInt xInt xInt
            sideCondition =
                makeCeilPredicate_ initial
                & SideCondition.fromPredicate
            expect = Pattern.fromTermLike initial
        attemptEquation sideCondition initial equationId
            >>= expectRight >>= assertEqual "" expect
    , notInstantiated "does not introduce variables"
        (axiom_ (f a) (g x))
        SideCondition.top
        (f a)
    ]

test_attemptEquationNEW :: [TestTree]
test_attemptEquationNEW =
    [ applies "Σ(X, X) => X applies to Σ(f(X), f(X))"
        (functionAxiom_NEW sigmaSymbol [x, x] x)
        SideCondition.top
        (sigma (f x) (f x))
        (Pattern.fromTermLike $ f x)

    , notInstantiated "merge configuration patterns"
        (functionAxiom_NEW sigmaSymbol [x, x] x)
        SideCondition.top
        (sigma x (f x))

    , notInstantiated "substitution with symbol matching"
        (functionAxiom_NEW sigmaSymbol [x, x] x)
        SideCondition.top
        (sigma (f y) (f z))

    , notInstantiated "merge multiple variables"
        (functionAxiom_NEW sigmaSymbol [sigma x x, sigma y y] (sigma x y))
        SideCondition.top
        (sigma (sigma x y) (sigma y x))

    , notInstantiated "symbol clash"
        (functionAxiom_NEW sigmaSymbol [x, x] x)
        SideCondition.top
        (sigma (f x) (g x))

    , notInstantiated "impossible substitution"
        (functionAxiom_NEW sigmaSymbol [sigma x x, sigma y y] (sigma x y))
        SideCondition.top
        (sigma (sigma x (f y)) (sigma x y))

    , notInstantiated "circular dependency error"
        (functionAxiom_NEW sigmaSymbol [x, x] x)
        SideCondition.top
        (sigma x (f x))

    , notInstantiated "non-function substitution error"
        (functionAxiom_NEW sigmaSymbol [x, x] x)
        SideCondition.top
        (sigma x (f y))

    , notInstantiated "unify all children"
        (functionAxiom_NEW sigmaSymbol [x, x] x)
        SideCondition.top
        (sigma (sigma x x) (sigma (sigma y z) (sigma y y)))

    , notInstantiated "normalize substitution"
        (functionAxiom_NEW sigmaSymbol [sigma x x, y] (sigma x y))
        SideCondition.top
        (sigma (sigma x (f b)) x)

    , notInstantiated "merge substitution with initial"
        (functionAxiom_NEW sigmaSymbol [sigma x x, y] (sigma x y))
        SideCondition.top
        (sigma (sigma (f z) (f y)) (f z))

    , testCase "rule a => \\bottom" $ do
        let expect =
                Pattern.withCondition (mkBottom Mock.testSort)
                $ Condition.topOf Mock.testSort
            initial = Mock.a
        attemptEquation SideCondition.top initial equationBottom
            >>= expectRight >>= assertEqual "" expect

    , applies "F(x) => G(x) applies to F(x)"
        (functionAxiom_NEW fSymbol [x] (g x))
        SideCondition.top
        (f x)
        (Pattern.fromTermLike $ g x)
    , applies "F(x) => G(x) [symbolic(x)] applies to F(x)"
        (functionAxiom_NEW fSymbol [x] (g x) & symbolic [x])
        SideCondition.top
        (f x)
        (Pattern.fromTermLike $ g x)
    , notInstantiated "F(x) => G(x) [concrete(x)] doesn't apply to F(x)"
        (functionAxiom_NEW fSymbol [x] (g x) & concrete [x])
        SideCondition.top
        (f x)
    , notInstantiated "F(x) => G(x) [concrete] doesn't apply to f(cf)"
        (functionAxiom_NEW fSymbol [x] (g x) & concrete [x])
        SideCondition.top
        (f cf)
    , notMatched "F(x) => G(x) doesn't apply to F(top)"
        (functionAxiom_NEW fSymbol [x] (g x))
        SideCondition.top
        (f mkTop_)
    , applies "F(x) => G(x) [concrete] applies to F(a)"
        (functionAxiom_NEW fSymbol [x] (g x) & concrete [x])
        SideCondition.top
        (f a)
        (Pattern.fromTermLike $ g a)
    , applies
        "Σ(X, Y) => A [symbolic(x), concrete(Y)]"
        (functionAxiom_NEW sigmaSymbol [x, y] a & symbolic [x] & concrete [y])
        SideCondition.top
        (sigma x a)
        (Pattern.fromTermLike a)
    , notInstantiated
        "Σ(X, Y) => A [symbolic(x), concrete(Y)]"
        (functionAxiom_NEW sigmaSymbol [x, y] a & symbolic [x] & concrete [y])
        SideCondition.top
        (sigma a a)
    , notInstantiated
        "Σ(X, Y) => A [symbolic(x), concrete(Y)]"
        (functionAxiom_NEW sigmaSymbol [x, y] a & symbolic [x] & concrete [y])
        SideCondition.top
        (sigma x x)
    , requiresNotMet "F(x) => G(x) requires \\bottom doesn't apply to F(x)"
        (functionAxiomNEW fSymbol [x] (g x) (makeFalsePredicate sortR))
        SideCondition.top
        (f x)
    , notInstantiated "Σ(X, X) => G(X) doesn't apply to Σ(Y, Z) -- no narrowing"
        (functionAxiom_NEW sigmaSymbol [x, x] (g x))
        SideCondition.top
        (sigma y z)
    , requiresNotMet
        -- using SMT
        "Σ(X, Y) => A requires (X > 0 and not Y > 0) doesn't apply to Σ(Z, Z)"
        (functionAxiomNEW sigmaSymbol [x, y] a (positive x `andNot` positive y))
        SideCondition.top
        (sigma z z)
    , applies
        -- using SMT
        "Σ(X, Y) => A requires (X > 0 or not Y > 0) applies to Σ(Z, Z)"
        (functionAxiomNEW sigmaSymbol [x, y] a (positive x `orNot` positive y))
        (SideCondition.fromPredicate $ positive a)
        (sigma a a)
        -- SMT not used to simplify trivial constraints
        (Pattern.fromTermLike a)
    , requiresNotMet
        -- using SMT
        "f(X) => A requires (X > 0) doesn't apply to f(Z) and (not (Z > 0))"
        (functionAxiomNEW fSymbol [x] a (positive x))
        (SideCondition.fromPredicate $ makeNotPredicate (positive z))
        (f z)
    , applies
        -- using SMT
        "f(X) => A requires (X > 0) applies to f(Z) and (Z > 0)"
        (functionAxiomNEW fSymbol [x] a (positive x))
        (SideCondition.fromPredicate $ positive z)
        (f z)
        (Pattern.fromTermLike a)
    , notInstantiated "does not introduce variables"
        (functionAxiom_NEW fSymbol [a] (g x))
        SideCondition.top
        (f a)
    ]

-- * Test data

equationId :: Equation'
equationId = mkEquation sortR (mkElemVar Mock.x) (mkElemVar Mock.x)

equationRequiresBottom :: Equation'
equationRequiresBottom =
    (mkEquation sortR Mock.a Mock.b)
        { requires = makeFalsePredicate sortR }

equationEnsuresBottom :: Equation'
equationEnsuresBottom =
    (mkEquation sortR Mock.a Mock.b)
        { ensures = makeFalsePredicate sortR }

equationBottom :: Equation'
equationBottom =
    mkEquation sortR Mock.a (mkBottom Mock.testSort)

sortR :: Sort
sortR = mkSortVariable (testId "R")

f, g :: TestTerm -> TestTerm
f = Mock.functionalConstr10
g = Mock.functionalConstr11

<<<<<<< HEAD
fSymbol :: Symbol
fSymbol = Mock.functionalConstr10Symbol

cf :: TermLike Variable
=======
cf :: TestTerm
>>>>>>> 7e44a8b6
cf = Mock.cf

sigma :: TestTerm -> TestTerm -> TestTerm
sigma = Mock.functionalConstr20

<<<<<<< HEAD
sigmaSymbol :: Symbol
sigmaSymbol = Mock.functionalConstr20Symbol

string :: Text -> TermLike Variable
=======
string :: Text -> TestTerm
>>>>>>> 7e44a8b6
string = Mock.builtinString

x, xString, xInt, y, z :: TestTerm
x = mkElemVar Mock.x
xInt = mkElemVar Mock.xInt
xString = mkElemVar Mock.xString
y = mkElemVar Mock.y
z = mkElemVar Mock.z

a, b :: TestTerm
a = Mock.a
b = Mock.b

tdivInt :: TestTerm -> TestTerm -> TestTerm
tdivInt = Mock.tdivInt

<<<<<<< HEAD
positive :: TermLike Variable -> Predicate Variable
positive u' =
=======
positive :: TestTerm -> TestPredicate
positive u =
>>>>>>> 7e44a8b6
    makeEqualsPredicate Mock.testSort
        (Mock.lessInt
            (Mock.fTestInt u')  -- wrap the given term for sort agreement
            (Mock.builtinInt 0)
        )
        (Mock.builtinBool False)

andNot, orNot
    :: TestPredicate
    -> TestPredicate
    -> TestPredicate
andNot p1 p2 = makeAndPredicate p1 (makeNotPredicate p2)
orNot p1 p2 = makeOrPredicate p1 (makeNotPredicate p2)

-- * Helpers

axiom
    :: TestTerm
    -> TestTerm
    -> TestPredicate
    -> Equation'
axiom left right requires =
    (mkEquation sortR left right) { requires }

axiom_
    :: TestTerm
    -> TestTerm
    -> Equation'
axiom_ left right = axiom left right (makeTruePredicate sortR)

<<<<<<< HEAD
functionAxiomNEW
    :: Symbol
    -> [TermLike Variable]
    -> TermLike Variable
    -> Predicate Variable
    -> Equation Variable
functionAxiomNEW symbol args right requires =
    case args of
        [] -> (mkEquation sortR (mkApplySymbol symbol []) right) { requires }
        _  -> (mkEquation sortR left right) { requires, argument }
  where
    left = mkApplySymbol symbol variables
    sorts = fmap termLikeSort args
    variables = generateVariables (intToNatural (length args)) sorts
    generateVariables n sorts' =
        fmap makeElementVariable (zip [0..n - 1] sorts')
    argument =
        foldr1 makeAndPredicate
        $ fmap (uncurry (makeInPredicate sortR))
        $ zip variables args
    makeElementVariable (num, sort) =
        Variable (testId "funcVar") (Just (Element num)) sort
        & ElementVariable
        & mkElemVar

functionAxiom_NEW
    :: Symbol
    -> [TermLike Variable]
    -> TermLike Variable
    -> Equation Variable
functionAxiom_NEW symbol args right =
    functionAxiomNEW symbol args right (makeTruePredicate sortR)

concrete :: [TermLike Variable] -> Equation Variable -> Equation Variable
=======
concrete :: [TestTerm] -> Equation' -> Equation'
>>>>>>> 7e44a8b6
concrete vars =
    Lens.set
        (field @"attributes" . field @"concrete")
        (Concrete $ foldMap freeVariables vars)

symbolic :: [TestTerm] -> Equation' -> Equation'
symbolic vars =
    Lens.set
        (field @"attributes" . field @"symbolic")
        (Symbolic $ foldMap freeVariables vars)

-- * Test cases

withAttemptEquationResult
    :: (AttemptEquationResult' -> Assertion)
    -> TestName
    -> Equation'
    -> TestSideCondition
    -> TestTerm
    -> TestTree
withAttemptEquationResult check testName equation sideCondition initial =
    testCase testName (attemptEquation sideCondition initial equation >>= check)

applies
    :: TestName
    -> Equation'
    -> TestSideCondition
    -> TestTerm
    -> TestPattern
    -> TestTree
applies testName equation sideCondition initial expect =
    withAttemptEquationResult
        (expectRight >=> assertEqual "" expect)
        testName
        equation
        sideCondition
        initial

notMatched
    :: TestName
    -> Equation'
    -> TestSideCondition
    -> TestTerm
    -> TestTree
notMatched = withAttemptEquationResult (expectLeft >=> assertNotMatched)

notInstantiated
    :: TestName
    -> Equation'
    -> TestSideCondition
    -> TestTerm
    -> TestTree
notInstantiated =
    withAttemptEquationResult (expectLeft >=> assertApplyMatchResultErrors)

requiresNotMet
    :: TestName
    -> Equation'
    -> TestSideCondition
    -> TestTerm
    -> TestTree
requiresNotMet =
    withAttemptEquationResult (expectLeft >=> assertRequiresNotMet)<|MERGE_RESOLUTION|>--- conflicted
+++ resolved
@@ -20,16 +20,16 @@
 import Data.Generics.Product
     ( field
     )
+import Data.Text
+    ( Text
+    )
+import GHC.Natural
+    ( intToNatural
+    )
+
 import Data.Sup
     ( Sup (..)
     )
-import Data.Text
-    ( Text
-    )
-import GHC.Natural
-    ( intToNatural
-    )
-
 import Kore.Attribute.Axiom.Concrete
     ( Concrete (..)
     )
@@ -41,32 +41,10 @@
     )
 import qualified Kore.Equation.Application as Equation
 import Kore.Equation.Equation
-<<<<<<< HEAD
 import qualified Kore.Internal.Condition as Condition
 import Kore.Internal.Pattern as Pattern
-import Kore.Internal.Predicate
-    ( Predicate
-    )
-import Kore.Internal.Predicate as Predicate
-    ( makeAndPredicate
-    , makeCeilPredicate_
-    , makeEqualsPredicate
-    , makeEqualsPredicate_
-    , makeFalsePredicate
-    , makeInPredicate
-    , makeNotPredicate
-    , makeOrPredicate
-    , makeTruePredicate
-    , makeTruePredicate_
-    )
-import Kore.Internal.SideCondition
-    ( SideCondition
-    )
-import qualified Kore.Internal.SideCondition as SideCondition
 import Kore.Internal.TermLike
 import qualified Kore.Internal.TermLike as TermLike
-=======
->>>>>>> 7e44a8b6
 import qualified Kore.Variables.Target as Target
 import qualified Pretty
 
@@ -74,11 +52,9 @@
 import Test.Kore
     ( testId
     )
-import qualified Test.Kore.Internal.Condition as Condition
 import Test.Kore.Internal.Pattern as Pattern
 import Test.Kore.Internal.Predicate as Predicate
 import Test.Kore.Internal.SideCondition as SideCondition
-import Test.Kore.Internal.TermLike as TermLike
 import qualified Test.Kore.Step.MockSymbols as Mock
 import Test.Kore.Step.Simplification
 import Test.Tasty.HUnit.Ext
@@ -551,27 +527,19 @@
 f = Mock.functionalConstr10
 g = Mock.functionalConstr11
 
-<<<<<<< HEAD
 fSymbol :: Symbol
 fSymbol = Mock.functionalConstr10Symbol
 
-cf :: TermLike Variable
-=======
 cf :: TestTerm
->>>>>>> 7e44a8b6
 cf = Mock.cf
 
 sigma :: TestTerm -> TestTerm -> TestTerm
 sigma = Mock.functionalConstr20
 
-<<<<<<< HEAD
 sigmaSymbol :: Symbol
 sigmaSymbol = Mock.functionalConstr20Symbol
 
-string :: Text -> TermLike Variable
-=======
 string :: Text -> TestTerm
->>>>>>> 7e44a8b6
 string = Mock.builtinString
 
 x, xString, xInt, y, z :: TestTerm
@@ -588,13 +556,8 @@
 tdivInt :: TestTerm -> TestTerm -> TestTerm
 tdivInt = Mock.tdivInt
 
-<<<<<<< HEAD
-positive :: TermLike Variable -> Predicate Variable
+positive :: TestTerm -> TestPredicate
 positive u' =
-=======
-positive :: TestTerm -> TestPredicate
-positive u =
->>>>>>> 7e44a8b6
     makeEqualsPredicate Mock.testSort
         (Mock.lessInt
             (Mock.fTestInt u')  -- wrap the given term for sort agreement
@@ -625,13 +588,12 @@
     -> Equation'
 axiom_ left right = axiom left right (makeTruePredicate sortR)
 
-<<<<<<< HEAD
 functionAxiomNEW
     :: Symbol
-    -> [TermLike Variable]
-    -> TermLike Variable
-    -> Predicate Variable
-    -> Equation Variable
+    -> [TestTerm]
+    -> TestTerm
+    -> TestPredicate
+    -> Equation'
 functionAxiomNEW symbol args right requires =
     case args of
         [] -> (mkEquation sortR (mkApplySymbol symbol []) right) { requires }
@@ -647,22 +609,25 @@
         $ fmap (uncurry (makeInPredicate sortR))
         $ zip variables args
     makeElementVariable (num, sort) =
-        Variable (testId "funcVar") (Just (Element num)) sort
-        & ElementVariable
+        mkElementVariable' (testId "funcVar") num sort
         & mkElemVar
+    mkElementVariable' base counter variableSort =
+        Variable
+            { variableName =
+                ElementVariableName
+                    VariableName { base, counter = Just (Element counter) }
+            , variableSort
+            }
 
 functionAxiom_NEW
     :: Symbol
-    -> [TermLike Variable]
-    -> TermLike Variable
-    -> Equation Variable
+    -> [TestTerm]
+    -> TestTerm
+    -> Equation'
 functionAxiom_NEW symbol args right =
     functionAxiomNEW symbol args right (makeTruePredicate sortR)
 
-concrete :: [TermLike Variable] -> Equation Variable -> Equation Variable
-=======
 concrete :: [TestTerm] -> Equation' -> Equation'
->>>>>>> 7e44a8b6
 concrete vars =
     Lens.set
         (field @"attributes" . field @"concrete")
