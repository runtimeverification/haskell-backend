--- conflicted
+++ resolved
@@ -202,23 +202,13 @@
     , testCase "equation requirement" $ do
         let
             requires =
-<<<<<<< HEAD
                 makeEqualsPredicate
-                    (Mock.functional11 (mkElemVar Mock.x))
-=======
-                makeEqualsPredicate sortR
->>>>>>> 5fa295c9
                     (Mock.functional10 (mkElemVar Mock.x))
                     (Mock.functional11 (mkElemVar Mock.x))
             equation = equationId { requires }
             initial = Mock.a
         let requires1 =
-<<<<<<< HEAD
                 makeEqualsPredicate
-                    (Mock.functional11 Mock.a)
-=======
-                makeEqualsPredicate sortR
->>>>>>> 5fa295c9
                     (Mock.functional10 Mock.a)
                     (Mock.functional11 Mock.a)
             expect1 =
@@ -230,12 +220,7 @@
         attemptEquation SideCondition.top initial equation
             >>= expectLeft >>= assertEqual "" expect1
         let requires2 =
-<<<<<<< HEAD
                 makeEqualsPredicate
-                    (Mock.functional11 Mock.a)
-=======
-                makeEqualsPredicate sortR
->>>>>>> 5fa295c9
                     (Mock.functional10 Mock.a)
                     (Mock.functional11 Mock.a)
             sideCondition2 =
