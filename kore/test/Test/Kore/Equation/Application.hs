--- conflicted
+++ resolved
@@ -549,11 +549,7 @@
 
 equationBottom :: Equation'
 equationBottom =
-<<<<<<< HEAD
     mkEquation Mock.a (mkBottom Mock.testSort)
-=======
-    mkEquation sortR Mock.a (mkBottom Mock.testSort)
->>>>>>> d96b20f9
 
 f, g :: TestTerm -> TestTerm
 f = Mock.functionalConstr10
@@ -604,77 +600,6 @@
 andNot p1 p2 = makeAndPredicate p1 (makeNotPredicate p2)
 orNot p1 p2 = makeOrPredicate p1 (makeNotPredicate p2)
 
-<<<<<<< HEAD
--- * Helpers
-
-axiom
-    :: TestTerm
-    -> TestTerm
-    -> TestPredicate
-    -> Equation'
-axiom left right requires =
-    (mkEquation left right) { requires }
-
-axiom_
-    :: TestTerm
-    -> TestTerm
-    -> Equation'
-axiom_ left right = axiom left right makeTruePredicate
-
-functionAxiomUnification
-    :: Symbol
-    -> [TestTerm]
-    -> TestTerm
-    -> TestPredicate
-    -> Equation'
-functionAxiomUnification symbol args right requires =
-    case args of
-        [] -> (mkEquation (mkApplySymbol symbol []) right) { requires }
-        _  -> (mkEquation left right) { requires, argument }
-  where
-    left = mkApplySymbol symbol variables
-    sorts = fmap termLikeSort args
-    variables = generateVariables (intToNatural (length args)) sorts
-    generateVariables n sorts' =
-        fmap makeElementVariable (zip [0..n - 1] sorts')
-    argument =
-        Just
-        $ foldr1 makeAndPredicate
-        $ fmap (uncurry makeInPredicate)
-        $ zip variables args
-    makeElementVariable (num, sort) =
-        mkElementVariable' (testId "funcVar") num sort
-        & mkElemVar
-    mkElementVariable' base counter variableSort =
-        Variable
-            { variableName =
-                ElementVariableName
-                    VariableName { base, counter = Just (Element counter) }
-            , variableSort
-            }
-
-functionAxiomUnification_
-    :: Symbol
-    -> [TestTerm]
-    -> TestTerm
-    -> Equation'
-functionAxiomUnification_ symbol args right =
-    functionAxiomUnification symbol args right makeTruePredicate
-
-concrete :: [TestTerm] -> Equation' -> Equation'
-concrete vars =
-    Lens.set
-        (field @"attributes" . field @"concrete")
-        (Concrete $ foldMap freeVariables vars)
-
-symbolic :: [TestTerm] -> Equation' -> Equation'
-symbolic vars =
-    Lens.set
-        (field @"attributes" . field @"symbolic")
-        (Symbolic $ foldMap freeVariables vars)
-
-=======
->>>>>>> d96b20f9
 -- * Test cases
 
 withAttemptEquationResult
