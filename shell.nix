--- conflicted
+++ resolved
@@ -9,16 +9,7 @@
   shellFor = args: project.shellFor (local args);
 in
 
-<<<<<<< HEAD
-project.shellFor {
-  additional = hspkgs:
-    [
-      hspkgs.ghc-tags-plugin
-      hspkgs.terminfo
-    ];
-=======
 shellFor {
->>>>>>> 14a7f15c
   buildInputs =
     with pkgs;
     [
