--- conflicted
+++ resolved
@@ -352,20 +352,7 @@
                     -- check unclear requires-clauses in the context of known constraints (prior)
                     mbSolver <- lift getSolver
 
-<<<<<<< HEAD
                     unclearRequiresAfterSmt <- case mbSolver of
-=======
-                    let smtUnclear = do
-                            withContext CtxConstraint . withContext CtxAbort . logMessage $
-                                WithJsonMessage (object ["conditions" .= (externaliseTerm . coerce <$> stillUnclear)]) $
-                                    renderOneLineText $
-                                        "Uncertain about condition(s) in a rule:"
-                                            <+> (hsep . punctuate comma . map (pretty' @mods) $ stillUnclear)
-                            failRewrite $
-                                RuleConditionUnclear rule . coerce . foldl1 AndTerm $
-                                    map coerce stillUnclear
-                    case mbSolver of
->>>>>>> 5fdd57a7
                         Just solver -> do
                             checkAllRequires <-
                                 SMT.checkPredicates solver prior mempty (Set.fromList stillUnclear)
@@ -383,7 +370,6 @@
                                     withContext CtxFailure $ logMessage ("Required clauses evaluated to #Bottom." :: Text)
                                     returnNotApplied
                                 Right (Just True) ->
-<<<<<<< HEAD
                                     pure [] -- can proceed
                                 Right Nothing -> do
                                     withContext CtxConstraint . logMessage . renderOneLineText $
@@ -402,21 +388,6 @@
                                     failRewrite $
                                         RuleConditionUnclear rule (head unclearRequires)
                                 else pure []
-=======
-                                    pure () -- can proceed
-                                Right Nothing ->
-                                    smtUnclear -- no implication could be determined
-                        Nothing ->
-                            unless (null stillUnclear) $ do
-                                withContext CtxConstraint . withContext CtxAbort $
-                                    logMessage $
-                                        WithJsonMessage (object ["conditions" .= (externaliseTerm . coerce <$> stillUnclear)]) $
-                                            renderOneLineText $
-                                                "Uncertain about a condition(s) in rule, no SMT solver:"
-                                                    <+> (hsep . punctuate comma . map (pretty' @mods) $ stillUnclear)
-                                failRewrite $
-                                    RuleConditionUnclear rule (head stillUnclear)
->>>>>>> 5fdd57a7
 
                     -- check ensures constraints (new) from rhs: stop and return `Trivial` if
                     -- any are false, remove all that are trivially true, return the rest
