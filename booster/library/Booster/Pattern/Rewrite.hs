--- conflicted
+++ resolved
@@ -720,11 +720,7 @@
     (Maybe Natural) ->
     Pattern ->
     io (Natural, Seq (RewriteTrace ()), RewriteResult Pattern)
-<<<<<<< HEAD
-performRewrite doTracing def mLlvmLibrary mSolver mbMaxDepth cutLabels terminalLabels mbSimplify pat = do
-=======
-performRewrite doTracing def mLlvmLibrary smtSolver varsToAvoid mbMaxDepth cutLabels terminalLabels pat = do
->>>>>>> e5a921f5
+performRewrite doTracing def mLlvmLibrary smtSolver varsToAvoid mbMaxDepth cutLabels terminalLabels mbSimplify pat = do
     (rr, RewriteStepsState{counter, traces}) <-
         flip runStateT rewriteStart $ doSteps False pat
     pure (counter, traces, rr)
