{-# LANGUAGE DeriveTraversable #-}
{-# LANGUAGE InstanceSigs #-}
{-# LANGUAGE MultiWayIf #-}
{-# LANGUAGE PatternSynonyms #-}
{-# LANGUAGE RankNTypes #-}

{- |
Copyright   : (c) Runtime Verification, 2022
License     : BSD-3-Clause
-}
module Booster.Pattern.Rewrite (
    performRewrite,
    rewriteStep,
    RewriteConfig (..),
    RewriteFailed (..),
    RewriteResult (..),
    RewriteTrace (..),
    pattern CollectRewriteTraces,
    pattern NoCollectRewriteTraces,
    runRewriteT,
) where

import Control.Applicative ((<|>))
import Control.Monad
import Control.Monad.Extra (whenJust)
import Control.Monad.IO.Class (MonadIO (..))
import Control.Monad.Trans.Class
import Control.Monad.Trans.Except
import Control.Monad.Trans.Reader (ReaderT (..), ask, asks, withReaderT)
import Control.Monad.Trans.State.Strict (StateT (runStateT), get, modify)
import Data.Aeson (object, (.=))
import Data.Bifunctor (bimap)
import Data.Coerce (coerce)
import Data.Data (Proxy)
import Data.Hashable qualified as Hashable
import Data.List (intersperse, partition)
import Data.List.NonEmpty (NonEmpty (..), toList)
import Data.List.NonEmpty qualified as NE
import Data.Map qualified as Map
import Data.Maybe (catMaybes, fromMaybe)
import Data.Sequence (Seq, (|>))
import Data.Set qualified as Set
import Data.Text as Text (Text, pack)
import Numeric.Natural
import Prettyprinter

import Booster.Definition.Attributes.Base
import Booster.Definition.Base
import Booster.LLVM as LLVM (API)
import Booster.Log
import Booster.Pattern.ApplyEquations (
    CacheTag (Equations),
    EquationFailure (..),
    SimplifierCache (..),
    evaluatePattern,
    simplifyConstraint,
 )
import Booster.Pattern.Base
import Booster.Pattern.Bool
import Booster.Pattern.Index qualified as Idx
import Booster.Pattern.Match (
    FailReason (ArgLengthsDiffer, SubsortingError),
    MatchResult (MatchFailed, MatchIndeterminate, MatchSuccess),
    MatchType (Rewrite),
    SortError,
    Substitution,
    matchTerms,
 )
import Booster.Pattern.Pretty
import Booster.Pattern.Util
import Booster.Prettyprinter
import Booster.SMT.Interface qualified as SMT
import Booster.Syntax.Json.Externalise (externaliseTerm)
import Booster.Util (Flag (..))

newtype RewriteT io a = RewriteT
    { unRewriteT ::
        ReaderT RewriteConfig (StateT SimplifierCache (ExceptT (RewriteFailed "Rewrite") io)) a
    }
    deriving newtype (Functor, Applicative, Monad, MonadIO)

data RewriteConfig = RewriteConfig
    { definition :: KoreDefinition
    , llvmApi :: Maybe LLVM.API
    , smtSolver :: SMT.SMTContext
    , varsToAvoid :: Set.Set Variable
    , doTracing :: Flag "CollectRewriteTraces"
    , logger :: Logger LogMessage
    , prettyModifiers :: ModifiersRep
    , -- below: parameters used only in performRewrite
      mbMaxDepth, mbSimplify :: Maybe Natural
    , cutLabels, terminalLabels :: [Text]
    }

instance MonadIO io => LoggerMIO (RewriteT io) where
    getLogger = RewriteT $ asks logger
    getPrettyModifiers = RewriteT $ asks prettyModifiers

    withLogger modL (RewriteT m) = RewriteT $ withReaderT (\cfg@RewriteConfig{logger} -> cfg{logger = modL logger}) m

pattern CollectRewriteTraces :: Flag "CollectRewriteTraces"
pattern CollectRewriteTraces = Flag True

pattern NoCollectRewriteTraces :: Flag "CollectRewriteTraces"
pattern NoCollectRewriteTraces = Flag False

runRewriteT ::
    RewriteConfig ->
    SimplifierCache ->
    RewriteT io a ->
    io (Either (RewriteFailed "Rewrite") (a, SimplifierCache))
runRewriteT rewriteConfig cache =
    runExceptT . flip runStateT cache . flip runReaderT rewriteConfig . unRewriteT

throw :: LoggerMIO io => RewriteFailed "Rewrite" -> RewriteT io a
throw = RewriteT . lift . lift . throwE

getDefinition :: LoggerMIO io => RewriteT io KoreDefinition
getDefinition = RewriteT $ definition <$> ask

{- | Performs a rewrite step (using suitable rewrite rules from the
   definition).

  The result can be a failure (providing some context for why it
  failed), or a rewritten pattern with a new term and possibly new
  additional constraints.
-}
rewriteStep ::
    LoggerMIO io =>
    [Text] ->
    [Text] ->
    Pattern ->
    RewriteT io (RewriteResult Pattern)
rewriteStep cutLabels terminalLabels pat = do
    def <- getDefinition
    let getIndex =
            if null def.attributes.indexCells
                then Idx.kCellTermIndex
                else Idx.compositeTermIndex def.attributes.indexCells
        termIdx = getIndex pat.term
    when (Idx.hasNone termIdx) $ throw (TermIndexIsNone pat.term)
    let
        indexes = Set.toList $ Idx.coveringIndexes termIdx
        rulesFor i = fromMaybe Map.empty $ Map.lookup i def.rewriteTheory
        rules =
            map snd . Map.toAscList . Map.unionsWith (<>) $ map rulesFor indexes

    -- process one priority group at a time (descending priority),
    -- until a result is obtained or the entire rewrite fails.
    processGroups pat rules
  where
    processGroups ::
        LoggerMIO io =>
        Pattern ->
        [[RewriteRule "Rewrite"]] ->
        RewriteT io (RewriteResult Pattern)
    processGroups pattr [] =
        pure $ RewriteStuck pattr
    processGroups pattr (rules : rest) = do
        -- try all rules of the priority group. This will immediately
        -- fail the rewrite if anything is uncertain (unification,
        -- definedness, rule conditions)
        results <- filter (/= NotApplied) <$> mapM (applyRule pattr) rules

        -- simplify and filter out bottom states

        -- At the moment, there is no point in calling simplify on the conditions of the
        -- resulting patterns again, since we already pruned any rule applications
        -- which resulted in one of the conditions being bottom.
        -- Also, our current simplifier cannot deduce bottom from a combination of conditions,
        -- so unless the original pattern contained bottom, we won't gain anything from
        -- calling the simplifier on the original conditions which came with the term.

        let labelOf = fromMaybe "" . (.ruleLabel) . (.attributes)
            ruleLabelOrLocT = renderOneLineText . ruleLabelOrLoc
            uniqueId = (.uniqueId) . (.attributes)

        case results of
            -- no rules in this group were applicable
            [] -> processGroups pattr rest
            _ -> case concatMap (\case Applied x -> [x]; _ -> []) results of
                [] ->
                    -- all remaining branches are trivial, i.e. rules which did apply had an ensures condition which evaluated to false
                    -- if, all the other groups only generate a not applicable or trivial rewrites,
                    -- then we return a `RewriteTrivial`.
                    processGroups pattr rest >>= \case
                        RewriteStuck{} -> pure $ RewriteTrivial pat
                        other -> pure other
                -- all branches but one were either not applied or trivial
                [(r, x)]
                    | labelOf r `elem` cutLabels ->
                        pure $ RewriteCutPoint (labelOf r) (uniqueId r) pat x
                    | labelOf r `elem` terminalLabels ->
                        pure $ RewriteTerminal (labelOf r) (uniqueId r) x
                    | otherwise ->
                        pure $ RewriteFinished (Just $ ruleLabelOrLocT r) (Just $ uniqueId r) x
                -- at this point, there were some Applied rules and potentially some Trivial ones.
                -- here, we just return all the applied rules in a `RewriteBranch`
                rxs ->
                    pure $
                        RewriteBranch pat $
                            NE.fromList $
                                map (\(r, p) -> (ruleLabelOrLocT r, uniqueId r, p)) rxs

data RewriteRuleAppResult a
    = Applied a
    | NotApplied
    | Trivial
    deriving (Show, Eq, Functor)

newtype RewriteRuleAppT m a = RewriteRuleAppT {runRewriteRuleAppT :: m (RewriteRuleAppResult a)}
    deriving (Functor)

instance Monad m => Applicative (RewriteRuleAppT m) where
    pure = RewriteRuleAppT . return . Applied
    {-# INLINE pure #-}
    mf <*> mx = RewriteRuleAppT $ do
        mb_f <- runRewriteRuleAppT mf
        case mb_f of
            NotApplied -> return NotApplied
            Trivial -> return Trivial
            Applied f -> do
                mb_x <- runRewriteRuleAppT mx
                case mb_x of
                    NotApplied -> return NotApplied
                    Trivial -> return Trivial
                    Applied x -> return (Applied (f x))
    {-# INLINE (<*>) #-}
    m *> k = m >> k
    {-# INLINE (*>) #-}

instance Monad m => Monad (RewriteRuleAppT m) where
    return = pure
    {-# INLINE return #-}
    x >>= f = RewriteRuleAppT $ do
        v <- runRewriteRuleAppT x
        case v of
            Applied y -> runRewriteRuleAppT (f y)
            NotApplied -> return NotApplied
            Trivial -> return Trivial
    {-# INLINE (>>=) #-}

instance MonadTrans RewriteRuleAppT where
    lift :: Monad m => m a -> RewriteRuleAppT m a
    lift = RewriteRuleAppT . fmap Applied
    {-# INLINE lift #-}

instance Monad m => MonadFail (RewriteRuleAppT m) where
    fail _ = RewriteRuleAppT (return NotApplied)
    {-# INLINE fail #-}

instance MonadIO m => MonadIO (RewriteRuleAppT m) where
    liftIO = lift . liftIO
    {-# INLINE liftIO #-}

instance LoggerMIO m => LoggerMIO (RewriteRuleAppT m) where
    withLogger l (RewriteRuleAppT m) = RewriteRuleAppT $ withLogger l m

{- | Tries to apply one rewrite rule:

 * Unifies the LHS term with the pattern term
 * Ensures that the unification is a _match_ (one-sided substitution)
 * prunes any rules that turn out to have trivially-false side conditions
 * returns the rule and the resulting pattern if successful, otherwise Nothing

If it cannot be determined whether the rule can be applied or not, an
exception is thrown which indicates the exact reason why (this will
abort the entire rewrite).
-}
applyRule ::
    forall io.
    LoggerMIO io =>
    Pattern ->
    RewriteRule "Rewrite" ->
    RewriteT io (RewriteRuleAppResult (RewriteRule "Rewrite", Pattern))
applyRule pat@Pattern{ceilConditions} rule =
    withRuleContext rule $
        runRewriteRuleAppT $
            getPrettyModifiers >>= \case
                ModifiersRep (_ :: FromModifiersT mods => Proxy mods) -> do
                    def <- lift getDefinition
                    -- unify terms
                    subst <- withContext CtxMatch $ case matchTerms Rewrite def rule.lhs pat.term of
                        MatchFailed (SubsortingError sortError) -> do
                            withContext CtxError $ logPretty' @mods sortError
                            failRewrite $ RewriteSortError rule pat.term sortError
                        MatchFailed err@ArgLengthsDiffer{} -> do
                            withContext CtxError $
                                logPretty' @mods err
                            failRewrite $ InternalMatchError $ renderText $ pretty' @mods err
                        MatchFailed reason -> do
                            withContext CtxFailure $ logPretty' @mods reason
                            fail "Rule matching failed"
                        MatchIndeterminate remainder -> do
                            withContext CtxIndeterminate $
                                logMessage $
                                    WithJsonMessage (object ["remainder" .= (bimap externaliseTerm externaliseTerm <$> remainder)]) $
                                        renderOneLineText $
                                            "Uncertain about match with rule. Remainder:"
                                                <+> ( hsep $
                                                        punctuate comma $
                                                            map (\(t1, t2) -> pretty' @mods t1 <+> "==" <+> pretty' @mods t2) $
                                                                NE.toList remainder
                                                    )
                            failRewrite $ RuleApplicationUnclear rule pat.term remainder
                        MatchSuccess substitution -> do
                            withContext CtxSuccess $ do
                                logMessage rule
                                withContext CtxSubstitution
                                    $ logMessage
                                    $ WithJsonMessage
                                        ( object
                                            ["substitution" .= (bimap (externaliseTerm . Var) externaliseTerm <$> Map.toList substitution)]
                                        )
                                    $ renderOneLineText
                                    $ "Substitution:"
                                        <+> ( hsep $
                                                intersperse "," $
                                                    map (\(k, v) -> pretty' @mods k <+> "->" <+> pretty' @mods v) $
                                                        Map.toList substitution
                                            )
                            pure substitution

                    -- Also fail the whole rewrite if a rule applies but may introduce
                    -- an undefined term.
                    unless (null rule.computedAttributes.notPreservesDefinednessReasons) $ do
                        withContext CtxDefinedness . withContext CtxAbort $
                            logMessage $
                                renderOneLineText $
                                    "Uncertain about definedness of rule due to:"
                                        <+> hsep (intersperse "," $ map pretty rule.computedAttributes.notPreservesDefinednessReasons)
                        failRewrite $
                            DefinednessUnclear
                                rule
                                pat
                                rule.computedAttributes.notPreservesDefinednessReasons

                    -- check required constraints from lhs: Stop if any is false, abort rewrite if indeterminate.
                    checkRequires subst

                    -- check ensures constraints (new) from rhs: stop and return `Trivial` if
                    -- any are false, remove all that are trivially true, return the rest
<<<<<<< HEAD
                    let ruleEnsures =
                            concatMap (splitBoolPredicates . coerce . substituteInTerm subst . coerce) rule.ensures
                        trivialIfBottom = RewriteRuleAppT $ pure Trivial
                    newConstraints <-
                        catMaybes <$> mapM (checkConstraint id trivialIfBottom prior) ruleEnsures

                    -- check all new constraints together with the known side constraints
                    (lift $ SMT.checkPredicates solver prior mempty (Set.fromList newConstraints)) >>= \case
                        SMT.IsInvalid -> do
                            withContext CtxSuccess $ logMessage ("New constraints evaluated to #Bottom." :: Text)
                            RewriteRuleAppT $ pure Trivial
                        _other ->
                            pure ()
=======
                    newConstraints <- checkEnsures subst
>>>>>>> edde779b

                    -- if a new constraint is going to be added, the equation cache is invalid
                    unless (null newConstraints) $ do
                        withContextFor Equations . logMessage $
                            ("New path condition ensured, invalidating cache" :: Text)
                        lift . RewriteT . lift . modify $ \s -> s{equations = mempty}

                    -- existential variables may be present in rule.rhs and rule.ensures,
                    -- need to strip prefixes and freshen their names with respect to variables already
                    -- present in the input pattern and in the unification substitution
                    varsFromInput <- lift . RewriteT $ asks (.varsToAvoid)
                    let varsFromPattern = freeVariables pat.term <> (Set.unions $ Set.map (freeVariables . coerce) pat.constraints)
                        varsFromSubst = Set.unions . map freeVariables . Map.elems $ subst
                        forbiddenVars = varsFromInput <> varsFromPattern <> varsFromSubst
                        existentialSubst =
                            Map.fromSet
                                (\v -> Var $ freshenVar v{variableName = stripMarker v.variableName} forbiddenVars)
                                rule.existentials

                    -- modify the substitution to include the existentials
                    let substWithExistentials = subst `Map.union` existentialSubst

                    let rewritten =
                            Pattern
                                (substituteInTerm substWithExistentials rule.rhs)
                                -- adding new constraints that have not been trivially `Top`, substituting the Ex# variables
                                ( pat.constraints
                                    <> (Set.fromList $ map (coerce . substituteInTerm existentialSubst . coerce) newConstraints)
                                )
                                ceilConditions
                    withContext CtxSuccess $
                        withPatternContext rewritten $
                            return (rule, rewritten)
  where
    filterOutKnownConstraints :: Set.Set Predicate -> [Predicate] -> RewriteT io [Predicate]
    filterOutKnownConstraints priorKnowledge constraitns = do
        let (knownTrue, toCheck) = partition (`Set.member` priorKnowledge) constraitns
        unless (null knownTrue) $
            getPrettyModifiers >>= \case
                ModifiersRep (_ :: FromModifiersT mods => Proxy mods) ->
                    logMessage $
                        renderOneLineText $
                            "Known true side conditions (won't check):"
                                <+> hsep (intersperse "," $ map (pretty' @mods) knownTrue)
        pure toCheck

    failRewrite :: RewriteFailed "Rewrite" -> RewriteRuleAppT (RewriteT io) a
    failRewrite = lift . (throw)

    notAppliedIfBottom :: RewriteRuleAppT (RewriteT io) a
    notAppliedIfBottom = RewriteRuleAppT $ pure NotApplied

    trivialIfBottom :: RewriteRuleAppT (RewriteT io) a
    trivialIfBottom = RewriteRuleAppT $ pure Trivial

    checkConstraint ::
        (Predicate -> a) ->
        RewriteRuleAppT (RewriteT io) (Maybe a) ->
        Set.Set Predicate ->
        Predicate ->
        RewriteRuleAppT (RewriteT io) (Maybe a)
    checkConstraint onUnclear onBottom knownPredicates p = do
        RewriteConfig{definition, llvmApi, smtSolver} <- lift $ RewriteT ask
        oldCache <- lift . RewriteT . lift $ get
        (simplified, cache) <-
            withContext CtxConstraint $
                simplifyConstraint definition llvmApi smtSolver oldCache knownPredicates p
        -- update cache
        lift . RewriteT . lift . modify $ const cache
        case simplified of
            Right (Predicate FalseBool) -> onBottom
            Right (Predicate TrueBool) -> pure Nothing
            Right other -> pure $ Just $ onUnclear other
            Left UndefinedTerm{} -> onBottom
            Left _ -> pure $ Just $ onUnclear p

    checkRequires ::
        Substitution -> RewriteRuleAppT (RewriteT io) ()
    checkRequires matchingSubst = do
        ModifiersRep (_ :: FromModifiersT mods => Proxy mods) <- getPrettyModifiers
        -- apply substitution to rule requires
        let ruleRequires =
                concatMap (splitBoolPredicates . coerce . substituteInTerm matchingSubst . coerce) rule.requires

        -- filter out any predicates known to be _syntactically_ present in the known prior
        toCheck <- lift $ filterOutKnownConstraints pat.constraints ruleRequires

        -- simplify the constraints (one by one in isolation). Stop if false, abort rewrite if indeterminate.
        unclearRequires <-
            catMaybes <$> mapM (checkConstraint id notAppliedIfBottom pat.constraints) toCheck

        -- unclear conditions may have been simplified and
        -- could now be syntactically present in the path constraints, filter again
        stillUnclear <- lift $ filterOutKnownConstraints pat.constraints unclearRequires

        -- check unclear requires-clauses in the context of known constraints (priorKnowledge)
        solver <- lift $ RewriteT $ (.smtSolver) <$> ask
        let smtUnclear = do
                withContext CtxConstraint . withContext CtxAbort . logMessage $
                    WithJsonMessage (object ["conditions" .= (externaliseTerm . coerce <$> stillUnclear)]) $
                        renderOneLineText $
                            "Uncertain about condition(s) in a rule:"
                                <+> (hsep . punctuate comma . map (pretty' @mods) $ stillUnclear)
                failRewrite $
                    RuleConditionUnclear rule . coerce . foldl1 AndTerm $
                        map coerce stillUnclear
        SMT.checkPredicates solver pat.constraints mempty (Set.fromList stillUnclear) >>= \case
            SMT.IsUnknown{} ->
                smtUnclear -- abort rewrite if a solver result was Unknown
            SMT.IsInvalid -> do
                -- requires is actually false given the prior
                withContext CtxFailure $ logMessage ("Required clauses evaluated to #Bottom." :: Text)
                RewriteRuleAppT $ pure NotApplied
            SMT.IsValid ->
                pure () -- can proceed
    checkEnsures ::
        Substitution -> RewriteRuleAppT (RewriteT io) [Predicate]
    checkEnsures matchingSubst = do
        -- apply substitution to rule requires
        let ruleEnsures =
                concatMap (splitBoolPredicates . coerce . substituteInTerm matchingSubst . coerce) $
                    Set.toList rule.ensures
        newConstraints <-
            catMaybes <$> mapM (checkConstraint id trivialIfBottom pat.constraints) ruleEnsures

        -- check all new constraints together with the known side constraints
        solver <- lift $ RewriteT $ (.smtSolver) <$> ask
        (lift $ SMT.checkPredicates solver pat.constraints mempty (Set.fromList newConstraints)) >>= \case
            SMT.IsInvalid -> do
                withContext CtxSuccess $ logMessage ("New constraints evaluated to #Bottom." :: Text)
                RewriteRuleAppT $ pure Trivial
            _other ->
                pure ()

        -- if a new constraint is going to be added, the equation cache is invalid
        unless (null newConstraints) $ do
            withContextFor Equations . logMessage $
                ("New path condition ensured, invalidating cache" :: Text)

            lift . RewriteT . lift . modify $ \s -> s{equations = mempty}
        pure newConstraints

{- | Reason why a rewrite did not produce a result. Contains additional
   information for logging what happened during the rewrite.
-}
data RewriteFailed k
    = -- | All rules have been tried unsuccessfully (rewrite is stuck)
      NoApplicableRules Pattern
    | -- | It is uncertain whether or not a rule LHS unifies with the term
      RuleApplicationUnclear (RewriteRule k) Term (NonEmpty (Term, Term))
    | -- | A rule condition is indeterminate
      RuleConditionUnclear (RewriteRule k) Predicate
    | -- | A rewrite rule does not preserve definedness
      DefinednessUnclear (RewriteRule k) Pattern [NotPreservesDefinednessReason]
    | -- | A sort error was detected during m,atching
      RewriteSortError (RewriteRule k) Term SortError
    | -- | An error was detected during matching
      InternalMatchError Text
    | -- | Term has index 'None', no rule should apply
      TermIndexIsNone Term
    deriving stock (Eq, Show)

instance FromModifiersT mods => Pretty (PrettyWithModifiers mods (RewriteFailed k)) where
    pretty (PrettyWithModifiers f) = case f of
        NoApplicableRules pat ->
            "No rules applicable for the pattern " <> pretty' @mods pat
        RuleApplicationUnclear rule term remainder ->
            hsep
                [ "Uncertain about unification of rule"
                , ruleLabelOrLoc rule
                , " with term "
                , pretty' @mods term
                , "Remainder:"
                , ( hsep $
                        punctuate comma $
                            map (\(t1, t2) -> pretty' @mods t1 <+> "==" <+> pretty' @mods t2) $
                                NE.toList remainder
                  )
                ]
        RuleConditionUnclear rule predicate ->
            hsep
                [ "Uncertain about a condition in rule"
                , ruleLabelOrLoc rule
                , ": "
                , pretty' @mods predicate
                ]
        DefinednessUnclear rule _pat reasons ->
            hsep $
                [ "Uncertain about definedness of rule "
                , ruleLabelOrLoc rule
                , "because of:"
                ]
                    ++ map pretty reasons
        RewriteSortError rule term sortError ->
            hsep
                [ "Sort error while unifying"
                , pretty' @mods term
                , "with rule"
                , ruleLabelOrLoc rule
                , ":"
                , pretty $ show sortError
                ]
        TermIndexIsNone term ->
            "Term index is None for term " <> pretty' @mods term
        InternalMatchError err -> "An internal error occured" <> pretty err

ruleLabelOrLoc :: RewriteRule k -> Doc a
ruleLabelOrLoc rule =
    fromMaybe "unknown rule" $
        fmap pretty rule.attributes.ruleLabel <|> fmap pretty rule.attributes.location

-- | Different rewrite results (returned from RPC execute endpoint)
data RewriteResult pat
    = -- | branch point
      RewriteBranch pat (NonEmpty (Text, UniqueId, pat))
    | -- | no rules could be applied, config is stuck
      RewriteStuck pat
    | -- | cut point rule, return current (lhs) and single next state
      RewriteCutPoint Text UniqueId pat pat
    | -- | terminal rule, return rhs (final state reached)
      RewriteTerminal Text UniqueId pat
    | -- | stopping because maximum depth has been reached (label and unique id may be empty if no steps were taken)
      RewriteFinished (Maybe Text) (Maybe UniqueId) pat
    | -- | unable to handle the current case with this rewriter
      -- (signalled by exceptions)
      RewriteAborted (RewriteFailed "Rewrite") pat
    | -- | All applicable rules returned a pattern with a False
      -- ensures clause
      RewriteTrivial pat
    deriving stock (Eq, Show)
    deriving (Functor, Foldable, Traversable)

data RewriteTrace pat
    = -- | single step of execution
      RewriteSingleStep Text UniqueId pat pat
    | -- | branching step of execution
      RewriteBranchingStep pat (NonEmpty (Text, UniqueId))
    | -- | attempted rewrite failed
      RewriteStepFailed (RewriteFailed "Rewrite")
    | -- | Applied simplification to the pattern
      RewriteSimplified (Maybe EquationFailure)

{- | For the given rewrite trace, construct a new one,
     removing the heavy-weight information (the states),
     but keeping the meta-data (rule labels).
-}
eraseStates :: RewriteTrace Pattern -> RewriteTrace ()
eraseStates = \case
    RewriteSingleStep rule_label mUniqueId _preState _postState -> RewriteSingleStep rule_label mUniqueId () ()
    RewriteBranchingStep _state branchMetadata -> RewriteBranchingStep () branchMetadata
    RewriteStepFailed failureInfo -> RewriteStepFailed failureInfo
    RewriteSimplified mbEquationFailure -> RewriteSimplified mbEquationFailure

instance FromModifiersT mods => Pretty (PrettyWithModifiers mods (RewriteTrace Pattern)) where
    pretty (PrettyWithModifiers t) = case t of
        RewriteSingleStep lbl _uniqueId pat rewritten ->
            let
                (l, r) = diff pat rewritten
             in
                hang 4 . vsep $
                    [ "Rewriting configuration"
                    , pretty' @mods l.term
                    , "to"
                    , pretty' @mods r.term
                    , "Using rule:"
                    , pretty lbl
                    ]
        RewriteBranchingStep pat branches ->
            hang 4 . vsep $
                [ "Configuration"
                , pretty' @mods (term pat)
                , "branches on rules:"
                , hang 2 $ vsep [pretty lbl | (lbl, _) <- toList branches]
                ]
        RewriteSimplified{} -> "Applied simplification"
        RewriteStepFailed failure -> pretty' @mods failure

diff :: Pattern -> Pattern -> (Pattern, Pattern)
diff p1 p2 =
    let (t1, t2) = mkDiffTerms (p1.term, p2.term)
     in -- TODO print differences in predicates
        (p1{term = t1}, p2{term = t2})

mkDiffTerms :: (Term, Term) -> (Term, Term)
mkDiffTerms = \case
    (t1@(SymbolApplication s1 ss1 xs), t2@(SymbolApplication s2 ss2 ys)) ->
        if Hashable.hash t1 == Hashable.hash t2
            then (DotDotDot, DotDotDot)
            else
                let (xs', ys') =
                        unzip
                            $ foldr
                                ( \xy rest -> case mkDiffTerms xy of
                                    (DotDotDot, _) -> (DotDotDot, DotDotDot) : dropWhile (\(l, _) -> l == DotDotDot) rest
                                    r -> r : rest
                                )
                                []
                            $ zip xs ys
                 in (SymbolApplication s1 ss1 xs', SymbolApplication s2 ss2 ys')
    r -> r

{- | Interface for RPC execute: Rewrite given term as long as there is
   exactly one result in each step.

  * multiple results: a branch point, return current and all results
  * RewriteTrivial: config simplified to #Bottom, return current
  * RewriteCutPoint: a cut-point rule was applied, return lhs and rhs
  * RewriteTerminal: a terminal rule was applied, return rhs
  * RewriteStuck: config could not be re-written by any rule, return current
  * RewriteFailed: rewriter cannot handle the case, return current

  The actions are logged at the custom log level '"Rewrite"'.


    This flow chart should represent the actions of this function:


                                Receive pattern P (P /= _|_)

                                             |
                                             |   +--------------------------------------------------------------------------------------------------+
+----------------------------------------+   |   |                                                                                                  |
|                                        v   v   v                                                                                                  |
|                                                                                                                                                   |
|         +----------------------------  Apply rule  <-------------------------------------------------------------------------------------------+  |
|         |                                                                                                                                      |  |
|         |                                    |                                                                                                 |  |
|         |                                    +-------------+                                                                                   |  |
|         v                                                  v                                                                                   |  |
|                                                                                                                                                |  |
|  Rewrite aborted            +--------------------  Rewrite finished  -------------------------+                                                |  |
|                             |                                                                 |                                                |  |
|         |                   |                               |                                 |                                                |  |
|         |                   |                               |                                 |                                                |  |
|         v                   v                               v                                 v                                                |  |
|                                                                                                                                                |  |
|  Return aborted       No rules apply                 Rewrite to P'  ---+                  Rewrite to PS -----------------+-------+             |  |
|                                                                        |                                                 |       |             |  |
|                             |                           |              |                    |      |                     |       |             |  |
|                             |                           |              |                    |      +----------+          |       |             |  |
|                             |                           v              v                    v                 v          |       v             |  |
|                             |                                                                                            |                     |  |
|                             |                         P' == _|_    P' /= _|_           /\ PS == _|_      PS simplify to  |   PS simplify to  --+  |
|                             |                                                                                   []       |      single P'         |
|              +--------------+-------------+               |           | |                   |                            |                        |
|              |              |             |               |           | |                   |                   |        |                        |
|              v              v             v               |           | |                   |                   |        +-------+                |
|                                                           |           | |                   |                   |                v                |
|          Does not     Simplified      Simplifies          |  +--------+-+-------------------+                   |                                 |
|          simplify      already                            |  |        | |                                       |          PS simplify to         |
|                                                           |  |        | |                                       |                PS'              |
|              |              |             |               |  |        | |                                       |                                 |
|              |              |             |               v  v        | |                                       |                 |               |
|              |              |             |                           | +-----------------+                     |                 v               |
|              |              |             |        Return vacuous P   |                   |                     |                                 |
|              |              |             |                           |                   |                     |         Return branching        |
|              |              |             |                           |                   |                     |                                 |
|              +-------+      |             |                           v                   v                     |                                 |
|                      v      v             |                                                                     |                                 |
|                                           |                    Depth/rule bound       Unbounded  ---------------+---------------------------------+
|                     Return stuck P        |                                                                     |
|                                           |                           |                                         |
|                            ^              |                           |                                         |
|                            |              |                           |                                         |
+----------------------------+--------------+                           v                                         |
                             |                                                                                    |
                             |                                    Return simplified P'                            |
                             |                                                                                    |
                             |                                                                                    |
                             +------------------------------------------------------------------------------------+
-}
performRewrite ::
    forall io.
    LoggerMIO io =>
    RewriteConfig ->
    Pattern ->
    io (Natural, Seq (RewriteTrace ()), RewriteResult Pattern)
performRewrite rewriteConfig pat = do
    (rr, RewriteStepsState{counter, traces}) <-
        flip runStateT rewriteStart $ doSteps False pat
    pure (counter, traces, rr)
  where
    RewriteConfig
        { definition
        , llvmApi
        , smtSolver
        , doTracing
        , mbMaxDepth
        , mbSimplify
        , cutLabels
        , terminalLabels
        } = rewriteConfig

    logDepth = withContext CtxDepth . logMessage

    depthReached n = maybe False (n >=) mbMaxDepth

    shouldSimplifyAt c = c > 0 && maybe False ((== 0) . (c `mod`)) mbSimplify

    showCounter = (<> " steps.") . pack . show

    emitRewriteTrace :: RewriteTrace Pattern -> StateT RewriteStepsState io ()
    emitRewriteTrace t = do
        when (coerce doTracing) $
            modify $
                \rss@RewriteStepsState{traces} -> rss{traces = traces |> eraseStates t}
    incrementCounter =
        modify $ \rss@RewriteStepsState{counter} -> rss{counter = counter + 1}

    updateCache simplifierCache = modify $ \rss -> rss{simplifierCache}

    simplifyP :: Pattern -> StateT RewriteStepsState io (Maybe Pattern)
    simplifyP p = withContext CtxSimplify $ do
        st <- get
        let cache = st.simplifierCache
        evaluatePattern definition llvmApi smtSolver cache p >>= \(res, newCache) -> do
            updateCache newCache
            case res of
                Right newPattern -> do
                    emitRewriteTrace $ RewriteSimplified Nothing
                    pure $ Just newPattern
                Left r@SideConditionFalse{} -> do
                    emitRewriteTrace $ RewriteSimplified (Just r)
                    pure Nothing
                Left r@UndefinedTerm{} -> do
                    emitRewriteTrace $ RewriteSimplified (Just r)
                    pure Nothing
                Left other -> do
                    emitRewriteTrace $ RewriteSimplified (Just other)
                    pure $ Just p

    -- Results may change when simplification prunes a false side
    -- condition, otherwise this would mainly be fmap simplifyP
    simplifyResult ::
        Pattern ->
        RewriteResult Pattern ->
        StateT RewriteStepsState io (RewriteResult Pattern)
    simplifyResult orig = \case
        RewriteBranch p nexts -> do
            simplifyP p >>= \case
                Nothing -> pure $ RewriteTrivial orig
                Just p' -> do
                    let simplifyP3rd (a, b, c) =
                            fmap (a,b,) <$> simplifyP c
                    nexts' <- catMaybes <$> mapM simplifyP3rd (toList nexts)
                    pure $ case nexts' of
                        -- The `[]` case should be `Stuck` not `Trivial`, because `RewriteTrivial p'`
                        -- means the pattern `p'` is bottom, but we know that is not the case here.
                        [] -> RewriteStuck p'
                        [(lbl, uId, n)] -> RewriteFinished (Just lbl) (Just uId) n
                        ns -> RewriteBranch p' $ NE.fromList ns
        r@RewriteStuck{} -> pure r
        r@RewriteTrivial{} -> pure r
        RewriteCutPoint lbl uId p next -> do
            simplifyP p >>= \case
                Nothing -> pure $ RewriteTrivial orig
                Just p' -> do
                    next' <- simplifyP next
                    pure $ case next' of
                        Nothing -> RewriteTrivial next
                        Just n -> RewriteCutPoint lbl uId p' n
        RewriteTerminal lbl uId p ->
            maybe (RewriteTrivial orig) (RewriteTerminal lbl uId) <$> simplifyP p
        RewriteFinished lbl uId p ->
            maybe (RewriteTrivial orig) (RewriteFinished lbl uId) <$> simplifyP p
        RewriteAborted reason p ->
            maybe (RewriteTrivial orig) (RewriteAborted reason) <$> simplifyP p

    doSteps ::
        Bool -> Pattern -> StateT RewriteStepsState io (RewriteResult Pattern)
    doSteps wasSimplified pat' = do
        RewriteStepsState{counter, simplifierCache} <- get
        logDepth $ showCounter counter

        if
            | depthReached counter -> do
                logDepth $ "Reached maximum depth of " <> maybe "?" showCounter mbMaxDepth
                (if wasSimplified then pure else simplifyResult pat') $ RewriteFinished Nothing Nothing pat'
            | shouldSimplifyAt counter && not wasSimplified -> do
                logDepth $ "Interim simplification after " <> maybe "??" showCounter mbSimplify
                simplifyP pat' >>= \case
                    Nothing -> pure $ RewriteTrivial pat'
                    Just newPat -> doSteps True newPat
            | otherwise ->
                runRewriteT
                    rewriteConfig
                    simplifierCache
                    (withPatternContext pat' $ rewriteStep cutLabels terminalLabels pat')
                    >>= \case
                        Right (RewriteFinished mlbl mUniqueId single, cache) -> do
                            whenJust mlbl $ \lbl ->
                                whenJust mUniqueId $ \uniqueId ->
                                    emitRewriteTrace $ RewriteSingleStep lbl uniqueId pat' single
                            updateCache cache
                            incrementCounter
                            doSteps False single
                        Right (terminal@(RewriteTerminal lbl uniqueId single), _cache) -> withPatternContext pat' $ do
                            emitRewriteTrace $ RewriteSingleStep lbl uniqueId pat' single
                            incrementCounter
                            simplifyResult pat' terminal
                        Right (branching@RewriteBranch{}, cache) -> do
                            logMessage $ "Stopped due to branching after " <> showCounter counter
                            updateCache cache
                            simplified <- withPatternContext pat' $ simplifyResult pat' branching
                            case simplified of
                                RewriteStuck{} -> withPatternContext pat' $ do
                                    logMessage ("Rewrite stuck after pruning branches" :: Text)
                                    pure simplified
                                RewriteTrivial{} -> withPatternContext pat' $ do
                                    logMessage $ "Simplified to bottom after " <> showCounter counter
                                    pure simplified
                                RewriteFinished mlbl mUniqueId single -> do
                                    logMessage ("All but one branch pruned, continuing" :: Text)
                                    whenJust mlbl $ \lbl ->
                                        whenJust mUniqueId $ \uniqueId ->
                                            emitRewriteTrace $ RewriteSingleStep lbl uniqueId pat' single
                                    incrementCounter
                                    doSteps False single
                                RewriteBranch pat'' branches -> withPatternContext pat' $ do
                                    emitRewriteTrace $ RewriteBranchingStep pat'' $ fmap (\(lbl, uid, _) -> (lbl, uid)) branches
                                    pure simplified
                                _other -> withPatternContext pat' $ error "simplifyResult: Unexpected return value"
                        Right (cutPoint@(RewriteCutPoint lbl _ _ _), _) -> withPatternContext pat' $ do
                            simplified <- simplifyResult pat' cutPoint
                            case simplified of
                                RewriteCutPoint{} ->
                                    logMessage $ "Cut point " <> lbl <> " after " <> showCounter counter
                                RewriteStuck{} ->
                                    logMessage $ "Stuck after " <> showCounter counter
                                RewriteTrivial{} ->
                                    logMessage $ "Simplified to bottom after " <> showCounter counter
                                _other -> error "simplifyResult: Unexpected return value"
                            pure simplified
                        Right (stuck@RewriteStuck{}, cache) -> do
                            logMessage $ "Stopped after " <> showCounter counter
                            updateCache cache
                            emitRewriteTrace $ RewriteStepFailed $ NoApplicableRules pat'
                            if wasSimplified
                                then pure stuck
                                else withSimplified pat' "Retrying with simplified pattern" (doSteps True)
                        Right (trivial@RewriteTrivial{}, _) -> withPatternContext pat' $ do
                            logMessage $ "Simplified to bottom after " <> showCounter counter
                            pure trivial
                        Right (aborted@RewriteAborted{}, _) -> withPatternContext pat' $ do
                            logMessage $ "Aborted after " <> showCounter counter
                            simplifyResult pat' aborted
                        -- if unification was unclear and the pattern was
                        -- unsimplified, simplify and retry rewriting once
                        Left failure@(RuleApplicationUnclear rule _ remainder)
                            | not wasSimplified -> do
                                emitRewriteTrace $ RewriteStepFailed failure
                                withSimplified pat' "Retrying with simplified pattern" (doSteps True)
                            | otherwise -> do
                                -- was already simplified, emit an abort log entry
                                withRuleContext rule . withContext CtxMatch . withContext CtxAbort $
                                    getPrettyModifiers >>= \case
                                        ModifiersRep (_ :: FromModifiersT mods => Proxy mods) ->
                                            logMessage $
                                                WithJsonMessage (object ["remainder" .= (bimap externaliseTerm externaliseTerm <$> remainder)]) $
                                                    renderOneLineText $
                                                        "Uncertain about match with rule. Remainder:"
                                                            <+> ( hsep $
                                                                    punctuate comma $
                                                                        map (\(t1, t2) -> pretty' @mods t1 <+> "==" <+> pretty' @mods t2) $
                                                                            NE.toList remainder
                                                                )
                                emitRewriteTrace $ RewriteStepFailed failure
                                logMessage $ "Aborted after " <> showCounter counter
                                pure (RewriteAborted failure pat')
                        Left failure -> do
                            emitRewriteTrace $ RewriteStepFailed failure
                            let msg = "Aborted after " <> showCounter counter
                            if wasSimplified
                                then logMessage msg >> pure (RewriteAborted failure pat')
                                else withSimplified pat' msg (pure . RewriteAborted failure)
      where
        withSimplified p msg cont = do
            (withPatternContext p $ simplifyP p) >>= \case
                Nothing -> do
                    logMessage ("Rewrite stuck after simplification." :: Text)
                    pure $ RewriteStuck p
                Just simplifiedPat -> do
                    logMessage msg
                    cont simplifiedPat

data RewriteStepsState = RewriteStepsState
    { counter :: !Natural
    , traces :: !(Seq (RewriteTrace ()))
    , simplifierCache :: SimplifierCache
    }

rewriteStart :: RewriteStepsState
rewriteStart =
    RewriteStepsState
        { counter = 0
        , traces = mempty
        , simplifierCache = mempty
        }<|MERGE_RESOLUTION|>--- conflicted
+++ resolved
@@ -340,23 +340,7 @@
 
                     -- check ensures constraints (new) from rhs: stop and return `Trivial` if
                     -- any are false, remove all that are trivially true, return the rest
-<<<<<<< HEAD
-                    let ruleEnsures =
-                            concatMap (splitBoolPredicates . coerce . substituteInTerm subst . coerce) rule.ensures
-                        trivialIfBottom = RewriteRuleAppT $ pure Trivial
-                    newConstraints <-
-                        catMaybes <$> mapM (checkConstraint id trivialIfBottom prior) ruleEnsures
-
-                    -- check all new constraints together with the known side constraints
-                    (lift $ SMT.checkPredicates solver prior mempty (Set.fromList newConstraints)) >>= \case
-                        SMT.IsInvalid -> do
-                            withContext CtxSuccess $ logMessage ("New constraints evaluated to #Bottom." :: Text)
-                            RewriteRuleAppT $ pure Trivial
-                        _other ->
-                            pure ()
-=======
                     newConstraints <- checkEnsures subst
->>>>>>> edde779b
 
                     -- if a new constraint is going to be added, the equation cache is invalid
                     unless (null newConstraints) $ do
@@ -478,7 +462,7 @@
         -- apply substitution to rule requires
         let ruleEnsures =
                 concatMap (splitBoolPredicates . coerce . substituteInTerm matchingSubst . coerce) $
-                    Set.toList rule.ensures
+                    rule.ensures
         newConstraints <-
             catMaybes <$> mapM (checkConstraint id trivialIfBottom pat.constraints) ruleEnsures
 
