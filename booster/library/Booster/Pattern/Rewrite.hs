{-# LANGUAGE DeriveTraversable #-}
<<<<<<< HEAD
=======
{-# LANGUAGE InstanceSigs #-}
{-# LANGUAGE MultiWayIf #-}
>>>>>>> def31908
{-# LANGUAGE PatternSynonyms #-}
{-# LANGUAGE RankNTypes #-}
{-# OPTIONS_GHC -Wno-unrecognised-pragmas #-}

{-# HLINT ignore "Redundant <$>" #-}

{- |
Copyright   : (c) Runtime Verification, 2022
License     : BSD-3-Clause
-}
module Booster.Pattern.Rewrite (
    performRewrite,
    rewriteStep,
    RewriteConfig (..),
    RewriteFailed (..),
    RewriteStepResult (..),
    RewriteResult (..),
    RewriteTrace (..),
    pattern CollectRewriteTraces,
    pattern NoCollectRewriteTraces,
    runRewriteT,
) where

import Control.Applicative ((<|>))
import Control.Exception qualified as Exception (throw)
import Control.Monad
import Control.Monad.Extra (whenJust)
import Control.Monad.IO.Class (MonadIO (..))
import Control.Monad.Trans.Class
import Control.Monad.Trans.Except
import Control.Monad.Trans.Reader (ReaderT (..), ask, asks, withReaderT)
import Control.Monad.Trans.State.Strict (StateT (runStateT), get, modify)
import Data.Aeson (object, (.=))
import Data.Bifunctor (bimap)
import Data.Coerce (coerce)
import Data.Data (Proxy)
import Data.Hashable qualified as Hashable
import Data.List (intersperse, partition)
import Data.List.NonEmpty (NonEmpty (..), toList)
import Data.List.NonEmpty qualified as NE
import Data.Map qualified as Map
import Data.Maybe (catMaybes, fromMaybe, mapMaybe)
import Data.Sequence (Seq, (|>))
import Data.Set qualified as Set
import Data.Text as Text (Text, intercalate, pack)
import Numeric.Natural
import Prettyprinter
import Unsafe.Coerce (unsafeCoerce)

import Booster.Definition.Attributes.Base
import Booster.Definition.Base
import Booster.LLVM as LLVM (API)
import Booster.Log
import Booster.Pattern.ApplyEquations (
    CacheTag (Equations),
    EquationFailure (..),
    SimplifierCache (..),
    evaluatePattern,
    simplifyConstraint,
 )
import Booster.Pattern.Base
import Booster.Pattern.Bool
import Booster.Pattern.Index qualified as Idx
import Booster.Pattern.Match (
    FailReason (ArgLengthsDiffer, SubsortingError),
    MatchResult (MatchFailed, MatchIndeterminate, MatchSuccess),
    MatchType (Rewrite),
    SortError,
    Substitution,
    matchTerms,
 )
import Booster.Pattern.Pretty
import Booster.Pattern.Util
import Booster.Prettyprinter
import Booster.SMT.Interface qualified as SMT
import Booster.Syntax.Json.Externalise (externaliseTerm)
import Booster.Util (Flag (..))

newtype RewriteT io a = RewriteT
    { unRewriteT ::
        ReaderT
            RewriteConfig
            (StateT (SimplifierCache, Set.Set Predicate) (ExceptT (RewriteFailed "Rewrite") io))
            a
    }
    deriving newtype (Functor, Applicative, Monad, MonadIO)

data RewriteConfig = RewriteConfig
    { definition :: KoreDefinition
    , llvmApi :: Maybe LLVM.API
    , smtSolver :: SMT.SMTContext
    , varsToAvoid :: Set.Set Variable
    , doTracing :: Flag "CollectRewriteTraces"
    , logger :: Logger LogMessage
    , prettyModifiers :: ModifiersRep
    , -- below: parameters used only in performRewrite
      mbMaxDepth, mbSimplify :: Maybe Natural
    , cutLabels, terminalLabels :: [Text]
    }

instance MonadIO io => LoggerMIO (RewriteT io) where
    getLogger = RewriteT $ asks logger
    getPrettyModifiers = RewriteT $ asks prettyModifiers

    withLogger modL (RewriteT m) = RewriteT $ withReaderT (\cfg@RewriteConfig{logger} -> cfg{logger = modL logger}) m

pattern CollectRewriteTraces :: Flag "CollectRewriteTraces"
pattern CollectRewriteTraces = Flag True

pattern NoCollectRewriteTraces :: Flag "CollectRewriteTraces"
pattern NoCollectRewriteTraces = Flag False

runRewriteT ::
    RewriteConfig ->
    SimplifierCache ->
    Set.Set Predicate ->
    RewriteT io a ->
<<<<<<< HEAD
    io (Either (RewriteFailed "Rewrite") (a, (SimplifierCache, Set.Set Predicate)))
runRewriteT doTracing definition llvmApi smtSolver cache remainders m = do
    logger <- getLogger
    prettyModifiers <- getPrettyModifiers
    runExceptT
        . flip runStateT (cache, remainders)
        . flip runReaderT RewriteConfig{definition, llvmApi, smtSolver, doTracing, logger, prettyModifiers}
        . unRewriteT
        $ m
=======
    io (Either (RewriteFailed "Rewrite") (a, SimplifierCache))
runRewriteT rewriteConfig cache =
    runExceptT . flip runStateT cache . flip runReaderT rewriteConfig . unRewriteT
>>>>>>> def31908

throw :: LoggerMIO io => RewriteFailed "Rewrite" -> RewriteT io a
throw = RewriteT . lift . lift . throwE

getConfig :: Monad m => RewriteT m RewriteConfig
getConfig = RewriteT ask

getDefinition :: Monad m => RewriteT m KoreDefinition
getDefinition = RewriteT $ definition <$> ask

getSolver :: Monad m => RewriteT m (Maybe SMT.SMTContext)
getSolver = RewriteT $ (.smtSolver) <$> ask

getRemainder :: Monad m => RewriteT m (Set.Set Predicate)
getRemainder = RewriteT $ snd <$> lift get

setRemainder :: Monad m => Set.Set Predicate -> RewriteT m ()
setRemainder r = RewriteT $ lift $ modify $ \(cache, _) -> (cache, r)

data RewriteStepResult a = OnlyTrivial | AppliedRules a deriving (Eq, Show, Functor)

{- | Performs a rewrite step (using suitable rewrite rules from the
   definition).

  The result can be a failure (providing some context for why it
  failed), or a rewritten pattern with a new term and possibly new
  additional constraints.
-}
rewriteStep ::
    LoggerMIO io =>
    Pattern ->
    RewriteT io (RewriteStepResult [(RewriteRule "Rewrite", Pattern, Substitution)])
rewriteStep pat = do
    def <- getDefinition
    let getIndex =
            if null def.attributes.indexCells
                then Idx.kCellTermIndex
                else Idx.compositeTermIndex def.attributes.indexCells
        termIdx = getIndex pat.term
    when (Idx.hasNone termIdx) $ throw (TermIndexIsNone pat.term)
    let
        indexes = Set.toList $ Idx.coveringIndexes termIdx
        rulesFor i = fromMaybe Map.empty $ Map.lookup i def.rewriteTheory
        rules =
            map snd . Map.toAscList . Map.unionsWith (<>) $ map rulesFor indexes

    -- process one priority group at a time (descending priority),
    -- until a result is obtained or the entire rewrite fails.
    filterOutTrivial <$> processGroups rules
  where
    -- return `OnlyTrivial` if all elements of a list are `(r, Nothing)`. If the list is empty or contains at least one `(r, Just p)`,
    -- return an `AppliedRules` list of `(r, p)` pairs.
    filterOutTrivial ::
        [(RewriteRule "Rewrite", Maybe (Pattern, Substitution))] ->
        RewriteStepResult [(RewriteRule "Rewrite", Pattern, Substitution)]
    filterOutTrivial = \case
        [] -> AppliedRules []
        [(_, Nothing)] -> OnlyTrivial
        (_, Nothing) : xs -> filterOutTrivial xs
        (rule, Just (p, subst)) : xs -> AppliedRules $ (rule, p, subst) : mapMaybe (\(r, mp) -> (\(x, y) -> (r, x, y)) <$> mp) xs

    processGroups ::
        LoggerMIO io =>
        [[RewriteRule "Rewrite"]] ->
        RewriteT io [(RewriteRule "Rewrite", Maybe (Pattern, Substitution))]
    processGroups [] = pure []
    processGroups (rules : lowerPriorityRules) = do
        withContext CtxDetail $ logMessage ("Trying rules at priority " <> show (ruleGroupPriority rules))
        -- try all rules of the priority group. This will immediately
        -- fail the rewrite if anything is uncertain (unification,
        -- definedness, rule conditions)
        currentRemainder <- getRemainder
        results <-
            catMaybes
                <$> mapM
                    (\r -> (fmap (r,)) <$> applyRule pat{constraints = pat.constraints <> currentRemainder} r)
                    rules

        let nonTrivialResultsWithPartialRemainders =
                foldr
                    ( \(rule, mRes) accRes -> case mRes of
                        Nothing -> accRes
                        Just res -> (rule, res) : accRes
                    )
                    mempty
                    results
            -- compute remainder condition here from @nonTrivialResults@ and the remainder up to now.
            -- If the new remainder is bottom, then no lower priority rules apply
            newRemainder =
                currentRemainder
                    <> Set.fromList (mapMaybe ((\(_, r, _) -> r) . snd) nonTrivialResultsWithPartialRemainders)
            resultsWithoutRemainders = map (fmap (fmap (\(p, _, s) -> (p, s)))) results
        setRemainder newRemainder
        ModifiersRep (_ :: FromModifiersT mods => Proxy mods) <- getPrettyModifiers
        withContext CtxRemainder $ logPretty' @mods (collapseAndBools . Set.toList $ newRemainder)

        case resultsWithoutRemainders of
            [] -> do
                -- proceed to lower priority rules if we have not applied any rules at this priority level
                processGroups lowerPriorityRules
            _xs -> do
                if any isFalse newRemainder -- no need to call SMT if any of the conditions is trivially false
                    then do
                        setRemainder mempty
                        pure resultsWithoutRemainders
                    else
                        getSolver >>= \case
                            Just solver ->
                                SMT.isSat solver (pat.constraints <> newRemainder) >>= \case
                                    Right False -> do
                                        -- the remainder condition is unsatisfiable: no need to consider the remainder branch.
                                        setRemainder mempty
                                        withContext CtxRemainder $ logMessage ("remainder is UNSAT" :: Text)
                                        pure resultsWithoutRemainders
                                    Right True -> do
                                        withContext CtxRemainder $ logMessage ("remainder is SAT" :: Text)
                                        -- the remainder condition is satisfiable.
                                        --  Have to construct the remainder branch and consider it
                                        -- To construct the "remainder pattern",
                                        -- we add the remainder condition to the predicates of the @pattr@
                                        (resultsWithoutRemainders <>) <$> processGroups lowerPriorityRules
                                    Left SMT.SMTSolverUnknown{} -> do
                                        withContext CtxRemainder $ logMessage ("remainder is UNKNWON" :: Text)
                                        -- solver cannot solve the remainder. Descend into the remainder branch anyway
                                        (resultsWithoutRemainders <>) <$> processGroups lowerPriorityRules
                                    Left other -> liftIO $ Exception.throw other -- fail hard on other SMT errors
                            Nothing -> (resultsWithoutRemainders <>) <$> processGroups lowerPriorityRules

ruleGroupPriority :: [RewriteRule a] -> Maybe Priority
ruleGroupPriority = \case
    [] -> Nothing
    (rule : _) -> Just rule.attributes.priority

type RewriteRuleAppT m a = ExceptT (Maybe ()) m a

returnTrivial, returnNotApplied :: Monad m => RewriteRuleAppT m a
returnTrivial = throwE $ Just ()
returnNotApplied = throwE Nothing

runRewriteRuleAppT :: Monad m => RewriteRuleAppT m a -> m (Maybe (Maybe a))
runRewriteRuleAppT = fmap (either (maybe Nothing (const $ Just Nothing)) (Just . Just)) . runExceptT

{- | Tries to apply one rewrite rule:

 * Unifies the LHS term with the pattern term
 * Ensures that the unification is a _match_ (one-sided substitution)
 * prunes any rules that turn out to have trivially-false side conditions
 * returns the rule and the resulting pattern if successful, otherwise Nothing

If it cannot be determined whether the rule can be applied or not, an
exception is thrown which indicates the exact reason why (this will
abort the entire rewrite).
-}
applyRule ::
    forall io.
    LoggerMIO io =>
    Pattern ->
    RewriteRule "Rewrite" ->
    RewriteT io (Maybe (Maybe (Pattern, Maybe Predicate, Substitution)))
applyRule pat@Pattern{ceilConditions} rule =
    withRuleContext rule $
        runRewriteRuleAppT $
            getPrettyModifiers >>= \case
                ModifiersRep (_ :: FromModifiersT mods => Proxy mods) -> do
                    def <- lift getDefinition
                    -- unify terms
                    subst <- withContext CtxMatch $ case matchTerms Rewrite def rule.lhs pat.term of
                        MatchFailed (SubsortingError sortError) -> do
                            withContext CtxError $ logPretty' @mods sortError
                            failRewrite $ RewriteSortError rule pat.term sortError
                        MatchFailed err@ArgLengthsDiffer{} -> do
                            withContext CtxError $ logPretty' @mods err
                            failRewrite $ InternalMatchError $ renderText $ pretty' @mods err
                        MatchFailed reason -> do
                            withContext CtxFailure $ logPretty' @mods reason
                            returnNotApplied
                        MatchIndeterminate remainder -> do
                            withContext CtxIndeterminate $ logIndeterminateMatch remainder
                            failRewrite $ RuleApplicationUnclear rule pat.term remainder
                        MatchSuccess substitution -> do
                            withContext CtxSuccess $ do
                                logMessage rule
                                withContext CtxSubstitution
                                    $ logMessage
                                    $ WithJsonMessage
                                        ( object
                                            ["substitution" .= (bimap (externaliseTerm . Var) externaliseTerm <$> Map.toList substitution)]
                                        )
                                    $ renderOneLineText
                                    $ "Substitution:"
                                        <+> ( hsep $
                                                intersperse "," $
                                                    map (\(k, v) -> pretty' @mods k <+> "->" <+> pretty' @mods v) $
                                                        Map.toList substitution
                                            )
                            pure substitution

                    -- Also fail the whole rewrite if a rule applies but may introduce
                    -- an undefined term.
                    unless (null rule.computedAttributes.notPreservesDefinednessReasons) $ do
                        withContext CtxDefinedness . withContext CtxAbort $
                            logMessage $
                                renderOneLineText $
                                    "Uncertain about definedness of rule due to:"
                                        <+> hsep (intersperse "," $ map pretty rule.computedAttributes.notPreservesDefinednessReasons)
                        failRewrite $
                            DefinednessUnclear
                                rule
                                pat
                                rule.computedAttributes.notPreservesDefinednessReasons

                    -- apply substitution to rule requires constraints and simplify (one by one
                    -- in isolation). Stop if false, abort rewrite if indeterminate.
                    let ruleRequires =
                            concatMap (splitBoolPredicates . coerce . substituteInTerm subst . coerce) rule.requires
                    -- filter out any predicates known to be _syntactically_ present in the known prior
                    let prior = pat.constraints
                    toCheck <- lift $ filterOutKnownConstraints prior ruleRequires

                    unclearRequires <-
                        catMaybes <$> mapM (checkConstraint returnNotApplied prior) toCheck

                    -- unclear conditions may have been simplified and
                    -- could now be syntactically present in the path constraints, filter again
                    stillUnclear <- lift $ filterOutKnownConstraints prior unclearRequires

                    -- check unclear requires-clauses in the context of known constraints (prior)
<<<<<<< HEAD
                    mbSolver <- lift getSolver

                    unclearRequiresAfterSmt <- case mbSolver of
                        Just solver -> do
                            checkAllRequires <-
                                SMT.checkPredicates solver prior mempty (Set.fromList stillUnclear)

                            case checkAllRequires of
                                Left SMT.SMTSolverUnknown{} -> do
                                    withContext CtxConstraint . logMessage . renderOneLineText $
                                        "Uncertain about condition(s) in a rule, SMT returned unknown, adding as remainder:"
                                            <+> (hsep . punctuate comma . map (pretty' @mods) $ unclearRequires)
                                    pure unclearRequires
                                Left other ->
                                    liftIO $ Exception.throw other -- fail hard on other SMT errors
                                Right (Just False) -> do
                                    -- requires is actually false given the prior
                                    withContext CtxFailure $ logMessage ("Required clauses evaluated to #Bottom." :: Text)
                                    returnNotApplied
                                Right (Just True) ->
                                    pure [] -- can proceed
                                Right Nothing -> do
                                    withContext CtxConstraint . logMessage . renderOneLineText $
                                        "Uncertain about condition(s) in a rule, adding as remainder:"
                                            <+> (hsep . punctuate comma . map (pretty' @mods) $ unclearRequires)
                                    pure unclearRequires
                        Nothing -> do
                            if (not . null $ unclearRequires)
                                then do
                                    withContext CtxConstraint . withContext CtxAbort $
                                        logMessage $
                                            WithJsonMessage (object ["conditions" .= (externaliseTerm . coerce <$> unclearRequires)]) $
                                                renderOneLineText $
                                                    "Uncertain about a condition(s) in rule, no SMT solver:"
                                                        <+> (hsep . punctuate comma . map (pretty' @mods) $ unclearRequires)
                                    failRewrite $
                                        RuleConditionUnclear rule (head unclearRequires)
                                else pure []
=======
                    solver <- lift $ RewriteT $ (.smtSolver) <$> ask

                    let smtUnclear = do
                            withContext CtxConstraint . withContext CtxAbort . logMessage $
                                WithJsonMessage (object ["conditions" .= (externaliseTerm . coerce <$> stillUnclear)]) $
                                    renderOneLineText $
                                        "Uncertain about condition(s) in a rule:"
                                            <+> (hsep . punctuate comma . map (pretty' @mods) $ stillUnclear)
                            failRewrite $
                                RuleConditionUnclear rule . coerce . foldl1 AndTerm $
                                    map coerce stillUnclear

                    checkAllRequires <-
                        SMT.checkPredicates solver prior mempty (Set.fromList stillUnclear)

                    case checkAllRequires of
                        Left SMT.SMTSolverUnknown{} ->
                            smtUnclear -- abort rewrite if a solver result was Unknown
                        Left other ->
                            liftIO $ Exception.throw other -- fail hard on other SMT errors
                        Right (Just False) -> do
                            -- requires is actually false given the prior
                            withContext CtxFailure $ logMessage ("Required clauses evaluated to #Bottom." :: Text)
                            RewriteRuleAppT $ pure NotApplied
                        Right (Just True) ->
                            pure () -- can proceed
                        Right Nothing ->
                            smtUnclear -- no implication could be determined
>>>>>>> def31908

                    -- check ensures constraints (new) from rhs: stop and return `Trivial` if
                    -- any are false, remove all that are trivially true, return the rest
                    let ruleEnsures =
                            concatMap (splitBoolPredicates . coerce . substituteInTerm subst . coerce) $
                                Set.toList rule.ensures
                    newConstraints <-
                        catMaybes <$> mapM (checkConstraint returnTrivial prior) ruleEnsures

                    -- check all new constraints together with the known side constraints
<<<<<<< HEAD
                    whenJust mbSolver $ \solver ->
                        (lift $ SMT.checkPredicates solver prior mempty (Set.fromList newConstraints)) >>= \case
                            Right (Just False) -> do
                                withContext CtxSuccess $ logMessage ("New constraints evaluated to #Bottom." :: Text)
                                -- it's probably still fine to return trivial here even if we assumed unclear required conditions
                                returnTrivial
                            Right _other ->
                                pure ()
                            Left SMT.SMTSolverUnknown{} ->
                                pure ()
                            Left other ->
                                liftIO $ Exception.throw other
=======
                    (lift $ SMT.checkPredicates solver prior mempty (Set.fromList newConstraints)) >>= \case
                        Right (Just False) -> do
                            withContext CtxSuccess $ logMessage ("New constraints evaluated to #Bottom." :: Text)
                            RewriteRuleAppT $ pure Trivial
                        Right _other ->
                            pure ()
                        Left SMT.SMTSolverUnknown{} ->
                            pure ()
                        Left other ->
                            liftIO $ Exception.throw other

                    -- if a new constraint is going to be added, the equation cache is invalid
                    unless (null newConstraints) $ do
                        withContextFor Equations . logMessage $
                            ("New path condition ensured, invalidating cache" :: Text)
                        lift . RewriteT . lift . modify $ \s -> s{equations = mempty}
>>>>>>> def31908

                    -- existential variables may be present in rule.rhs and rule.ensures,
                    -- need to strip prefixes and freshen their names with respect to variables already
                    -- present in the input pattern and in the unification substitution
                    varsFromInput <- lift . RewriteT $ asks (.varsToAvoid)
                    let varsFromPattern = freeVariables pat.term <> (Set.unions $ Set.map (freeVariables . coerce) pat.constraints)
                        varsFromSubst = Set.unions . map freeVariables . Map.elems $ subst
                        forbiddenVars = varsFromInput <> varsFromPattern <> varsFromSubst
                        existentialSubst =
                            Map.fromSet
                                (\v -> Var $ freshenVar v{variableName = stripMarker v.variableName} forbiddenVars)
                                rule.existentials

                        -- modify the substitution to include the existentials
                        substWithExistentials = subst `Map.union` existentialSubst

                        rewritten =
                            Pattern
                                (substituteInTerm substWithExistentials rule.rhs)
                                -- adding new constraints that have not been trivially `Top`, substituting the Ex# variables
                                ( pat.constraints
                                    <> (Set.fromList $ map (coerce . substituteInTerm existentialSubst . coerce) newConstraints)
                                )
                                ceilConditions
                    withContext CtxSuccess $ do
                        case unclearRequiresAfterSmt of
                            [] -> withPatternContext rewritten $ pure (rewritten, Just $ Predicate FalseBool, subst)
                            _ ->
                                let rewritten' = rewritten{constraints = rewritten.constraints <> Set.fromList unclearRequiresAfterSmt}
                                 in withPatternContext rewritten' $
                                        pure
                                            (rewritten', Just $ Predicate $ NotBool $ coerce $ collapseAndBools unclearRequiresAfterSmt, subst)
  where
    filterOutKnownConstraints :: Set.Set Predicate -> [Predicate] -> RewriteT io [Predicate]
    filterOutKnownConstraints priorKnowledge constraitns = do
        let (knownTrue, toCheck) = partition (`Set.member` priorKnowledge) constraitns
        unless (null knownTrue) $
            getPrettyModifiers >>= \case
                ModifiersRep (_ :: FromModifiersT mods => Proxy mods) ->
                    logMessage $
                        renderOneLineText $
                            "Known true side conditions (won't check):"
                                <+> hsep (intersperse "," $ map (pretty' @mods) knownTrue)
        pure toCheck

    failRewrite :: RewriteFailed "Rewrite" -> RewriteRuleAppT (RewriteT io) a
    failRewrite = lift . (throw)

    checkConstraint ::
        RewriteRuleAppT (RewriteT io) (Maybe Predicate) ->
        Set.Set Predicate ->
        Predicate ->
        RewriteRuleAppT (RewriteT io) (Maybe Predicate)
    checkConstraint onBottom knownPredicates p = do
        RewriteConfig{definition, llvmApi, smtSolver} <- lift getConfig
        (oldCache, _) <- lift . RewriteT . lift $ get
        (simplified, cache) <-
            withContext CtxConstraint $
                simplifyConstraint definition llvmApi smtSolver oldCache knownPredicates p
        -- update cache
        lift . RewriteT . lift . modify $ \(_, rems) -> (cache, rems)
        case simplified of
            Right (Predicate FalseBool) -> onBottom
            Right (Predicate TrueBool) -> pure Nothing
            Right other -> pure $ Just other
            Left UndefinedTerm{} -> onBottom
            Left _ -> pure $ Just p

{- | Reason why a rewrite did not produce a result. Contains additional
   information for logging what happened during the rewrite.
-}
data RewriteFailed k
    = -- | All rules have been tried unsuccessfully (rewrite is stuck)
      NoApplicableRules Pattern
    | -- | It is uncertain whether or not a rule LHS unifies with the term
      RuleApplicationUnclear (RewriteRule k) Term (NonEmpty (Term, Term))
    | -- | A rule condition is indeterminate
      RuleConditionUnclear (RewriteRule k) Predicate
    | -- | A rewrite rule does not preserve definedness
      DefinednessUnclear (RewriteRule k) Pattern [NotPreservesDefinednessReason]
    | -- | A sort error was detected during m,atching
      RewriteSortError (RewriteRule k) Term SortError
    | -- | An error was detected during matching
      InternalMatchError Text
    | -- | Term has index 'None', no rule should apply
      TermIndexIsNone Term
    deriving stock (Eq, Show)

instance FromModifiersT mods => Pretty (PrettyWithModifiers mods (RewriteFailed k)) where
    pretty (PrettyWithModifiers f) = case f of
        NoApplicableRules pat ->
            "No rules applicable for the pattern " <> pretty' @mods pat
        RuleApplicationUnclear rule term remainder ->
            hsep
                [ "Uncertain about unification of rule"
                , ruleLabelOrLoc rule
                , " with term "
                , pretty' @mods term
                , "Remainder:"
                , ( hsep $
                        punctuate comma $
                            map (\(t1, t2) -> pretty' @mods t1 <+> "==" <+> pretty' @mods t2) $
                                NE.toList remainder
                  )
                ]
        RuleConditionUnclear rule predicate ->
            hsep
                [ "Uncertain about a condition in rule"
                , ruleLabelOrLoc rule
                , ": "
                , pretty' @mods predicate
                ]
        DefinednessUnclear rule _pat reasons ->
            hsep $
                [ "Uncertain about definedness of rule "
                , ruleLabelOrLoc rule
                , "because of:"
                ]
                    ++ map pretty reasons
        RewriteSortError rule term sortError ->
            hsep
                [ "Sort error while unifying"
                , pretty' @mods term
                , "with rule"
                , ruleLabelOrLoc rule
                , ":"
                , pretty $ show sortError
                ]
        TermIndexIsNone term ->
            "Term index is None for term " <> pretty' @mods term
        InternalMatchError err -> "An internal error occured" <> pretty err

ruleLabelOrLoc :: RewriteRule k -> Doc a
ruleLabelOrLoc rule =
    fromMaybe "unknown rule" $
        fmap pretty rule.attributes.ruleLabel <|> fmap pretty rule.attributes.location

-- | Different rewrite results (returned from RPC execute endpoint)
data RewriteResult pat
    = -- | branch point
      RewriteBranch pat (NonEmpty (Text, UniqueId, pat, Maybe Predicate, Substitution))
    | -- | no rules could be applied, config is stuck
      RewriteStuck pat
    | -- | cut point rule, return current (lhs) and single next state
      RewriteCutPoint Text UniqueId pat pat
    | -- | terminal rule, return rhs (final state reached)
      RewriteTerminal Text UniqueId pat
    | -- | stopping because maximum depth has been reached (label and unique id may be empty if no steps were taken)
      RewriteFinished (Maybe Text) (Maybe UniqueId) pat
    | -- | unable to handle the current case with this rewriter
      -- (signalled by exceptions)
      RewriteAborted (RewriteFailed "Rewrite") pat
    | -- | All applicable rules returned a pattern with a False
      -- ensures clause
      RewriteTrivial pat
    deriving stock (Eq, Show)
    deriving (Functor, Foldable, Traversable)

data RewriteTrace pat
    = -- | single step of execution
      RewriteSingleStep Text UniqueId pat pat
    | -- | branching step of execution
      RewriteBranchingStep pat (NonEmpty (Text, UniqueId))
    | -- | attempted rewrite failed
      RewriteStepFailed (RewriteFailed "Rewrite")
    | -- | Applied simplification to the pattern
      RewriteSimplified (Maybe EquationFailure)

{- | For the given rewrite trace, construct a new one,
     removing the heavy-weight information (the states),
     but keeping the meta-data (rule labels).
-}
eraseStates :: RewriteTrace Pattern -> RewriteTrace ()
eraseStates = \case
    RewriteSingleStep rule_label mUniqueId _preState _postState -> RewriteSingleStep rule_label mUniqueId () ()
    RewriteBranchingStep _state branchMetadata -> RewriteBranchingStep () branchMetadata
    RewriteStepFailed failureInfo -> RewriteStepFailed failureInfo
    RewriteSimplified mbEquationFailure -> RewriteSimplified mbEquationFailure

instance FromModifiersT mods => Pretty (PrettyWithModifiers mods (RewriteTrace Pattern)) where
    pretty (PrettyWithModifiers t) = case t of
        RewriteSingleStep lbl _uniqueId pat rewritten ->
            let
                (l, r) = diff pat rewritten
             in
                hang 4 . vsep $
                    [ "Rewriting configuration"
                    , pretty' @mods l.term
                    , "to"
                    , pretty' @mods r.term
                    , "Using rule:"
                    , pretty lbl
                    ]
        RewriteBranchingStep pat branches ->
            hang 4 . vsep $
                [ "Configuration"
                , pretty' @mods (term pat)
                , "branches on rules:"
                , hang 2 $ vsep [pretty lbl | (lbl, _) <- toList branches]
                ]
        RewriteSimplified{} -> "Applied simplification"
        RewriteStepFailed failure -> pretty' @mods failure

diff :: Pattern -> Pattern -> (Pattern, Pattern)
diff p1 p2 =
    let (t1, t2) = mkDiffTerms (p1.term, p2.term)
     in -- TODO print differences in predicates
        (p1{term = t1}, p2{term = t2})

mkDiffTerms :: (Term, Term) -> (Term, Term)
mkDiffTerms = \case
    (t1@(SymbolApplication s1 ss1 xs), t2@(SymbolApplication s2 ss2 ys)) ->
        if Hashable.hash t1 == Hashable.hash t2
            then (DotDotDot, DotDotDot)
            else
                let (xs', ys') =
                        unzip
                            $ foldr
                                ( \xy rest -> case mkDiffTerms xy of
                                    (DotDotDot, _) -> (DotDotDot, DotDotDot) : dropWhile (\(l, _) -> l == DotDotDot) rest
                                    r -> r : rest
                                )
                                []
                            $ zip xs ys
                 in (SymbolApplication s1 ss1 xs', SymbolApplication s2 ss2 ys')
    r -> r

data MaybeSimplified (isSimplified :: Bool) a where
    Simplified :: a -> MaybeSimplified 'True a
    Unsimplified :: a -> MaybeSimplified 'False a
    Bottom :: a -> MaybeSimplified 'True a

instance Functor (MaybeSimplified 'True) where
    fmap f = \case
        Simplified a -> Simplified $ f a
        Bottom a -> Bottom $ f a

unMaybeSimplified :: MaybeSimplified isSimplified a -> a
unMaybeSimplified = \case
    Simplified a -> unsafeCoerce a
    Unsimplified a -> unsafeCoerce a
    Bottom a -> unsafeCoerce a

catSimplified :: [MaybeSimplified 'True a] -> [a]
catSimplified = \case
    [] -> []
    Bottom{} : xs -> catSimplified xs
    (Simplified x) : xs -> x : catSimplified xs

{- | Interface for RPC execute: Rewrite given term as long as there is
   exactly one result in each step.

  * multiple results: a branch point, return current and all results
  * RewriteTrivial: config simplified to #Bottom, return current
  * RewriteCutPoint: a cut-point rule was applied, return lhs and rhs
  * RewriteTerminal: a terminal rule was applied, return rhs
  * RewriteStuck: config could not be re-written by any rule, return current
  * RewriteFailed: rewriter cannot handle the case, return current

  The actions are logged at the custom log level '"Rewrite"'.


    This flow chart should represent the actions of this function:


                                Receive pattern P (P /= _|_)

                                             |
                                             |   +--------------------------------------------------------------------------------------------------+
+----------------------------------------+   |   |                                                                                                  |
|                                        v   v   v                                                                                                  |
|                                                                                                                                                   |
|         +----------------------------  Apply rule  <-------------------------------------------------------------------------------------------+  |
|         |                                                                                                                                      |  |
|         |                                    |                                                                                                 |  |
|         |                                    +-------------+                                                                                   |  |
|         v                                                  v                                                                                   |  |
|                                                                                                                                                |  |
|  Rewrite aborted            +--------------------  Rewrite finished  -------------------------+                                                |  |
|                             |                                                                 |                                                |  |
|         |                   |                               |                                 |                                                |  |
|         |                   |                               |                                 |                                                |  |
|         v                   v                               v                                 v                                                |  |
|                                                                                                                                                |  |
|  Return aborted       No rules apply                 Rewrite to P'  ---+                  Rewrite to PS -----------------+-------+             |  |
|                                                                        |                                                 |       |             |  |
|                             |                           |              |                    |      |                     |       |             |  |
|                             |                           |              |                    |      +----------+          |       |             |  |
|                             |                           v              v                    v                 v          |       v             |  |
|                             |                                                                                            |                     |  |
|                             |                         P' == _|_    P' /= _|_           /\ PS == _|_      PS simplify to  |   PS simplify to  --+  |
|                             |                                                                                   []       |      single P'         |
|              +--------------+-------------+               |           | |                   |                            |                        |
|              |              |             |               |           | |                   |                   |        |                        |
|              v              v             v               |           | |                   |                   |        +-------+                |
|                                                           |           | |                   |                   |                v                |
|          Does not     Simplified      Simplifies          |  +--------+-+-------------------+                   |                                 |
|          simplify      already                            |  |        | |                                       |          PS simplify to         |
|                                                           |  |        | |                                       |                PS'              |
|              |              |             |               |  |        | |                                       |                                 |
|              |              |             |               v  v        | |                                       |                 |               |
|              |              |             |                           | +-----------------+                     |                 v               |
|              |              |             |        Return vacuous P   |                   |                     |                                 |
|              |              |             |                           |                   |                     |         Return branching        |
|              |              |             |                           |                   |                     |                                 |
|              +-------+      |             |                           v                   v                     |                                 |
|                      v      v             |                                                                     |                                 |
|                                           |                    Depth/rule bound       Unbounded  ---------------+---------------------------------+
|                     Return stuck P        |                                                                     |
|                                           |                           |                                         |
|                            ^              |                           |                                         |
|                            |              |                           |                                         |
+----------------------------+--------------+                           v                                         |
                             |                                                                                    |
                             |                                    Return simplified P'                            |
                             |                                                                                    |
                             |                                                                                    |
                             +------------------------------------------------------------------------------------+
-}
performRewrite ::
    forall io.
    LoggerMIO io =>
    RewriteConfig ->
    Pattern ->
    io (Natural, Seq (RewriteTrace ()), RewriteResult Pattern)
<<<<<<< HEAD
performRewrite doTracing def mLlvmLibrary mSolver mbMaxDepth cutLabels terminalLabels initialPattern = do
=======
performRewrite rewriteConfig pat = do
>>>>>>> def31908
    (rr, RewriteStepsState{counter, traces}) <-
        flip runStateT rewriteStart $ doSteps (Unsimplified initialPattern)
    pure (counter, traces, rr)
  where
    RewriteConfig
        { definition
        , llvmApi
        , smtSolver
        , doTracing
        , mbMaxDepth
        , mbSimplify
        , cutLabels
        , terminalLabels
        } = rewriteConfig

    logDepth = withContext CtxDepth . logMessage

    depthReached n = maybe False (n >=) mbMaxDepth

    shouldSimplifyAt c = c > 0 && maybe False ((== 0) . (c `mod`)) mbSimplify

    showCounter = (<> " steps.") . pack . show

    emitRewriteTrace :: RewriteTrace Pattern -> StateT RewriteStepsState io ()
    emitRewriteTrace t = do
        when (coerce doTracing) $
            modify $
                \rss@RewriteStepsState{traces} -> rss{traces = traces |> eraseStates t}
    incrementCounter =
        modify $ \rss@RewriteStepsState{counter} -> rss{counter = counter + 1}

    updateCache simplifierCache = modify $ \rss -> rss{simplifierCache}

<<<<<<< HEAD
    simplify ::
        MaybeSimplified flag Pattern -> StateT RewriteStepsState io (MaybeSimplified 'True Pattern)
    simplify = \case
        Simplified p -> pure $ Simplified p
        Bottom p -> pure $ Bottom p
        Unsimplified p -> withPatternContext p $ withContext CtxSimplify $ do
            st <- get
            let cache = st.simplifierCache
            evaluatePattern def mLlvmLibrary mSolver cache p >>= \(res, newCache) -> do
                updateCache newCache
                case res of
                    Right newPattern -> do
                        emitRewriteTrace $ RewriteSimplified Nothing
                        pure $ Simplified newPattern
                    Left r@SideConditionFalse{} -> do
                        emitRewriteTrace $ RewriteSimplified (Just r)
                        pure $ Bottom p
                    Left r@UndefinedTerm{} -> do
                        emitRewriteTrace $ RewriteSimplified (Just r)
                        pure $ Bottom p
                    Left other -> do
                        emitRewriteTrace $ RewriteSimplified (Just other)
                        pure $ Simplified p

    labelOf = fromMaybe "" . (.ruleLabel) . (.attributes)
    ruleLabelOrLocT = renderOneLineText . ruleLabelOrLoc
    uniqueId = (.uniqueId) . (.attributes)
=======
    simplifyP :: Pattern -> StateT RewriteStepsState io (Maybe Pattern)
    simplifyP p = withContext CtxSimplify $ do
        st <- get
        let cache = st.simplifierCache
        evaluatePattern definition llvmApi smtSolver cache p >>= \(res, newCache) -> do
            updateCache newCache
            case res of
                Right newPattern -> do
                    emitRewriteTrace $ RewriteSimplified Nothing
                    pure $ Just newPattern
                Left r@SideConditionFalse{} -> do
                    emitRewriteTrace $ RewriteSimplified (Just r)
                    pure Nothing
                Left r@UndefinedTerm{} -> do
                    emitRewriteTrace $ RewriteSimplified (Just r)
                    pure Nothing
                Left other -> do
                    emitRewriteTrace $ RewriteSimplified (Just other)
                    pure $ Just p

    -- Results may change when simplification prunes a false side
    -- condition, otherwise this would mainly be fmap simplifyP
    simplifyResult ::
        Pattern ->
        RewriteResult Pattern ->
        StateT RewriteStepsState io (RewriteResult Pattern)
    simplifyResult orig = \case
        RewriteBranch p nexts -> do
            simplifyP p >>= \case
                Nothing -> pure $ RewriteTrivial orig
                Just p' -> do
                    let simplifyP3rd (a, b, c) =
                            fmap (a,b,) <$> simplifyP c
                    nexts' <- catMaybes <$> mapM simplifyP3rd (toList nexts)
                    pure $ case nexts' of
                        -- The `[]` case should be `Stuck` not `Trivial`, because `RewriteTrivial p'`
                        -- means the pattern `p'` is bottom, but we know that is not the case here.
                        [] -> RewriteStuck p'
                        [(lbl, uId, n)] -> RewriteFinished (Just lbl) (Just uId) n
                        ns -> RewriteBranch p' $ NE.fromList ns
        r@RewriteStuck{} -> pure r
        r@RewriteTrivial{} -> pure r
        RewriteCutPoint lbl uId p next -> do
            simplifyP p >>= \case
                Nothing -> pure $ RewriteTrivial orig
                Just p' -> do
                    next' <- simplifyP next
                    pure $ case next' of
                        Nothing -> RewriteTrivial next
                        Just n -> RewriteCutPoint lbl uId p' n
        RewriteTerminal lbl uId p ->
            maybe (RewriteTrivial orig) (RewriteTerminal lbl uId) <$> simplifyP p
        RewriteFinished lbl uId p ->
            maybe (RewriteTrivial orig) (RewriteFinished lbl uId) <$> simplifyP p
        RewriteAborted reason p ->
            maybe (RewriteTrivial orig) (RewriteAborted reason) <$> simplifyP p
>>>>>>> def31908

    doSteps ::
        MaybeSimplified flag Pattern -> StateT RewriteStepsState io (RewriteResult Pattern)
    doSteps pat | unWrappedPat <- unMaybeSimplified pat = do
        RewriteStepsState{counter, simplifierCache} <- get
        logDepth $ showCounter counter

        if
            | depthReached counter -> do
                logDepth $ "Reached maximum depth of " <> maybe "?" showCounter mbMaxDepth
<<<<<<< HEAD
                simplify pat >>= \case
                    Bottom pat' -> pure $ RewriteTrivial pat'
                    Simplified pat' -> pure $ RewriteFinished Nothing Nothing pat'
            else
=======
                (if wasSimplified then pure else simplifyResult pat') $ RewriteFinished Nothing Nothing pat'
            | shouldSimplifyAt counter && not wasSimplified -> do
                logDepth $ "Interim simplification after " <> maybe "??" showCounter mbSimplify
                simplifyP pat' >>= \case
                    Nothing -> pure $ RewriteTrivial pat'
                    Just newPat -> doSteps True newPat
            | otherwise ->
>>>>>>> def31908
                runRewriteT
                    rewriteConfig
                    simplifierCache
                    mempty
                    (withPatternContext unWrappedPat $ rewriteStep unWrappedPat)
                    >>= \case
<<<<<<< HEAD
                        Left failure@(RuleApplicationUnclear rule _ remainder) ->
                            case pat of
                                Simplified pat' -> do
                                    -- was already simplified, emit an abort log entry
                                    withRuleContext rule . withContext CtxMatch . withContext CtxAbort $ logIndeterminateMatch remainder
                                    logMessage ("Aborted after " <> showCounter counter) >> pure (RewriteAborted failure pat')
                                _ ->
                                    simplify pat >>= \case
                                        -- We are stuck here not trivial because we didn't apply a single rule
                                        Bottom pat' -> logMessage ("Rewrite stuck after simplification." :: Text) >> pure (RewriteStuck pat')
                                        pat'@Simplified{} -> logMessage ("Retrying with simplified pattern" :: Text) >> doSteps pat'
=======
                        Right (RewriteFinished mlbl mUniqueId single, cache) -> do
                            whenJust mlbl $ \lbl ->
                                whenJust mUniqueId $ \uniqueId ->
                                    emitRewriteTrace $ RewriteSingleStep lbl uniqueId pat' single
                            updateCache cache
                            incrementCounter
                            doSteps False single
                        Right (terminal@(RewriteTerminal lbl uniqueId single), _cache) -> withPatternContext pat' $ do
                            emitRewriteTrace $ RewriteSingleStep lbl uniqueId pat' single
                            incrementCounter
                            simplifyResult pat' terminal
                        Right (branching@RewriteBranch{}, cache) -> do
                            logMessage $ "Stopped due to branching after " <> showCounter counter
                            updateCache cache
                            simplified <- withPatternContext pat' $ simplifyResult pat' branching
                            case simplified of
                                RewriteStuck{} -> withPatternContext pat' $ do
                                    logMessage ("Rewrite stuck after pruning branches" :: Text)
                                    pure simplified
                                RewriteTrivial{} -> withPatternContext pat' $ do
                                    logMessage $ "Simplified to bottom after " <> showCounter counter
                                    pure simplified
                                RewriteFinished mlbl mUniqueId single -> do
                                    logMessage ("All but one branch pruned, continuing" :: Text)
                                    whenJust mlbl $ \lbl ->
                                        whenJust mUniqueId $ \uniqueId ->
                                            emitRewriteTrace $ RewriteSingleStep lbl uniqueId pat' single
                                    incrementCounter
                                    doSteps False single
                                RewriteBranch pat'' branches -> withPatternContext pat' $ do
                                    emitRewriteTrace $ RewriteBranchingStep pat'' $ fmap (\(lbl, uid, _) -> (lbl, uid)) branches
                                    pure simplified
                                _other -> withPatternContext pat' $ error "simplifyResult: Unexpected return value"
                        Right (cutPoint@(RewriteCutPoint lbl _ _ _), _) -> withPatternContext pat' $ do
                            simplified <- simplifyResult pat' cutPoint
                            case simplified of
                                RewriteCutPoint{} ->
                                    logMessage $ "Cut point " <> lbl <> " after " <> showCounter counter
                                RewriteStuck{} ->
                                    logMessage $ "Stuck after " <> showCounter counter
                                RewriteTrivial{} ->
                                    logMessage $ "Simplified to bottom after " <> showCounter counter
                                _other -> error "simplifyResult: Unexpected return value"
                            pure simplified
                        Right (stuck@RewriteStuck{}, cache) -> do
                            logMessage $ "Stopped after " <> showCounter counter
                            updateCache cache
                            emitRewriteTrace $ RewriteStepFailed $ NoApplicableRules pat'
                            if wasSimplified
                                then pure stuck
                                else withSimplified pat' "Retrying with simplified pattern" (doSteps True)
                        Right (trivial@RewriteTrivial{}, _) -> withPatternContext pat' $ do
                            logMessage $ "Simplified to bottom after " <> showCounter counter
                            pure trivial
                        Right (aborted@RewriteAborted{}, _) -> withPatternContext pat' $ do
                            logMessage $ "Aborted after " <> showCounter counter
                            simplifyResult pat' aborted
                        -- if unification was unclear and the pattern was
                        -- unsimplified, simplify and retry rewriting once
                        Left failure@(RuleApplicationUnclear rule _ remainder)
                            | not wasSimplified -> do
                                emitRewriteTrace $ RewriteStepFailed failure
                                withSimplified pat' "Retrying with simplified pattern" (doSteps True)
                            | otherwise -> do
                                -- was already simplified, emit an abort log entry
                                withRuleContext rule . withContext CtxMatch . withContext CtxAbort $
                                    getPrettyModifiers >>= \case
                                        ModifiersRep (_ :: FromModifiersT mods => Proxy mods) ->
                                            logMessage $
                                                WithJsonMessage (object ["remainder" .= (bimap externaliseTerm externaliseTerm <$> remainder)]) $
                                                    renderOneLineText $
                                                        "Uncertain about match with rule. Remainder:"
                                                            <+> ( hsep $
                                                                    punctuate comma $
                                                                        map (\(t1, t2) -> pretty' @mods t1 <+> "==" <+> pretty' @mods t2) $
                                                                            NE.toList remainder
                                                                )
                                emitRewriteTrace $ RewriteStepFailed failure
                                logMessage $ "Aborted after " <> showCounter counter
                                pure (RewriteAborted failure pat')
>>>>>>> def31908
                        Left failure -> do
                            emitRewriteTrace $ RewriteStepFailed failure
                            case pat of
                                Simplified pat' -> logMessage ("Aborted after " <> showCounter counter) >> pure (RewriteAborted failure pat')
                                _ ->
                                    simplify pat >>= \case
                                        -- We are stuck here not trivial because we didn't apply a single rule
                                        Bottom pat' -> logMessage ("Rewrite stuck after simplification." :: Text) >> pure (RewriteStuck pat')
                                        Simplified pat' -> logMessage ("Aborted after " <> showCounter counter) >> pure (RewriteAborted failure pat')
                        -- We may want to return the remainder as a new field in the execute response, as the remainder
                        -- may not be empty, which would indicate a "hole" in the semantics that the user should be aware of.
                        Right (appliedRules, (cache, remainderPredicates)) ->
                            updateCache cache >> case appliedRules of
                                OnlyTrivial -> do
                                    -- all rule applications were trivial
                                    -- by definition that means we couldn't have had any remainders, so we can just return trivial
                                    logMessage $ "Simplified to bottom after " <> showCounter counter
                                    pure $ RewriteTrivial unWrappedPat
                                AppliedRules [] -> do
                                    -- no rules applied.
                                    -- We return stuck if the term had already been simplified in a previous step
                                    logMessage $ "Stopped after " <> showCounter counter
                                    emitRewriteTrace $ RewriteStepFailed $ NoApplicableRules unWrappedPat
                                    case pat of
                                        Simplified pat' -> pure $ RewriteStuck pat'
                                        _ ->
                                            simplify pat >>= \case
                                                Bottom pat' ->
                                                    -- We are stuck here not trivial because we didn't apply a single rule
                                                    logMessage ("Rewrite stuck after simplification." :: Text) >> pure (RewriteStuck pat')
                                                pat'@Simplified{} -> logMessage ("Retrying with simplified pattern" :: Text) >> doSteps pat'
                                AppliedRules [(rule, nextPat, _subst)] -- applied single rule
                                -- cut-point rule, stop
                                    | labelOf rule `elem` cutLabels -> do
                                        simplify pat >>= \case
                                            Bottom pat' -> do
                                                logMessage $ "Previous state found to be bottom after " <> showCounter counter
                                                pure $ RewriteTrivial pat'
                                            Simplified pat' ->
                                                simplify (Unsimplified nextPat) >>= \case
                                                    Bottom nextPat' -> do
                                                        logMessage $ "Simplified to bottom after " <> showCounter counter
                                                        pure $ RewriteTrivial nextPat'
                                                    Simplified nextPat' -> do
                                                        logMessage $ "Cut point " <> (labelOf rule) <> " after " <> showCounter counter
                                                        pure $ RewriteCutPoint (labelOf rule) (uniqueId rule) pat' nextPat'
                                    | labelOf rule `elem` terminalLabels -> do
                                        -- terminal rule, stop
                                        emitRewriteTrace $ RewriteSingleStep (labelOf rule) (uniqueId rule) unWrappedPat nextPat
                                        simplify (Unsimplified nextPat) >>= \case
                                            Bottom nextPat' -> do
                                                logMessage $ "Simplified to bottom after " <> showCounter counter
                                                pure $ RewriteTrivial nextPat'
                                            Simplified nextPat' -> do
                                                logMessage $ "Terminal " <> (labelOf rule) <> " after " <> showCounter counter
                                                incrementCounter
                                                pure $ RewriteTerminal (labelOf rule) (uniqueId rule) nextPat'
                                    | otherwise -> do
                                        -- any other rule, go on
                                        emitRewriteTrace $ RewriteSingleStep (labelOf rule) (uniqueId rule) unWrappedPat nextPat
                                        incrementCounter
                                        doSteps (Unsimplified nextPat)
                                AppliedRules nextPats -> do
                                    -- applied multiple rules
                                    logMessage $ "Stopped due to branching after " <> showCounter counter
                                    simplify pat >>= \case
                                        Bottom pat' -> do
                                            logMessage $ "Previous state found to be bottom after " <> showCounter counter
                                            pure $ RewriteTrivial pat'
                                        Simplified pat' ->
                                            ( catSimplified
                                                <$> mapM (\(r, nextPat, subst) -> fmap (r,,subst) <$> simplify (Unsimplified nextPat)) nextPats
                                            )
                                                >>= \case
                                                    [] -> withPatternContext pat' $ do
                                                        logMessage ("Rewrite trivial after pruning all branches" :: Text)
                                                        pure $ RewriteTrivial pat'
                                                    [(rule, nextPat', _subst)] -> withPatternContext pat' $ do
                                                        logMessage ("All but one branch pruned, continuing" :: Text)
                                                        emitRewriteTrace $ RewriteSingleStep (labelOf rule) (uniqueId rule) pat' nextPat'
                                                        incrementCounter
                                                        doSteps (Simplified nextPat')
                                                    nextPats' -> do
                                                        emitRewriteTrace $
                                                            RewriteBranchingStep pat' $
                                                                NE.fromList $
                                                                    map (\(rule, _, _subst) -> (ruleLabelOrLocT rule, uniqueId rule)) nextPats'
                                                        unless (Set.null remainderPredicates) $ do
                                                            ModifiersRep (_ :: FromModifiersT mods => Proxy mods) <- getPrettyModifiers
                                                            withContext CtxRemainder . withContext CtxDetail $
                                                                logMessage
                                                                    ( ("Uncovered remainder branch after rewriting with rules " :: Text)
                                                                        <> ( Text.intercalate ", " $ map (\(r, _, _subst) -> getUniqueId $ uniqueId r) nextPats'
                                                                           )
                                                                    )
                                                        pure $
                                                            RewriteBranch pat' $
                                                                NE.fromList $
                                                                    map
                                                                        ( \(r, n, subst) ->
                                                                            ( ruleLabelOrLocT r
                                                                            , uniqueId r
                                                                            , n
                                                                            , mkRulePredicate r subst
                                                                            , subst
                                                                            )
                                                                        )
                                                                        nextPats'

data RewriteStepsState = RewriteStepsState
    { counter :: !Natural
    , traces :: !(Seq (RewriteTrace ()))
    , simplifierCache :: SimplifierCache
    }

rewriteStart :: RewriteStepsState
rewriteStart =
    RewriteStepsState
        { counter = 0
        , traces = mempty
        , simplifierCache = mempty
        }

{- | Instantiate a rewrite rule's requires clause with a substitution.
     Returns Nothing is the resulting @Predicate@ is trivially @True@.
-}
mkRulePredicate :: RewriteRule a -> Substitution -> Maybe Predicate
mkRulePredicate rule subst =
    case concatMap
        (splitBoolPredicates . coerce . substituteInTerm subst . coerce)
        rule.requires of
        [] -> Nothing
        xs -> Just $ collapseAndBools xs

logIndeterminateMatch :: forall io. LoggerMIO io => NonEmpty (Term, Term) -> io ()
logIndeterminateMatch remainder =
    getPrettyModifiers >>= \case
        ModifiersRep (_ :: FromModifiersT mods => Proxy mods) ->
            logMessage $
                WithJsonMessage (object ["remainder" .= (bimap externaliseTerm externaliseTerm <$> remainder)]) $
                    renderOneLineText $
                        "Uncertain about match with rule. Remainder:"
                            <+> ( hsep $
                                    punctuate comma $
                                        map (\(t1, t2) -> pretty' @mods t1 <+> "==" <+> pretty' @mods t2) $
                                            NE.toList remainder
                                )<|MERGE_RESOLUTION|>--- conflicted
+++ resolved
@@ -1,9 +1,6 @@
 {-# LANGUAGE DeriveTraversable #-}
-<<<<<<< HEAD
-=======
 {-# LANGUAGE InstanceSigs #-}
 {-# LANGUAGE MultiWayIf #-}
->>>>>>> def31908
 {-# LANGUAGE PatternSynonyms #-}
 {-# LANGUAGE RankNTypes #-}
 {-# OPTIONS_GHC -Wno-unrecognised-pragmas #-}
@@ -37,7 +34,7 @@
 import Control.Monad.Trans.Reader (ReaderT (..), ask, asks, withReaderT)
 import Control.Monad.Trans.State.Strict (StateT (runStateT), get, modify)
 import Data.Aeson (object, (.=))
-import Data.Bifunctor (bimap)
+import Data.Bifunctor (bimap, first)
 import Data.Coerce (coerce)
 import Data.Data (Proxy)
 import Data.Hashable qualified as Hashable
@@ -121,21 +118,13 @@
     SimplifierCache ->
     Set.Set Predicate ->
     RewriteT io a ->
-<<<<<<< HEAD
     io (Either (RewriteFailed "Rewrite") (a, (SimplifierCache, Set.Set Predicate)))
-runRewriteT doTracing definition llvmApi smtSolver cache remainders m = do
-    logger <- getLogger
-    prettyModifiers <- getPrettyModifiers
+runRewriteT rewriteConfig cache remainders m = do
     runExceptT
         . flip runStateT (cache, remainders)
-        . flip runReaderT RewriteConfig{definition, llvmApi, smtSolver, doTracing, logger, prettyModifiers}
+        . flip runReaderT rewriteConfig
         . unRewriteT
         $ m
-=======
-    io (Either (RewriteFailed "Rewrite") (a, SimplifierCache))
-runRewriteT rewriteConfig cache =
-    runExceptT . flip runStateT cache . flip runReaderT rewriteConfig . unRewriteT
->>>>>>> def31908
 
 throw :: LoggerMIO io => RewriteFailed "Rewrite" -> RewriteT io a
 throw = RewriteT . lift . lift . throwE
@@ -146,7 +135,7 @@
 getDefinition :: Monad m => RewriteT m KoreDefinition
 getDefinition = RewriteT $ definition <$> ask
 
-getSolver :: Monad m => RewriteT m (Maybe SMT.SMTContext)
+getSolver :: Monad m => RewriteT m SMT.SMTContext
 getSolver = RewriteT $ (.smtSolver) <$> ask
 
 getRemainder :: Monad m => RewriteT m (Set.Set Predicate)
@@ -241,28 +230,26 @@
                     then do
                         setRemainder mempty
                         pure resultsWithoutRemainders
-                    else
-                        getSolver >>= \case
-                            Just solver ->
-                                SMT.isSat solver (pat.constraints <> newRemainder) >>= \case
-                                    Right False -> do
-                                        -- the remainder condition is unsatisfiable: no need to consider the remainder branch.
-                                        setRemainder mempty
-                                        withContext CtxRemainder $ logMessage ("remainder is UNSAT" :: Text)
-                                        pure resultsWithoutRemainders
-                                    Right True -> do
-                                        withContext CtxRemainder $ logMessage ("remainder is SAT" :: Text)
-                                        -- the remainder condition is satisfiable.
-                                        --  Have to construct the remainder branch and consider it
-                                        -- To construct the "remainder pattern",
-                                        -- we add the remainder condition to the predicates of the @pattr@
-                                        (resultsWithoutRemainders <>) <$> processGroups lowerPriorityRules
-                                    Left SMT.SMTSolverUnknown{} -> do
-                                        withContext CtxRemainder $ logMessage ("remainder is UNKNWON" :: Text)
-                                        -- solver cannot solve the remainder. Descend into the remainder branch anyway
-                                        (resultsWithoutRemainders <>) <$> processGroups lowerPriorityRules
-                                    Left other -> liftIO $ Exception.throw other -- fail hard on other SMT errors
-                            Nothing -> (resultsWithoutRemainders <>) <$> processGroups lowerPriorityRules
+                    else do
+                        solver <- getSolver
+                        SMT.isSat solver (pat.constraints <> newRemainder) >>= \case
+                            Right False -> do
+                                -- the remainder condition is unsatisfiable: no need to consider the remainder branch.
+                                setRemainder mempty
+                                withContext CtxRemainder $ logMessage ("remainder is UNSAT" :: Text)
+                                pure resultsWithoutRemainders
+                            Right True -> do
+                                withContext CtxRemainder $ logMessage ("remainder is SAT" :: Text)
+                                -- the remainder condition is satisfiable.
+                                --  Have to construct the remainder branch and consider it
+                                -- To construct the "remainder pattern",
+                                -- we add the remainder condition to the predicates of the @pattr@
+                                (resultsWithoutRemainders <>) <$> processGroups lowerPriorityRules
+                            Left SMT.SMTSolverUnknown{} -> do
+                                withContext CtxRemainder $ logMessage ("remainder is UNKNWON" :: Text)
+                                -- solver cannot solve the remainder. Descend into the remainder branch anyway
+                                (resultsWithoutRemainders <>) <$> processGroups lowerPriorityRules
+                            Left other -> liftIO $ Exception.throw other -- fail hard on other SMT errors
 
 ruleGroupPriority :: [RewriteRule a] -> Maybe Priority
 ruleGroupPriority = \case
@@ -363,75 +350,30 @@
                     stillUnclear <- lift $ filterOutKnownConstraints prior unclearRequires
 
                     -- check unclear requires-clauses in the context of known constraints (prior)
-<<<<<<< HEAD
-                    mbSolver <- lift getSolver
-
-                    unclearRequiresAfterSmt <- case mbSolver of
-                        Just solver -> do
-                            checkAllRequires <-
-                                SMT.checkPredicates solver prior mempty (Set.fromList stillUnclear)
-
-                            case checkAllRequires of
-                                Left SMT.SMTSolverUnknown{} -> do
-                                    withContext CtxConstraint . logMessage . renderOneLineText $
-                                        "Uncertain about condition(s) in a rule, SMT returned unknown, adding as remainder:"
-                                            <+> (hsep . punctuate comma . map (pretty' @mods) $ unclearRequires)
-                                    pure unclearRequires
-                                Left other ->
-                                    liftIO $ Exception.throw other -- fail hard on other SMT errors
-                                Right (Just False) -> do
-                                    -- requires is actually false given the prior
-                                    withContext CtxFailure $ logMessage ("Required clauses evaluated to #Bottom." :: Text)
-                                    returnNotApplied
-                                Right (Just True) ->
-                                    pure [] -- can proceed
-                                Right Nothing -> do
-                                    withContext CtxConstraint . logMessage . renderOneLineText $
-                                        "Uncertain about condition(s) in a rule, adding as remainder:"
-                                            <+> (hsep . punctuate comma . map (pretty' @mods) $ unclearRequires)
-                                    pure unclearRequires
-                        Nothing -> do
-                            if (not . null $ unclearRequires)
-                                then do
-                                    withContext CtxConstraint . withContext CtxAbort $
-                                        logMessage $
-                                            WithJsonMessage (object ["conditions" .= (externaliseTerm . coerce <$> unclearRequires)]) $
-                                                renderOneLineText $
-                                                    "Uncertain about a condition(s) in rule, no SMT solver:"
-                                                        <+> (hsep . punctuate comma . map (pretty' @mods) $ unclearRequires)
-                                    failRewrite $
-                                        RuleConditionUnclear rule (head unclearRequires)
-                                else pure []
-=======
                     solver <- lift $ RewriteT $ (.smtSolver) <$> ask
-
-                    let smtUnclear = do
-                            withContext CtxConstraint . withContext CtxAbort . logMessage $
-                                WithJsonMessage (object ["conditions" .= (externaliseTerm . coerce <$> stillUnclear)]) $
-                                    renderOneLineText $
-                                        "Uncertain about condition(s) in a rule:"
-                                            <+> (hsep . punctuate comma . map (pretty' @mods) $ stillUnclear)
-                            failRewrite $
-                                RuleConditionUnclear rule . coerce . foldl1 AndTerm $
-                                    map coerce stillUnclear
 
                     checkAllRequires <-
                         SMT.checkPredicates solver prior mempty (Set.fromList stillUnclear)
 
-                    case checkAllRequires of
-                        Left SMT.SMTSolverUnknown{} ->
-                            smtUnclear -- abort rewrite if a solver result was Unknown
+                    unclearRequiresAfterSmt <- case checkAllRequires of
+                        Left SMT.SMTSolverUnknown{} -> do
+                            withContext CtxConstraint . logMessage . renderOneLineText $
+                                "Uncertain about condition(s) in a rule, SMT returned unknown, adding as remainder:"
+                                    <+> (hsep . punctuate comma . map (pretty' @mods) $ unclearRequires)
+                            pure unclearRequires
                         Left other ->
                             liftIO $ Exception.throw other -- fail hard on other SMT errors
                         Right (Just False) -> do
                             -- requires is actually false given the prior
                             withContext CtxFailure $ logMessage ("Required clauses evaluated to #Bottom." :: Text)
-                            RewriteRuleAppT $ pure NotApplied
+                            returnNotApplied
                         Right (Just True) ->
-                            pure () -- can proceed
-                        Right Nothing ->
-                            smtUnclear -- no implication could be determined
->>>>>>> def31908
+                            pure [] -- can proceed
+                        Right Nothing -> do
+                            withContext CtxConstraint . logMessage . renderOneLineText $
+                                "Uncertain about condition(s) in a rule, adding as remainder:"
+                                    <+> (hsep . punctuate comma . map (pretty' @mods) $ unclearRequires)
+                            pure unclearRequires
 
                     -- check ensures constraints (new) from rhs: stop and return `Trivial` if
                     -- any are false, remove all that are trivially true, return the rest
@@ -442,24 +384,11 @@
                         catMaybes <$> mapM (checkConstraint returnTrivial prior) ruleEnsures
 
                     -- check all new constraints together with the known side constraints
-<<<<<<< HEAD
-                    whenJust mbSolver $ \solver ->
-                        (lift $ SMT.checkPredicates solver prior mempty (Set.fromList newConstraints)) >>= \case
-                            Right (Just False) -> do
-                                withContext CtxSuccess $ logMessage ("New constraints evaluated to #Bottom." :: Text)
-                                -- it's probably still fine to return trivial here even if we assumed unclear required conditions
-                                returnTrivial
-                            Right _other ->
-                                pure ()
-                            Left SMT.SMTSolverUnknown{} ->
-                                pure ()
-                            Left other ->
-                                liftIO $ Exception.throw other
-=======
                     (lift $ SMT.checkPredicates solver prior mempty (Set.fromList newConstraints)) >>= \case
                         Right (Just False) -> do
                             withContext CtxSuccess $ logMessage ("New constraints evaluated to #Bottom." :: Text)
-                            RewriteRuleAppT $ pure Trivial
+                            -- it's probably still fine to return trivial here even if we assumed unclear required conditions
+                            returnTrivial
                         Right _other ->
                             pure ()
                         Left SMT.SMTSolverUnknown{} ->
@@ -471,8 +400,7 @@
                     unless (null newConstraints) $ do
                         withContextFor Equations . logMessage $
                             ("New path condition ensured, invalidating cache" :: Text)
-                        lift . RewriteT . lift . modify $ \s -> s{equations = mempty}
->>>>>>> def31908
+                        lift . RewriteT . lift . modify $ first (\s -> s{equations = mempty})
 
                     -- existential variables may be present in rule.rhs and rule.ensures,
                     -- need to strip prefixes and freshen their names with respect to variables already
@@ -798,11 +726,7 @@
     RewriteConfig ->
     Pattern ->
     io (Natural, Seq (RewriteTrace ()), RewriteResult Pattern)
-<<<<<<< HEAD
-performRewrite doTracing def mLlvmLibrary mSolver mbMaxDepth cutLabels terminalLabels initialPattern = do
-=======
-performRewrite rewriteConfig pat = do
->>>>>>> def31908
+performRewrite rewriteConfig initialPattern = do
     (rr, RewriteStepsState{counter, traces}) <-
         flip runStateT rewriteStart $ doSteps (Unsimplified initialPattern)
     pure (counter, traces, rr)
@@ -836,7 +760,6 @@
 
     updateCache simplifierCache = modify $ \rss -> rss{simplifierCache}
 
-<<<<<<< HEAD
     simplify ::
         MaybeSimplified flag Pattern -> StateT RewriteStepsState io (MaybeSimplified 'True Pattern)
     simplify = \case
@@ -845,7 +768,7 @@
         Unsimplified p -> withPatternContext p $ withContext CtxSimplify $ do
             st <- get
             let cache = st.simplifierCache
-            evaluatePattern def mLlvmLibrary mSolver cache p >>= \(res, newCache) -> do
+            evaluatePattern definition llvmApi smtSolver cache p >>= \(res, newCache) -> do
                 updateCache newCache
                 case res of
                     Right newPattern -> do
@@ -864,64 +787,6 @@
     labelOf = fromMaybe "" . (.ruleLabel) . (.attributes)
     ruleLabelOrLocT = renderOneLineText . ruleLabelOrLoc
     uniqueId = (.uniqueId) . (.attributes)
-=======
-    simplifyP :: Pattern -> StateT RewriteStepsState io (Maybe Pattern)
-    simplifyP p = withContext CtxSimplify $ do
-        st <- get
-        let cache = st.simplifierCache
-        evaluatePattern definition llvmApi smtSolver cache p >>= \(res, newCache) -> do
-            updateCache newCache
-            case res of
-                Right newPattern -> do
-                    emitRewriteTrace $ RewriteSimplified Nothing
-                    pure $ Just newPattern
-                Left r@SideConditionFalse{} -> do
-                    emitRewriteTrace $ RewriteSimplified (Just r)
-                    pure Nothing
-                Left r@UndefinedTerm{} -> do
-                    emitRewriteTrace $ RewriteSimplified (Just r)
-                    pure Nothing
-                Left other -> do
-                    emitRewriteTrace $ RewriteSimplified (Just other)
-                    pure $ Just p
-
-    -- Results may change when simplification prunes a false side
-    -- condition, otherwise this would mainly be fmap simplifyP
-    simplifyResult ::
-        Pattern ->
-        RewriteResult Pattern ->
-        StateT RewriteStepsState io (RewriteResult Pattern)
-    simplifyResult orig = \case
-        RewriteBranch p nexts -> do
-            simplifyP p >>= \case
-                Nothing -> pure $ RewriteTrivial orig
-                Just p' -> do
-                    let simplifyP3rd (a, b, c) =
-                            fmap (a,b,) <$> simplifyP c
-                    nexts' <- catMaybes <$> mapM simplifyP3rd (toList nexts)
-                    pure $ case nexts' of
-                        -- The `[]` case should be `Stuck` not `Trivial`, because `RewriteTrivial p'`
-                        -- means the pattern `p'` is bottom, but we know that is not the case here.
-                        [] -> RewriteStuck p'
-                        [(lbl, uId, n)] -> RewriteFinished (Just lbl) (Just uId) n
-                        ns -> RewriteBranch p' $ NE.fromList ns
-        r@RewriteStuck{} -> pure r
-        r@RewriteTrivial{} -> pure r
-        RewriteCutPoint lbl uId p next -> do
-            simplifyP p >>= \case
-                Nothing -> pure $ RewriteTrivial orig
-                Just p' -> do
-                    next' <- simplifyP next
-                    pure $ case next' of
-                        Nothing -> RewriteTrivial next
-                        Just n -> RewriteCutPoint lbl uId p' n
-        RewriteTerminal lbl uId p ->
-            maybe (RewriteTrivial orig) (RewriteTerminal lbl uId) <$> simplifyP p
-        RewriteFinished lbl uId p ->
-            maybe (RewriteTrivial orig) (RewriteFinished lbl uId) <$> simplifyP p
-        RewriteAborted reason p ->
-            maybe (RewriteTrivial orig) (RewriteAborted reason) <$> simplifyP p
->>>>>>> def31908
 
     doSteps ::
         MaybeSimplified flag Pattern -> StateT RewriteStepsState io (RewriteResult Pattern)
@@ -932,27 +797,21 @@
         if
             | depthReached counter -> do
                 logDepth $ "Reached maximum depth of " <> maybe "?" showCounter mbMaxDepth
-<<<<<<< HEAD
                 simplify pat >>= \case
                     Bottom pat' -> pure $ RewriteTrivial pat'
                     Simplified pat' -> pure $ RewriteFinished Nothing Nothing pat'
-            else
-=======
-                (if wasSimplified then pure else simplifyResult pat') $ RewriteFinished Nothing Nothing pat'
-            | shouldSimplifyAt counter && not wasSimplified -> do
+            | shouldSimplifyAt counter -> do
                 logDepth $ "Interim simplification after " <> maybe "??" showCounter mbSimplify
-                simplifyP pat' >>= \case
-                    Nothing -> pure $ RewriteTrivial pat'
-                    Just newPat -> doSteps True newPat
+                simplify pat >>= \case
+                    Bottom pat' -> pure $ RewriteTrivial pat'
+                    Simplified pat' -> pure $ RewriteFinished Nothing Nothing pat'
             | otherwise ->
->>>>>>> def31908
                 runRewriteT
                     rewriteConfig
                     simplifierCache
                     mempty
                     (withPatternContext unWrappedPat $ rewriteStep unWrappedPat)
                     >>= \case
-<<<<<<< HEAD
                         Left failure@(RuleApplicationUnclear rule _ remainder) ->
                             case pat of
                                 Simplified pat' -> do
@@ -964,88 +823,6 @@
                                         -- We are stuck here not trivial because we didn't apply a single rule
                                         Bottom pat' -> logMessage ("Rewrite stuck after simplification." :: Text) >> pure (RewriteStuck pat')
                                         pat'@Simplified{} -> logMessage ("Retrying with simplified pattern" :: Text) >> doSteps pat'
-=======
-                        Right (RewriteFinished mlbl mUniqueId single, cache) -> do
-                            whenJust mlbl $ \lbl ->
-                                whenJust mUniqueId $ \uniqueId ->
-                                    emitRewriteTrace $ RewriteSingleStep lbl uniqueId pat' single
-                            updateCache cache
-                            incrementCounter
-                            doSteps False single
-                        Right (terminal@(RewriteTerminal lbl uniqueId single), _cache) -> withPatternContext pat' $ do
-                            emitRewriteTrace $ RewriteSingleStep lbl uniqueId pat' single
-                            incrementCounter
-                            simplifyResult pat' terminal
-                        Right (branching@RewriteBranch{}, cache) -> do
-                            logMessage $ "Stopped due to branching after " <> showCounter counter
-                            updateCache cache
-                            simplified <- withPatternContext pat' $ simplifyResult pat' branching
-                            case simplified of
-                                RewriteStuck{} -> withPatternContext pat' $ do
-                                    logMessage ("Rewrite stuck after pruning branches" :: Text)
-                                    pure simplified
-                                RewriteTrivial{} -> withPatternContext pat' $ do
-                                    logMessage $ "Simplified to bottom after " <> showCounter counter
-                                    pure simplified
-                                RewriteFinished mlbl mUniqueId single -> do
-                                    logMessage ("All but one branch pruned, continuing" :: Text)
-                                    whenJust mlbl $ \lbl ->
-                                        whenJust mUniqueId $ \uniqueId ->
-                                            emitRewriteTrace $ RewriteSingleStep lbl uniqueId pat' single
-                                    incrementCounter
-                                    doSteps False single
-                                RewriteBranch pat'' branches -> withPatternContext pat' $ do
-                                    emitRewriteTrace $ RewriteBranchingStep pat'' $ fmap (\(lbl, uid, _) -> (lbl, uid)) branches
-                                    pure simplified
-                                _other -> withPatternContext pat' $ error "simplifyResult: Unexpected return value"
-                        Right (cutPoint@(RewriteCutPoint lbl _ _ _), _) -> withPatternContext pat' $ do
-                            simplified <- simplifyResult pat' cutPoint
-                            case simplified of
-                                RewriteCutPoint{} ->
-                                    logMessage $ "Cut point " <> lbl <> " after " <> showCounter counter
-                                RewriteStuck{} ->
-                                    logMessage $ "Stuck after " <> showCounter counter
-                                RewriteTrivial{} ->
-                                    logMessage $ "Simplified to bottom after " <> showCounter counter
-                                _other -> error "simplifyResult: Unexpected return value"
-                            pure simplified
-                        Right (stuck@RewriteStuck{}, cache) -> do
-                            logMessage $ "Stopped after " <> showCounter counter
-                            updateCache cache
-                            emitRewriteTrace $ RewriteStepFailed $ NoApplicableRules pat'
-                            if wasSimplified
-                                then pure stuck
-                                else withSimplified pat' "Retrying with simplified pattern" (doSteps True)
-                        Right (trivial@RewriteTrivial{}, _) -> withPatternContext pat' $ do
-                            logMessage $ "Simplified to bottom after " <> showCounter counter
-                            pure trivial
-                        Right (aborted@RewriteAborted{}, _) -> withPatternContext pat' $ do
-                            logMessage $ "Aborted after " <> showCounter counter
-                            simplifyResult pat' aborted
-                        -- if unification was unclear and the pattern was
-                        -- unsimplified, simplify and retry rewriting once
-                        Left failure@(RuleApplicationUnclear rule _ remainder)
-                            | not wasSimplified -> do
-                                emitRewriteTrace $ RewriteStepFailed failure
-                                withSimplified pat' "Retrying with simplified pattern" (doSteps True)
-                            | otherwise -> do
-                                -- was already simplified, emit an abort log entry
-                                withRuleContext rule . withContext CtxMatch . withContext CtxAbort $
-                                    getPrettyModifiers >>= \case
-                                        ModifiersRep (_ :: FromModifiersT mods => Proxy mods) ->
-                                            logMessage $
-                                                WithJsonMessage (object ["remainder" .= (bimap externaliseTerm externaliseTerm <$> remainder)]) $
-                                                    renderOneLineText $
-                                                        "Uncertain about match with rule. Remainder:"
-                                                            <+> ( hsep $
-                                                                    punctuate comma $
-                                                                        map (\(t1, t2) -> pretty' @mods t1 <+> "==" <+> pretty' @mods t2) $
-                                                                            NE.toList remainder
-                                                                )
-                                emitRewriteTrace $ RewriteStepFailed failure
-                                logMessage $ "Aborted after " <> showCounter counter
-                                pure (RewriteAborted failure pat')
->>>>>>> def31908
                         Left failure -> do
                             emitRewriteTrace $ RewriteStepFailed failure
                             case pat of
