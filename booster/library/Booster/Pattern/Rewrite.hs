{-# LANGUAGE DeriveTraversable #-}
{-# LANGUAGE PatternSynonyms #-}
{-# LANGUAGE RankNTypes #-}
{-# OPTIONS_GHC -Wno-unrecognised-pragmas #-}

{-# HLINT ignore "Redundant <$>" #-}

{- |
Copyright   : (c) Runtime Verification, 2022
License     : BSD-3-Clause
-}
module Booster.Pattern.Rewrite (
    performRewrite,
    rewriteStep,
    RewriteFailed (..),
    RewriteStepResult (..),
    RewriteResult (..),
    RewriteTrace (..),
    pattern CollectRewriteTraces,
    pattern NoCollectRewriteTraces,
    runRewriteT,
) where

import Control.Applicative ((<|>))
import Control.Exception qualified as Exception (throw)
import Control.Monad
import Control.Monad.Extra (whenJust)
import Control.Monad.IO.Class (MonadIO (..))
import Control.Monad.Trans.Class
import Control.Monad.Trans.Except
import Control.Monad.Trans.Reader (ReaderT (..), ask, asks, withReaderT)
import Control.Monad.Trans.State.Strict (StateT (runStateT), get, modify)
import Data.Aeson (object, (.=))
import Data.Bifunctor (bimap)
import Data.Coerce (coerce)
import Data.Data (Proxy)
import Data.Hashable qualified as Hashable
import Data.List (intersperse, partition)
import Data.List.NonEmpty (NonEmpty (..), toList)
import Data.List.NonEmpty qualified as NE
import Data.Map qualified as Map
import Data.Maybe (catMaybes, fromMaybe, mapMaybe)
import Data.Sequence (Seq, (|>))
import Data.Set qualified as Set
import Data.Text as Text (Text, intercalate, pack)
import Numeric.Natural
import Prettyprinter
import Unsafe.Coerce (unsafeCoerce)

import Booster.Definition.Attributes.Base
import Booster.Definition.Base
import Booster.LLVM as LLVM (API)
import Booster.Log
import Booster.Pattern.ApplyEquations (
    EquationFailure (..),
    SimplifierCache,
    evaluatePattern,
    simplifyConstraint,
 )
import Booster.Pattern.Base
import Booster.Pattern.Bool
import Booster.Pattern.Index qualified as Idx
import Booster.Pattern.Match (
    FailReason (ArgLengthsDiffer, SubsortingError),
    MatchResult (MatchFailed, MatchIndeterminate, MatchSuccess),
    MatchType (Rewrite),
    SortError,
    Substitution,
    matchTerms,
 )
import Booster.Pattern.Pretty
import Booster.Pattern.Util
import Booster.Prettyprinter
import Booster.SMT.Interface qualified as SMT
import Booster.Syntax.Json.Externalise (externaliseTerm)
import Booster.Util (Flag (..))

newtype RewriteT io a = RewriteT
    { unRewriteT ::
        ReaderT
            RewriteConfig
            (StateT (SimplifierCache, Set.Set Predicate) (ExceptT (RewriteFailed "Rewrite") io))
            a
    }
    deriving newtype (Functor, Applicative, Monad, MonadIO)

data RewriteConfig = RewriteConfig
    { definition :: KoreDefinition
    , llvmApi :: Maybe LLVM.API
    , smtSolver :: Maybe SMT.SMTContext
    , doTracing :: Flag "CollectRewriteTraces"
    , logger :: Logger LogMessage
    , prettyModifiers :: ModifiersRep
    }

instance MonadIO io => LoggerMIO (RewriteT io) where
    getLogger = RewriteT $ asks logger
    getPrettyModifiers = RewriteT $ asks prettyModifiers

    withLogger modL (RewriteT m) = RewriteT $ withReaderT (\cfg@RewriteConfig{logger} -> cfg{logger = modL logger}) m

pattern CollectRewriteTraces :: Flag "CollectRewriteTraces"
pattern CollectRewriteTraces = Flag True

pattern NoCollectRewriteTraces :: Flag "CollectRewriteTraces"
pattern NoCollectRewriteTraces = Flag False

runRewriteT ::
    LoggerMIO io =>
    Flag "CollectRewriteTraces" ->
    KoreDefinition ->
    Maybe LLVM.API ->
    Maybe SMT.SMTContext ->
    SimplifierCache ->
    Set.Set Predicate ->
    RewriteT io a ->
    io (Either (RewriteFailed "Rewrite") (a, (SimplifierCache, Set.Set Predicate)))
runRewriteT doTracing definition llvmApi smtSolver cache remainders m = do
    logger <- getLogger
    prettyModifiers <- getPrettyModifiers
    runExceptT
        . flip runStateT (cache, remainders)
        . flip runReaderT RewriteConfig{definition, llvmApi, smtSolver, doTracing, logger, prettyModifiers}
        . unRewriteT
        $ m

throw :: LoggerMIO io => RewriteFailed "Rewrite" -> RewriteT io a
throw = RewriteT . lift . lift . throwE

getConfig :: Monad m => RewriteT m RewriteConfig
getConfig = RewriteT ask

getDefinition :: Monad m => RewriteT m KoreDefinition
getDefinition = RewriteT $ definition <$> ask

getSolver :: Monad m => RewriteT m (Maybe SMT.SMTContext)
getSolver = RewriteT $ (.smtSolver) <$> ask

getRemainder :: Monad m => RewriteT m (Set.Set Predicate)
getRemainder = RewriteT $ snd <$> lift get

setRemainder :: Monad m => Set.Set Predicate -> RewriteT m ()
setRemainder r = RewriteT $ lift $ modify $ \(cache, _) -> (cache, r)

data RewriteStepResult a = OnlyTrivial | AppliedRules a deriving (Eq, Show, Functor)

{- | Performs a rewrite step (using suitable rewrite rules from the
   definition).

  The result can be a failure (providing some context for why it
  failed), or a rewritten pattern with a new term and possibly new
  additional constraints.
-}
rewriteStep ::
    LoggerMIO io =>
    Pattern ->
    RewriteT io (RewriteStepResult [(RewriteRule "Rewrite", Pattern, Substitution)])
rewriteStep pat = do
    def <- getDefinition
    let getIndex =
            if null def.attributes.indexCells
                then Idx.kCellTermIndex
                else Idx.compositeTermIndex def.attributes.indexCells
        termIdx = getIndex pat.term
    when (Idx.hasNone termIdx) $ throw (TermIndexIsNone pat.term)
    let
        indexes = Set.toList $ Idx.coveringIndexes termIdx
        rulesFor i = fromMaybe Map.empty $ Map.lookup i def.rewriteTheory
        rules =
            map snd . Map.toAscList . Map.unionsWith (<>) $ map rulesFor indexes

    -- process one priority group at a time (descending priority),
    -- until a result is obtained or the entire rewrite fails.
    filterOutTrivial <$> processGroups rules
  where
    -- return `OnlyTrivial` if all elements of a list are `(r, Nothing)`. If the list is empty or contains at least one `(r, Just p)`,
    -- return an `AppliedRules` list of `(r, p)` pairs.
    filterOutTrivial ::
        [(RewriteRule "Rewrite", Maybe (Pattern, Substitution))] ->
        RewriteStepResult [(RewriteRule "Rewrite", Pattern, Substitution)]
    filterOutTrivial = \case
        [] -> AppliedRules []
        [(_, Nothing)] -> OnlyTrivial
        (_, Nothing) : xs -> filterOutTrivial xs
        (rule, Just (p, subst)) : xs -> AppliedRules $ (rule, p, subst) : mapMaybe (\(r, mp) -> (\(x, y) -> (r, x, y)) <$> mp) xs

    processGroups ::
        LoggerMIO io =>
        [[RewriteRule "Rewrite"]] ->
        RewriteT io [(RewriteRule "Rewrite", Maybe (Pattern, Substitution))]
    processGroups [] = pure []
    processGroups (rules : lowerPriorityRules) = do
        withContext CtxDetail $ logMessage ("Trying rules at priority " <> show (ruleGroupPriority rules))
        -- try all rules of the priority group. This will immediately
        -- fail the rewrite if anything is uncertain (unification,
        -- definedness, rule conditions)
        currentRemainder <- getRemainder
        results <-
            catMaybes
                <$> mapM
                    (\r -> (fmap (r,)) <$> applyRule pat{constraints = pat.constraints <> currentRemainder} r)
                    rules

        let nonTrivialResultsWithPartialRemainders =
                foldr
                    ( \(rule, mRes) accRes -> case mRes of
                        Nothing -> accRes
                        Just res -> (rule, res) : accRes
                    )
                    mempty
                    results
            -- compute remainder condition here from @nonTrivialResults@ and the remainder up to now.
            -- If the new remainder is bottom, then no lower priority rules apply
            newRemainder =
                currentRemainder
                    <> Set.fromList (mapMaybe ((\(_, r, _) -> r) . snd) nonTrivialResultsWithPartialRemainders)
            resultsWithoutRemainders = map (fmap (fmap (\(p, _, s) -> (p, s)))) results
        setRemainder newRemainder
        ModifiersRep (_ :: FromModifiersT mods => Proxy mods) <- getPrettyModifiers
        withContext CtxRemainder $ logPretty' @mods (collapseAndBools . Set.toList $ newRemainder)

        case resultsWithoutRemainders of
            [] -> do
                -- proceed to lower priority rules if we have not applied any rules at this priority level
                processGroups lowerPriorityRules
            _xs -> do
                if any isFalse newRemainder -- no need to call SMT if any of the conditions is trivially false
                    then do
                        setRemainder mempty
                        pure resultsWithoutRemainders
                    else
                        getSolver >>= \case
                            Just solver ->
                                SMT.isSat solver (pat.constraints <> newRemainder) >>= \case
                                    Right False -> do
                                        -- the remainder condition is unsatisfiable: no need to consider the remainder branch.
                                        setRemainder mempty
                                        withContext CtxRemainder $ logMessage ("remainder is UNSAT" :: Text)
                                        pure resultsWithoutRemainders
                                    Right True -> do
                                        withContext CtxRemainder $ logMessage ("remainder is SAT" :: Text)
                                        -- the remainder condition is satisfiable.
                                        --  Have to construct the remainder branch and consider it
                                        -- To construct the "remainder pattern",
                                        -- we add the remainder condition to the predicates of the @pattr@
                                        (resultsWithoutRemainders <>) <$> processGroups lowerPriorityRules
                                    Left SMT.SMTSolverUnknown{} -> do
                                        withContext CtxRemainder $ logMessage ("remainder is UNKNWON" :: Text)
                                        -- solver cannot solve the remainder. Descend into the remainder branch anyway
                                        (resultsWithoutRemainders <>) <$> processGroups lowerPriorityRules
                                    Left other -> liftIO $ Exception.throw other -- fail hard on other SMT errors
                            Nothing -> (resultsWithoutRemainders <>) <$> processGroups lowerPriorityRules

ruleGroupPriority :: [RewriteRule a] -> Maybe Priority
ruleGroupPriority = \case
    [] -> Nothing
    (rule : _) -> Just rule.attributes.priority

type RewriteRuleAppT m a = ExceptT (Maybe ()) m a

returnTrivial, returnNotApplied :: Monad m => RewriteRuleAppT m a
returnTrivial = throwE $ Just ()
returnNotApplied = throwE Nothing

runRewriteRuleAppT :: Monad m => RewriteRuleAppT m a -> m (Maybe (Maybe a))
runRewriteRuleAppT = fmap (either (maybe Nothing (const $ Just Nothing)) (Just . Just)) . runExceptT

{- | Tries to apply one rewrite rule:

 * Unifies the LHS term with the pattern term
 * Ensures that the unification is a _match_ (one-sided substitution)
 * prunes any rules that turn out to have trivially-false side conditions
 * returns the rule and the resulting pattern if successful, otherwise Nothing

If it cannot be determined whether the rule can be applied or not, an
exception is thrown which indicates the exact reason why (this will
abort the entire rewrite).
-}
applyRule ::
    forall io.
    LoggerMIO io =>
    Pattern ->
    RewriteRule "Rewrite" ->
    RewriteT io (Maybe (Maybe (Pattern, Maybe Predicate, Substitution)))
applyRule pat@Pattern{ceilConditions} rule =
    withRuleContext rule $
        runRewriteRuleAppT $
            getPrettyModifiers >>= \case
                ModifiersRep (_ :: FromModifiersT mods => Proxy mods) -> do
                    def <- lift getDefinition
                    -- unify terms
                    subst <- withContext CtxMatch $ case matchTerms Rewrite def rule.lhs pat.term of
                        MatchFailed (SubsortingError sortError) -> do
                            withContext CtxError $ logPretty' @mods sortError
                            failRewrite $ RewriteSortError rule pat.term sortError
                        MatchFailed err@ArgLengthsDiffer{} -> do
                            withContext CtxError $ logPretty' @mods err
                            failRewrite $ InternalMatchError $ renderText $ pretty' @mods err
                        MatchFailed reason -> do
                            withContext CtxFailure $ logPretty' @mods reason
                            returnNotApplied
                        MatchIndeterminate remainder -> do
                            withContext CtxIndeterminate $ logIndeterminateMatch remainder
                            failRewrite $ RuleApplicationUnclear rule pat.term remainder
                        MatchSuccess substitution -> do
                            withContext CtxSuccess $ do
                                logMessage rule
                                withContext CtxSubstitution
                                    $ logMessage
                                    $ WithJsonMessage
                                        ( object
                                            ["substitution" .= (bimap (externaliseTerm . Var) externaliseTerm <$> Map.toList substitution)]
                                        )
                                    $ renderOneLineText
                                    $ "Substitution:"
                                        <+> ( hsep $
                                                intersperse "," $
                                                    map (\(k, v) -> pretty' @mods k <+> "->" <+> pretty' @mods v) $
                                                        Map.toList substitution
                                            )
                            pure substitution

                    -- Also fail the whole rewrite if a rule applies but may introduce
                    -- an undefined term.
                    unless (null rule.computedAttributes.notPreservesDefinednessReasons) $ do
                        withContext CtxDefinedness . withContext CtxAbort $
                            logMessage $
                                renderOneLineText $
                                    "Uncertain about definedness of rule due to:"
                                        <+> hsep (intersperse "," $ map pretty rule.computedAttributes.notPreservesDefinednessReasons)
                        failRewrite $
                            DefinednessUnclear
                                rule
                                pat
                                rule.computedAttributes.notPreservesDefinednessReasons

                    -- apply substitution to rule requires constraints and simplify (one by one
                    -- in isolation). Stop if false, abort rewrite if indeterminate.
                    let ruleRequires =
                            concatMap (splitBoolPredicates . coerce . substituteInTerm subst . coerce) rule.requires
                    -- filter out any predicates known to be _syntactically_ present in the known prior
                    let prior = pat.constraints
                    toCheck <- lift $ filterOutKnownConstraints prior ruleRequires

                    unclearRequires <-
                        catMaybes <$> mapM (checkConstraint returnNotApplied prior) toCheck

                    -- unclear conditions may have been simplified and
                    -- could now be syntactically present in the path constraints, filter again
                    stillUnclear <- lift $ filterOutKnownConstraints prior unclearRequires

                    -- check unclear requires-clauses in the context of known constraints (prior)
                    mbSolver <- lift getSolver

                    unclearRequiresAfterSmt <- case mbSolver of
                        Just solver -> do
                            checkAllRequires <-
                                SMT.checkPredicates solver prior mempty (Set.fromList stillUnclear)

                            case checkAllRequires of
                                Left SMT.SMTSolverUnknown{} -> do
                                    withContext CtxConstraint . logMessage . renderOneLineText $
                                        "Uncertain about condition(s) in a rule, SMT returned unknown, adding as remainder:"
                                            <+> (hsep . punctuate comma . map (pretty' @mods) $ unclearRequires)
                                    pure unclearRequires
                                Left other ->
                                    liftIO $ Exception.throw other -- fail hard on other SMT errors
                                Right (Just False) -> do
                                    -- requires is actually false given the prior
                                    withContext CtxFailure $ logMessage ("Required clauses evaluated to #Bottom." :: Text)
                                    returnNotApplied
                                Right (Just True) ->
                                    pure [] -- can proceed
                                Right Nothing -> do
                                    withContext CtxConstraint . logMessage . renderOneLineText $
                                        "Uncertain about condition(s) in a rule, adding as remainder:"
                                            <+> (hsep . punctuate comma . map (pretty' @mods) $ unclearRequires)
                                    pure unclearRequires
                        Nothing -> do
                            if (not . null $ unclearRequires)
                                then do
                                    withContext CtxConstraint . withContext CtxAbort $
                                        logMessage $
                                            WithJsonMessage (object ["conditions" .= (externaliseTerm . coerce <$> unclearRequires)]) $
                                                renderOneLineText $
                                                    "Uncertain about a condition(s) in rule, no SMT solver:"
                                                        <+> (hsep . punctuate comma . map (pretty' @mods) $ unclearRequires)
                                    failRewrite $
                                        RuleConditionUnclear rule (head unclearRequires)
                                else pure []

                    -- check ensures constraints (new) from rhs: stop and return `Trivial` if
                    -- any are false, remove all that are trivially true, return the rest
                    let ruleEnsures =
                            concatMap (splitBoolPredicates . coerce . substituteInTerm subst . coerce) $
                                Set.toList rule.ensures
                    newConstraints <-
                        catMaybes <$> mapM (checkConstraint returnTrivial prior) ruleEnsures

                    -- check all new constraints together with the known side constraints
                    whenJust mbSolver $ \solver ->
                        (lift $ SMT.checkPredicates solver prior mempty (Set.fromList newConstraints)) >>= \case
                            Right (Just False) -> do
                                withContext CtxSuccess $ logMessage ("New constraints evaluated to #Bottom." :: Text)
                                -- it's probably still fine to return trivial here even if we assumed unclear required conditions
                                returnTrivial
                            Right _other ->
                                pure ()
                            Left SMT.SMTSolverUnknown{} ->
                                pure ()
                            Left other ->
                                liftIO $ Exception.throw other

                    -- existential variables may be present in rule.rhs and rule.ensures,
                    -- need to strip prefixes and freshen their names with respect to variables already
                    -- present in the input pattern and in the unification substitution
                    let varsFromInput = freeVariables pat.term <> (Set.unions $ Set.map (freeVariables . coerce) pat.constraints)
                        varsFromSubst = Set.unions . map freeVariables . Map.elems $ subst
                        forbiddenVars = varsFromInput <> varsFromSubst
                        existentialSubst =
                            Map.fromSet
                                (\v -> Var $ freshenVar v{variableName = stripMarker v.variableName} forbiddenVars)
                                rule.existentials

                        -- modify the substitution to include the existentials
                        substWithExistentials = subst `Map.union` existentialSubst

                        rewritten =
                            Pattern
                                (substituteInTerm substWithExistentials rule.rhs)
                                -- adding new constraints that have not been trivially `Top`, substituting the Ex# variables
                                ( pat.constraints
                                    <> (Set.fromList $ map (coerce . substituteInTerm existentialSubst . coerce) newConstraints)
                                )
                                ceilConditions
                    withContext CtxSuccess $ do
                        case unclearRequiresAfterSmt of
                            [] -> withPatternContext rewritten $ pure (rewritten, Just $ Predicate FalseBool, subst)
                            _ ->
                                let rewritten' = rewritten{constraints = rewritten.constraints <> Set.fromList unclearRequiresAfterSmt}
                                 in withPatternContext rewritten' $
                                        pure
                                            (rewritten', Just $ Predicate $ NotBool $ coerce $ collapseAndBools unclearRequiresAfterSmt, subst)
  where
    filterOutKnownConstraints :: Set.Set Predicate -> [Predicate] -> RewriteT io [Predicate]
    filterOutKnownConstraints priorKnowledge constraitns = do
        let (knownTrue, toCheck) = partition (`Set.member` priorKnowledge) constraitns
        unless (null knownTrue) $
            getPrettyModifiers >>= \case
                ModifiersRep (_ :: FromModifiersT mods => Proxy mods) ->
                    logMessage $
                        renderOneLineText $
                            "Known true side conditions (won't check):"
                                <+> hsep (intersperse "," $ map (pretty' @mods) knownTrue)
        pure toCheck

    failRewrite :: RewriteFailed "Rewrite" -> RewriteRuleAppT (RewriteT io) a
    failRewrite = lift . (throw)

    checkConstraint ::
        RewriteRuleAppT (RewriteT io) (Maybe Predicate) ->
        Set.Set Predicate ->
        Predicate ->
        RewriteRuleAppT (RewriteT io) (Maybe Predicate)
    checkConstraint onBottom knownPredicates p = do
        RewriteConfig{definition, llvmApi, smtSolver} <- lift getConfig
        (oldCache, _) <- lift . RewriteT . lift $ get
        (simplified, cache) <-
            withContext CtxConstraint $
                simplifyConstraint definition llvmApi smtSolver oldCache knownPredicates p
        -- update cache
        lift . RewriteT . lift . modify $ \(_, rems) -> (cache, rems)
        case simplified of
            Right (Predicate FalseBool) -> onBottom
            Right (Predicate TrueBool) -> pure Nothing
            Right other -> pure $ Just other
            Left UndefinedTerm{} -> onBottom
            Left _ -> pure $ Just p

{- | Reason why a rewrite did not produce a result. Contains additional
   information for logging what happened during the rewrite.
-}
data RewriteFailed k
    = -- | All rules have been tried unsuccessfully (rewrite is stuck)
      NoApplicableRules Pattern
    | -- | It is uncertain whether or not a rule LHS unifies with the term
      RuleApplicationUnclear (RewriteRule k) Term (NonEmpty (Term, Term))
    | -- | A rule condition is indeterminate
      RuleConditionUnclear (RewriteRule k) Predicate
    | -- | A rewrite rule does not preserve definedness
      DefinednessUnclear (RewriteRule k) Pattern [NotPreservesDefinednessReason]
    | -- | A sort error was detected during m,atching
      RewriteSortError (RewriteRule k) Term SortError
    | -- | An error was detected during matching
      InternalMatchError Text
    | -- | Term has index 'None', no rule should apply
      TermIndexIsNone Term
    deriving stock (Eq, Show)

instance FromModifiersT mods => Pretty (PrettyWithModifiers mods (RewriteFailed k)) where
    pretty (PrettyWithModifiers f) = case f of
        NoApplicableRules pat ->
            "No rules applicable for the pattern " <> pretty' @mods pat
        RuleApplicationUnclear rule term remainder ->
            hsep
                [ "Uncertain about unification of rule"
                , ruleLabelOrLoc rule
                , " with term "
                , pretty' @mods term
                , "Remainder:"
                , ( hsep $
                        punctuate comma $
                            map (\(t1, t2) -> pretty' @mods t1 <+> "==" <+> pretty' @mods t2) $
                                NE.toList remainder
                  )
                ]
        RuleConditionUnclear rule predicate ->
            hsep
                [ "Uncertain about a condition in rule"
                , ruleLabelOrLoc rule
                , ": "
                , pretty' @mods predicate
                ]
        DefinednessUnclear rule _pat reasons ->
            hsep $
                [ "Uncertain about definedness of rule "
                , ruleLabelOrLoc rule
                , "because of:"
                ]
                    ++ map pretty reasons
        RewriteSortError rule term sortError ->
            hsep
                [ "Sort error while unifying"
                , pretty' @mods term
                , "with rule"
                , ruleLabelOrLoc rule
                , ":"
                , pretty $ show sortError
                ]
        TermIndexIsNone term ->
            "Term index is None for term " <> pretty' @mods term
        InternalMatchError err -> "An internal error occured" <> pretty err

ruleLabelOrLoc :: RewriteRule k -> Doc a
ruleLabelOrLoc rule =
    fromMaybe "unknown rule" $
        fmap pretty rule.attributes.ruleLabel <|> fmap pretty rule.attributes.location

-- | Different rewrite results (returned from RPC execute endpoint)
data RewriteResult pat
    = -- | branch point
      RewriteBranch pat (NonEmpty (Text, UniqueId, pat, Maybe Predicate, Substitution))
    | -- | no rules could be applied, config is stuck
      RewriteStuck pat
    | -- | cut point rule, return current (lhs) and single next state
      RewriteCutPoint Text UniqueId pat pat
    | -- | terminal rule, return rhs (final state reached)
      RewriteTerminal Text UniqueId pat
    | -- | stopping because maximum depth has been reached (label and unique id may be empty if no steps were taken)
      RewriteFinished (Maybe Text) (Maybe UniqueId) pat
    | -- | unable to handle the current case with this rewriter
      -- (signalled by exceptions)
      RewriteAborted (RewriteFailed "Rewrite") pat
    | -- | All applicable rules returned a pattern with a False
      -- ensures clause
      RewriteTrivial pat
    deriving stock (Eq, Show)
    deriving (Functor, Foldable, Traversable)

data RewriteTrace pat
    = -- | single step of execution
      RewriteSingleStep Text UniqueId pat pat
    | -- | branching step of execution
      RewriteBranchingStep pat (NonEmpty (Text, UniqueId))
    | -- | attempted rewrite failed
      RewriteStepFailed (RewriteFailed "Rewrite")
    | -- | Applied simplification to the pattern
      RewriteSimplified (Maybe EquationFailure)

{- | For the given rewrite trace, construct a new one,
     removing the heavy-weight information (the states),
     but keeping the meta-data (rule labels).
-}
eraseStates :: RewriteTrace Pattern -> RewriteTrace ()
eraseStates = \case
    RewriteSingleStep rule_label mUniqueId _preState _postState -> RewriteSingleStep rule_label mUniqueId () ()
    RewriteBranchingStep _state branchMetadata -> RewriteBranchingStep () branchMetadata
    RewriteStepFailed failureInfo -> RewriteStepFailed failureInfo
    RewriteSimplified mbEquationFailure -> RewriteSimplified mbEquationFailure

instance FromModifiersT mods => Pretty (PrettyWithModifiers mods (RewriteTrace Pattern)) where
    pretty (PrettyWithModifiers t) = case t of
        RewriteSingleStep lbl _uniqueId pat rewritten ->
            let
                (l, r) = diff pat rewritten
             in
                hang 4 . vsep $
                    [ "Rewriting configuration"
                    , pretty' @mods l.term
                    , "to"
                    , pretty' @mods r.term
                    , "Using rule:"
                    , pretty lbl
                    ]
        RewriteBranchingStep pat branches ->
            hang 4 . vsep $
                [ "Configuration"
                , pretty' @mods (term pat)
                , "branches on rules:"
                , hang 2 $ vsep [pretty lbl | (lbl, _) <- toList branches]
                ]
        RewriteSimplified{} -> "Applied simplification"
        RewriteStepFailed failure -> pretty' @mods failure

diff :: Pattern -> Pattern -> (Pattern, Pattern)
diff p1 p2 =
    let (t1, t2) = mkDiffTerms (p1.term, p2.term)
     in -- TODO print differences in predicates
        (p1{term = t1}, p2{term = t2})

mkDiffTerms :: (Term, Term) -> (Term, Term)
mkDiffTerms = \case
    (t1@(SymbolApplication s1 ss1 xs), t2@(SymbolApplication s2 ss2 ys)) ->
        if Hashable.hash t1 == Hashable.hash t2
            then (DotDotDot, DotDotDot)
            else
                let (xs', ys') =
                        unzip
                            $ foldr
                                ( \xy rest -> case mkDiffTerms xy of
                                    (DotDotDot, _) -> (DotDotDot, DotDotDot) : dropWhile (\(l, _) -> l == DotDotDot) rest
                                    r -> r : rest
                                )
                                []
                            $ zip xs ys
                 in (SymbolApplication s1 ss1 xs', SymbolApplication s2 ss2 ys')
    r -> r

data MaybeSimplified (isSimplified :: Bool) a where
    Simplified :: a -> MaybeSimplified 'True a
    Unsimplified :: a -> MaybeSimplified 'False a
    Bottom :: a -> MaybeSimplified 'True a

instance Functor (MaybeSimplified 'True) where
    fmap f = \case
        Simplified a -> Simplified $ f a
        Bottom a -> Bottom $ f a

unMaybeSimplified :: MaybeSimplified isSimplified a -> a
unMaybeSimplified = \case
    Simplified a -> unsafeCoerce a
    Unsimplified a -> unsafeCoerce a
    Bottom a -> unsafeCoerce a

catSimplified :: [MaybeSimplified 'True a] -> [a]
catSimplified = \case
    [] -> []
    Bottom{} : xs -> catSimplified xs
    (Simplified x) : xs -> x : catSimplified xs

{- | Interface for RPC execute: Rewrite given term as long as there is
   exactly one result in each step.

  * multiple results: a branch point, return current and all results
  * RewriteTrivial: config simplified to #Bottom, return current
  * RewriteCutPoint: a cut-point rule was applied, return lhs and rhs
  * RewriteTerminal: a terminal rule was applied, return rhs
  * RewriteStuck: config could not be re-written by any rule, return current
  * RewriteFailed: rewriter cannot handle the case, return current

  The actions are logged at the custom log level '"Rewrite"'.


    This flow chart should represent the actions of this function:


                                Receive pattern P (P /= _|_)

                                             |
                                             |   +--------------------------------------------------------------------------------------------------+
+----------------------------------------+   |   |                                                                                                  |
|                                        v   v   v                                                                                                  |
|                                                                                                                                                   |
|         +----------------------------  Apply rule  <-------------------------------------------------------------------------------------------+  |
|         |                                                                                                                                      |  |
|         |                                    |                                                                                                 |  |
|         |                                    +-------------+                                                                                   |  |
|         v                                                  v                                                                                   |  |
|                                                                                                                                                |  |
|  Rewrite aborted            +--------------------  Rewrite finished  -------------------------+                                                |  |
|                             |                                                                 |                                                |  |
|         |                   |                               |                                 |                                                |  |
|         |                   |                               |                                 |                                                |  |
|         v                   v                               v                                 v                                                |  |
|                                                                                                                                                |  |
|  Return aborted       No rules apply                 Rewrite to P'  ---+                  Rewrite to PS -----------------+-------+             |  |
|                                                                        |                                                 |       |             |  |
|                             |                           |              |                    |      |                     |       |             |  |
|                             |                           |              |                    |      +----------+          |       |             |  |
|                             |                           v              v                    v                 v          |       v             |  |
|                             |                                                                                            |                     |  |
|                             |                         P' == _|_    P' /= _|_           /\ PS == _|_      PS simplify to  |   PS simplify to  --+  |
|                             |                                                                                   []       |      single P'         |
|              +--------------+-------------+               |           | |                   |                            |                        |
|              |              |             |               |           | |                   |                   |        |                        |
|              v              v             v               |           | |                   |                   |        +-------+                |
|                                                           |           | |                   |                   |                v                |
|          Does not     Simplified      Simplifies          |  +--------+-+-------------------+                   |                                 |
|          simplify      already                            |  |        | |                                       |          PS simplify to         |
|                                                           |  |        | |                                       |                PS'              |
|              |              |             |               |  |        | |                                       |                                 |
|              |              |             |               v  v        | |                                       |                 |               |
|              |              |             |                           | +-----------------+                     |                 v               |
|              |              |             |        Return vacuous P   |                   |                     |                                 |
|              |              |             |                           |                   |                     |         Return branching        |
|              |              |             |                           |                   |                     |                                 |
|              +-------+      |             |                           v                   v                     |                                 |
|                      v      v             |                                                                     |                                 |
|                                           |                    Depth/rule bound       Unbounded  ---------------+---------------------------------+
|                     Return stuck P        |                                                                     |
|                                           |                           |                                         |
|                            ^              |                           |                                         |
|                            |              |                           |                                         |
+----------------------------+--------------+                           v                                         |
                             |                                                                                    |
                             |                                    Return simplified P'                            |
                             |                                                                                    |
                             |                                                                                    |
                             +------------------------------------------------------------------------------------+
-}
performRewrite ::
    forall io.
    LoggerMIO io =>
    Flag "CollectRewriteTraces" ->
    KoreDefinition ->
    Maybe LLVM.API ->
    Maybe SMT.SMTContext ->
    -- | maximum depth
    Maybe Natural ->
    -- | cut point rule labels
    [Text] ->
    -- | terminal rule labels
    [Text] ->
    Pattern ->
    io (Natural, Seq (RewriteTrace ()), RewriteResult Pattern)
performRewrite doTracing def mLlvmLibrary mSolver mbMaxDepth cutLabels terminalLabels initialPattern = do
    (rr, RewriteStepsState{counter, traces}) <-
        flip runStateT rewriteStart $ doSteps (Unsimplified initialPattern)
    pure (counter, traces, rr)
  where
    logDepth = withContext CtxDepth . logMessage

    depthReached n = maybe False (n >=) mbMaxDepth

    showCounter = (<> " steps.") . pack . show

    emitRewriteTrace :: RewriteTrace Pattern -> StateT RewriteStepsState io ()
    emitRewriteTrace t = do
        when (coerce doTracing) $
            modify $
                \rss@RewriteStepsState{traces} -> rss{traces = traces |> eraseStates t}
    incrementCounter =
        modify $ \rss@RewriteStepsState{counter} -> rss{counter = counter + 1}

    updateCache simplifierCache = modify $ \rss -> rss{simplifierCache}

<<<<<<< HEAD
    simplify ::
        MaybeSimplified flag Pattern -> StateT RewriteStepsState io (MaybeSimplified 'True Pattern)
    simplify = \case
        Simplified p -> pure $ Simplified p
        Bottom p -> pure $ Bottom p
        Unsimplified p -> withPatternContext p $ withContext CtxSimplify $ do
            st <- get
            let cache = st.simplifierCache
                smt = st.smtSolver
            evaluatePattern def mLlvmLibrary smt cache p >>= \(res, newCache) -> do
                updateCache newCache
                case res of
                    Right newPattern -> do
                        emitRewriteTrace $ RewriteSimplified Nothing
                        pure $ Simplified newPattern
                    Left r@SideConditionFalse{} -> do
                        emitRewriteTrace $ RewriteSimplified (Just r)
                        pure $ Bottom p
                    Left r@UndefinedTerm{} -> do
                        emitRewriteTrace $ RewriteSimplified (Just r)
                        pure $ Bottom p
                    Left other -> do
                        emitRewriteTrace $ RewriteSimplified (Just other)
                        pure $ Simplified p

    labelOf = fromMaybe "" . (.ruleLabel) . (.attributes)
    ruleLabelOrLocT = renderOneLineText . ruleLabelOrLoc
    uniqueId = (.uniqueId) . (.attributes)
=======
    simplifyP :: Pattern -> StateT RewriteStepsState io (Maybe Pattern)
    simplifyP p = withContext CtxSimplify $ do
        st <- get
        let cache = st.simplifierCache
        evaluatePattern def mLlvmLibrary mSolver cache p >>= \(res, newCache) -> do
            updateCache newCache
            case res of
                Right newPattern -> do
                    emitRewriteTrace $ RewriteSimplified Nothing
                    pure $ Just newPattern
                Left r@SideConditionFalse{} -> do
                    emitRewriteTrace $ RewriteSimplified (Just r)
                    pure Nothing
                Left r@UndefinedTerm{} -> do
                    emitRewriteTrace $ RewriteSimplified (Just r)
                    pure Nothing
                Left other -> do
                    emitRewriteTrace $ RewriteSimplified (Just other)
                    pure $ Just p

    -- Results may change when simplification prunes a false side
    -- condition, otherwise this would mainly be fmap simplifyP
    simplifyResult ::
        Pattern ->
        RewriteResult Pattern ->
        StateT RewriteStepsState io (RewriteResult Pattern)
    simplifyResult orig = \case
        RewriteBranch p nexts -> do
            simplifyP p >>= \case
                Nothing -> pure $ RewriteTrivial orig
                Just p' -> do
                    let simplifyP3rd (a, b, c) =
                            fmap (a,b,) <$> simplifyP c
                    nexts' <- catMaybes <$> mapM simplifyP3rd (toList nexts)
                    pure $ case nexts' of
                        -- The `[]` case should be `Stuck` not `Trivial`, because `RewriteTrivial p'`
                        -- means the pattern `p'` is bottom, but we know that is not the case here.
                        [] -> RewriteStuck p'
                        [(lbl, uId, n)] -> RewriteFinished (Just lbl) (Just uId) n
                        ns -> RewriteBranch p' $ NE.fromList ns
        r@RewriteStuck{} -> pure r
        r@RewriteTrivial{} -> pure r
        RewriteCutPoint lbl uId p next -> do
            simplifyP p >>= \case
                Nothing -> pure $ RewriteTrivial orig
                Just p' -> do
                    next' <- simplifyP next
                    pure $ case next' of
                        Nothing -> RewriteTrivial next
                        Just n -> RewriteCutPoint lbl uId p' n
        RewriteTerminal lbl uId p ->
            maybe (RewriteTrivial orig) (RewriteTerminal lbl uId) <$> simplifyP p
        RewriteFinished lbl uId p ->
            maybe (RewriteTrivial orig) (RewriteFinished lbl uId) <$> simplifyP p
        RewriteAborted reason p ->
            maybe (RewriteTrivial orig) (RewriteAborted reason) <$> simplifyP p
>>>>>>> cff1bd61

    doSteps ::
        MaybeSimplified flag Pattern -> StateT RewriteStepsState io (RewriteResult Pattern)
    doSteps pat | unWrappedPat <- unMaybeSimplified pat = do
        RewriteStepsState{counter, simplifierCache} <- get
        logDepth $ showCounter counter
        if depthReached counter
            then do
                logDepth $ "Reached maximum depth of " <> maybe "?" showCounter mbMaxDepth
                simplify pat >>= \case
                    Bottom pat' -> pure $ RewriteTrivial pat'
                    Simplified pat' -> pure $ RewriteFinished Nothing Nothing pat'
            else
                runRewriteT
                    doTracing
                    def
                    mLlvmLibrary
                    mSolver
                    simplifierCache
                    mempty
                    (withPatternContext unWrappedPat $ rewriteStep unWrappedPat)
                    >>= \case
                        Left failure@(RuleApplicationUnclear rule _ remainder) ->
                            case pat of
                                Simplified pat' -> do
                                    -- was already simplified, emit an abort log entry
                                    withRuleContext rule . withContext CtxMatch . withContext CtxAbort $ logIndeterminateMatch remainder
                                    logMessage ("Aborted after " <> showCounter counter) >> pure (RewriteAborted failure pat')
                                _ ->
                                    simplify pat >>= \case
                                        -- We are stuck here not trivial because we didn't apply a single rule
                                        Bottom pat' -> logMessage ("Rewrite stuck after simplification." :: Text) >> pure (RewriteStuck pat')
                                        pat'@Simplified{} -> logMessage ("Retrying with simplified pattern" :: Text) >> doSteps pat'
                        Left failure -> do
                            emitRewriteTrace $ RewriteStepFailed failure
                            case pat of
                                Simplified pat' -> logMessage ("Aborted after " <> showCounter counter) >> pure (RewriteAborted failure pat')
                                _ ->
                                    simplify pat >>= \case
                                        -- We are stuck here not trivial because we didn't apply a single rule
                                        Bottom pat' -> logMessage ("Rewrite stuck after simplification." :: Text) >> pure (RewriteStuck pat')
                                        Simplified pat' -> logMessage ("Aborted after " <> showCounter counter) >> pure (RewriteAborted failure pat')
                        -- We may want to return the remainder as a new field in the execute response, as the remainder
                        -- may not be empty, which would indicate a "hole" in the semantics that the user should be aware of.
                        Right (appliedRules, (cache, remainderPredicates)) ->
                            updateCache cache >> case appliedRules of
                                OnlyTrivial -> do
                                    -- all rule applications were trivial
                                    -- by definition that means we couldn't have had any remainders, so we can just return trivial
                                    logMessage $ "Simplified to bottom after " <> showCounter counter
                                    pure $ RewriteTrivial unWrappedPat
                                AppliedRules [] -> do
                                    -- no rules applied.
                                    -- We return stuck if the term had already been simplified in a previous step
                                    logMessage $ "Stopped after " <> showCounter counter
                                    emitRewriteTrace $ RewriteStepFailed $ NoApplicableRules unWrappedPat
                                    case pat of
                                        Simplified pat' -> pure $ RewriteStuck pat'
                                        _ ->
                                            simplify pat >>= \case
                                                Bottom pat' ->
                                                    -- We are stuck here not trivial because we didn't apply a single rule
                                                    logMessage ("Rewrite stuck after simplification." :: Text) >> pure (RewriteStuck pat')
                                                pat'@Simplified{} -> logMessage ("Retrying with simplified pattern" :: Text) >> doSteps pat'
                                AppliedRules [(rule, nextPat, _subst)] -- applied single rule
                                -- cut-point rule, stop
                                    | labelOf rule `elem` cutLabels -> do
                                        simplify pat >>= \case
                                            Bottom pat' -> do
                                                logMessage $ "Previous state found to be bottom after " <> showCounter counter
                                                pure $ RewriteTrivial pat'
                                            Simplified pat' ->
                                                simplify (Unsimplified nextPat) >>= \case
                                                    Bottom nextPat' -> do
                                                        logMessage $ "Simplified to bottom after " <> showCounter counter
                                                        pure $ RewriteTrivial nextPat'
                                                    Simplified nextPat' -> do
                                                        logMessage $ "Cut point " <> (labelOf rule) <> " after " <> showCounter counter
                                                        pure $ RewriteCutPoint (labelOf rule) (uniqueId rule) pat' nextPat'
                                    | labelOf rule `elem` terminalLabels -> do
                                        -- terminal rule, stop
                                        emitRewriteTrace $ RewriteSingleStep (labelOf rule) (uniqueId rule) unWrappedPat nextPat
                                        simplify (Unsimplified nextPat) >>= \case
                                            Bottom nextPat' -> do
                                                logMessage $ "Simplified to bottom after " <> showCounter counter
                                                pure $ RewriteTrivial nextPat'
                                            Simplified nextPat' -> do
                                                logMessage $ "Terminal " <> (labelOf rule) <> " after " <> showCounter counter
                                                incrementCounter
                                                pure $ RewriteTerminal (labelOf rule) (uniqueId rule) nextPat'
                                    | otherwise -> do
                                        -- any other rule, go on
                                        emitRewriteTrace $ RewriteSingleStep (labelOf rule) (uniqueId rule) unWrappedPat nextPat
                                        incrementCounter
                                        doSteps (Unsimplified nextPat)
                                AppliedRules nextPats -> do
                                    -- applied multiple rules
                                    logMessage $ "Stopped due to branching after " <> showCounter counter
                                    simplify pat >>= \case
                                        Bottom pat' -> do
                                            logMessage $ "Previous state found to be bottom after " <> showCounter counter
                                            pure $ RewriteTrivial pat'
                                        Simplified pat' ->
                                            ( catSimplified
                                                <$> mapM (\(r, nextPat, subst) -> fmap (r,,subst) <$> simplify (Unsimplified nextPat)) nextPats
                                            )
                                                >>= \case
                                                    [] -> withPatternContext pat' $ do
                                                        logMessage ("Rewrite trivial after pruning all branches" :: Text)
                                                        pure $ RewriteTrivial pat'
                                                    [(rule, nextPat', _subst)] -> withPatternContext pat' $ do
                                                        logMessage ("All but one branch pruned, continuing" :: Text)
                                                        emitRewriteTrace $ RewriteSingleStep (labelOf rule) (uniqueId rule) pat' nextPat'
                                                        incrementCounter
                                                        doSteps (Simplified nextPat')
                                                    nextPats' -> do
                                                        emitRewriteTrace $
                                                            RewriteBranchingStep pat' $
                                                                NE.fromList $
                                                                    map (\(rule, _, _subst) -> (ruleLabelOrLocT rule, uniqueId rule)) nextPats'
                                                        unless (Set.null remainderPredicates) $ do
                                                            ModifiersRep (_ :: FromModifiersT mods => Proxy mods) <- getPrettyModifiers
                                                            withContext CtxRemainder . withContext CtxDetail $
                                                                logMessage
                                                                    ( ("Uncovered remainder branch after rewriting with rules " :: Text)
                                                                        <> ( Text.intercalate ", " $ map (\(r, _, _subst) -> getUniqueId $ uniqueId r) nextPats'
                                                                           )
                                                                    )
                                                        pure $
                                                            RewriteBranch pat' $
                                                                NE.fromList $
                                                                    map
                                                                        ( \(r, n, subst) ->
                                                                            ( ruleLabelOrLocT r
                                                                            , uniqueId r
                                                                            , n
                                                                            , mkRulePredicate r subst
                                                                            , subst
                                                                            )
                                                                        )
                                                                        nextPats'

data RewriteStepsState = RewriteStepsState
    { counter :: !Natural
    , traces :: !(Seq (RewriteTrace ()))
    , simplifierCache :: SimplifierCache
    }

rewriteStart :: RewriteStepsState
rewriteStart =
    RewriteStepsState
        { counter = 0
        , traces = mempty
        , simplifierCache = mempty
<<<<<<< HEAD
        , smtSolver = Nothing
        }

{- | Instantiate a rewrite rule's requires clause with a substitution.
     Returns Nothing is the resulting @Predicate@ is trivially @True@.
-}
mkRulePredicate :: RewriteRule a -> Substitution -> Maybe Predicate
mkRulePredicate rule subst =
    case concatMap
        (splitBoolPredicates . coerce . substituteInTerm subst . coerce)
        rule.requires of
        [] -> Nothing
        xs -> Just $ collapseAndBools xs

logIndeterminateMatch :: forall io. LoggerMIO io => NonEmpty (Term, Term) -> io ()
logIndeterminateMatch remainder =
    getPrettyModifiers >>= \case
        ModifiersRep (_ :: FromModifiersT mods => Proxy mods) ->
            logMessage $
                WithJsonMessage (object ["remainder" .= (bimap externaliseTerm externaliseTerm <$> remainder)]) $
                    renderOneLineText $
                        "Uncertain about match with rule. Remainder:"
                            <+> ( hsep $
                                    punctuate comma $
                                        map (\(t1, t2) -> pretty' @mods t1 <+> "==" <+> pretty' @mods t2) $
                                            NE.toList remainder
                                )
=======
        }
>>>>>>> cff1bd61
<|MERGE_RESOLUTION|>--- conflicted
+++ resolved
@@ -764,7 +764,6 @@
 
     updateCache simplifierCache = modify $ \rss -> rss{simplifierCache}
 
-<<<<<<< HEAD
     simplify ::
         MaybeSimplified flag Pattern -> StateT RewriteStepsState io (MaybeSimplified 'True Pattern)
     simplify = \case
@@ -773,8 +772,7 @@
         Unsimplified p -> withPatternContext p $ withContext CtxSimplify $ do
             st <- get
             let cache = st.simplifierCache
-                smt = st.smtSolver
-            evaluatePattern def mLlvmLibrary smt cache p >>= \(res, newCache) -> do
+            evaluatePattern def mLlvmLibrary mSolver cache p >>= \(res, newCache) -> do
                 updateCache newCache
                 case res of
                     Right newPattern -> do
@@ -793,64 +791,6 @@
     labelOf = fromMaybe "" . (.ruleLabel) . (.attributes)
     ruleLabelOrLocT = renderOneLineText . ruleLabelOrLoc
     uniqueId = (.uniqueId) . (.attributes)
-=======
-    simplifyP :: Pattern -> StateT RewriteStepsState io (Maybe Pattern)
-    simplifyP p = withContext CtxSimplify $ do
-        st <- get
-        let cache = st.simplifierCache
-        evaluatePattern def mLlvmLibrary mSolver cache p >>= \(res, newCache) -> do
-            updateCache newCache
-            case res of
-                Right newPattern -> do
-                    emitRewriteTrace $ RewriteSimplified Nothing
-                    pure $ Just newPattern
-                Left r@SideConditionFalse{} -> do
-                    emitRewriteTrace $ RewriteSimplified (Just r)
-                    pure Nothing
-                Left r@UndefinedTerm{} -> do
-                    emitRewriteTrace $ RewriteSimplified (Just r)
-                    pure Nothing
-                Left other -> do
-                    emitRewriteTrace $ RewriteSimplified (Just other)
-                    pure $ Just p
-
-    -- Results may change when simplification prunes a false side
-    -- condition, otherwise this would mainly be fmap simplifyP
-    simplifyResult ::
-        Pattern ->
-        RewriteResult Pattern ->
-        StateT RewriteStepsState io (RewriteResult Pattern)
-    simplifyResult orig = \case
-        RewriteBranch p nexts -> do
-            simplifyP p >>= \case
-                Nothing -> pure $ RewriteTrivial orig
-                Just p' -> do
-                    let simplifyP3rd (a, b, c) =
-                            fmap (a,b,) <$> simplifyP c
-                    nexts' <- catMaybes <$> mapM simplifyP3rd (toList nexts)
-                    pure $ case nexts' of
-                        -- The `[]` case should be `Stuck` not `Trivial`, because `RewriteTrivial p'`
-                        -- means the pattern `p'` is bottom, but we know that is not the case here.
-                        [] -> RewriteStuck p'
-                        [(lbl, uId, n)] -> RewriteFinished (Just lbl) (Just uId) n
-                        ns -> RewriteBranch p' $ NE.fromList ns
-        r@RewriteStuck{} -> pure r
-        r@RewriteTrivial{} -> pure r
-        RewriteCutPoint lbl uId p next -> do
-            simplifyP p >>= \case
-                Nothing -> pure $ RewriteTrivial orig
-                Just p' -> do
-                    next' <- simplifyP next
-                    pure $ case next' of
-                        Nothing -> RewriteTrivial next
-                        Just n -> RewriteCutPoint lbl uId p' n
-        RewriteTerminal lbl uId p ->
-            maybe (RewriteTrivial orig) (RewriteTerminal lbl uId) <$> simplifyP p
-        RewriteFinished lbl uId p ->
-            maybe (RewriteTrivial orig) (RewriteFinished lbl uId) <$> simplifyP p
-        RewriteAborted reason p ->
-            maybe (RewriteTrivial orig) (RewriteAborted reason) <$> simplifyP p
->>>>>>> cff1bd61
 
     doSteps ::
         MaybeSimplified flag Pattern -> StateT RewriteStepsState io (RewriteResult Pattern)
@@ -1005,8 +945,6 @@
         { counter = 0
         , traces = mempty
         , simplifierCache = mempty
-<<<<<<< HEAD
-        , smtSolver = Nothing
         }
 
 {- | Instantiate a rewrite rule's requires clause with a substitution.
@@ -1032,7 +970,4 @@
                                     punctuate comma $
                                         map (\(t1, t2) -> pretty' @mods t1 <+> "==" <+> pretty' @mods t2) $
                                             NE.toList remainder
-                                )
-=======
-        }
->>>>>>> cff1bd61
+                                )