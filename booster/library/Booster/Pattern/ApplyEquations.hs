{-# LANGUAGE DeriveDataTypeable #-}
{-# LANGUAGE FlexibleContexts #-}
{-# LANGUAGE PatternSynonyms #-}
{-# LANGUAGE RankNTypes #-}

{- |
Copyright   : (c) Runtime Verification, 2022
License     : BSD-3-Clause
-}
module Booster.Pattern.ApplyEquations (
    evaluateTerm,
    evaluatePattern,
    Direction (..),
    EquationT (..),
    runEquationT,
    EquationConfig (..),
    getConfig,
    EquationPreference (..),
    EquationFailure (..),
    ApplyEquationFailure (..),
    applyEquations,
    handleSimplificationEquation,
    simplifyConstraint,
    simplifyConstraints,
    SimplifierCache (..),
    CacheTag (..),
    evaluateConstraints,
) where

import Control.Monad
import Control.Monad.Extra (fromMaybeM, whenJust)
import Control.Monad.IO.Class (MonadIO (..))
import Control.Monad.Trans.Class
import Control.Monad.Trans.Except
import Control.Monad.Trans.Reader (ReaderT (..), ask, asks, withReaderT)
import Control.Monad.Trans.State
import Data.Aeson (object, (.=))
import Data.Bifunctor (bimap)
import Data.ByteString.Char8 qualified as BS
import Data.Coerce (coerce)
import Data.Data (Data, Proxy)
import Data.Foldable (toList, traverse_)
import Data.List (foldl1', intersperse, partition)
import Data.List.NonEmpty qualified as NonEmpty
import Data.Map (Map)
import Data.Map qualified as Map
import Data.Maybe (catMaybes, fromMaybe)
import Data.Sequence (Seq (..), pattern (:<|))
import Data.Sequence qualified as Seq
import Data.Set (Set)
import Data.Set qualified as Set
import Data.Text (Text)
import Data.Text qualified as Text
import Data.Text.Encoding qualified as Text
import Prettyprinter

import Booster.Builtin as Builtin
import Booster.Definition.Attributes.Base
import Booster.Definition.Base
import Booster.GlobalState qualified as GlobalState
import Booster.LLVM (LlvmError (..))
import Booster.LLVM qualified as LLVM
import Booster.Log
import Booster.Pattern.Base
import Booster.Pattern.Bool
import Booster.Pattern.Index qualified as Idx
import Booster.Pattern.Match
import Booster.Pattern.Pretty
import Booster.Pattern.Util
import Booster.Prettyprinter (renderOneLineText)
import Booster.SMT.Interface qualified as SMT
import Booster.Syntax.Json.Externalise (externaliseTerm)
import Booster.Util (Bound (..))
import Kore.JsonRpc.Types.ContextLog (CLContext (CLWithId), IdContext (CtxCached))
import Kore.Util (showHashHex)

newtype EquationT io a
    = EquationT (ReaderT EquationConfig (ExceptT EquationFailure (StateT EquationState io)) a)
    -- ~ EquationConfig -> EquationState -> io (Either EquationFailure a, EquationState)
    deriving newtype (Functor, Applicative, Monad, MonadIO)

instance MonadIO io => LoggerMIO (EquationT io) where
    getLogger = EquationT $ asks logger
    getPrettyModifiers = EquationT $ asks prettyModifiers
    withLogger modL (EquationT m) = EquationT $ withReaderT (\cfg@EquationConfig{logger} -> cfg{logger = modL logger}) m

throw :: Monad io => EquationFailure -> EquationT io a
throw = EquationT . lift . throwE

catch_ ::
    Monad io => EquationT io a -> (EquationFailure -> EquationT io a) -> EquationT io a
catch_ (EquationT op) hdlr = EquationT $ do
    prior <- lift . lift $ get
    cfg <- ask
    lift
        ( runReaderT op cfg
            `catchE` ( \e -> do
                        let EquationT fallBack = hdlr e
                        runReaderT (lift (lift (put prior)) >> fallBack) cfg
                     )
        )

data EquationFailure
    = IndexIsNone Term
    | TooManyIterations Int Term Term
    | EquationLoop [Term]
    | TooManyRecursions [Term]
    | SideConditionFalse Predicate
    | InternalError Text
    | UndefinedTerm Term LLVM.LlvmError
    deriving stock (Eq, Show, Data)

instance Pretty (PrettyWithModifiers mods EquationFailure) where
    pretty (PrettyWithModifiers f) = case f of
        IndexIsNone t ->
            "Index 'None' for term " <> pretty' @mods t
        TooManyIterations count start end ->
            vsep
                [ "Unable to finish evaluation in " <> pretty count <> " iterations"
                , "Started with: " <> pretty' @mods start
                , "Stopped at: " <> pretty' @mods end
                ]
        EquationLoop ts ->
            vsep $ "Evaluation produced a loop:" : map (pretty' @mods) ts
        TooManyRecursions ts ->
            vsep $
                "Recursion limit exceeded. The following terms were evaluated:"
                    : map (pretty' @mods) ts
        SideConditionFalse p ->
            vsep
                [ "A side condition was found to be false during evaluation (pruning)"
                , pretty' @mods p
                ]
        UndefinedTerm t (LLVM.LlvmError err) ->
            vsep
                [ "Term"
                , pretty' @mods t
                , "is undefined: "
                , pretty (BS.unpack err)
                ]
        InternalError msg ->
            "Internal error during evaluation: " <> pretty msg

data EquationConfig = EquationConfig
    { definition :: KoreDefinition
    , llvmApi :: Maybe LLVM.API
    , smtSolver :: SMT.SMTContext
    , maxRecursion :: Bound "Recursion"
    , maxIterations :: Bound "Iterations"
    , logger :: Logger LogMessage
    , prettyModifiers :: ModifiersRep
    }

data EquationState = EquationState
    { termStack :: Seq Term
    , recursionStack :: [Term]
    , changed :: Bool
    , predicates :: Set Predicate
    , cache :: SimplifierCache
    }

data SimplifierCache = SimplifierCache {llvm, equations :: Map Term Term}
    deriving stock (Show)

instance Semigroup SimplifierCache where
    cache1 <> cache2 =
        SimplifierCache (cache1.llvm <> cache2.llvm) (cache1.equations <> cache2.equations)

instance Monoid SimplifierCache where
    mempty = SimplifierCache mempty mempty

data CacheTag = LLVM | Equations
    deriving stock (Show)

instance ContextFor CacheTag where
    withContextFor t =
        withContext_ (CLWithId . CtxCached $ Text.toLower $ Text.pack $ show t)

data EquationMetadata = EquationMetadata
    { location :: Maybe Location
    , label :: Maybe Label
    , ruleId :: UniqueId
    }
    deriving stock (Eq, Show)

startState :: SimplifierCache -> Set Predicate -> EquationState
startState cache known =
    EquationState
        { termStack = mempty
        , recursionStack = []
        , changed = False
        , predicates = known
        , cache
        }

eqState :: Monad io => StateT EquationState io a -> EquationT io a
eqState = EquationT . lift . lift

getState :: Monad io => EquationT io EquationState
getState = eqState get

getConfig :: Monad io => EquationT io EquationConfig
getConfig = EquationT ask

countSteps :: Monad io => EquationT io Int
countSteps = length . (.termStack) <$> getState

pushTerm :: Monad io => Term -> EquationT io ()
pushTerm t = eqState . modify $ \s -> s{termStack = t :<| s.termStack}

pushConstraints :: Monad io => Set Predicate -> EquationT io ()
pushConstraints ps = eqState . modify $ \s -> s{predicates = s.predicates <> ps}

setChanged, resetChanged :: Monad io => EquationT io ()
setChanged = eqState . modify $ \s -> s{changed = True}
resetChanged = eqState . modify $ \s -> s{changed = False}

getChanged :: Monad io => EquationT io Bool
getChanged = eqState $ gets (.changed)

pushRecursion :: Monad io => Term -> EquationT io (Bound "Recursion")
pushRecursion t = eqState $ do
    stk <- gets (.recursionStack)
    modify $ \s -> s{recursionStack = t : stk}
    pure (coerce $ 1 + length stk)

popRecursion :: LoggerMIO io => EquationT io ()
popRecursion = do
    s <- getState
    if null s.recursionStack
        then do
            withContext CtxAbort $
                logMessage ("Trying to pop an empty recursion stack" :: Text)
            throw $ InternalError "Trying to pop an empty recursion stack"
        else eqState $ put s{recursionStack = tail s.recursionStack}

toCache :: LoggerMIO io => CacheTag -> Term -> Term -> EquationT io ()
toCache LLVM orig result = eqState . modify $
    \s -> s{cache = s.cache{llvm = Map.insert orig result s.cache.llvm}}
toCache Equations orig result = eqState $ do
    s <- get
    -- Check before inserting a new result to avoid creating a
    -- lookup chain e -> result -> olderResult.
    newEqCache <- case Map.lookup result s.cache.equations of
        Nothing ->
            pure $ Map.insert orig result s.cache.equations
        Just furtherResult -> do
            when (result /= furtherResult) $ do
                withContextFor Equations . logMessage $
                    "toCache shortening a chain "
                        <> showHashHex (getAttributes orig).hash
                        <> "->"
                        <> showHashHex (getAttributes furtherResult).hash
            pure $ Map.insert orig furtherResult s.cache.equations
    put s{cache = s.cache{equations = newEqCache}}

fromCache :: LoggerMIO io => CacheTag -> Term -> EquationT io (Maybe Term)
fromCache tag t = eqState $ do
    s <- get
    case tag of
        LLVM -> pure $ Map.lookup t s.cache.llvm
        Equations -> do
            case Map.lookup t s.cache.equations of
                Nothing -> pure Nothing
                Just t' -> case Map.lookup t' s.cache.equations of
                    Nothing -> pure $ Just t'
                    Just t'' -> do
                        when (t'' /= t') $ do
                            withContextFor Equations . logMessage $
                                "fromCache shortening a chain "
                                    <> showHashHex (getAttributes t).hash
                                    <> "->"
                                    <> showHashHex (getAttributes t'').hash
                            let newEqCache = Map.insert t t'' s.cache.equations
                            put s{cache = s.cache{equations = newEqCache}}
                        pure $ Just t''

logWarn :: LoggerMIO m => Text -> m ()
logWarn msg =
    withContext CtxWarn $
        logMessage msg

checkForLoop :: LoggerMIO io => Term -> EquationT io ()
checkForLoop t = do
    EquationState{termStack} <- getState
    whenJust (Seq.elemIndexL t termStack) $ \i -> do
        withContext CtxAbort $ do
            logWarn "Equation loop detected."
            withContext CtxDetail $
                logMessage $
                    renderOneLineText $
                        hsep
                            ( intersperse "," $
                                map (\(Term attrs _) -> "term" <+> pretty (showHashHex attrs.hash)) $
                                    reverse $
                                        t : take (i + 1) (toList termStack)
                            )

        throw (EquationLoop $ reverse $ t : take (i + 1) (toList termStack))

data Direction = TopDown | BottomUp
    deriving stock (Eq, Show)

data EquationPreference = PreferFunctions | PreferSimplifications
    deriving stock (Eq, Show)

runEquationT ::
    LoggerMIO io =>
    KoreDefinition ->
    Maybe LLVM.API ->
    SMT.SMTContext ->
    SimplifierCache ->
    Set Predicate ->
    EquationT io a ->
    io (Either EquationFailure a, SimplifierCache)
runEquationT definition llvmApi smtSolver sCache known (EquationT m) = do
    globalEquationOptions <- liftIO GlobalState.readGlobalEquationOptions
    logger <- getLogger
    prettyModifiers <- getPrettyModifiers
    (res, endState) <-
        flip runStateT (startState sCache known) $
            runExceptT $
                runReaderT
                    m
                    EquationConfig
                        { definition
                        , llvmApi
                        , smtSolver
                        , maxIterations = globalEquationOptions.maxIterations
                        , maxRecursion = globalEquationOptions.maxRecursion
                        , logger
                        , prettyModifiers
                        }
    pure (res, endState.cache)

iterateEquations ::
    LoggerMIO io =>
    Direction ->
    EquationPreference ->
    Term ->
    EquationT io Term
iterateEquations direction preference startTerm = do
    pushRecursion startTerm >>= checkCounter >> go startTerm <* popRecursion
  where
    checkCounter counter = do
        config <- getConfig
        when (counter > config.maxRecursion) $ do
            withContext CtxAbort $ do
                logWarn
                    "Recursion limit exceeded. The limit can be increased by \
                    \ restarting the server with '--equation-max-recursion N'."
            throw . TooManyRecursions . (.recursionStack) =<< getState

    go :: LoggerMIO io => Term -> EquationT io Term
    go currentTerm
        | (getAttributes currentTerm).isEvaluated = pure currentTerm
        | otherwise = do
            config <- getConfig
            currentCount <- countSteps
            when (coerce currentCount > config.maxIterations) $ do
                logWarn $
                    renderOneLineText $
                        "Unable to finish evaluation in" <+> pretty currentCount <+> "iterations."
                withContext CtxDetail $
                    getPrettyModifiers >>= \case
                        ModifiersRep (_ :: FromModifiersT mods => Proxy mods) ->
                            logMessage . renderOneLineText $
                                "Final term:" <+> pretty' @mods currentTerm
                throw $
                    TooManyIterations currentCount startTerm currentTerm
            pushTerm currentTerm
            -- simplify the term using the LLVM backend first
            llvmResult <- llvmSimplify currentTerm
            -- NB llvmSimplify is idempotent. No need to iterate if
            -- the equation evaluation does not change the term any more.
            resetChanged
            -- evaluate functions and simplify (recursively at each level)
            newTerm <-
                let simp = cached Equations $ traverseTerm direction simp (applyHooksAndEquations preference)
                 in simp llvmResult
            changeFlag <- getChanged
            if changeFlag
                then checkForLoop newTerm >> resetChanged >> go newTerm
                else pure llvmResult

llvmSimplify :: forall io. LoggerMIO io => Term -> EquationT io Term
llvmSimplify term = do
    config <- getConfig
    case config.llvmApi of
        Nothing -> pure term
        Just api -> do
            let simp = cached LLVM $ evalLlvm config.definition api $ traverseTerm BottomUp simp pure
             in simp term
  where
    evalLlvm definition api cb t@(Term attributes _)
        | attributes.isEvaluated = pure t
        | isConcrete t
        , attributes.canBeEvaluated
        , isFunctionApp t = withContext CtxLlvm . withTermContext t $ do
            LLVM.simplifyTerm api definition t (sortOfTerm t)
                >>= \case
                    Left (LlvmError e) -> do
                        withContext CtxAbort $
                            logWarn $
                                "LLVM backend error detected: " <> Text.decodeUtf8 e
                        throw $ UndefinedTerm t $ LlvmError e
                    Right result -> do
                        when (result /= t) $ do
                            setChanged
                            withContext CtxSuccess $
                                withTermContext result $
                                    pure ()
                        pure result
        | otherwise =
            cb t

    isFunctionApp :: Term -> Bool
    isFunctionApp (SymbolApplication sym _ _) = isFunctionSymbol sym
    isFunctionApp _ = False

----------------------------------------
-- Interface functions

-- | Evaluate and simplify a term.
evaluateTerm ::
    LoggerMIO io =>
    Direction ->
    KoreDefinition ->
    Maybe LLVM.API ->
    SMT.SMTContext ->
    Set Predicate ->
    Term ->
    io (Either EquationFailure Term, SimplifierCache)
evaluateTerm direction def llvmApi smtSolver knownPredicates =
    runEquationT def llvmApi smtSolver mempty knownPredicates
        . evaluateTerm' direction

-- version for internal nested evaluation
evaluateTerm' ::
    LoggerMIO io =>
    Direction ->
    Term ->
    EquationT io Term
evaluateTerm' direction = iterateEquations direction PreferFunctions

{- | Simplify a Pattern, processing its constraints independently.
     Returns either the first failure or the new pattern if no failure was encountered
-}
evaluatePattern ::
    LoggerMIO io =>
    KoreDefinition ->
    Maybe LLVM.API ->
    SMT.SMTContext ->
    SimplifierCache ->
    Pattern ->
    io (Either EquationFailure Pattern, SimplifierCache)
evaluatePattern def mLlvmLibrary smtSolver cache pat =
    runEquationT def mLlvmLibrary smtSolver cache pat.constraints . evaluatePattern' $ pat

-- version for internal nested evaluation
evaluatePattern' ::
    LoggerMIO io =>
    Pattern ->
    EquationT io Pattern
evaluatePattern' pat@Pattern{term, ceilConditions} = withPatternContext pat $ do
    newTerm <- withTermContext term $ evaluateTerm' BottomUp term `catch_` keepTopLevelResults
    -- after evaluating the term, evaluate all (existing and
    -- newly-acquired) constraints, once
    traverse_ simplifyAssumedPredicate . predicates =<< getState
    -- this may yield additional new constraints, left unevaluated
    evaluatedConstraints <- predicates <$> getState
    pure Pattern{constraints = evaluatedConstraints, term = newTerm, ceilConditions}
  where
    -- when TooManyIterations exception occurred while evaluating the top-level term,
    -- i.e. not in a recursive evaluation of a side-condition,
    -- it is safe to keep the partial result and ignore the exception.
    -- Otherwise we would be throwing away useful work.
    -- The exceptions thrown in recursion is caught in applyEquation.checkConstraint
    keepTopLevelResults :: LoggerMIO io => EquationFailure -> EquationT io Term
    keepTopLevelResults = \case
        TooManyIterations _ _ partialResult ->
            pure partialResult
        err -> throw err

-- evaluate the given predicate assuming all others
simplifyAssumedPredicate :: LoggerMIO io => Predicate -> EquationT io ()
simplifyAssumedPredicate p = do
    allPs <- predicates <$> getState
    let otherPs = Set.delete p allPs
    eqState $ modify $ \s -> s{predicates = otherPs}
    newP <- simplifyConstraint' True $ coerce p
    pushConstraints $ Set.singleton $ coerce newP

evaluateConstraints ::
    LoggerMIO io =>
    KoreDefinition ->
    Maybe LLVM.API ->
    SMT.SMTContext ->
    SimplifierCache ->
    Set Predicate ->
    io (Either EquationFailure (Set Predicate), SimplifierCache)
evaluateConstraints def mLlvmLibrary smtSolver cache =
    runEquationT def mLlvmLibrary smtSolver cache mempty . evaluateConstraints'

evaluateConstraints' ::
    LoggerMIO io =>
    Set Predicate ->
    EquationT io (Set Predicate)
evaluateConstraints' constraints = do
    pushConstraints constraints
    -- evaluate all existing constraints, once
    traverse_ simplifyAssumedPredicate . predicates =<< getState
    -- this may yield additional new constraints, left unevaluated
    predicates <$> getState

----------------------------------------

{- | Apply function equations and simplifications at all levels of a
   term AST, in the given direction (bottom-up or top-down).

  No iteration happens at the same AST level inside these traversals,
  one equation will be applied per level (if any).
-}
traverseTerm ::
    LoggerMIO m => Direction -> (Term -> m Term) -> (Term -> m Term) -> Term -> m Term
traverseTerm direction onRecurse onEval trm = do
    case trm of
        dv@DomainValue{} ->
            pure dv
        v@Var{} ->
            pure v
        Injection src trg t ->
            Injection src trg <$> onRecurse t -- no injection simplification
        AndTerm arg1 arg2 ->
            AndTerm -- no \and simplification
                <$> onRecurse arg1
                <*> onRecurse arg2
        app@(SymbolApplication sym sorts args)
            | direction == BottomUp -> do
                -- evaluate arguments first
                args' <- mapM onRecurse args
                -- then try to apply equations
                onEval $ SymbolApplication sym sorts args'
            | otherwise {- direction == TopDown -} -> do
                -- try to apply equations
                t <- onEval app
                -- then recurse into arguments or re-evaluate (avoiding a loop)
                if t /= app
                    then do
                        case t of
                            SymbolApplication sym' sorts' args' ->
                                SymbolApplication sym' sorts'
                                    <$> mapM onRecurse args'
                            _otherwise ->
                                onRecurse t -- won't loop
                    else
                        SymbolApplication sym sorts
                            <$> mapM onRecurse args
        -- maps, lists, and sets, are not currently evaluated because
        -- the matcher does not provide matches on collections.
        KMap def keyVals rest ->
            KMap def
                <$> mapM (\(k, v) -> (,) <$> onRecurse k <*> onRecurse v) keyVals
                <*> maybe (pure Nothing) ((Just <$>) . onRecurse) rest
        KList def heads rest ->
            KList def
                <$> mapM onRecurse heads
                <*> maybe
                    (pure Nothing)
                    ( (Just <$>)
                        . \(mid, tails) ->
                            (,)
                                <$> onRecurse mid
                                <*> mapM onRecurse tails
                    )
                    rest
        KSet def keyVals rest ->
            KSet def
                <$> mapM onRecurse keyVals
                <*> maybe (pure Nothing) ((Just <$>) . onRecurse) rest

cached :: LoggerMIO io => CacheTag -> (Term -> EquationT io Term) -> Term -> EquationT io Term
cached cacheTag cb t@(Term attributes _)
    | attributes.isEvaluated = pure t
    | otherwise =
        fromCache cacheTag t >>= \case
            Nothing -> do
                simplified <- cb t
                toCache cacheTag t simplified
                pure simplified
            Just cachedTerm -> do
                when (t /= cachedTerm) $ do
                    setChanged
                    withTermContext t $
                        withContext CtxSuccess $
                            withContextFor cacheTag $
                                withTermContext cachedTerm $
                                    pure ()
                pure cachedTerm

elseApply :: (Monad m, Eq b) => (b -> m b) -> (b -> m b) -> b -> m b
elseApply cb1 cb2 term = do
    fromCb1 <- cb1 term
    if fromCb1 /= term
        then pure fromCb1
        else cb2 term

{- | Try to apply function equations and simplifications to the given
   top-level term, in priority order and per group.
-}
applyHooksAndEquations ::
    forall io.
    LoggerMIO io =>
    EquationPreference ->
    Term ->
    EquationT io Term
applyHooksAndEquations pref term = do
    -- always try built-in (hooked) functions first, then equations
    tryBuiltins `whenNothing` tryEquations
  where
    whenNothing = flip fromMaybeM
    tryBuiltins :: EquationT io (Maybe Term)
    tryBuiltins = do
        case term of
            SymbolApplication sym _sorts args
                | Just hook <- flip Map.lookup Builtin.hooks =<< sym.attributes.hook -> do
                    let onError e = do
                            withContext CtxAbort $
                                logWarn e
                            throw (InternalError e)
                    withContextFor sym $
                        either onError checkChanged $
                            runExcept (hook args)
            _other -> pure Nothing

    -- for the (unlikely) case that a built-in reproduces itself, we
    -- cannot blindly set the changed flag when we have applied a hook
    checkChanged :: Maybe Term -> EquationT io (Maybe Term)
    checkChanged Nothing =
        withContext CtxFailure (logMessage ("Hook returned no result" :: Text)) >> pure Nothing
    checkChanged (Just t) =
        withContext CtxSuccess $ withTermContext t $ do
            unless (t == term) setChanged
            pure (Just t)

    tryEquations :: EquationT io Term
    tryEquations = do
        def <- (.definition) <$> getConfig
        ( case pref of
                PreferFunctions -> do
                    applyEquations def.functionEquations handleFunctionEquation
                        `elseApply` applyEquations def.simplifications handleSimplificationEquation
                PreferSimplifications -> do
                    applyEquations def.simplifications handleSimplificationEquation
                        `elseApply` applyEquations def.functionEquations handleFunctionEquation
            )
            term

data ApplyEquationFailure
    = FailedMatch FailReason
    | IndeterminateMatch
    | IndeterminateCondition [Predicate]
    | ConditionFalse Predicate
    | EnsuresFalse Predicate
    | RuleNotPreservingDefinedness
    | MatchConstraintViolated Constrained VarName
    deriving stock (Eq, Show)

type ResultHandler io =
    -- | action on failed match
    EquationT io Term ->
    -- | action on aborted equation application
    EquationT io Term ->
    ApplyEquationFailure ->
    EquationT io Term

handleFunctionEquation :: LoggerMIO io => ResultHandler io
handleFunctionEquation continue abort = \case
    FailedMatch _ -> continue
    IndeterminateMatch{} -> abort
    IndeterminateCondition{} -> abort
    ConditionFalse _ -> continue
    EnsuresFalse p -> do
        withContext CtxAbort $
            logMessage ("A side condition was found to be false during evaluation (pruning)" :: Text)
        throw $ SideConditionFalse p
    RuleNotPreservingDefinedness -> abort
    MatchConstraintViolated{} -> continue

handleSimplificationEquation :: LoggerMIO io => ResultHandler io
handleSimplificationEquation continue _abort = \case
    FailedMatch _ -> continue
    IndeterminateMatch{} -> continue
    IndeterminateCondition{} -> continue
    ConditionFalse _ -> continue
    EnsuresFalse p -> do
        withContext CtxAbort $
            logMessage ("A side condition was found to be false during evaluation (pruning)" :: Text)
        throw $ SideConditionFalse p
    RuleNotPreservingDefinedness -> continue
    MatchConstraintViolated{} -> continue

applyEquations ::
    forall io tag.
    ContextFor (RewriteRule tag) =>
    LoggerMIO io =>
    Theory (RewriteRule tag) ->
    ResultHandler io ->
    Term ->
    EquationT io Term
applyEquations theory handler term = do
    let index = Idx.termTopIndex term
    when (Idx.hasNone index) $ do
        withContext CtxAbort $ logMessage ("Index 'None'" :: Text)
        throw (IndexIsNone term)
    let
        indexes = Set.toList $ Idx.coveringIndexes index
        equationsFor i = fromMaybe Map.empty $ Map.lookup i theory
        -- neither simplification nor function equations should need groups,
        -- since simplification priority is just a suggestion and function equations
        -- should not contain non-determinism except for the [owise] equation,
        -- which should be attempted last. Thus, sorting and then applying sequentially is fine.
        -- Doing this loses the runtime check of InconsistentFunctionRules, however,
        -- most function rules are in the same priority group and thus,
        -- we would be applying all of them before checking for inconsistency,
        -- which is inefficient
        equations :: [RewriteRule tag]
        equations =
            concatMap snd . Map.toAscList . Map.unionsWith (<>) $
                map equationsFor indexes

    processEquations equations
  where
    -- process one equation at a time, until something has happened
    processEquations ::
        [RewriteRule tag] ->
        EquationT io Term
    processEquations [] =
        pure term -- nothing to do, term stays the same
    processEquations (eq : rest) = do
        withRuleContext eq (applyEquation term eq) >>= \case
            Right t -> setChanged >> (withContextFor eq $ withContext CtxSuccess $ withTermContext t $ pure t)
            Left (m, err) ->
                handler
                    ( ( withContextFor eq $
                            m $
                                withContext CtxFailure . withContext CtxContinue
                      )
                        >> processEquations rest
                    )
                    ( ( withContextFor eq $
                            m $
                                withContext CtxFailure . withContext CtxBreak
                      )
                        >> pure term
                    )
                    err

applyEquation ::
    forall io tag.
    LoggerMIO io =>
    Term ->
    RewriteRule tag ->
    EquationT
        io
        (Either ((EquationT io () -> EquationT io ()) -> EquationT io (), ApplyEquationFailure) Term)
applyEquation term rule =
    runExceptT $
        getPrettyModifiers >>= \case
            ModifiersRep (_ :: FromModifiersT mods => Proxy mods) -> do
                -- ensured by internalisation: no existentials in equations
                unless (null rule.existentials) $ do
                    withContext CtxAbort $
                        logMessage ("Equation with existentials" :: Text)
                    lift . throw . InternalError $
                        "Equation with existentials: " <> Text.pack (show rule)
                -- immediately cancel if not preserving definedness
                unless (null rule.computedAttributes.notPreservesDefinednessReasons) $ do
                    throwE
                        ( \ctxt ->
                            ctxt $
                                logMessage $
                                    renderOneLineText $
                                        "Uncertain about definedness of rule due to:"
                                            <+> hsep (intersperse "," $ map pretty rule.computedAttributes.notPreservesDefinednessReasons)
                        , RuleNotPreservingDefinedness
                        )
                -- immediately cancel if rule has concrete() flag and term has variables
                when (allMustBeConcrete rule.attributes.concreteness && not (Set.null (freeVariables term))) $ do
                    throwE
                        ( \ctxt -> ctxt $ logMessage ("Concreteness constraint violated: term has variables" :: Text)
                        , MatchConstraintViolated Concrete "* (term has variables)"
                        )
                -- match lhs
                koreDef <- (.definition) <$> lift getConfig
                case matchTerms Eval koreDef rule.lhs term of
                    MatchFailed failReason ->
                        throwE
                            ( \ctxt ->
                                withContext CtxMatch $
                                    ctxt $
                                        logPretty' @mods failReason
                            , FailedMatch failReason
                            )
                    MatchIndeterminate remainder ->
                        throwE
                            ( \ctxt ->
                                withContext CtxMatch $
                                    ctxt $
                                        logMessage $
                                            WithJsonMessage (object ["remainder" .= (bimap externaliseTerm externaliseTerm <$> remainder)]) $
                                                renderOneLineText $
                                                    "Uncertain about match with rule. Remainder:"
                                                        <+> ( hsep $
                                                                punctuate comma $
                                                                    map (\(t1, t2) -> pretty' @mods t1 <+> "==" <+> pretty' @mods t2) $
                                                                        NonEmpty.toList remainder
                                                            )
                            , IndeterminateMatch
                            )
                    MatchSuccess subst -> do
                        -- cancel if condition
                        -- forall (v, t) : subst. concrete(v) -> isConstructorLike(t) /\
                        --                        symbolic(v) -> not $ t isConstructorLike(t)
                        -- is violated
                        withContext CtxMatch $ checkConcreteness rule.attributes.concreteness subst

                        withContext CtxMatch $ withContext CtxSuccess $ do
                            logMessage rule
                            withContext CtxSubstitution
                                $ logMessage
                                $ WithJsonMessage
                                    (object ["substitution" .= (bimap (externaliseTerm . Var) externaliseTerm <$> Map.toList subst)])
                                $ renderOneLineText
                                $ "Substitution:"
                                    <+> ( hsep $
                                            intersperse "," $
                                                map (\(k, v) -> pretty' @mods k <+> "->" <+> pretty' @mods v) $
                                                    Map.toList subst
                                        )

                        -- check required constraints from lhs.
                        -- Reaction on false/indeterminate varies depending on the equation's type (function/simplification),
                        -- see @handleSimplificationEquation@ and @handleFunctionEquation@
                        checkRequires subst

<<<<<<< HEAD
                        -- check ensured conditions, filter any
                        -- true ones, prune if any is false
                        let ensured =
                                concatMap
                                    (splitBoolPredicates . substituteInPredicate subst)
                                    rule.ensures
                        ensuredConditions <-
                            -- throws if an ensured condition found to be false
                            catMaybes
                                <$> mapM
                                    ( checkConstraint $ \p -> (\ctxt -> ctxt $ logMessage ("Ensures clause simplified to #Bottom." :: Text), EnsuresFalse p)
                                    )
                                    ensured
                        -- check all ensured conditions together with the path condition
                        lift (SMT.checkPredicates solver knownPredicates mempty $ Set.fromList ensuredConditions) >>= \case
                            SMT.IsInvalid -> do
                                let falseEnsures = Predicate $ foldl1' AndTerm $ map coerce ensuredConditions
                                throwE
                                    ( \ctx ->
                                        ctx . logMessage $
                                            WithJsonMessage (object ["conditions" .= map (externaliseTerm . coerce) ensuredConditions]) $
                                                renderOneLineText ("Ensured conditions found to be false: " <> pretty' @mods falseEnsures)
                                    , EnsuresFalse falseEnsures
                                    )
                            _ ->
                                pure ()
=======
                        -- check ensured conditions, filter any true ones, prune if any is false
                        ensuredConditions <- checkEnsures subst
>>>>>>> edde779b
                        lift $ pushConstraints $ Set.fromList ensuredConditions

                        -- when a new path condition is added, invalidate the equation cache
                        unless (null ensuredConditions) $ do
                            withContextFor Equations . logMessage $
                                ("New ensured condition from evaluation, invalidating cache" :: Text)
                            lift . eqState . modify $
                                \s -> s{cache = s.cache{equations = mempty}}
                        pure $ substituteInTerm subst rule.rhs
  where
    filterOutKnownConstraints :: Set Predicate -> [Predicate] -> EquationT io [Predicate]
    filterOutKnownConstraints priorKnowledge constraitns = do
        let (knownTrue, toCheck) = partition (`Set.member` priorKnowledge) constraitns
        unless (null knownTrue) $
            getPrettyModifiers >>= \case
                ModifiersRep (_ :: FromModifiersT mods => Proxy mods) ->
                    logMessage $
                        renderOneLineText $
                            "Known true side conditions (won't check):"
                                <+> hsep (intersperse "," $ map (pretty' @mods) knownTrue)
        pure toCheck

    -- Simplify given predicate in a nested EquationT execution.
    -- Call 'whenBottom' if it is Bottom, return Nothing if it is Top,
    -- otherwise return the simplified remaining predicate.
    checkConstraint whenBottom (Predicate p) = withContext CtxConstraint $ do
        let fallBackToUnsimplifiedOrBottom :: EquationFailure -> EquationT io Term
            fallBackToUnsimplifiedOrBottom = \case
                UndefinedTerm{} -> pure FalseBool
                _ -> pure p
        -- exceptions need to be handled differently in the recursion,
        -- falling back to the unsimplified constraint instead of aborting.
        simplified <-
            lift $ simplifyConstraint' True p `catch_` fallBackToUnsimplifiedOrBottom
        case simplified of
            FalseBool -> do
                throwE . whenBottom $ coerce p
            TrueBool -> pure Nothing
            other -> pure . Just $ coerce other

    allMustBeConcrete (AllConstrained Concrete) = True
    allMustBeConcrete _ = False

    checkConcreteness ::
        Concreteness ->
        Map Variable Term ->
        ExceptT
            ((EquationT io () -> EquationT io ()) -> EquationT io (), ApplyEquationFailure)
            (EquationT io)
            ()
    checkConcreteness Unconstrained _ = pure ()
    checkConcreteness (AllConstrained constrained) subst =
        mapM_ (\(var, t) -> mkCheck (toPair var) constrained t) $ Map.assocs subst
    checkConcreteness (SomeConstrained mapping) subst =
        void $ Map.traverseWithKey (verifyVar subst) (Map.mapWithKey mkCheck mapping)

    toPair Variable{variableSort, variableName} =
        case variableSort of
            SortApp sortName _ -> (variableName, sortName)
            SortVar varName -> (variableName, varName)

    mkCheck ::
        (VarName, SortName) ->
        Constrained ->
        Term ->
        ExceptT
            ((EquationT io () -> EquationT io ()) -> EquationT io (), ApplyEquationFailure)
            (EquationT io)
            ()
    mkCheck (varName, _) constrained (Term attributes _)
        | not test =
            throwE
                ( \ctxt ->
                    ctxt $
                        logMessage $
                            renderOneLineText $
                                hsep
                                    [ "Concreteness constraint violated: "
                                    , pretty $ show constrained <> " variable " <> show varName
                                    ]
                , MatchConstraintViolated constrained varName
                )
        | otherwise = pure ()
      where
        test = case constrained of
            Concrete -> attributes.isConstructorLike
            Symbolic -> not attributes.isConstructorLike

    verifyVar subst (variableName, sortName) check =
        maybe
            ( lift . throw . InternalError . Text.pack $
                "Variable not found: " <> show (variableName, sortName)
            )
            check
            $ Map.lookup Variable{variableSort = SortApp sortName [], variableName} subst

    checkRequires ::
        Substitution ->
        ExceptT
            ((EquationT io () -> EquationT io ()) -> EquationT io (), ApplyEquationFailure)
            (EquationT io)
            ()
    checkRequires matchingSubst = do
        ModifiersRep (_ :: FromModifiersT mods => Proxy mods) <- getPrettyModifiers
        -- instantiate the requires clause with the obtained substitution
        let required =
                concatMap
                    (splitBoolPredicates . coerce . substituteInTerm matchingSubst . coerce)
                    rule.requires
        -- If the required condition is _syntactically_ present in
        -- the prior (known constraints), we don't check it.
        knownPredicates <- (.predicates) <$> lift getState
        toCheck <- lift $ filterOutKnownConstraints knownPredicates required

        -- check the filtered requires clause conditions
        unclearConditions <-
            catMaybes
                <$> mapM
                    ( checkConstraint $ \p -> (\ctxt -> ctxt $ logMessage ("Condition simplified to #Bottom." :: Text), ConditionFalse p)
                    )
                    toCheck

        -- unclear conditions may have been simplified and
        -- could now be syntactically present in the path constraints, filter again
        stillUnclear <- lift $ filterOutKnownConstraints knownPredicates unclearConditions

        solver :: SMT.SMTContext <- (.smtSolver) <$> lift getConfig

        -- check any conditions that are still unclear with the SMT solver
        -- (or abort if no solver is being used), abort if still unclear after
        unless (null stillUnclear) $
            lift (SMT.checkPredicates solver knownPredicates mempty (Set.fromList stillUnclear)) >>= \case
                SMT.IsUnknown{} -> do
                    -- no solver or still unclear: abort
                    throwE
                        ( \ctx ->
                            ctx . logMessage $
                                WithJsonMessage (object ["conditions" .= map (externaliseTerm . coerce) stillUnclear]) $
                                    renderOneLineText
                                        ( "Uncertain about conditions in rule: " <+> hsep (intersperse "," $ map (pretty' @mods) stillUnclear)
                                        )
                        , IndeterminateCondition stillUnclear
                        )
                SMT.IsInvalid -> do
                    -- actually false given path condition: fail
                    let failedP = Predicate $ foldl1' AndTerm $ map coerce stillUnclear
                    throwE
                        ( \ctx ->
                            ctx . logMessage $
                                WithJsonMessage (object ["conditions" .= map (externaliseTerm . coerce) stillUnclear]) $
                                    renderOneLineText ("Required condition found to be false: " <> pretty' @mods failedP)
                        , ConditionFalse failedP
                        )
                SMT.IsValid{} -> do
                    -- can proceed
                    pure ()

    checkEnsures ::
        Substitution ->
        ExceptT
            ((EquationT io () -> EquationT io ()) -> EquationT io (), ApplyEquationFailure)
            (EquationT io)
            [Predicate]
    checkEnsures matchingSubst = do
        ModifiersRep (_ :: FromModifiersT mods => Proxy mods) <- getPrettyModifiers
        let ensured =
                concatMap
                    (splitBoolPredicates . substituteInPredicate matchingSubst)
                    (Set.toList rule.ensures)
        ensuredConditions <-
            -- throws if an ensured condition found to be false
            catMaybes
                <$> mapM
                    ( checkConstraint $ \p -> (\ctxt -> ctxt $ logMessage ("Ensures clause simplified to #Bottom." :: Text), EnsuresFalse p)
                    )
                    ensured

        -- check all ensured conditions together with the path condition
        solver :: SMT.SMTContext <- (.smtSolver) <$> lift getConfig
        knownPredicates <- (.predicates) <$> lift getState
        lift (SMT.checkPredicates solver knownPredicates mempty $ Set.fromList ensuredConditions) >>= \case
            SMT.IsInvalid -> do
                let falseEnsures = Predicate $ foldl1' AndTerm $ map coerce ensuredConditions
                throwE
                    ( \ctx ->
                        ctx . logMessage $
                            WithJsonMessage (object ["conditions" .= map (externaliseTerm . coerce) ensuredConditions]) $
                                renderOneLineText ("Ensured conditions found to be false: " <> pretty' @mods falseEnsures)
                    , EnsuresFalse falseEnsures
                    )
            _ ->
                pure ()
        pure ensuredConditions

--------------------------------------------------------------------

{- Simplification for boolean predicates

    This is used during rewriting to simplify side conditions of rules
    (to decide whether or not a rule can apply, not to retain the
    ensured conditions).

    If and as soon as this function is used inside equation
    application, it needs to run within the same 'EquationT' context
    so we can detect simplification loops and avoid monad nesting.
-}
simplifyConstraint ::
    LoggerMIO io =>
    KoreDefinition ->
    Maybe LLVM.API ->
    SMT.SMTContext ->
    SimplifierCache ->
    Set Predicate ->
    Predicate ->
    io (Either EquationFailure Predicate, SimplifierCache)
simplifyConstraint def mbApi smt cache knownPredicates (Predicate p) = do
    runEquationT def mbApi smt cache knownPredicates $ (coerce <$>) . simplifyConstraint' True $ p

simplifyConstraints ::
    LoggerMIO io =>
    KoreDefinition ->
    Maybe LLVM.API ->
    SMT.SMTContext ->
    SimplifierCache ->
    [Predicate] ->
    io (Either EquationFailure [Predicate], SimplifierCache)
simplifyConstraints def mbApi mbSMT cache ps =
    runEquationT def mbApi mbSMT cache mempty $
        concatMap splitAndBools
            <$> mapM ((coerce <$>) . simplifyConstraint' True . coerce) ps

-- version for internal nested evaluation
simplifyConstraint' :: LoggerMIO io => Bool -> Term -> EquationT io Term
-- Evaluates terms of boolean sort (coming from predicates of the form
-- 'true \equals P' using simplifyBool if they are concrete, or using
-- evaluateTerm.
simplifyConstraint' recurseIntoEvalBool = \case
    t@(Term TermAttributes{canBeEvaluated} _)
        | isConcrete t && canBeEvaluated -> do
            mbApi <- (.llvmApi) <$> getConfig
            case mbApi of
                Just api ->
                    withContext CtxLlvm . withTermContext t $
                        LLVM.simplifyBool api t >>= \case
                            Left (LlvmError e) -> do
                                withContext CtxAbort $
                                    logWarn $
                                        "LLVM backend error detected: " <> Text.decodeUtf8 e
                                throw $ UndefinedTerm t $ LlvmError e
                            Right res -> do
                                let result =
                                        if res
                                            then TrueBool
                                            else FalseBool
                                withContext CtxSuccess $
                                    withTermContext result $
                                        pure result
                Nothing -> if recurseIntoEvalBool then evalBool t else pure t
        | otherwise ->
            if recurseIntoEvalBool then evalBool t else pure t
  where
    evalBool :: LoggerMIO io => Term -> EquationT io Term
    evalBool t = withTermContext t $ do
        prior <- getState -- save prior state so we can revert
        eqState $ put prior{termStack = mempty, changed = False}
        result <- iterateEquations BottomUp PreferFunctions t
        -- reset change flag and term stack to prior values
        -- (keep the updated cache and added predicates, if any)
        eqState $ modify $ \s -> s{changed = prior.changed, termStack = prior.termStack}
        pure result<|MERGE_RESOLUTION|>--- conflicted
+++ resolved
@@ -844,37 +844,8 @@
                         -- see @handleSimplificationEquation@ and @handleFunctionEquation@
                         checkRequires subst
 
-<<<<<<< HEAD
-                        -- check ensured conditions, filter any
-                        -- true ones, prune if any is false
-                        let ensured =
-                                concatMap
-                                    (splitBoolPredicates . substituteInPredicate subst)
-                                    rule.ensures
-                        ensuredConditions <-
-                            -- throws if an ensured condition found to be false
-                            catMaybes
-                                <$> mapM
-                                    ( checkConstraint $ \p -> (\ctxt -> ctxt $ logMessage ("Ensures clause simplified to #Bottom." :: Text), EnsuresFalse p)
-                                    )
-                                    ensured
-                        -- check all ensured conditions together with the path condition
-                        lift (SMT.checkPredicates solver knownPredicates mempty $ Set.fromList ensuredConditions) >>= \case
-                            SMT.IsInvalid -> do
-                                let falseEnsures = Predicate $ foldl1' AndTerm $ map coerce ensuredConditions
-                                throwE
-                                    ( \ctx ->
-                                        ctx . logMessage $
-                                            WithJsonMessage (object ["conditions" .= map (externaliseTerm . coerce) ensuredConditions]) $
-                                                renderOneLineText ("Ensured conditions found to be false: " <> pretty' @mods falseEnsures)
-                                    , EnsuresFalse falseEnsures
-                                    )
-                            _ ->
-                                pure ()
-=======
                         -- check ensured conditions, filter any true ones, prune if any is false
                         ensuredConditions <- checkEnsures subst
->>>>>>> edde779b
                         lift $ pushConstraints $ Set.fromList ensuredConditions
 
                         -- when a new path condition is added, invalidate the equation cache
@@ -1043,7 +1014,7 @@
         let ensured =
                 concatMap
                     (splitBoolPredicates . substituteInPredicate matchingSubst)
-                    (Set.toList rule.ensures)
+                    rule.ensures
         ensuredConditions <-
             -- throws if an ensured condition found to be false
             catMaybes
