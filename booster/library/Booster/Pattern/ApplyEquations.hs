--- conflicted
+++ resolved
@@ -762,63 +762,30 @@
             -- If the required condition is _syntactically_ present in
             -- the prior (known constraints), we don't check it.
             knownPredicates <- (.predicates) <$> lift getState
-<<<<<<< HEAD
-            let (knownTrue, toCheck) = partition (`Set.member` knownPredicates) required
-            unless (null knownTrue) $
-                logMessage $
-                    renderOneLineText $
-                        "Known true side conditions (won't check):" <+> hsep (intersperse "," $ map pretty knownTrue)
-
-            unclearConditions' <-
+            toCheck <- lift $ filterOutKnownConstraints knownPredicates required
+
+            -- check the filtered requires clause conditions
+            unclearConditions <-
                 catMaybes
                     <$> mapM
                         ( checkConstraint $ \p -> (\ctxt -> ctxt $ logMessage ("Condition simplified to #Bottom." :: Text), ConditionFalse p)
                         )
                         toCheck
 
-            case unclearConditions' of
-                [] -> do
-                    -- check ensured conditions, filter any
-                    -- true ones, prune if any is false
-                    let ensured =
-                            concatMap
-                                (splitBoolPredicates . substituteInPredicate subst)
-                                (Set.toList rule.ensures)
-                    ensuredConditions <-
-                        -- throws if an ensured condition found to be false
-                        catMaybes
-                            <$> mapM
-                                ( checkConstraint $ \p -> (\ctxt -> ctxt $ logMessage ("Ensures clause simplified to #Bottom." :: Text), EnsuresFalse p)
-                                )
-                                ensured
-                    lift $ pushConstraints $ Set.fromList ensuredConditions
-                    pure $ substituteInTerm subst rule.rhs
-                unclearConditions ->
-                    throwE
-                        ( \ctxt ->
-                            ctxt $
-                                logMessage $
-                                    renderOneLineText $
-                                        "Uncertain about a condition(s) in rule:" <+> hsep (intersperse "," $ map pretty unclearConditions)
-                        , IndeterminateCondition unclearConditions
-                        )
-=======
-            toCheck <- lift $ filterOutKnownConstraints knownPredicates required
-
-            -- check the filtered requires clause conditions
-            unclearConditions <- catMaybes <$> mapM (checkConstraint ConditionFalse) toCheck
-
             -- unclear conditions may have been simplified and
             -- could now be syntactically present in the path constraints, filter again
             stillUnclear <- lift $ filterOutKnownConstraints knownPredicates unclearConditions
 
             -- abort if any of the conditions is still unclear at that point
-            unless (null stillUnclear) $ do
-                withContext "failure" $
-                    logMessage $
-                        renderOneLineText $
-                            "Uncertain about a condition(s) in rule:" <+> hsep (intersperse "," $ map pretty stillUnclear)
-                throwE $ IndeterminateCondition unclearConditions
+            unless (null stillUnclear) $
+                throwE
+                    ( \ctxt ->
+                        ctxt $
+                            logMessage $
+                                renderOneLineText $
+                                    "Uncertain about a condition(s) in rule:" <+> hsep (intersperse "," $ map pretty unclearConditions)
+                    , IndeterminateCondition unclearConditions
+                    )
 
             -- check ensured conditions, filter any
             -- true ones, prune if any is false
@@ -828,10 +795,13 @@
                         (Set.toList rule.ensures)
             ensuredConditions <-
                 -- throws if an ensured condition found to be false
-                catMaybes <$> mapM (checkConstraint EnsuresFalse) ensured
+                catMaybes
+                    <$> mapM
+                        ( checkConstraint $ \p -> (\ctxt -> ctxt $ logMessage ("Ensures clause simplified to #Bottom." :: Text), EnsuresFalse p)
+                        )
+                        ensured
             lift $ pushConstraints $ Set.fromList ensuredConditions
             pure $ substituteInTerm subst rule.rhs
->>>>>>> 1c85ef0f
   where
     filterOutKnownConstraints :: Set Predicate -> [Predicate] -> EquationT io [Predicate]
     filterOutKnownConstraints priorKnowledge constraitns = do
@@ -845,10 +815,6 @@
     -- Simplify given predicate in a nested EquationT execution.
     -- Call 'whenBottom' if it is Bottom, return Nothing if it is Top,
     -- otherwise return the simplified remaining predicate.
-    -- checkConstraint ::
-    -- (Predicate -> ApplyEquationFailure) ->
-    -- Predicate ->
-    -- ExceptT ApplyEquationFailure (EquationT io) (Maybe Predicate)
     checkConstraint whenBottom (Predicate p) = withContext "constraint" $ do
         let fallBackToUnsimplifiedOrBottom :: EquationFailure -> EquationT io Term
             fallBackToUnsimplifiedOrBottom = \case
