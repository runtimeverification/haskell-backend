{-# LANGUAGE DeriveDataTypeable #-}
{-# LANGUAGE FlexibleContexts #-}
{-# LANGUAGE PatternSynonyms #-}
{-# LANGUAGE RankNTypes #-}

{- |
Copyright   : (c) Runtime Verification, 2022
License     : BSD-3-Clause
-}
module Booster.Pattern.ApplyEquations (
    evaluateTerm,
    evaluatePattern,
    Direction (..),
    EquationT (..),
    runEquationT,
    EquationConfig (..),
    getConfig,
    EquationPreference (..),
    EquationFailure (..),
    ApplyEquationFailure (..),
    applyEquations,
    handleSimplificationEquation,
    simplifyConstraint,
    simplifyConstraints,
    SimplifierCache,
    evaluateConstraints,
) where

import Control.Exception qualified as Exception (throw)
import Control.Monad
import Control.Monad.Extra (fromMaybeM, whenJust)
import Control.Monad.IO.Class (MonadIO (..))
import Control.Monad.Trans.Class
import Control.Monad.Trans.Except
import Control.Monad.Trans.Reader (ReaderT (..), ask, asks, withReaderT)
import Control.Monad.Trans.State
import Data.Aeson (object, (.=))
import Data.Bifunctor (bimap)
import Data.ByteString.Char8 qualified as BS
import Data.Coerce (coerce)
<<<<<<< HEAD
import Data.Data (Data)
import Data.Foldable (foldl', toList, traverse_)
import Data.List (intersperse, partition)
=======
import Data.Data (Data, Proxy)
import Data.Foldable (toList, traverse_)
import Data.List (foldl1', intersperse, partition)
import Data.List.NonEmpty qualified as NonEmpty
>>>>>>> 764fcc21
import Data.Map (Map)
import Data.Map qualified as Map
import Data.Maybe (catMaybes, fromMaybe)
import Data.Sequence (Seq (..), pattern (:<|))
import Data.Sequence qualified as Seq
import Data.Set (Set)
import Data.Set qualified as Set
import Data.Text (Text)
import Data.Text qualified as Text
import Data.Text.Encoding qualified as Text
import Prettyprinter

import Booster.Builtin as Builtin
import Booster.Definition.Attributes.Base
import Booster.Definition.Base
import Booster.GlobalState qualified as GlobalState
import Booster.LLVM (LlvmError (..))
import Booster.LLVM qualified as LLVM
import Booster.Log
import Booster.Pattern.Base
import Booster.Pattern.Bool
import Booster.Pattern.Existential (instantiateExistentials)
import Booster.Pattern.Index qualified as Idx
import Booster.Pattern.Match
import Booster.Pattern.Pretty
import Booster.Pattern.Util
import Booster.Prettyprinter (renderOneLineText)
import Booster.SMT.Interface qualified as SMT
import Booster.Syntax.Json.Externalise (externaliseTerm)
import Booster.Util (Bound (..))
import Kore.JsonRpc.Types.ContextLog (CLContext (CLWithId), IdContext (CtxCached))
import Kore.Util (showHashHex)

newtype EquationT io a
    = EquationT (ReaderT EquationConfig (ExceptT EquationFailure (StateT EquationState io)) a)
    -- ~ EquationConfig -> EquationState -> io (Either EquationFailure a, EquationState)
    deriving newtype (Functor, Applicative, Monad, MonadIO)

instance MonadIO io => LoggerMIO (EquationT io) where
    getLogger = EquationT $ asks logger
    getPrettyModifiers = EquationT $ asks prettyModifiers
    withLogger modL (EquationT m) = EquationT $ withReaderT (\cfg@EquationConfig{logger} -> cfg{logger = modL logger}) m

throw :: Monad io => EquationFailure -> EquationT io a
throw = EquationT . lift . throwE

catch_ ::
    Monad io => EquationT io a -> (EquationFailure -> EquationT io a) -> EquationT io a
catch_ (EquationT op) hdlr = EquationT $ do
    prior <- lift . lift $ get
    cfg <- ask
    lift
        ( runReaderT op cfg
            `catchE` ( \e -> do
                        let EquationT fallBack = hdlr e
                        runReaderT (lift (lift (put prior)) >> fallBack) cfg
                     )
        )

data EquationFailure
    = IndexIsNone Term
    | TooManyIterations Int Term Term
    | EquationLoop [Term]
    | TooManyRecursions [Term]
    | SideConditionFalse Predicate
    | InternalError Text
    | UndefinedTerm Term LLVM.LlvmError
    deriving stock (Eq, Show, Data)

instance Pretty (PrettyWithModifiers mods EquationFailure) where
    pretty (PrettyWithModifiers f) = case f of
        IndexIsNone t ->
            "Index 'None' for term " <> pretty' @mods t
        TooManyIterations count start end ->
            vsep
                [ "Unable to finish evaluation in " <> pretty count <> " iterations"
                , "Started with: " <> pretty' @mods start
                , "Stopped at: " <> pretty' @mods end
                ]
        EquationLoop ts ->
            vsep $ "Evaluation produced a loop:" : map (pretty' @mods) ts
        TooManyRecursions ts ->
            vsep $
                "Recursion limit exceeded. The following terms were evaluated:"
                    : map (pretty' @mods) ts
        SideConditionFalse p ->
            vsep
                [ "A side condition was found to be false during evaluation (pruning)"
                , pretty' @mods p
                ]
        UndefinedTerm t (LLVM.LlvmError err) ->
            vsep
                [ "Term"
                , pretty' @mods t
                , "is undefined: "
                , pretty (BS.unpack err)
                ]
        InternalError msg ->
            "Internal error during evaluation: " <> pretty msg

data EquationConfig = EquationConfig
    { definition :: KoreDefinition
    , llvmApi :: Maybe LLVM.API
    , smtSolver :: Maybe SMT.SMTContext
    , maxRecursion :: Bound "Recursion"
    , maxIterations :: Bound "Iterations"
    , logger :: Logger LogMessage
    , prettyModifiers :: ModifiersRep
    }

data EquationState = EquationState
    { termStack :: Seq Term
    , recursionStack :: [Term]
    , changed :: Bool
    , predicates :: Set Predicate
    , cache :: SimplifierCache
    }

data SimplifierCache = SimplifierCache {llvm, equations :: Map Term Term}
    deriving stock (Show)

instance Semigroup SimplifierCache where
    cache1 <> cache2 =
        SimplifierCache (cache1.llvm <> cache2.llvm) (cache1.equations <> cache2.equations)

instance Monoid SimplifierCache where
    mempty = SimplifierCache mempty mempty

data CacheTag = LLVM | Equations
    deriving stock (Show)

instance ContextFor CacheTag where
    withContextFor t =
        withContext_ (CLWithId . CtxCached $ Text.toLower $ Text.pack $ show t)

data EquationMetadata = EquationMetadata
    { location :: Maybe Location
    , label :: Maybe Label
    , ruleId :: UniqueId
    }
    deriving stock (Eq, Show)

startState :: SimplifierCache -> Set Predicate -> EquationState
startState cache known =
    EquationState
        { termStack = mempty
        , recursionStack = []
        , changed = False
        , predicates = known
        , cache
        }

eqState :: Monad io => StateT EquationState io a -> EquationT io a
eqState = EquationT . lift . lift

getState :: Monad io => EquationT io EquationState
getState = eqState get

getConfig :: Monad io => EquationT io EquationConfig
getConfig = EquationT ask

countSteps :: Monad io => EquationT io Int
countSteps = length . (.termStack) <$> getState

pushTerm :: Monad io => Term -> EquationT io ()
pushTerm t = eqState . modify $ \s -> s{termStack = t :<| s.termStack}

pushConstraints :: Monad io => Set Predicate -> EquationT io ()
pushConstraints ps = eqState . modify $ \s -> s{predicates = s.predicates <> ps}

setChanged, resetChanged :: Monad io => EquationT io ()
setChanged = eqState . modify $ \s -> s{changed = True}
resetChanged = eqState . modify $ \s -> s{changed = False}

getChanged :: Monad io => EquationT io Bool
getChanged = eqState $ gets (.changed)

pushRecursion :: Monad io => Term -> EquationT io (Bound "Recursion")
pushRecursion t = eqState $ do
    stk <- gets (.recursionStack)
    modify $ \s -> s{recursionStack = t : stk}
    pure (coerce $ 1 + length stk)

popRecursion :: LoggerMIO io => EquationT io ()
popRecursion = do
    s <- getState
    if null s.recursionStack
        then do
            withContext CtxAbort $
                logMessage ("Trying to pop an empty recursion stack" :: Text)
            throw $ InternalError "Trying to pop an empty recursion stack"
        else eqState $ put s{recursionStack = tail s.recursionStack}

toCache :: Monad io => CacheTag -> Term -> Term -> EquationT io ()
toCache tag orig result = eqState . modify $ \s -> s{cache = updateCache tag s.cache}
  where
    insertInto = Map.insert orig result
    updateCache LLVM cache = cache{llvm = insertInto cache.llvm}
    updateCache Equations cache = cache{equations = insertInto cache.equations}

fromCache :: Monad io => CacheTag -> Term -> EquationT io (Maybe Term)
fromCache tag t = eqState $ Map.lookup t <$> gets (select tag . (.cache))
  where
    select :: CacheTag -> SimplifierCache -> Map Term Term
    select LLVM = (.llvm)
    select Equations = (.equations)

logWarn :: LoggerMIO m => Text -> m ()
logWarn msg =
    withContext CtxWarn $
        logMessage msg

checkForLoop :: LoggerMIO io => Term -> EquationT io ()
checkForLoop t = do
    EquationState{termStack} <- getState
    whenJust (Seq.elemIndexL t termStack) $ \i -> do
        withContext CtxAbort $ do
            logWarn "Equation loop detected."
            withContext CtxDetail $
                logMessage $
                    renderOneLineText $
                        hsep
                            ( intersperse "," $
                                map (\(Term attrs _) -> "term" <+> pretty (showHashHex attrs.hash)) $
                                    reverse $
                                        t : take (i + 1) (toList termStack)
                            )

        throw (EquationLoop $ reverse $ t : take (i + 1) (toList termStack))

data Direction = TopDown | BottomUp
    deriving stock (Eq, Show)

data EquationPreference = PreferFunctions | PreferSimplifications
    deriving stock (Eq, Show)

runEquationT ::
    LoggerMIO io =>
    KoreDefinition ->
    Maybe LLVM.API ->
    Maybe SMT.SMTContext ->
    SimplifierCache ->
    Set Predicate ->
    EquationT io a ->
    io (Either EquationFailure a, SimplifierCache)
runEquationT definition llvmApi smtSolver sCache known (EquationT m) = do
    globalEquationOptions <- liftIO GlobalState.readGlobalEquationOptions
    logger <- getLogger
    prettyModifiers <- getPrettyModifiers
    (res, endState) <-
        flip runStateT (startState sCache known) $
            runExceptT $
                runReaderT
                    m
                    EquationConfig
                        { definition
                        , llvmApi
                        , smtSolver
                        , maxIterations = globalEquationOptions.maxIterations
                        , maxRecursion = globalEquationOptions.maxRecursion
                        , logger
                        , prettyModifiers
                        }
    pure (res, endState.cache)

iterateEquations ::
    LoggerMIO io =>
    Direction ->
    EquationPreference ->
    Term ->
    EquationT io Term
iterateEquations direction preference startTerm = do
    pushRecursion startTerm >>= checkCounter >> go startTerm <* popRecursion
  where
    checkCounter counter = do
        config <- getConfig
        when (counter > config.maxRecursion) $ do
            withContext CtxAbort $ do
                logWarn
                    "Recursion limit exceeded. The limit can be increased by \
                    \ restarting the server with '--equation-max-recursion N'."
            throw . TooManyRecursions . (.recursionStack) =<< getState

    go :: LoggerMIO io => Term -> EquationT io Term
    go currentTerm
        | (getAttributes currentTerm).isEvaluated = pure currentTerm
        | otherwise = do
            config <- getConfig
            currentCount <- countSteps
            when (coerce currentCount > config.maxIterations) $ do
                withContext CtxAbort $ do
                    logWarn $
                        renderOneLineText $
                            "Unable to finish evaluation in" <+> pretty currentCount <+> "iterations."
                    withContext CtxDetail $
                        getPrettyModifiers >>= \case
                            ModifiersRep (_ :: FromModifiersT mods => Proxy mods) ->
                                logMessage . renderOneLineText $
                                    "Final term:" <+> pretty' @mods currentTerm
                throw $
                    TooManyIterations currentCount startTerm currentTerm
            pushTerm currentTerm
            -- simplify the term using the LLVM backend first
            llvmResult <- llvmSimplify currentTerm
            -- NB llvmSimplify is idempotent. No need to iterate if
            -- the equation evaluation does not change the term any more.
            resetChanged
            -- evaluate functions and simplify (recursively at each level)
            newTerm <-
                let simp = cached Equations $ traverseTerm direction simp (applyHooksAndEquations preference)
                 in simp llvmResult
            changeFlag <- getChanged
            if changeFlag
                then checkForLoop newTerm >> resetChanged >> go newTerm
                else pure llvmResult

llvmSimplify :: forall io. LoggerMIO io => Term -> EquationT io Term
llvmSimplify term = do
    config <- getConfig
    case config.llvmApi of
        Nothing -> pure term
        Just api -> do
            let simp = cached LLVM $ evalLlvm config.definition api $ traverseTerm BottomUp simp pure
             in simp term
  where
    evalLlvm definition api cb t@(Term attributes _)
        | attributes.isEvaluated = pure t
        | isConcrete t && attributes.canBeEvaluated = withContext CtxLlvm . withTermContext t $ do
            LLVM.simplifyTerm api definition t (sortOfTerm t)
                >>= \case
                    Left (LlvmError e) -> do
                        withContext CtxAbort $
                            logWarn $
                                "LLVM backend error detected: " <> Text.decodeUtf8 e
                        throw $ UndefinedTerm t $ LlvmError e
                    Right result -> do
                        when (result /= t) $ do
                            setChanged
                            withContext CtxSuccess $
                                withTermContext result $
                                    pure ()
                        pure result
        | otherwise =
            cb t

----------------------------------------
-- Interface functions

-- | Evaluate and simplify a term.
evaluateTerm ::
    LoggerMIO io =>
    Direction ->
    KoreDefinition ->
    Maybe LLVM.API ->
    Maybe SMT.SMTContext ->
    Set Predicate ->
    Term ->
    io (Either EquationFailure Term, SimplifierCache)
evaluateTerm direction def llvmApi smtSolver knownPredicates =
    runEquationT def llvmApi smtSolver mempty knownPredicates
        . evaluateTerm' direction

-- version for internal nested evaluation
evaluateTerm' ::
    LoggerMIO io =>
    Direction ->
    Term ->
    EquationT io Term
evaluateTerm' direction = iterateEquations direction PreferFunctions

{- | Simplify a Pattern, processing its constraints independently.
     Returns either the first failure or the new pattern if no failure was encountered
-}
evaluatePattern ::
    LoggerMIO io =>
    KoreDefinition ->
    Maybe LLVM.API ->
    Maybe SMT.SMTContext ->
    SimplifierCache ->
    Pattern ->
    io (Either EquationFailure Pattern, SimplifierCache)
evaluatePattern def mLlvmLibrary smtSolver cache pat =
    runEquationT def mLlvmLibrary smtSolver cache pat.constraints . evaluatePattern' $ pat

-- version for internal nested evaluation
evaluatePattern' ::
    LoggerMIO io =>
    Pattern ->
    EquationT io Pattern
evaluatePattern' pat@Pattern{term, ceilConditions} = withPatternContext pat $ do
    newTerm <- withTermContext term $ evaluateTerm' BottomUp term
    -- after evaluating the term, evaluate all (existing and
    -- newly-acquired) constraints, once
    traverse_ simplifyAssumedPredicate . predicates =<< getState
    -- this may yield additional new constraints, left unevaluated
    evaluatedConstraints <- predicates <$> getState
    pure Pattern{constraints = evaluatedConstraints, term = newTerm, ceilConditions}

-- evaluate the given predicate assuming all others
simplifyAssumedPredicate :: LoggerMIO io => Predicate -> EquationT io ()
simplifyAssumedPredicate p = do
    allPs <- predicates <$> getState
    let otherPs = Set.delete p allPs
    eqState $ modify $ \s -> s{predicates = otherPs}
    newP <- simplifyConstraint' True $ coerce p
    pushConstraints $ Set.singleton $ coerce newP

evaluateConstraints ::
    LoggerMIO io =>
    KoreDefinition ->
    Maybe LLVM.API ->
    Maybe SMT.SMTContext ->
    SimplifierCache ->
    Set Predicate ->
    io (Either EquationFailure (Set Predicate), SimplifierCache)
evaluateConstraints def mLlvmLibrary smtSolver cache =
    runEquationT def mLlvmLibrary smtSolver cache mempty . evaluateConstraints'

evaluateConstraints' ::
    LoggerMIO io =>
    Set Predicate ->
    EquationT io (Set Predicate)
evaluateConstraints' constraints = do
    pushConstraints constraints
    -- evaluate all existing constraints, once
    traverse_ simplifyAssumedPredicate . predicates =<< getState
    -- this may yield additional new constraints, left unevaluated
    predicates <$> getState

----------------------------------------

{- | Apply function equations and simplifications at all levels of a
   term AST, in the given direction (bottom-up or top-down).

  No iteration happens at the same AST level inside these traversals,
  one equation will be applied per level (if any).
-}
traverseTerm ::
    LoggerMIO m => Direction -> (Term -> m Term) -> (Term -> m Term) -> Term -> m Term
traverseTerm direction onRecurse onEval trm = do
    case trm of
        dv@DomainValue{} ->
            pure dv
        v@Var{} ->
            pure v
        Injection src trg t ->
            Injection src trg <$> onRecurse t -- no injection simplification
        AndTerm arg1 arg2 ->
            AndTerm -- no \and simplification
                <$> onRecurse arg1
                <*> onRecurse arg2
        app@(SymbolApplication sym sorts args)
            | direction == BottomUp -> do
                -- evaluate arguments first
                args' <- mapM onRecurse args
                -- then try to apply equations
                onEval $ SymbolApplication sym sorts args'
            | otherwise {- direction == TopDown -} -> do
                -- try to apply equations
                t <- onEval app
                -- then recurse into arguments or re-evaluate (avoiding a loop)
                if t /= app
                    then do
                        case t of
                            SymbolApplication sym' sorts' args' ->
                                SymbolApplication sym' sorts'
                                    <$> mapM onRecurse args'
                            _otherwise ->
                                onRecurse t -- won't loop
                    else
                        SymbolApplication sym sorts
                            <$> mapM onRecurse args
        -- maps, lists, and sets, are not currently evaluated because
        -- the matcher does not provide matches on collections.
        KMap def keyVals rest ->
            KMap def
                <$> mapM (\(k, v) -> (,) <$> onRecurse k <*> onRecurse v) keyVals
                <*> maybe (pure Nothing) ((Just <$>) . onRecurse) rest
        KList def heads rest ->
            KList def
                <$> mapM onRecurse heads
                <*> maybe
                    (pure Nothing)
                    ( (Just <$>)
                        . \(mid, tails) ->
                            (,)
                                <$> onRecurse mid
                                <*> mapM onRecurse tails
                    )
                    rest
        KSet def keyVals rest ->
            KSet def
                <$> mapM onRecurse keyVals
                <*> maybe (pure Nothing) ((Just <$>) . onRecurse) rest

cached :: LoggerMIO io => CacheTag -> (Term -> EquationT io Term) -> Term -> EquationT io Term
cached cacheTag cb t@(Term attributes _)
    | attributes.isEvaluated = pure t
    | otherwise =
        fromCache cacheTag t >>= \case
            Nothing -> do
                simplified <- cb t
                toCache cacheTag t simplified
                pure simplified
            Just cachedTerm -> do
                when (t /= cachedTerm) $ do
                    setChanged
                    withTermContext t $
                        withContext CtxSuccess $
                            withContextFor cacheTag $
                                withTermContext cachedTerm $
                                    pure ()
                pure cachedTerm

elseApply :: (Monad m, Eq b) => (b -> m b) -> (b -> m b) -> b -> m b
elseApply cb1 cb2 term = do
    fromCb1 <- cb1 term
    if fromCb1 /= term
        then pure fromCb1
        else cb2 term

{- | Try to apply function equations and simplifications to the given
   top-level term, in priority order and per group.
-}
applyHooksAndEquations ::
    forall io.
    LoggerMIO io =>
    EquationPreference ->
    Term ->
    EquationT io Term
applyHooksAndEquations pref term = do
    -- always try built-in (hooked) functions first, then equations
    tryBuiltins `whenNothing` tryEquations
  where
    whenNothing = flip fromMaybeM
    tryBuiltins :: EquationT io (Maybe Term)
    tryBuiltins = do
        case term of
            SymbolApplication sym _sorts args
                | Just hook <- flip Map.lookup Builtin.hooks =<< sym.attributes.hook -> do
                    let onError e = do
                            withContext CtxAbort $
                                logWarn e
                            throw (InternalError e)
                    withContextFor sym $
                        either onError checkChanged $
                            runExcept (hook args)
            _other -> pure Nothing

    -- for the (unlikely) case that a built-in reproduces itself, we
    -- cannot blindly set the changed flag when we have applied a hook
    checkChanged :: Maybe Term -> EquationT io (Maybe Term)
    checkChanged Nothing =
        withContext CtxFailure (logMessage ("Hook returned no result" :: Text)) >> pure Nothing
    checkChanged (Just t) =
        withContext CtxSuccess $ withTermContext t $ do
            unless (t == term) setChanged
            pure (Just t)

    tryEquations :: EquationT io Term
    tryEquations = do
        def <- (.definition) <$> getConfig
        ( case pref of
                PreferFunctions -> do
                    applyEquations def.functionEquations handleFunctionEquation
                        `elseApply` applyEquations def.simplifications handleSimplificationEquation
                PreferSimplifications -> do
                    applyEquations def.simplifications handleSimplificationEquation
                        `elseApply` applyEquations def.functionEquations handleFunctionEquation
            )
            term

data ApplyEquationFailure
    = FailedMatch FailReason
    | IndeterminateMatch
    | IndeterminateCondition [Predicate]
    | ConditionFalse Predicate
    | EnsuresFalse Predicate
    | RuleNotPreservingDefinedness
    | MatchConstraintViolated Constrained VarName
    deriving stock (Eq, Show)

type ResultHandler io =
    -- | action on failed match
    EquationT io Term ->
    -- | action on aborted equation application
    EquationT io Term ->
    ApplyEquationFailure ->
    EquationT io Term

handleFunctionEquation :: LoggerMIO io => ResultHandler io
handleFunctionEquation continue abort = \case
    FailedMatch _ -> continue
    IndeterminateMatch{} -> abort
    IndeterminateCondition{} -> abort
    ConditionFalse _ -> continue
    EnsuresFalse p -> do
        withContext CtxAbort $
            logMessage ("A side condition was found to be false during evaluation (pruning)" :: Text)
        throw $ SideConditionFalse p
    RuleNotPreservingDefinedness -> abort
    MatchConstraintViolated{} -> continue

handleSimplificationEquation :: LoggerMIO io => ResultHandler io
handleSimplificationEquation continue _abort = \case
    FailedMatch _ -> continue
    IndeterminateMatch{} -> continue
    IndeterminateCondition{} -> continue
    ConditionFalse _ -> continue
    EnsuresFalse p -> do
        withContext CtxAbort $
            logMessage ("A side condition was found to be false during evaluation (pruning)" :: Text)
        throw $ SideConditionFalse p
    RuleNotPreservingDefinedness -> continue
    MatchConstraintViolated{} -> continue

applyEquations ::
    forall io tag.
    ContextFor (RewriteRule tag) =>
    LoggerMIO io =>
    Theory (RewriteRule tag) ->
    ResultHandler io ->
    Term ->
    EquationT io Term
applyEquations theory handler term = do
    let index = Idx.termTopIndex term
    when (Idx.hasNone index) $ do
        withContext CtxAbort $ logMessage ("Index 'None'" :: Text)
        throw (IndexIsNone term)
    let
        indexes = Set.toList $ Idx.coveringIndexes index
        equationsFor i = fromMaybe Map.empty $ Map.lookup i theory
        -- neither simplification nor function equations should need groups,
        -- since simplification priority is just a suggestion and function equations
        -- should not contain non-determinism except for the [owise] equation,
        -- which should be attempted last. Thus, sorting and then applying sequentially is fine.
        -- Doing this loses the runtime check of InconsistentFunctionRules, however,
        -- most function rules are in the same priority group and thus,
        -- we would be applying all of them before checking for inconsistency,
        -- which is inefficient
        equations :: [RewriteRule tag]
        equations =
            concatMap snd . Map.toAscList . Map.unionsWith (<>) $
                map equationsFor indexes

    processEquations equations
  where
    -- process one equation at a time, until something has happened
    processEquations ::
        [RewriteRule tag] ->
        EquationT io Term
    processEquations [] =
        pure term -- nothing to do, term stays the same
    processEquations (eq : rest) = do
        withRuleContext eq (applyEquation term eq) >>= \case
            Right t -> setChanged >> (withContextFor eq $ withContext CtxSuccess $ withTermContext t $ pure t)
            Left (m, err) ->
                handler
                    ( ( withContextFor eq $
                            m $
                                withContext CtxFailure . withContext CtxContinue
                      )
                        >> processEquations rest
                    )
                    ( ( withContextFor eq $
                            m $
                                withContext CtxFailure . withContext CtxBreak
                      )
                        >> pure term
                    )
                    err

applyEquation ::
    forall io tag.
    LoggerMIO io =>
    Term ->
    RewriteRule tag ->
    EquationT
        io
        (Either ((EquationT io () -> EquationT io ()) -> EquationT io (), ApplyEquationFailure) Term)
<<<<<<< HEAD
applyEquation term rule = runExceptT $ do
    -- ensured by internalisation: no existentials in equations
    -- TODO: allow existentials in the requires clause
    unless (null rule.existentials) $ do
        withContext "abort" $
            logMessage ("Equation with existentials" :: Text)
        lift . throw . InternalError $
            "Equation with existentials: " <> Text.pack (show rule)
    -- immediately cancel if not preserving definedness
    unless (null rule.computedAttributes.notPreservesDefinednessReasons) $ do
        throwE
            ( \ctxt ->
                ctxt $
                    logMessage $
                        renderOneLineText $
                            "Uncertain about definedness of rule due to:"
                                <+> hsep (intersperse "," $ map pretty rule.computedAttributes.notPreservesDefinednessReasons)
            , RuleNotPreservingDefinedness
            )
    -- immediately cancel if rule has concrete() flag and term has variables
    when (allMustBeConcrete rule.attributes.concreteness && not (Set.null (freeVariables term))) $ do
        throwE
            ( \ctxt -> ctxt $ logMessage ("Concreteness constraint violated: term has variables" :: Text)
            , MatchConstraintViolated Concrete "* (term has variables)"
            )
    -- match lhs
    koreDef <- (.definition) <$> lift getConfig
    case matchTerms Eval koreDef rule.lhs term of
        MatchFailed failReason ->
            throwE
                ( \ctxt ->
                    withContext "match" $
                        ctxt $
                            logPretty failReason
                , FailedMatch failReason
                )
        MatchIndeterminate remainder ->
            throwE
                ( \ctxt ->
                    withContext "match" $
                        ctxt $
                            logMessage $
                                WithJsonMessage (object ["remainder" .= (bimap externaliseTerm externaliseTerm <$> remainder)]) $
                                    renderOneLineText $
                                        "Uncertain about match with rule. Remainder:" <+> pretty remainder
                , IndeterminateMatch
                )
        MatchSuccess subst -> do
            -- cancel if condition
            -- forall (v, t) : subst. concrete(v) -> isConstructorLike(t) /\
            --                        symbolic(v) -> not $ t isConstructorLike(t)
            -- is violated
            withContext "match" $ checkConcreteness rule.attributes.concreteness subst

            withContext "match" $ withContext "success" $ do
                logMessage rule
                withContext "substitution"
                    $ logMessage
                    $ WithJsonMessage
                        (object ["substitution" .= (bimap (externaliseTerm . Var) externaliseTerm <$> Map.toList subst)])
                    $ renderOneLineText
                    $ "Substitution:"
                        <+> (hsep $ intersperse "," $ map (\(k, v) -> pretty k <+> "->" <+> pretty v) $ Map.toList subst)

            -- instantiate the requires clause with the obtained substitution
            let required =
                    concatMap
                        (splitBoolPredicates . coerce . substituteInTerm subst . coerce)
                        rule.requires

            knownPredicates <- (.predicates) <$> lift getState

            let partitionExistentialRequires :: [Predicate] -> ([Predicate], [Predicate])
                partitionExistentialRequires = foldl' decide ([], [])
                  where
                    decide (hasEx, noHasEx) p
                        | hasExistentials p = (p : hasEx, noHasEx)
                        | otherwise = (hasEx, p : noHasEx)

                hasExistentials :: Predicate -> Bool
                hasExistentials (Predicate t) = any (isExVar . (.variableName)) (freeVariables t)

                listExistentials :: Predicate -> Set VarName
                listExistentials (Predicate t) = Set.filter isExVar . Set.map (.variableName) . freeVariables $ t

            -- If we get an equation with existentials in the requires clause, we must have them all instantiated
            let (predicateWithEx, predicatesWithNoEx) = partitionExistentialRequires required
                instantiatedExistentialPredicates = map (instantiateExistentials knownPredicates) predicateWithEx

            -- detect if any existentials still remain
            when (any hasExistentials instantiatedExistentialPredicates) $ do
                -- what to do here? Abort equation or simply throw away the clauses with existentials?
                -- Let's abort for now.

                let remainingExistentials =
                        Set.toList . Set.map Text.decodeLatin1 . Set.unions . map listExistentials $
                            instantiatedExistentialPredicates

                withContext "abort" $
                    logMessage $
                        "Could not instantiate existentials: " <> (Text.intercalate "," remainingExistentials)

            -- all existentials are instantiated: assemble the requires clause again
            let requiredWithInstantiatedExistentials = predicatesWithNoEx <> instantiatedExistentialPredicates

            -- If the required condition is _syntactically_ present in
            -- the prior (known constraints), we don't check it.
            toCheck <- lift $ filterOutKnownConstraints knownPredicates requiredWithInstantiatedExistentials

            -- check the filtered requires clause conditions
            unclearConditions <-
                catMaybes
                    <$> mapM
                        ( checkConstraint $ \p -> (\ctxt -> ctxt $ logMessage ("Condition simplified to #Bottom." :: Text), ConditionFalse p)
=======
applyEquation term rule =
    runExceptT $
        getPrettyModifiers >>= \case
            ModifiersRep (_ :: FromModifiersT mods => Proxy mods) -> do
                -- ensured by internalisation: no existentials in equations
                unless (null rule.existentials) $ do
                    withContext CtxAbort $
                        logMessage ("Equation with existentials" :: Text)
                    lift . throw . InternalError $
                        "Equation with existentials: " <> Text.pack (show rule)
                -- immediately cancel if not preserving definedness
                unless (null rule.computedAttributes.notPreservesDefinednessReasons) $ do
                    throwE
                        ( \ctxt ->
                            ctxt $
                                logMessage $
                                    renderOneLineText $
                                        "Uncertain about definedness of rule due to:"
                                            <+> hsep (intersperse "," $ map pretty rule.computedAttributes.notPreservesDefinednessReasons)
                        , RuleNotPreservingDefinedness
>>>>>>> 764fcc21
                        )
                -- immediately cancel if rule has concrete() flag and term has variables
                when (allMustBeConcrete rule.attributes.concreteness && not (Set.null (freeVariables term))) $ do
                    throwE
                        ( \ctxt -> ctxt $ logMessage ("Concreteness constraint violated: term has variables" :: Text)
                        , MatchConstraintViolated Concrete "* (term has variables)"
                        )
                -- match lhs
                koreDef <- (.definition) <$> lift getConfig
                case matchTerms Eval koreDef rule.lhs term of
                    MatchFailed failReason ->
                        throwE
                            ( \ctxt ->
                                withContext CtxMatch $
                                    ctxt $
                                        logPretty' @mods failReason
                            , FailedMatch failReason
                            )
                    MatchIndeterminate remainder ->
                        throwE
                            ( \ctxt ->
                                withContext CtxMatch $
                                    ctxt $
                                        logMessage $
                                            WithJsonMessage (object ["remainder" .= (bimap externaliseTerm externaliseTerm <$> remainder)]) $
                                                renderOneLineText $
                                                    "Uncertain about match with rule. Remainder:"
                                                        <+> ( hsep $
                                                                punctuate comma $
                                                                    map (\(t1, t2) -> pretty' @mods t1 <+> "==" <+> pretty' @mods t2) $
                                                                        NonEmpty.toList remainder
                                                            )
                            , IndeterminateMatch
                            )
                    MatchSuccess subst -> do
                        -- cancel if condition
                        -- forall (v, t) : subst. concrete(v) -> isConstructorLike(t) /\
                        --                        symbolic(v) -> not $ t isConstructorLike(t)
                        -- is violated
                        withContext CtxMatch $ checkConcreteness rule.attributes.concreteness subst

                        withContext CtxMatch $ withContext CtxSuccess $ do
                            logMessage rule
                            withContext CtxSubstitution
                                $ logMessage
                                $ WithJsonMessage
                                    (object ["substitution" .= (bimap (externaliseTerm . Var) externaliseTerm <$> Map.toList subst)])
                                $ renderOneLineText
                                $ "Substitution:"
                                    <+> ( hsep $
                                            intersperse "," $
                                                map (\(k, v) -> pretty' @mods k <+> "->" <+> pretty' @mods v) $
                                                    Map.toList subst
                                        )

                        -- instantiate the requires clause with the obtained substitution
                        let required =
                                concatMap
                                    (splitBoolPredicates . coerce . substituteInTerm subst . coerce)
                                    rule.requires
                        -- If the required condition is _syntactically_ present in
                        -- the prior (known constraints), we don't check it.
                        knownPredicates <- (.predicates) <$> lift getState
                        toCheck <- lift $ filterOutKnownConstraints knownPredicates required

                        -- check the filtered requires clause conditions
                        unclearConditions <-
                            catMaybes
                                <$> mapM
                                    ( checkConstraint $ \p -> (\ctxt -> ctxt $ logMessage ("Condition simplified to #Bottom." :: Text), ConditionFalse p)
                                    )
                                    toCheck

                        -- unclear conditions may have been simplified and
                        -- could now be syntactically present in the path constraints, filter again
                        stillUnclear <- lift $ filterOutKnownConstraints knownPredicates unclearConditions

                        mbSolver :: Maybe SMT.SMTContext <- (.smtSolver) <$> lift getConfig

                        -- check any conditions that are still unclear with the SMT solver
                        -- (or abort if no solver is being used), abort if still unclear after
                        unless (null stillUnclear) $
                            let checkWithSmt :: SMT.SMTContext -> EquationT io (Maybe Bool)
                                checkWithSmt smt =
                                    SMT.checkPredicates smt knownPredicates mempty (Set.fromList stillUnclear) >>= \case
                                        Left SMT.SMTSolverUnknown{} -> do
                                            pure Nothing
                                        Left other ->
                                            liftIO $ Exception.throw other
                                        Right result ->
                                            pure result
                             in maybe (pure Nothing) (lift . checkWithSmt) mbSolver >>= \case
                                    Nothing -> do
                                        -- no solver or still unclear: abort
                                        throwE
                                            ( \ctx ->
                                                ctx . logMessage $
                                                    WithJsonMessage (object ["conditions" .= map (externaliseTerm . coerce) stillUnclear]) $
                                                        renderOneLineText
                                                            ( "Uncertain about conditions in rule: " <+> hsep (intersperse "," $ map (pretty' @mods) stillUnclear)
                                                            )
                                            , IndeterminateCondition stillUnclear
                                            )
                                    Just False -> do
                                        -- actually false given path condition: fail
                                        let failedP = Predicate $ foldl1' AndTerm $ map coerce stillUnclear
                                        throwE
                                            ( \ctx ->
                                                ctx . logMessage $
                                                    WithJsonMessage (object ["conditions" .= map (externaliseTerm . coerce) stillUnclear]) $
                                                        renderOneLineText ("Required condition found to be false: " <> pretty' @mods failedP)
                                            , ConditionFalse failedP
                                            )
                                    Just True -> do
                                        -- can proceed
                                        pure ()

                        -- check ensured conditions, filter any
                        -- true ones, prune if any is false
                        let ensured =
                                concatMap
                                    (splitBoolPredicates . substituteInPredicate subst)
                                    (Set.toList rule.ensures)
                        ensuredConditions <-
                            -- throws if an ensured condition found to be false
                            catMaybes
                                <$> mapM
                                    ( checkConstraint $ \p -> (\ctxt -> ctxt $ logMessage ("Ensures clause simplified to #Bottom." :: Text), EnsuresFalse p)
                                    )
                                    ensured
                        -- check all ensured conditions together with the path condition
                        whenJust mbSolver $ \solver -> do
                            lift (SMT.checkPredicates solver knownPredicates mempty $ Set.fromList ensuredConditions) >>= \case
                                Right (Just False) -> do
                                    let falseEnsures = Predicate $ foldl1' AndTerm $ map coerce ensuredConditions
                                    throwE
                                        ( \ctx ->
                                            ctx . logMessage $
                                                WithJsonMessage (object ["conditions" .= map (externaliseTerm . coerce) ensuredConditions]) $
                                                    renderOneLineText ("Ensured conditions found to be false: " <> pretty' @mods falseEnsures)
                                        , EnsuresFalse falseEnsures
                                        )
                                Right _other ->
                                    pure ()
                                Left SMT.SMTSolverUnknown{} ->
                                    pure ()
                                Left other ->
                                    liftIO $ Exception.throw other
                        lift $ pushConstraints $ Set.fromList ensuredConditions
                        pure $ substituteInTerm subst rule.rhs
  where
    filterOutKnownConstraints :: Set Predicate -> [Predicate] -> EquationT io [Predicate]
    filterOutKnownConstraints priorKnowledge constraitns = do
        let (knownTrue, toCheck) = partition (`Set.member` priorKnowledge) constraitns
        unless (null knownTrue) $
            getPrettyModifiers >>= \case
                ModifiersRep (_ :: FromModifiersT mods => Proxy mods) ->
                    logMessage $
                        renderOneLineText $
                            "Known true side conditions (won't check):"
                                <+> hsep (intersperse "," $ map (pretty' @mods) knownTrue)
        pure toCheck

    -- Simplify given predicate in a nested EquationT execution.
    -- Call 'whenBottom' if it is Bottom, return Nothing if it is Top,
    -- otherwise return the simplified remaining predicate.
    checkConstraint whenBottom (Predicate p) = withContext CtxConstraint $ do
        let fallBackToUnsimplifiedOrBottom :: EquationFailure -> EquationT io Term
            fallBackToUnsimplifiedOrBottom = \case
                UndefinedTerm{} -> pure FalseBool
                _ -> pure p
        -- exceptions need to be handled differently in the recursion,
        -- falling back to the unsimplified constraint instead of aborting.
        simplified <-
            lift $ simplifyConstraint' True p `catch_` fallBackToUnsimplifiedOrBottom
        case simplified of
            FalseBool -> do
                throwE . whenBottom $ coerce p
            TrueBool -> pure Nothing
            other -> pure . Just $ coerce other

    allMustBeConcrete (AllConstrained Concrete) = True
    allMustBeConcrete _ = False

    checkConcreteness ::
        Concreteness ->
        Map Variable Term ->
        ExceptT
            ((EquationT io () -> EquationT io ()) -> EquationT io (), ApplyEquationFailure)
            (EquationT io)
            ()
    checkConcreteness Unconstrained _ = pure ()
    checkConcreteness (AllConstrained constrained) subst =
        mapM_ (\(var, t) -> mkCheck (toPair var) constrained t) $ Map.assocs subst
    checkConcreteness (SomeConstrained mapping) subst =
        void $ Map.traverseWithKey (verifyVar subst) (Map.mapWithKey mkCheck mapping)

    toPair Variable{variableSort, variableName} =
        case variableSort of
            SortApp sortName _ -> (variableName, sortName)
            SortVar varName -> (variableName, varName)

    mkCheck ::
        (VarName, SortName) ->
        Constrained ->
        Term ->
        ExceptT
            ((EquationT io () -> EquationT io ()) -> EquationT io (), ApplyEquationFailure)
            (EquationT io)
            ()
    mkCheck (varName, _) constrained (Term attributes _)
        | not test =
            throwE
                ( \ctxt ->
                    ctxt $
                        logMessage $
                            renderOneLineText $
                                hsep
                                    [ "Concreteness constraint violated: "
                                    , pretty $ show constrained <> " variable " <> show varName
                                    ]
                , MatchConstraintViolated constrained varName
                )
        | otherwise = pure ()
      where
        test = case constrained of
            Concrete -> attributes.isConstructorLike
            Symbolic -> not attributes.isConstructorLike

    verifyVar subst (variableName, sortName) check =
        maybe
            ( lift . throw . InternalError . Text.pack $
                "Variable not found: " <> show (variableName, sortName)
            )
            check
            $ Map.lookup Variable{variableSort = SortApp sortName [], variableName} subst

--------------------------------------------------------------------

{- Simplification for boolean predicates

    This is used during rewriting to simplify side conditions of rules
    (to decide whether or not a rule can apply, not to retain the
    ensured conditions).

    If and as soon as this function is used inside equation
    application, it needs to run within the same 'EquationT' context
    so we can detect simplification loops and avoid monad nesting.
-}
simplifyConstraint ::
    LoggerMIO io =>
    KoreDefinition ->
    Maybe LLVM.API ->
    Maybe SMT.SMTContext ->
    SimplifierCache ->
    Set Predicate ->
    Predicate ->
    io (Either EquationFailure Predicate, SimplifierCache)
simplifyConstraint def mbApi mbSMT cache knownPredicates (Predicate p) = do
    runEquationT def mbApi mbSMT cache knownPredicates $ (coerce <$>) . simplifyConstraint' True $ p

simplifyConstraints ::
    LoggerMIO io =>
    KoreDefinition ->
    Maybe LLVM.API ->
    Maybe SMT.SMTContext ->
    SimplifierCache ->
    [Predicate] ->
    io (Either EquationFailure [Predicate], SimplifierCache)
simplifyConstraints def mbApi mbSMT cache ps =
    runEquationT def mbApi mbSMT cache mempty $
        concatMap splitAndBools
            <$> mapM ((coerce <$>) . simplifyConstraint' True . coerce) ps

-- version for internal nested evaluation
simplifyConstraint' :: LoggerMIO io => Bool -> Term -> EquationT io Term
-- Evaluates terms of boolean sort (coming from predicates of the form
-- 'true \equals P' using simplifyBool if they are concrete, or using
-- evaluateTerm.
simplifyConstraint' recurseIntoEvalBool = \case
    t@(Term TermAttributes{canBeEvaluated} _)
        | isConcrete t && canBeEvaluated -> withTermContext t $ do
            mbApi <- (.llvmApi) <$> getConfig
            case mbApi of
                Just api ->
                    withContext CtxLlvm $
                        LLVM.simplifyBool api t >>= \case
                            Left (LlvmError e) -> do
                                withContext CtxAbort $
                                    logWarn $
                                        "LLVM backend error detected: " <> Text.decodeUtf8 e
                                throw $ UndefinedTerm t $ LlvmError e
                            Right res -> do
                                let result =
                                        if res
                                            then TrueBool
                                            else FalseBool
                                withContext CtxSuccess $
                                    withTermContext result $
                                        pure result
                Nothing -> if recurseIntoEvalBool then evalBool t else pure t
        | otherwise ->
            withTermContext t $
                if recurseIntoEvalBool then evalBool t else pure t
  where
    evalBool :: LoggerMIO io => Term -> EquationT io Term
    evalBool t = do
        prior <- getState -- save prior state so we can revert
        eqState $ put prior{termStack = mempty, changed = False}
        result <- iterateEquations BottomUp PreferFunctions t
        -- reset change flag and term stack to prior values
        -- (keep the updated cache and added predicates, if any)
        eqState $ modify $ \s -> s{changed = prior.changed, termStack = prior.termStack}
        pure result<|MERGE_RESOLUTION|>--- conflicted
+++ resolved
@@ -26,6 +26,7 @@
     evaluateConstraints,
 ) where
 
+import Booster.Pattern.Existential (instantiateExistentials)
 import Control.Exception qualified as Exception (throw)
 import Control.Monad
 import Control.Monad.Extra (fromMaybeM, whenJust)
@@ -38,16 +39,10 @@
 import Data.Bifunctor (bimap)
 import Data.ByteString.Char8 qualified as BS
 import Data.Coerce (coerce)
-<<<<<<< HEAD
-import Data.Data (Data)
+import Data.Data (Data, Proxy)
 import Data.Foldable (foldl', toList, traverse_)
-import Data.List (intersperse, partition)
-=======
-import Data.Data (Data, Proxy)
-import Data.Foldable (toList, traverse_)
 import Data.List (foldl1', intersperse, partition)
 import Data.List.NonEmpty qualified as NonEmpty
->>>>>>> 764fcc21
 import Data.Map (Map)
 import Data.Map qualified as Map
 import Data.Maybe (catMaybes, fromMaybe)
@@ -69,7 +64,6 @@
 import Booster.Log
 import Booster.Pattern.Base
 import Booster.Pattern.Bool
-import Booster.Pattern.Existential (instantiateExistentials)
 import Booster.Pattern.Index qualified as Idx
 import Booster.Pattern.Match
 import Booster.Pattern.Pretty
@@ -728,122 +722,6 @@
     EquationT
         io
         (Either ((EquationT io () -> EquationT io ()) -> EquationT io (), ApplyEquationFailure) Term)
-<<<<<<< HEAD
-applyEquation term rule = runExceptT $ do
-    -- ensured by internalisation: no existentials in equations
-    -- TODO: allow existentials in the requires clause
-    unless (null rule.existentials) $ do
-        withContext "abort" $
-            logMessage ("Equation with existentials" :: Text)
-        lift . throw . InternalError $
-            "Equation with existentials: " <> Text.pack (show rule)
-    -- immediately cancel if not preserving definedness
-    unless (null rule.computedAttributes.notPreservesDefinednessReasons) $ do
-        throwE
-            ( \ctxt ->
-                ctxt $
-                    logMessage $
-                        renderOneLineText $
-                            "Uncertain about definedness of rule due to:"
-                                <+> hsep (intersperse "," $ map pretty rule.computedAttributes.notPreservesDefinednessReasons)
-            , RuleNotPreservingDefinedness
-            )
-    -- immediately cancel if rule has concrete() flag and term has variables
-    when (allMustBeConcrete rule.attributes.concreteness && not (Set.null (freeVariables term))) $ do
-        throwE
-            ( \ctxt -> ctxt $ logMessage ("Concreteness constraint violated: term has variables" :: Text)
-            , MatchConstraintViolated Concrete "* (term has variables)"
-            )
-    -- match lhs
-    koreDef <- (.definition) <$> lift getConfig
-    case matchTerms Eval koreDef rule.lhs term of
-        MatchFailed failReason ->
-            throwE
-                ( \ctxt ->
-                    withContext "match" $
-                        ctxt $
-                            logPretty failReason
-                , FailedMatch failReason
-                )
-        MatchIndeterminate remainder ->
-            throwE
-                ( \ctxt ->
-                    withContext "match" $
-                        ctxt $
-                            logMessage $
-                                WithJsonMessage (object ["remainder" .= (bimap externaliseTerm externaliseTerm <$> remainder)]) $
-                                    renderOneLineText $
-                                        "Uncertain about match with rule. Remainder:" <+> pretty remainder
-                , IndeterminateMatch
-                )
-        MatchSuccess subst -> do
-            -- cancel if condition
-            -- forall (v, t) : subst. concrete(v) -> isConstructorLike(t) /\
-            --                        symbolic(v) -> not $ t isConstructorLike(t)
-            -- is violated
-            withContext "match" $ checkConcreteness rule.attributes.concreteness subst
-
-            withContext "match" $ withContext "success" $ do
-                logMessage rule
-                withContext "substitution"
-                    $ logMessage
-                    $ WithJsonMessage
-                        (object ["substitution" .= (bimap (externaliseTerm . Var) externaliseTerm <$> Map.toList subst)])
-                    $ renderOneLineText
-                    $ "Substitution:"
-                        <+> (hsep $ intersperse "," $ map (\(k, v) -> pretty k <+> "->" <+> pretty v) $ Map.toList subst)
-
-            -- instantiate the requires clause with the obtained substitution
-            let required =
-                    concatMap
-                        (splitBoolPredicates . coerce . substituteInTerm subst . coerce)
-                        rule.requires
-
-            knownPredicates <- (.predicates) <$> lift getState
-
-            let partitionExistentialRequires :: [Predicate] -> ([Predicate], [Predicate])
-                partitionExistentialRequires = foldl' decide ([], [])
-                  where
-                    decide (hasEx, noHasEx) p
-                        | hasExistentials p = (p : hasEx, noHasEx)
-                        | otherwise = (hasEx, p : noHasEx)
-
-                hasExistentials :: Predicate -> Bool
-                hasExistentials (Predicate t) = any (isExVar . (.variableName)) (freeVariables t)
-
-                listExistentials :: Predicate -> Set VarName
-                listExistentials (Predicate t) = Set.filter isExVar . Set.map (.variableName) . freeVariables $ t
-
-            -- If we get an equation with existentials in the requires clause, we must have them all instantiated
-            let (predicateWithEx, predicatesWithNoEx) = partitionExistentialRequires required
-                instantiatedExistentialPredicates = map (instantiateExistentials knownPredicates) predicateWithEx
-
-            -- detect if any existentials still remain
-            when (any hasExistentials instantiatedExistentialPredicates) $ do
-                -- what to do here? Abort equation or simply throw away the clauses with existentials?
-                -- Let's abort for now.
-
-                let remainingExistentials =
-                        Set.toList . Set.map Text.decodeLatin1 . Set.unions . map listExistentials $
-                            instantiatedExistentialPredicates
-
-                withContext "abort" $
-                    logMessage $
-                        "Could not instantiate existentials: " <> (Text.intercalate "," remainingExistentials)
-
-            -- all existentials are instantiated: assemble the requires clause again
-            let requiredWithInstantiatedExistentials = predicatesWithNoEx <> instantiatedExistentialPredicates
-
-            -- If the required condition is _syntactically_ present in
-            -- the prior (known constraints), we don't check it.
-            toCheck <- lift $ filterOutKnownConstraints knownPredicates requiredWithInstantiatedExistentials
-
-            -- check the filtered requires clause conditions
-            unclearConditions <-
-                catMaybes
-                    <$> mapM
-                        ( checkConstraint $ \p -> (\ctxt -> ctxt $ logMessage ("Condition simplified to #Bottom." :: Text), ConditionFalse p)
-=======
 applyEquation term rule =
     runExceptT $
         getPrettyModifiers >>= \case
@@ -864,7 +742,6 @@
                                         "Uncertain about definedness of rule due to:"
                                             <+> hsep (intersperse "," $ map pretty rule.computedAttributes.notPreservesDefinednessReasons)
                         , RuleNotPreservingDefinedness
->>>>>>> 764fcc21
                         )
                 -- immediately cancel if rule has concrete() flag and term has variables
                 when (allMustBeConcrete rule.attributes.concreteness && not (Set.null (freeVariables term))) $ do
@@ -928,7 +805,40 @@
                         -- If the required condition is _syntactically_ present in
                         -- the prior (known constraints), we don't check it.
                         knownPredicates <- (.predicates) <$> lift getState
-                        toCheck <- lift $ filterOutKnownConstraints knownPredicates required
+
+                        let partitionExistentialRequires :: [Predicate] -> ([Predicate], [Predicate])
+                            partitionExistentialRequires = foldl' decide ([], [])
+                              where
+                                decide (hasEx, noHasEx) p
+                                    | hasExistentials p = (p : hasEx, noHasEx)
+                                    | otherwise = (hasEx, p : noHasEx)
+
+                            hasExistentials :: Predicate -> Bool
+                            hasExistentials (Predicate t) = any (isExVar . (.variableName)) (freeVariables t)
+
+                            listExistentials :: Predicate -> Set VarName
+                            listExistentials (Predicate t) = Set.filter isExVar . Set.map (.variableName) . freeVariables $ t
+
+                        -- If we get an equation with existentials in the requires clause, we must have them all instantiated
+                        let (predicateWithEx, predicatesWithNoEx) = partitionExistentialRequires required
+                            instantiatedExistentialPredicates = map (instantiateExistentials knownPredicates) predicateWithEx
+
+                        -- detect if any existentials still remain
+                        when (any hasExistentials instantiatedExistentialPredicates) $ do
+                            -- what to do here? Abort equation or simply throw away the clauses with existentials?
+                            -- Let's abort for now.
+                            let remainingExistentials =
+                                    Set.toList . Set.map Text.decodeLatin1 . Set.unions . map listExistentials $
+                                        instantiatedExistentialPredicates
+
+                            withContext CtxAbort $
+                                logMessage $
+                                    "Could not instantiate existentials: " <> (Text.intercalate "," remainingExistentials)
+
+                        -- all existentials are instantiated: assemble the requires clause again
+                        let requiredWithInstantiatedExistentials = predicatesWithNoEx <> instantiatedExistentialPredicates
+
+                        toCheck <- lift $ filterOutKnownConstraints knownPredicates requiredWithInstantiatedExistentials
 
                         -- check the filtered requires clause conditions
                         unclearConditions <-
