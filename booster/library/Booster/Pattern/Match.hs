--- conflicted
+++ resolved
@@ -113,13 +113,9 @@
         SubsortingError err ->
             pretty $ show err
         ArgLengthsDiffer t1 t2 ->
-<<<<<<< HEAD
-            hsep ["Argument length differ", pretty t1, pretty t2]
-=======
             vsep ["Argument length differ", pretty t1, pretty t2]
         SubjectVariableMatch t v ->
             vsep ["Cannot match variable in subject:", pretty v, pretty t]
->>>>>>> 94693a86
 
 type Substitution = Map Variable Term
 
