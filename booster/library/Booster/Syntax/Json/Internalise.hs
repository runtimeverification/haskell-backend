{-# LANGUAGE DeriveFunctor #-}
{-# LANGUAGE PatternSynonyms #-}
{-# LANGUAGE TemplateHaskell #-}

{- |
Copyright   : (c) Runtime Verification, 2022
License     : BSD-3-Clause
-}
module Booster.Syntax.Json.Internalise (
    internalisePattern,
    internalisePatternOrTopOrBottom,
    internaliseTermOrPredicate,
    internaliseTerm,
    internalisePredicates,
    lookupInternalSort,
    PatternError (..),
    patternErrorToRpcError,
    internaliseSort,
    SortError (..),
    renderSortError,
    ----------------
    explodeAnd,
    isTermM,
    textToBS,
    trm,
    handleBS,
    TermOrPredicates (..),
    InternalisedPredicates (..),
    PatternOrTopOrBottom (..),
    retractPattern,
    pattern IsQQ,
    pattern IsNotQQ,
    pattern AllowAlias,
    pattern DisallowAlias,
    pattern CheckSubsorts,
    pattern IgnoreSubsorts,
    logPatternError,
    -- for test only
    InternalisedPredicate (..),
) where

import Control.Applicative ((<|>))
import Control.Monad
import Control.Monad.Extra
import Control.Monad.Trans.Except
import Control.Monad.Trans.State
import Data.Bifunctor
import Data.ByteString.Char8 (ByteString, isPrefixOf)
import Data.ByteString.Char8 qualified as BS
import Data.Char (isLower)
import Data.Coerce (coerce)
import Data.Foldable ()
import Data.Generics (extQ)
import Data.Graph (SCC (..), stronglyConnComp)
import Data.List (foldl1', nub)
import Data.Map (Map)
import Data.Map qualified as Map
import Data.Set (Set)
import Data.Set qualified as Set
import Data.Text as Text (Text, intercalate, pack, unpack)
import Data.Text.Encoding (decodeLatin1)
import Language.Haskell.TH (ExpQ, Lit (..), appE, litE, mkName, varE)
import Language.Haskell.TH.Quote
import Prettyprinter (Pretty (..), pretty)
import Prettyprinter qualified as Pretty

import Booster.Definition.Attributes.Base
import Booster.Definition.Attributes.Base qualified as Internal
import Booster.Definition.Base (KoreDefinition (..), emptyKoreDefinition)
import Booster.Log (LoggerMIO, logMessage, withKorePatternContext)
import Booster.Pattern.Base qualified as Internal
import Booster.Pattern.Bool qualified as Internal
import Booster.Pattern.Pretty
import Booster.Pattern.Util (freeVariables, sortOfTerm, substituteInSort)
import Booster.Prettyprinter (renderDefault)
import Booster.Syntax.Json (addHeader)
import Booster.Syntax.Json.Externalise (externaliseSort)
import Booster.Syntax.ParsedKore.Parser (parsePattern)
import Booster.Util (Flag (..))
import Kore.JsonRpc.Error qualified as RpcError
import Kore.Syntax.Json.Types qualified as Syntax

pattern IsQQ, IsNotQQ :: Flag "qq"
pattern IsQQ = Flag True
pattern IsNotQQ = Flag False

{-# COMPLETE IsQQ, IsNotQQ #-}

pattern AllowAlias, DisallowAlias :: Flag "alias"
pattern AllowAlias = Flag True
pattern DisallowAlias = Flag False

{-# COMPLETE AllowAlias, DisallowAlias #-}

pattern CheckSubsorts, IgnoreSubsorts :: Flag "subsorts"
pattern CheckSubsorts = Flag True
pattern IgnoreSubsorts = Flag False

{-# COMPLETE CheckSubsorts, IgnoreSubsorts #-}

-- helper types for predicate and pattern internalisation
data InternalisedPredicate
    = BoolPred Internal.Predicate
    | CeilPred Internal.Ceil
    | SubstitutionPred Internal.Variable Internal.Term
    | UnsupportedPred Syntax.KorePattern
    deriving stock (Eq, Show)

data InternalisedPredicates = InternalisedPredicates
    { boolPredicates :: [Internal.Predicate]
    , ceilPredicates :: [Internal.Ceil]
    , substitution :: Map Internal.Variable Internal.Term
    , unsupported :: [Syntax.KorePattern]
    }
    deriving stock (Eq, Show)

instance FromModifiersT mods => Pretty (PrettyWithModifiers mods InternalisedPredicates) where
    pretty (PrettyWithModifiers ps) =
        Pretty.vsep $
            ("Bool predicates: " : map (pretty' @mods) ps.boolPredicates)
                <> ("Ceil predicates: " : map (pretty' @mods) ps.ceilPredicates)
                <> ( "Substitution: "
                        : map
                            (\(v, t) -> pretty' @mods v Pretty.<+> "->" Pretty.<+> pretty' @mods t)
                            (Map.assocs ps.substitution)
                   )
                <> ("Unsupported predicates: " : map (pretty . show) ps.unsupported)

data TermOrPredicates -- = Either Predicate Pattern
    = Predicates InternalisedPredicates
    | TermAndPredicates
        Internal.Pattern
        (Map Internal.Variable Internal.Term)
        [Syntax.KorePattern]
    deriving stock (Eq, Show)

retractPattern :: TermOrPredicates -> Maybe Internal.Pattern
retractPattern (TermAndPredicates patt _ _) = Just patt
retractPattern _ = Nothing

-- main interface functions
internalisePattern ::
    Flag "alias" ->
    Flag "subsorts" ->
    Maybe [Syntax.Id] ->
    KoreDefinition ->
    Syntax.KorePattern ->
    Except
        PatternError
        ( Internal.Term
        , [Internal.Predicate]
        , [Internal.Ceil]
        , Map Internal.Variable Internal.Term
        , [Syntax.KorePattern]
        )
internalisePattern allowAlias checkSubsorts sortVars definition p = do
    (terms, predicates) <- partitionM isTermM $ explodeAnd p

    when (null terms) $ throwE $ NoTermFound p

    -- construct an AndTerm from all terms (checking sort consistency)
    term <- andTerm p =<< mapM (internaliseTerm allowAlias checkSubsorts sortVars definition) terms
    -- internalise all predicates
    internalPs <-
        internalisePredicates allowAlias checkSubsorts sortVars definition predicates
    pure
        ( term
        , internalPs.boolPredicates
        , internalPs.ceilPredicates
        , internalPs.substitution
        , internalPs.unsupported
        )
  where
    andTerm :: Syntax.KorePattern -> [Internal.Term] -> Except PatternError Internal.Term
    andTerm _ [] = error "BUG: andTerm called with empty term list"
    andTerm pat ts = do
        let sortList = nub $ map sortOfTerm ts
            resultTerm = foldl1' Internal.AndTerm ts
        -- check resulting terms for consistency and sorts
        -- TODO needs to consider sub-sorts instead (set must be
        -- consistent) if this code becomes order-sorted
        unless (length sortList == 1) $
            throwE $
                PatternSortError pat (IncompatibleSorts $ map externaliseSort sortList)
        pure resultTerm

data PatternOrTopOrBottom a
    = IsTop Syntax.Sort
    | IsBottom Syntax.Sort
    | IsPattern a
    deriving (Functor)

-- main interface functions
internalisePatternOrTopOrBottom ::
    Flag "alias" ->
    Flag "subsorts" ->
    Maybe [Syntax.Id] ->
    KoreDefinition ->
    [(Syntax.Id, Syntax.Sort)] ->
    Syntax.KorePattern ->
    Except
        PatternError
        ( PatternOrTopOrBottom
            ([Internal.Variable], Internal.Pattern, Map Internal.Variable Internal.Term, [Syntax.KorePattern])
        )
internalisePatternOrTopOrBottom allowAlias checkSubsorts sortVars definition existentials p = do
    let exploded = explodeAnd p

    case isTop exploded of
        Just t -> pure t
        Nothing -> case isBottom exploded of
            Just b -> pure b
            Nothing -> do
                existentialVars <- forM existentials $ \(var, sort) -> do
                    variableSort <- lookupInternalSort sortVars definition.sorts p sort
                    let variableName = textToBS var.getId
                    pure $ Internal.Variable{variableSort, variableName}
<<<<<<< HEAD
                (term, preds, ceilConditions, subst, unknown) <- internalisePattern allowAlias checkSubsorts sortVars definition p
                pure $ IsPattern (existentialVars, Internal.Pattern{term,constraints = Set.fromList preds, ceilConditions}, subst, unknown)
=======
                (term, preds, ceilConditions, subst, unknown) <-
                    internalisePattern allowAlias checkSubsorts sortVars definition p
                pure $
                    IsPattern $
                        ( existentialVars
                        , Internal.Pattern{term, constraints = Set.fromList preds, ceilConditions}
                        , subst
                        , unknown
                        )
>>>>>>> 02ed6136
  where
    isTop = \case
        [Syntax.KJTop{sort}] -> Just $ IsTop sort
        Syntax.KJTop{} : xs -> isTop xs
        _ -> Nothing

    isBottom = \case
        [] -> Nothing
        Syntax.KJBottom{sort} : _ -> Just $ IsBottom sort
        _ : xs -> isBottom xs

internaliseTermOrPredicate ::
    Flag "alias" ->
    Flag "subsorts" ->
    Maybe [Syntax.Id] ->
    KoreDefinition ->
    Syntax.KorePattern ->
    Except [PatternError] TermOrPredicates
internaliseTermOrPredicate allowAlias checkSubsorts sortVars definition syntaxPatt =
    ( withExcept (: []) . fmap Predicates $
        internalisePredicates allowAlias checkSubsorts sortVars definition [syntaxPatt]
    )
        <|> ( withExcept (: []) $ do
                (term, constrs, ceilConditions, substitution, unsupported) <-
                    internalisePattern allowAlias checkSubsorts sortVars definition syntaxPatt
                pure $
                    TermAndPredicates
                        Internal.Pattern{term, constraints = Set.fromList constrs, ceilConditions}
                        substitution
                        unsupported
            )

lookupInternalSort ::
    Maybe [Syntax.Id] ->
    Map Internal.SortName (SortAttributes, Set Internal.SortName) ->
    Syntax.KorePattern ->
    Syntax.Sort ->
    Except PatternError Internal.Sort
lookupInternalSort sortVars sorts pat =
    let knownVarSet = maybe Set.empty (Set.fromList . map Syntax.getId) sortVars
     in mapExcept (first $ PatternSortError pat) . internaliseSort knownVarSet sorts

-- Throws errors when a predicate is encountered. The 'And' case
-- should be analysed before, this function produces an 'AndTerm'.
internaliseTermRaw ::
    Flag "qq" ->
    Flag "alias" ->
    Flag "subsorts" ->
    Maybe [Syntax.Id] ->
    KoreDefinition ->
    Syntax.KorePattern ->
    Except PatternError Internal.Term
internaliseTermRaw qq allowAlias checkSubsorts sortVars definition@KoreDefinition{sorts, symbols} pat =
    case pat of
        Syntax.KJEVar{name, sort} -> do
            variableSort <- lookupInternalSort' sort
            let variableName = textToBS name.getId
            pure $ Internal.Var Internal.Variable{variableSort, variableName}
        Syntax.KJSVar{name, sort} -> do
            variableSort <- lookupInternalSort' sort
            let variableName = textToBS name.getId
            pure $ Internal.Var Internal.Variable{variableSort, variableName}
        Syntax.KJApp{name, sorts = [from, to], args = [arg]}
            | Just Internal.injectionSymbol == Map.lookup (textToBS name.getId) symbols -> do
                from' <- lookupInternalSort' from
                to' <- lookupInternalSort' to
                arg' <- recursion arg
                unless (not (coerce checkSubsorts) || from' `isSubsort` to') $
                    throwE $
                        PatternSortError pat $
                            NotSubsort from' to'
                pure $ Internal.Injection from' to' arg'
        symPatt@Syntax.KJApp{name, sorts = appSorts, args} -> do
            symbol <-
                if coerce qq
                    then
                        pure $
                            Internal.Symbol
                                (textToBS name.getId)
                                []
                                []
                                (Internal.SortApp "QQ" [])
                                Internal.SymbolAttributes
                                    { symbolType = Internal.Constructor
                                    , isIdem = Internal.IsNotIdem
                                    , isAssoc = Internal.IsNotAssoc
                                    , isMacroOrAlias = Internal.IsNotMacroOrAlias
                                    , hasEvaluators = Flag False
                                    , collectionMetadata = Nothing
                                    , smt = Nothing
                                    , hook = Nothing
                                    }
                    else
                        maybe (throwE $ UnknownSymbol name symPatt) pure $
                            Map.lookup (textToBS name.getId) symbols
            -- Internalise sort variable instantiation (appSorts)
            -- Length must match sort variables in symbol declaration.
            unless (coerce qq || length appSorts == length symbol.sortVars) $
                throwE $
                    PatternSortError pat $
                        GeneralError
                            "wrong sort argument count for symbol"
            when (not (coerce allowAlias) && coerce symbol.attributes.isMacroOrAlias) $
                throwE $
                    MacroOrAliasSymbolNotAllowed name symPatt
            unless (coerce qq || length symbol.argSorts == length args) $
                throwE $
                    IncorrectSymbolArity pat name (length symbol.argSorts) (length args)
            args' <- mapM recursion args
            appSorts' <- mapM lookupInternalSort' appSorts
            let sub = Map.fromList $ zip symbol.sortVars appSorts'
            unless (coerce qq) $
                forM_ (zip args $ zip (map (substituteInSort sub) symbol.argSorts) $ map sortOfTerm args') $ \(t, (expected, got)) ->
                    unless (expected == got) $
                        throwE $
                            PatternSortError t $
                                IncorrectSort expected got
            pure $ Internal.SymbolApplication symbol appSorts' args'
        Syntax.KJString{value} ->
            pure $ Internal.DomainValue (Internal.SortApp "SortString" []) $ textToBS value
        Syntax.KJTop{} -> predicate
        Syntax.KJBottom{} -> predicate
        Syntax.KJNot{} -> predicate
        Syntax.KJAnd{patterns} -> do
            -- analysed beforehand, expecting this to operate on terms
            args <- mapM recursion patterns
            -- TODO check that both a and b are of sort "resultSort"
            -- Which is a unification problem if this involves variables.
            pure $ foldr1 Internal.AndTerm args
        Syntax.KJOr{} -> predicate
        Syntax.KJImplies{} -> predicate
        Syntax.KJIff{} -> predicate
        Syntax.KJForall{} -> predicate
        Syntax.KJExists{} -> predicate
        Syntax.KJMu{} -> predicate
        Syntax.KJNu{} -> predicate
        Syntax.KJCeil{} -> predicate
        Syntax.KJFloor{} -> predicate
        Syntax.KJEquals{} -> predicate
        Syntax.KJIn{} -> predicate
        Syntax.KJNext{} -> predicate
        Syntax.KJRewrites{} -> predicate
        Syntax.KJDV{sort, value} ->
            Internal.DomainValue
                <$> lookupInternalSort' sort
                <*> pure (textToBS value)
        Syntax.KJMultiOr{} -> predicate
        Syntax.KJLeftAssoc{symbol, sorts = argSorts, argss} ->
            recursion $ foldl1 (mkF symbol argSorts) argss
        Syntax.KJRightAssoc{symbol, sorts = argSorts, argss} ->
            recursion $ foldr1 (mkF symbol argSorts) argss
  where
    predicate = throwE $ TermExpected pat

    lookupInternalSort' sort =
        if coerce qq
            then pure $ case sort of
                Syntax.SortApp{name = Syntax.Id n} -> Internal.SortApp (textToBS n) []
                Syntax.SortVar{name = Syntax.Id n} -> Internal.SortVar $ textToBS n
            else lookupInternalSort sortVars sorts pat sort

    s `isSubsort` t = case (s, t) of
        (Internal.SortApp ns _, Internal.SortApp nt _) ->
            case Map.lookup nt sorts of
                Just (_, subs) -> ns `Set.member` subs
                -- this case should be unreachable since we have already internalised these sorts and therefore know they exist
                Nothing -> False
        _ -> False

    recursion = internaliseTermRaw qq allowAlias checkSubsorts sortVars definition

internaliseTerm ::
    Flag "alias" ->
    Flag "subsorts" ->
    Maybe [Syntax.Id] ->
    KoreDefinition ->
    Syntax.KorePattern ->
    Except PatternError Internal.Term
internaliseTerm = internaliseTermRaw IsNotQQ

{- | Internalises an And-ed set of predicates, classifying them into
  BoolPred, CeilPred, SubstitutionPred, and UnsupportedPred.
  The substitution (as a whole) is analysed after internalisation, to
  ensure nothing is circular or ambiguous.

  Throws a PatternError when any of the top-level patterns is a term
  or an And with a term (must be analysed beforehand).
-}
internalisePredicates ::
    Flag "alias" ->
    Flag "subsorts" ->
    Maybe [Syntax.Id] ->
    KoreDefinition ->
    [Syntax.KorePattern] ->
    Except PatternError InternalisedPredicates
internalisePredicates allowAlias checkSubsorts sortVars definition ps = do
    internalised <-
        concatMapM (internalisePred allowAlias checkSubsorts sortVars definition) $
            concatMap explodeAnd ps

    let (substitution, moreEquations) =
            mkSubstitution [s | s@SubstitutionPred{} <- internalised]

    pure
        InternalisedPredicates
            { boolPredicates = [p | BoolPred p <- internalised] <> moreEquations
            , ceilPredicates = [p | CeilPred p <- internalised]
            , substitution
            , unsupported = [p | UnsupportedPred p <- internalised]
            }

{- | Vet a given set of substitution predicates (Var -> Term), returning
   a checked consistent substitution (Map) and bool equations for
   everything that could not be part of this substitution

1. ambiguous substitutions (several substitutions for the same
   variable) are turned into BoolPredicate equations

2. The resulting substitution (with unique replacement for each
   variable) is checked for cycles. For each cycle, one of the
   substitution equations is turned into a BoolPredicate equation,
   iteratively until the substitution is acyclic.

Also see https://gist.github.com/jberthold/984a5a8d87c6ce9c0b5b97ddd3a2e9f2
-}
mkSubstitution ::
    [InternalisedPredicate] -> (Map Internal.Variable Internal.Term, [Internal.Predicate])
mkSubstitution initialSubst =
    let substMap, duplicates :: Map Internal.Variable [Internal.Term]
        (substMap, duplicates) =
            Map.partition ((== 1) . length) $
                Map.fromListWith (<>) [(v, [t]) | SubstitutionPred v t <- initialSubst]
        equations =
            [mkEq v t | (v, ts) <- Map.assocs duplicates, t <- ts]
     in execState breakCycles (Map.map head substMap, equations)
  where
    breakCycles :: State (Map Internal.Variable Internal.Term, [Internal.Predicate]) ()
    breakCycles = do
        assocs <- gets (Map.assocs . fst)
        let sccs =
                stronglyConnComp [(v, v, Set.toList (freeVariables t)) | (v, t) <- assocs]
            cycleNodes = Set.fromList [v | CyclicSCC (v : _vs) <- sccs]
        if null cycleNodes
            then pure ()
            else do
                modify $ \(m, eqs) ->
                    ( m `Map.withoutKeys` cycleNodes
                    , eqs <> (map (uncurry mkEq) $ Map.assocs $ m `Map.restrictKeys` cycleNodes)
                    )
                breakCycles

mkEq :: Internal.Variable -> Internal.Term -> Internal.Predicate
mkEq x t = Internal.Predicate $ case sortOfTerm t of
    Internal.SortInt -> Internal.EqualsInt (Internal.Var x) t
    Internal.SortBool -> Internal.EqualsBool (Internal.Var x) t
    otherSort -> Internal.EqualsK (Internal.KSeq otherSort (Internal.Var x)) (Internal.KSeq otherSort t)

internalisePred ::
    Flag "alias" ->
    Flag "subsorts" ->
    Maybe [Syntax.Id] ->
    KoreDefinition ->
    Syntax.KorePattern ->
    Except PatternError [InternalisedPredicate]
internalisePred allowAlias checkSubsorts sortVars definition@KoreDefinition{sorts} p = case p of
    Syntax.KJEVar{} -> term
    Syntax.KJSVar{} -> term
    Syntax.KJApp{} -> term
    Syntax.KJString{} -> term
    Syntax.KJTop{} -> pure [BoolPred $ Internal.Predicate Internal.TrueBool]
    Syntax.KJBottom{} -> notSupported
    Syntax.KJNot{arg} -> do
        recursion arg >>= \case
            [BoolPred (Internal.Predicate p')] ->
                pure [BoolPred $ Internal.Predicate $ Internal.NotBool p']
            [SubstitutionPred k v] ->
                if "@" `isPrefixOf` k.variableName
                    then notSupported -- @ variables are set variables, the negation of which we do not support internalising
                    else case sortOfTerm v of
                        Internal.SortInt ->
                            pure [BoolPred $ Internal.Predicate $ Internal.NotBool $ Internal.EqualsInt (Internal.Var k) v]
                        otherSort ->
                            pure
                                [ BoolPred $
                                    Internal.Predicate $
                                        Internal.NotBool $
                                            Internal.EqualsK (Internal.KSeq otherSort $ Internal.Var k) (Internal.KSeq otherSort v)
                                ]
            _ -> notSupported
    Syntax.KJAnd{patterns = []} -> notSupported
    Syntax.KJAnd{patterns = [p']} -> recursion p'
    Syntax.KJAnd{patterns = ps'} -> concatMapM recursion ps'
    Syntax.KJOr{} -> notSupported
    Syntax.KJImplies{} -> notSupported
    Syntax.KJIff{} -> notSupported
    Syntax.KJForall{} -> notSupported
    Syntax.KJExists{} -> notSupported
    Syntax.KJMu{} -> notSupported
    Syntax.KJNu{} -> notSupported
    Syntax.KJCeil{arg} ->
        (: []) . CeilPred . Internal.Ceil
            <$> internaliseTerm allowAlias checkSubsorts sortVars definition arg
    Syntax.KJFloor{} -> notSupported
    Syntax.KJEquals{argSort, first = arg1, second = arg2} -> do
        -- distinguish term and predicate equality
        is1Term <- isTermM arg1
        is2Term <- isTermM arg2
        case (is1Term, is2Term) of
            (True, True) -> do
                a <- internaliseTerm allowAlias checkSubsorts sortVars definition arg1
                b <- internaliseTerm allowAlias checkSubsorts sortVars definition arg2
                argS <- lookupInternalSort' argSort
                -- check that argS and sorts of a and b "agree"
                ensureEqualSorts (sortOfTerm a) argS
                ensureEqualSorts (sortOfTerm b) argS
                case (argS, a, b) of
                    (Internal.SortBool, Internal.TrueBool, x) ->
                        pure [BoolPred $ Internal.Predicate x]
                    (Internal.SortBool, x, Internal.TrueBool) ->
                        pure [BoolPred $ Internal.Predicate x]
                    (Internal.SortBool, Internal.FalseBool, x) ->
                        pure [BoolPred $ Internal.Predicate $ Internal.NotBool x]
                    (Internal.SortBool, x, Internal.FalseBool) ->
                        pure [BoolPred $ Internal.Predicate $ Internal.NotBool x]
                    (_, Internal.Var x, t)
                        | x `Set.member` freeVariables t ->
                            pure [BoolPred $ mkEq x t]
                        | otherwise ->
                            pure [SubstitutionPred x t]
                    (_, t, Internal.Var x)
                        | x `Set.member` freeVariables t ->
                            pure [BoolPred $ mkEq x t]
                        | otherwise ->
                            pure [SubstitutionPred x t]
                    (Internal.SortInt, _, _) ->
                        pure [BoolPred $ Internal.Predicate $ Internal.EqualsInt a b]
                    (otherSort, _, _) ->
                        pure
                            [ BoolPred $
                                Internal.Predicate $
                                    Internal.EqualsK (Internal.KSeq otherSort a) (Internal.KSeq otherSort b)
                            ]
            (False, False) -> notSupported
            _other ->
                throwE $ InconsistentPattern p
    Syntax.KJIn{} -> notSupported
    Syntax.KJNext{} -> notSupported
    Syntax.KJRewrites{} -> notSupported -- should only occur in claims!
    Syntax.KJDV{} -> term
    Syntax.KJMultiOr{} -> notSupported
    Syntax.KJLeftAssoc{} -> term
    Syntax.KJRightAssoc{} -> term
  where
    notSupported = pure [UnsupportedPred p]
    term = throwE $ PredicateExpected p
    lookupInternalSort' = lookupInternalSort sortVars sorts p

    recursion = internalisePred allowAlias checkSubsorts sortVars definition

    -- Recursively check that two (internal) sorts are the same.
    -- Sort variables must be eliminated (instantiated) before checking.
    ensureEqualSorts :: Internal.Sort -> Internal.Sort -> Except PatternError ()
    ensureEqualSorts s s' = mapExcept (first $ PatternSortError p) $ go s s'
      where
        go :: Internal.Sort -> Internal.Sort -> Except SortError ()
        go s1 s2 =
            case (s1, s2) of
                (Internal.SortVar n, _) ->
                    throwE $ GeneralError ("ensureSortsAgree found variable " <> decodeLatin1 n)
                (_, Internal.SortVar n) ->
                    throwE $ GeneralError ("ensureSortsAgree found variable " <> decodeLatin1 n)
                (Internal.SortApp name1 args1, Internal.SortApp name2 args2) -> do
                    unless (name1 == name2) $
                        throwE (IncompatibleSorts (map externaliseSort [s1, s2]))
                    zipWithM_ go args1 args2

----------------------------------------

-- for use with withAssoc
mkF ::
    Syntax.Id ->
    [Syntax.Sort] ->
    Syntax.KorePattern ->
    Syntax.KorePattern ->
    Syntax.KorePattern
mkF symbol argSorts a b = Syntax.KJApp symbol argSorts [a, b]

-- primitive solution ignoring text encoding
textToBS :: Text -> ByteString
textToBS = BS.pack . Text.unpack

----------------------------------------

{- | Given a set of sort variable names and a sort attribute map, checks
   a given syntactic @Sort@ and converts to an internal Sort
-}
internaliseSort ::
    Set Text ->
    Map Internal.SortName (SortAttributes, Set Internal.SortName) ->
    Syntax.Sort ->
    Except SortError Internal.Sort
internaliseSort knownVars sortMap = check'
  where
    check' :: Syntax.Sort -> Except SortError Internal.Sort
    check' var@Syntax.SortVar{name = Syntax.Id n} = do
        unless (n `Set.member` knownVars) $
            throwE (UnknownSort var)
        pure $ Internal.SortVar $ textToBS n
    check' app@Syntax.SortApp{name = Syntax.Id n, args} =
        do
            let name = textToBS n
            maybe
                (throwE $ UnknownSort app)
                ( \(SortAttributes{argCount}, _) ->
                    unless (length args == argCount) $
                        throwE (WrongSortArgCount app argCount)
                )
                (Map.lookup name sortMap)
            internalArgs <- mapM check' args
            pure $ Internal.SortApp name internalArgs

isTermM :: Syntax.KorePattern -> Except PatternError Bool
isTermM pat = case pat of
    Syntax.KJEVar{} -> pure True
    Syntax.KJSVar{} -> pure True
    Syntax.KJApp{} -> pure True
    Syntax.KJString{} -> pure True
    Syntax.KJTop{} -> pure False
    Syntax.KJBottom{} -> pure False
    Syntax.KJNot{} -> pure False
    Syntax.KJAnd{patterns} -> do
        terms <- mapM isTermM patterns
        when (length (nub terms) /= 1) $ throwE (InconsistentPattern pat)
        pure $ head terms
    Syntax.KJOr{} -> pure False
    Syntax.KJImplies{} -> pure False
    Syntax.KJIff{} -> pure False
    Syntax.KJForall{} -> pure False
    Syntax.KJExists{} -> pure False
    Syntax.KJMu{} -> notSupported
    Syntax.KJNu{} -> notSupported
    Syntax.KJCeil{} -> pure False
    Syntax.KJFloor{} -> pure False
    Syntax.KJEquals{} -> pure False
    Syntax.KJIn{} -> pure False
    Syntax.KJNext{} -> notSupported
    Syntax.KJRewrites{} -> notSupported -- should only occur in claims
    Syntax.KJDV{} -> pure True
    Syntax.KJMultiOr{} -> pure False
    Syntax.KJLeftAssoc{} -> pure True
    Syntax.KJRightAssoc{} -> pure True
  where
    notSupported = throwE $ NotSupported pat

{- | unpacks the top level of 'And' nodes of a 'KorePattern', returning
   the arguments as a list. The top-level sorts of the 'And' nodes are
   ignored, no checks are performed.
-}
explodeAnd :: Syntax.KorePattern -> [Syntax.KorePattern]
explodeAnd Syntax.KJAnd{patterns} =
    concatMap explodeAnd patterns
explodeAnd other = [other]

----------------------------------------

data PatternError
    = NotSupported Syntax.KorePattern
    | NoTermFound Syntax.KorePattern
    | PatternSortError Syntax.KorePattern SortError
    | InconsistentPattern Syntax.KorePattern
    | TermExpected Syntax.KorePattern
    | PredicateExpected Syntax.KorePattern
    | UnknownSymbol Syntax.Id Syntax.KorePattern
    | MacroOrAliasSymbolNotAllowed Syntax.Id Syntax.KorePattern
    | SubstitutionNotAllowed
    | PredicateNotAllowed
    | CeilNotAllowed
    | IncorrectSymbolArity Syntax.KorePattern Syntax.Id Int Int
    deriving stock (Eq, Show)

{- | ToJson instance (user-facing):

Renders an error string as 'error' and providing the pattern or Id in
a 'context' list.

The JSON-RPC server's error responses contain both of these fields in
a 'data' object.

If the error is a sort error, the message will contain its information
while the context provides the pattern where the error occurred.
-}
patternErrorToRpcError :: PatternError -> RpcError.ErrorWithTermAndContext
patternErrorToRpcError = \case
    NotSupported p ->
        wrap "Pattern not supported" p
    NoTermFound p ->
        wrap "Pattern must contain at least one term" p
    PatternSortError p sortErr ->
        wrap (renderSortError (PrettyWithModifiers @['Decoded, 'Truncated] sortErr)) p
    InconsistentPattern p ->
        wrap "Inconsistent pattern" p
    TermExpected p ->
        wrap "Expected a term but found a predicate" p
    PredicateExpected p ->
        wrap "Expected a predicate but found a term" p
    UnknownSymbol sym p ->
        wrap ("Unknown symbol '" <> Syntax.getId sym <> "'") p
    MacroOrAliasSymbolNotAllowed sym p ->
        wrap ("Symbol '" <> Syntax.getId sym <> "' is a macro/alias") p
    SubstitutionNotAllowed -> RpcError.ErrorOnly "Substitution predicates are not allowed here"
    PredicateNotAllowed -> RpcError.ErrorOnly "Predicates are not allowed here"
    CeilNotAllowed -> RpcError.ErrorOnly "Ceil predicates are not allowed here"
    IncorrectSymbolArity p s expected got ->
        wrap
            ( "Inconsistent pattern. Symbol '"
                <> Syntax.getId s
                <> "' expected "
                <> (pack $ show expected)
                <> " arguments but got "
                <> (pack $ show got)
            )
            p
  where
    wrap :: Text -> Syntax.KorePattern -> RpcError.ErrorWithTermAndContext
    wrap err p = RpcError.ErrorWithTerm err $ addHeader p

logPatternError :: LoggerMIO m => PatternError -> m ()
logPatternError = \case
    NotSupported p -> withKorePatternContext p $ logMessage ("Pattern not supported" :: Text)
    NoTermFound p -> withKorePatternContext p $ logMessage ("Pattern must contain at least one term" :: Text)
    PatternSortError p sortErr -> withKorePatternContext p $ logMessage $ pack $ show sortErr
    InconsistentPattern p -> withKorePatternContext p $ logMessage ("Inconsistent pattern" :: Text)
    TermExpected p -> withKorePatternContext p $ logMessage ("Expected a term but found a predicate" :: Text)
    PredicateExpected p -> withKorePatternContext p $ logMessage ("Expected a predicate but found a term" :: Text)
    UnknownSymbol sym p -> withKorePatternContext p $ logMessage $ "Unknown symbol '" <> Syntax.getId sym <> "'"
    MacroOrAliasSymbolNotAllowed sym p -> withKorePatternContext p $ logMessage $ "Symbol '" <> Syntax.getId sym <> "' is a macro/alias"
    SubstitutionNotAllowed -> logMessage ("Substitution predicates are not allowed here" :: Text)
    PredicateNotAllowed -> logMessage ("Predicates are not allowed here" :: Text)
    CeilNotAllowed -> logMessage ("Ceil predicates are not allowed here" :: Text)
    IncorrectSymbolArity p s expected got ->
        withKorePatternContext p $
            logMessage $
                "Inconsistent pattern. Symbol '"
                    <> Syntax.getId s
                    <> "' expected "
                    <> (pack $ show expected)
                    <> " arguments but got "
                    <> (pack $ show got)

data SortError
    = UnknownSort Syntax.Sort
    | WrongSortArgCount Syntax.Sort Int
    | IncompatibleSorts [Syntax.Sort]
    | NotSubsort Internal.Sort Internal.Sort
    | GeneralError Text
    | IncorrectSort Internal.Sort Internal.Sort
    deriving stock (Eq, Show)

renderSortError :: forall mods. FromModifiersT mods => PrettyWithModifiers mods SortError -> Text
renderSortError (PrettyWithModifiers e) = case e of
    UnknownSort sort ->
        "Unknown " <> render sort
    WrongSortArgCount sort expected ->
        "Wrong argument count: expected "
            <> pack (show expected)
            <> " in "
            <> render sort
    IncompatibleSorts sorts ->
        "Incompatible sorts: " <> intercalate ", " (map render sorts)
    NotSubsort source target ->
        prettyText source <> " is not a subsort of " <> prettyText target
    GeneralError msg ->
        msg
    IncorrectSort expected got ->
        "Incorrect sort: expected "
            <> prettyText expected
            <> " but got "
            <> prettyText got
  where
    prettyText = pack . renderDefault . pretty' @mods

    render = \case
        Syntax.SortVar (Syntax.Id n) ->
            "sort variable " <> n
        Syntax.SortApp (Syntax.Id n) args ->
            "sort " <> n <> "(" <> intercalate ", " (map render args) <> ")"

recomputeTermAttributes :: Internal.Term -> Internal.Term
recomputeTermAttributes = \case
    Internal.AndTerm t1 t2 -> Internal.AndTerm (recomputeTermAttributes t1) (recomputeTermAttributes t2)
    Internal.SymbolApplication sym sorts args -> Internal.SymbolApplication sym sorts $ map recomputeTermAttributes args
    Internal.DomainValue sort dv -> Internal.DomainValue sort dv
    Internal.Var v -> Internal.Var v
    Internal.Injection from to t -> Internal.Injection from to $ recomputeTermAttributes t
    Internal.KMap def keyVals rest ->
        Internal.KMap
            def
            (map (bimap recomputeTermAttributes recomputeTermAttributes) keyVals)
            (fmap recomputeTermAttributes rest)
    Internal.KList def heads rest ->
        Internal.KList
            def
            (map recomputeTermAttributes heads)
            (fmap (bimap recomputeTermAttributes (map recomputeTermAttributes)) rest)
    Internal.KSet def heads rest ->
        Internal.KSet
            def
            (map recomputeTermAttributes heads)
            (fmap recomputeTermAttributes rest)

trm :: QuasiQuoter
trm =
    QuasiQuoter
        { quoteExp = do
            res <-
                dataToExpQ (const Nothing `extQ` handleBS `extQ` metaSymb `extQ` metaTerm)
                    . either (error . show) id
                    . runExcept
                    . internaliseTermRaw
                        IsQQ
                        DisallowAlias
                        IgnoreSubsorts
                        Nothing
                        (emptyKoreDefinition defaultDefAttributes)
                    . either error id
                    . parsePattern "INLINE"
                    . pack
            pure [|recomputeTermAttributes $(res)|]
        , quotePat = undefined
        , quoteType = undefined
        , quoteDec = undefined
        }
  where
    metaSymb :: Internal.Symbol -> Maybe ExpQ
    metaSymb (Internal.Symbol{name}) =
        Just [|$(varE (mkName $ BS.unpack name))|]

    metaTerm :: Internal.Term -> Maybe ExpQ
    metaTerm (Internal.Var Internal.Variable{variableName})
        | not (BS.null variableName) && isLower (BS.head variableName) =
            Just [|$(varE (mkName $ BS.unpack variableName))|]
    metaTerm _ = Nothing

handleBS :: ByteString -> Maybe ExpQ
handleBS x =
    -- convert the byte string to a string literal
    -- and wrap it back with BS.pack
    Just $ appE (varE 'BS.pack) $ litE $ StringL $ BS.unpack x<|MERGE_RESOLUTION|>--- conflicted
+++ resolved
@@ -215,10 +215,6 @@
                     variableSort <- lookupInternalSort sortVars definition.sorts p sort
                     let variableName = textToBS var.getId
                     pure $ Internal.Variable{variableSort, variableName}
-<<<<<<< HEAD
-                (term, preds, ceilConditions, subst, unknown) <- internalisePattern allowAlias checkSubsorts sortVars definition p
-                pure $ IsPattern (existentialVars, Internal.Pattern{term,constraints = Set.fromList preds, ceilConditions}, subst, unknown)
-=======
                 (term, preds, ceilConditions, subst, unknown) <-
                     internalisePattern allowAlias checkSubsorts sortVars definition p
                 pure $
@@ -228,7 +224,6 @@
                         , subst
                         , unknown
                         )
->>>>>>> 02ed6136
   where
     isTop = \case
         [Syntax.KJTop{sort}] -> Just $ IsTop sort
