--- conflicted
+++ resolved
@@ -201,13 +201,12 @@
         "json" -> Right Json
         other -> Left $ other <> ": Unsupported log format"
 
-<<<<<<< HEAD
     readTimeStampFormat :: String -> Either String TimestampFormat
     readTimeStampFormat = \case
         "pretty" -> Right Pretty
         "nanoseconds" -> Right Nanoseconds
         other -> Left $ other <> ": Unsupported timestamp format"
-=======
+
     readCellName :: String -> Either String Text
     readCellName input
         | null input =
@@ -219,7 +218,6 @@
             Left $ "Illegal non-ascii characters in `" <> input <> "'"
 
     enquote = decodeASCII . encodeLabel . BS.pack
->>>>>>> 069533c6
 
 -- custom log levels that can be selected
 allowedLogLevels :: [(String, String)]
