{-# LANGUAGE DeriveDataTypeable #-}
{-# LANGUAGE DeriveLift #-}
{-# LANGUAGE PatternSynonyms #-}
{-# LANGUAGE PolyKinds #-}

module Booster.Util (
    decodeLabel,
    decodeLabel',
    encodeLabel,
    Flag (..),
    Bound (..),
    constructorName,
    handleOutput,
    withFastLogger,
    newTimeCache,
    pattern PrettyTimestamps,
    pattern NoPrettyTimestamps,
) where

import Control.AutoUpdate (defaultUpdateSettings, mkAutoUpdate, updateAction, updateFreq)
import Control.DeepSeq (NFData (..))
import Control.Exception (bracket, catch, throwIO)
import Control.Monad.Logger.CallStack qualified as Log
import Data.ByteString (ByteString)
import Data.ByteString.Char8 qualified as BS
<<<<<<< HEAD
import Data.Char (toLower)
=======
import Data.Coerce (coerce)
>>>>>>> b6ab7a90
import Data.Data
import Data.Either (fromRight)
import Data.Hashable (Hashable)
import Data.Map qualified as Map
<<<<<<< HEAD
import Data.Text qualified as Text
=======
import Data.Maybe (fromMaybe)
import Data.Time.Clock.System (SystemTime (..), getSystemTime, systemToUTCTime)
import Data.Time.Format
>>>>>>> b6ab7a90
import GHC.Generics (Generic)
import Language.Haskell.TH.Syntax (Lift)
import System.Directory (removeFile)
import System.IO.Error (isDoesNotExistError)
import System.Log.FastLogger (
    FastLogger,
    LogStr,
    LogType,
    LogType' (..),
    defaultBufSize,
    newFastLogger,
    newTimedFastLogger,
    toLogStr,
 )
import System.Log.FastLogger.Types (FormattedTime)

newtype Flag (name :: k) = Flag Bool
    deriving stock (Eq, Ord, Show, Generic, Data, Lift)
    deriving anyclass (NFData, Hashable)

newtype Bound (name :: k) = Bound Int
    deriving stock (Eq, Ord, Show, Generic, Data, Lift)
    deriving newtype (Num)
    deriving anyclass (NFData, Hashable)

constructorName :: Data a => a -> String
constructorName x = showConstr (toConstr x)

-- | Un-escapes special characters in symbol names
decodeLabel :: ByteString -> Either String ByteString
decodeLabel str
    | BS.null str = Right str
    | "'" `BS.isPrefixOf` str =
        let (encoded, rest) = BS.span (/= '\'') (BS.tail str)
         in (<>) <$> decode encoded <*> decodeLabel (BS.drop 1 rest)
    | otherwise =
        let (notEncoded, rest) = BS.span (/= '\'') str
         in (notEncoded <>) <$> decodeLabel rest
  where
    decode :: ByteString -> Either String ByteString
    decode s
        | BS.null s = Right s
        | BS.length code < 4 = Left $ "Bad character code  " <> show code
        | otherwise =
            maybe
                (Left $ "Unknown character code  " <> show code)
                (\c -> (c <>) <$> decode rest)
                (Map.lookup code decodeMap)
      where
        (code, rest) = BS.splitAt 4 s

decodeMap :: Map.Map ByteString ByteString
decodeMap =
    Map.fromList
        [ ("Spce", " ")
        , ("Bang", "!")
        , ("Quot", "\"")
        , ("Hash", "#")
        , ("Dolr", "$")
        , ("Perc", "%")
        , ("And-", "&")
        , ("Apos", "'")
        , ("LPar", "(")
        , ("RPar", ")")
        , ("Star", "*")
        , ("Plus", "+")
        , ("Comm", ",")
        , ("Hyph", "-")
        , ("Stop", ".")
        , ("Slsh", "/")
        , ("Coln", ":")
        , ("SCln", ";")
        , ("-LT-", "<")
        , ("Eqls", "=")
        , ("-GT-", ">")
        , ("Ques", "?")
        , ("-AT-", "@")
        , ("LSqB", "[")
        , ("RSqB", "]")
        , ("Bash", "\\")
        , ("Xor-", "^")
        , ("Unds", "_")
        , ("BQuo", "`")
        , ("LBra", "{")
        , ("Pipe", "|")
        , ("RBra", "}")
        , ("Tild", "~")
        ]

decodeLabel' :: ByteString -> ByteString
decodeLabel' orig =
    fromRight orig (decodeLabel orig)

encodeLabel :: ByteString -> ByteString
encodeLabel = BS.concatMap encodeChar
  where
    encodeMap = Map.fromList [(BS.head c, code) | (code, c) <- Map.assocs decodeMap]
    encodeChar c = fromMaybe (BS.singleton c) $ Map.lookup c encodeMap

-------------------------------------------------------------------
-- logging helpers, some are adapted from monad-logger-aeson
handleOutput ::
    FastLogger ->
    Log.Loc ->
    Log.LogSource ->
    Log.LogLevel ->
    Log.LogStr ->
    IO ()
handleOutput stderrLogger _loc src level msg =
    stderrLogger $ prettySrc <> prettyLevel <> " " <> msg <> "\n"
  where
    prettySrc = if Text.null src then mempty else "[" <> toLogStr src <> "]"
    prettyLevel = case level of
        Log.LevelOther t -> "[" <> toLogStr t <> "]"
        Log.LevelInfo -> mempty
        _ -> "[" <> (toLogStr $ BS.pack $ map toLower $ drop 5 $ show level) <> "]"

newFastLoggerMaybeWithTime :: Maybe (IO FormattedTime) -> LogType -> IO (LogStr -> IO (), IO ())
newFastLoggerMaybeWithTime = \case
    Nothing -> newFastLogger
    Just formattedTime -> \typ -> do
        (logger, cleanup) <- newTimedFastLogger formattedTime typ
        pure (\msg -> logger (\time -> toLogStr time <> " " <> msg), cleanup)

withFastLogger ::
    Maybe (IO FormattedTime) ->
    Maybe FilePath ->
    (FastLogger -> Maybe FastLogger -> IO a) ->
    IO a
withFastLogger mFormattedTime Nothing log' =
    let typStderr = LogStderr defaultBufSize
     in bracket (newFastLoggerMaybeWithTime mFormattedTime typStderr) snd $ \(logger, _) -> log' logger Nothing
withFastLogger mFormattedTime (Just fp) log' =
    let typStderr = LogStderr defaultBufSize
        typFile = LogFileNoRotate fp defaultBufSize
     in bracket (newFastLoggerMaybeWithTime mFormattedTime typStderr) snd $ \(loggerStderr, _) -> do
            removeFileIfExists fp
            bracket (newFastLogger typFile) snd $ \(loggerFile, _) ->
                log' loggerStderr (Just loggerFile)
  where
    removeFileIfExists :: FilePath -> IO ()
    removeFileIfExists fileName = removeFile fileName `catch` handleExists
      where
        handleExists e
            | isDoesNotExistError e = return ()
            | otherwise = throwIO e

{- |  Make 'IO' action which get cached formatted local time.
Use this to avoid the cost of frequently time formatting by caching an
auto updating formatted time, this cache update every 100 microseconds.

Borrowed almost verbatim from the fast-logger package: https://hackage.haskell.org/package/fast-logger-3.2.3/docs/src/System.Log.FastLogger.Date.html#newTimeCache, but the timestamp resolution and the actions to get and format the time are tweaked.
-}
newTimeCache :: Flag "PrettyTimestamp" -> IO (IO FormattedTime)
newTimeCache prettyTimestamp =
    mkAutoUpdate
        defaultUpdateSettings{updateFreq = 100}
            { updateAction = formatSystemTime prettyTimestamp <$> getSystemTime
            }

pattern PrettyTimestamps, NoPrettyTimestamps :: Flag "PrettyTimestamp"
pattern PrettyTimestamps = Flag True
pattern NoPrettyTimestamps = Flag False

-- | Format time either as a human-readable date and time or as nanoseconds
formatSystemTime :: Flag "PrettyTimestamp" -> SystemTime -> ByteString
formatSystemTime prettyTimestamp =
    let formatString = BS.unpack "%Y-%m-%dT%H:%M:%S.%6Q"
        formatter =
            if coerce prettyTimestamp
                then formatTime defaultTimeLocale formatString . systemToUTCTime
                else show . toNanoSeconds
     in BS.pack . formatter
  where
    toNanoSeconds :: SystemTime -> Integer
    toNanoSeconds MkSystemTime{systemSeconds, systemNanoseconds} =
        fromIntegral @_ @Integer systemSeconds * (10 :: Integer) ^ (9 :: Integer)
            + fromIntegral @_ @Integer systemNanoseconds<|MERGE_RESOLUTION|>--- conflicted
+++ resolved
@@ -23,22 +23,16 @@
 import Control.Monad.Logger.CallStack qualified as Log
 import Data.ByteString (ByteString)
 import Data.ByteString.Char8 qualified as BS
-<<<<<<< HEAD
 import Data.Char (toLower)
-=======
 import Data.Coerce (coerce)
->>>>>>> b6ab7a90
 import Data.Data
 import Data.Either (fromRight)
 import Data.Hashable (Hashable)
 import Data.Map qualified as Map
-<<<<<<< HEAD
 import Data.Text qualified as Text
-=======
 import Data.Maybe (fromMaybe)
 import Data.Time.Clock.System (SystemTime (..), getSystemTime, systemToUTCTime)
 import Data.Time.Format
->>>>>>> b6ab7a90
 import GHC.Generics (Generic)
 import Language.Haskell.TH.Syntax (Lift)
 import System.Directory (removeFile)
