--- conflicted
+++ resolved
@@ -413,92 +413,7 @@
                                             { satisfiable = RpcTypes.Unknown
                                             , substitution = Nothing
                                             }
-<<<<<<< HEAD
-            RpcTypes.Implies req -> withModule req._module $ \(def, mLlvmLibrary, mSMTOptions, _) -> Booster.Log.withContext CtxImplies $ do
-                -- internalise given constrained term
-                let internalised =
-                        runExcept . internalisePattern DisallowAlias CheckSubsorts Nothing def . fst . extractExistentials
-
-                case (internalised req.antecedent.term, internalised req.consequent.term) of
-                    (Left patternError, _) -> do
-                        void $ Booster.Log.withContext CtxInternalise $ logPatternError patternError
-                        pure $
-                            Left $
-                                RpcError.backendError $
-                                    RpcError.CouldNotVerifyPattern
-                                        [ patternErrorToRpcError patternError
-                                        ]
-                    (_, Left patternError) -> do
-                        void $ Booster.Log.withContext CtxInternalise $ logPatternError patternError
-                        pure $
-                            Left $
-                                RpcError.backendError $
-                                    RpcError.CouldNotVerifyPattern
-                                        [ patternErrorToRpcError patternError
-                                        ]
-                    ( Right (termL, predsL, ceilL, substitutionL, unsupportedL)
-                        , Right (termR, predsR, ceilR, substitutionR, unsupportedR)
-                        ) -> do
-                        unless (null unsupportedL && null unsupportedR) $ do
-                            logMessage'
-                                ("aborting due to unsupported predicate parts" :: Text)
-                            unless (null unsupportedL) $
-                                withContext CtxDetail $
-                                    logMessage
-                                        (Text.unwords $ map prettyPattern unsupportedL)
-                            unless (null unsupportedR) $
-                                withContext CtxDetail $
-                                    logMessage
-                                        (Text.unwords $ map prettyPattern unsupportedR)
-                        let
-                            -- apply the given substitution before doing anything else
-                            substPatL =
-                                Pattern
-                                    { term = substituteInTerm substitutionL termL
-                                    , constraints = Set.fromList $ map (substituteInPredicate substitutionL) predsL
-                                    , ceilConditions = ceilL
-                                    }
-                            substPatR =
-                                Pattern
-                                    { term = substituteInTerm substitutionR termR
-                                    , constraints = Set.fromList $ map (substituteInPredicate substitutionL) predsR
-                                    , ceilConditions = ceilR
-                                    }
-
-                        case matchTerms Booster.Pattern.Match.Implies def substPatR.term substPatL.term of
-                            MatchFailed (SubsortingError sortError) ->
-                                pure . Left . RpcError.backendError . RpcError.ImplicationCheckError . RpcError.ErrorOnly . pack $
-                                    show sortError
-                            MatchFailed{} ->
-                                doesNotImply (sortOfPattern substPatL) req.antecedent.term req.consequent.term
-                            MatchIndeterminate remainder ->
-                                pure . Left . RpcError.backendError . RpcError.ImplicationCheckError . RpcError.ErrorOnly . pack $
-                                    "match remainder: "
-                                        <> renderDefault
-                                            ( hsep $
-                                                punctuate comma $
-                                                    map (\(t1, t2) -> pretty' @mods t1 <+> "==" <+> pretty' @mods t2) $
-                                                        NonEmpty.toList remainder
-                                            )
-                            MatchSuccess subst -> do
-                                let filteredConsequentPreds =
-                                        Set.map (substituteInPredicate subst) substPatR.constraints `Set.difference` substPatL.constraints
-                                solver <- maybe (SMT.noSolver) (SMT.initSolver def) mSMTOptions
-
-                                if null filteredConsequentPreds
-                                    then implies (sortOfPattern substPatL) req.antecedent.term req.consequent.term subst
-                                    else
-                                        ApplyEquations.evaluateConstraints def mLlvmLibrary solver mempty filteredConsequentPreds >>= \case
-                                            (Right newPreds, _) ->
-                                                if all (== Pattern.Predicate TrueBool) newPreds
-                                                    then implies (sortOfPattern substPatL) req.antecedent.term req.consequent.term subst
-                                                    else pure . Left . RpcError.backendError $ RpcError.Aborted "unknown constraints"
-                                            (Left other, _) ->
-                                                pure . Left . RpcError.backendError $ RpcError.Aborted (Text.pack . constructorName $ other)
-
-=======
             RpcTypes.Implies req -> withModule req._module $ \(def, mLlvmLibrary, mSMTOptions, _) -> runImplies def mLlvmLibrary mSMTOptions req.antecedent req.consequent
->>>>>>> edde779b
             -- this case is only reachable if the cancel appeared as part of a batch request
             RpcTypes.Cancel -> pure $ Left RpcError.cancelUnsupportedInBatchMode
   where
