--- conflicted
+++ resolved
@@ -154,13 +154,8 @@
 
                         solver <- maybe (SMT.noSolver) (SMT.initSolver def) mSMTOptions
                         result <-
-<<<<<<< HEAD
-                            performRewrite doTracing def mLlvmLibrary solver mbDepth cutPoints terminals rewriteOpts.interimSimplification substPat
-                        whenJust solver SMT.finaliseSolver
-=======
-                            performRewrite doTracing def mLlvmLibrary solver substVars mbDepth cutPoints terminals substPat
+                            performRewrite doTracing def mLlvmLibrary solver substVars mbDepth cutPoints terminals rewriteOpts.interimSimplification substPat
                         SMT.finaliseSolver solver
->>>>>>> e5a921f5
                         stop <- liftIO $ getTime Monotonic
                         let duration =
                                 if fromMaybe False req.logTiming
