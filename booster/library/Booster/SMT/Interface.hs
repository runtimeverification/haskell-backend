--- conflicted
+++ resolved
@@ -434,96 +434,6 @@
         -- assert ground truth
         mapM_ smtRun smtGiven
 
-<<<<<<< HEAD
-        consistent <- smtRun CheckSat
-        unless (consistent == Sat) $ do
-            let errMsg = ("Inconsistent ground truth, check returns Nothing" :: Text)
-            Log.logMessage errMsg
-        let ifConsistent check = if (consistent == Sat) then check else pure Unsat
-
-        -- save ground truth for 2nd check
-        smtRun_ Push
-
-        -- run check for K ∧ P and then for K ∧ !P
-        let allToCheck = SMT.List (Atom "and" : sexprsToCheck)
-
-        positive <- ifConsistent $ do
-            smtRun_ $ Assert "P" allToCheck
-            smtRun CheckSat
-        smtRun_ Pop
-        negative <- ifConsistent $ do
-            smtRun_ $ Assert "not P" (SMT.smtnot allToCheck)
-            smtRun CheckSat
-        smtRun_ Pop
-
-        Log.logMessage $
-            "Check of Given ∧ P and Given ∧ !P produced "
-                <> pack (show (positive, negative))
-
-        pure (positive, negative)
-
-isSat ::
-    forall io.
-    Log.LoggerMIO io =>
-    SMT.SMTContext ->
-    Set Predicate ->
-    io (Either SMTError Bool)
-isSat ctxt psToCheck
-    | null psToCheck = pure . Right $ True
-    | Left errMsg <- translated = Log.withContext Log.CtxSMT $ do
-        Log.withContext Log.CtxAbort $ Log.logMessage $ "SMT translation error: " <> errMsg
-        pure . Left . SMTTranslationError $ errMsg
-    | Right (smtToCheck, transState) <- translated = Log.withContext Log.CtxSMT $ do
-        evalSMT ctxt . runExceptT $ solve smtToCheck transState
-  where
-    translated :: Either Text ([DeclareCommand], TranslationState)
-    translated =
-        SMT.runTranslator $
-            mapM (\(Predicate p) -> Assert (mkComment p) <$> SMT.translateTerm p) $
-                Set.toList psToCheck
-
-    solve smtToCheck transState = solve'
-      where
-        solve' = do
-            lift $ hardResetSolver ctxt.options
-            Log.getPrettyModifiers >>= \case
-                ModifiersRep (_ :: FromModifiersT mods => Proxy mods) ->
-                    Log.logMessage . Pretty.renderOneLineText $
-                        hsep ("Predicates to check for SAT:" : map (pretty' @mods) (Set.toList psToCheck))
-            lift $ declareVariables transState
-            mapM_ smtRun smtToCheck
-            smtRun CheckSat >>= \case
-                Sat -> pure True
-                Unsat -> pure False
-                Unknown -> retry
-                other -> do
-                    let msg = "Unexpected result while calling 'check-sat': " <> show other
-                    Log.withContext Log.CtxAbort $ Log.logMessage $ Text.pack msg
-                    throwSMT' msg
-
-        retry = do
-            opts <- lift . SMT $ gets (.options)
-            case opts.retryLimit of
-                Just x | x > 0 -> do
-                    let newOpts = opts{timeout = 2 * opts.timeout, retryLimit = Just $ x - 1}
-                    lift $ hardResetSolver newOpts
-                    Log.logMessage ("Retrying with higher timeout" :: Text)
-                    solve'
-                _ -> failBecauseUnknown
-
-        failBecauseUnknown :: ExceptT SMTError (SMT io) Bool
-        failBecauseUnknown =
-            smtRun GetReasonUnknown >>= \case
-                ReasonUnknown reason -> do
-                    Log.withContext Log.CtxAbort $
-                        Log.logMessage $
-                            "Returned Unknown. Reason: " <> reason
-                    throwE $ SMTSolverUnknown reason mempty psToCheck
-                other -> do
-                    let msg = "Unexpected result while calling ':reason-unknown': " <> show other
-                    Log.withContext Log.CtxAbort $ Log.logMessage $ Text.pack msg
-                    throwSMT' msg
-=======
         groundTruthCheckSmtResult <- smtRun CheckSat
         Log.logMessage ("Ground truth check returned: " <> show groundTruthCheckSmtResult)
         case groundTruthCheckSmtResult of
@@ -572,4 +482,65 @@
                         "Given ∧ P and Given ∧ !P interpreted as "
                             <> pack (show (positive', negative'))
                 pure (positive', negative')
->>>>>>> 11036732
+
+isSat ::
+    forall io.
+    Log.LoggerMIO io =>
+    SMT.SMTContext ->
+    Set Predicate ->
+    io (Either SMTError Bool)
+isSat ctxt psToCheck
+    | null psToCheck = pure . Right $ True
+    | Left errMsg <- translated = Log.withContext Log.CtxSMT $ do
+        Log.withContext Log.CtxAbort $ Log.logMessage $ "SMT translation error: " <> errMsg
+        pure . Left . SMTTranslationError $ errMsg
+    | Right (smtToCheck, transState) <- translated = Log.withContext Log.CtxSMT $ do
+        evalSMT ctxt . runExceptT $ solve smtToCheck transState
+  where
+    translated :: Either Text ([DeclareCommand], TranslationState)
+    translated =
+        SMT.runTranslator $
+            mapM (\(Predicate p) -> Assert (mkComment p) <$> SMT.translateTerm p) $
+                Set.toList psToCheck
+
+    solve smtToCheck transState = solve'
+      where
+        solve' = do
+            lift $ hardResetSolver ctxt.options
+            Log.getPrettyModifiers >>= \case
+                ModifiersRep (_ :: FromModifiersT mods => Proxy mods) ->
+                    Log.logMessage . Pretty.renderOneLineText $
+                        hsep ("Predicates to check for SAT:" : map (pretty' @mods) (Set.toList psToCheck))
+            lift $ declareVariables transState
+            mapM_ smtRun smtToCheck
+            smtRun CheckSat >>= \case
+                Sat -> pure True
+                Unsat -> pure False
+                Unknown -> retry
+                other -> do
+                    let msg = "Unexpected result while calling 'check-sat': " <> show other
+                    Log.withContext Log.CtxAbort $ Log.logMessage $ Text.pack msg
+                    throwSMT' msg
+
+        retry = do
+            opts <- lift . SMT $ gets (.options)
+            case opts.retryLimit of
+                Just x | x > 0 -> do
+                    let newOpts = opts{timeout = 2 * opts.timeout, retryLimit = Just $ x - 1}
+                    lift $ hardResetSolver newOpts
+                    Log.logMessage ("Retrying with higher timeout" :: Text)
+                    solve'
+                _ -> failBecauseUnknown
+
+        failBecauseUnknown :: ExceptT SMTError (SMT io) Bool
+        failBecauseUnknown =
+            smtRun GetReasonUnknown >>= \case
+                ReasonUnknown reason -> do
+                    Log.withContext Log.CtxAbort $
+                        Log.logMessage $
+                            "Returned Unknown. Reason: " <> reason
+                    throwE $ SMTSolverUnknown reason mempty psToCheck
+                other -> do
+                    let msg = "Unexpected result while calling ':reason-unknown': " <> show other
+                    Log.withContext Log.CtxAbort $ Log.logMessage $ Text.pack msg
+                    throwSMT' msg