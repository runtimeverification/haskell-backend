{- |
Copyright   : (c) Runtime Verification, 2023
License     : BSD-3-Clause
-}
module Booster.SMT.Interface (
    SMTContext, -- re-export
    SMTOptions (..), -- re-export
    defaultSMTOptions, -- re-export
    SMTError (..),
    initSolver,
    finaliseSolver,
    getModelFor,
    checkPredicates,
    hardResetSolver,
) where

import Control.Exception (Exception, throw)
import Control.Monad
import Control.Monad.IO.Class
import Control.Monad.Trans.Class
import Control.Monad.Trans.Except
<<<<<<< HEAD
import Control.Monad.Trans.State
=======
>>>>>>> b6ab7a90
import Data.ByteString.Char8 qualified as BS
import Data.Coerce
import Data.Either (isLeft)
import Data.Either.Extra (fromLeft', fromRight')
import Data.Map (Map)
import Data.Map qualified as Map
import Data.Set (Set)
import Data.Set qualified as Set
import Data.Text as Text (Text, pack, unlines, unwords)
import Prettyprinter (Pretty, hsep, pretty)
import SMTLIB.Backends.Process qualified as Backend

import Booster.Definition.Base
import Booster.Log qualified as Log
import Booster.Pattern.Base
import Booster.Pattern.Util (sortOfTerm)
import Booster.Prettyprinter qualified as Pretty
import Booster.SMT.Base as SMT
import Booster.SMT.Runner as SMT
import Booster.SMT.Translate as SMT
import Control.Monad.Logger (MonadLoggerIO)
import Control.Monad.Logger qualified as Log

data SMTError
    = GeneralSMTError Text
    | SMTTranslationError Text
    | SMTSolverUnknown Text (Set Predicate) (Set Predicate)
    deriving (Eq, Show)

instance Exception SMTError

throwSMT :: Text -> a
throwSMT = throw . GeneralSMTError

throwSMT' :: String -> a
throwSMT' = throwSMT . pack

smtTranslateError :: Text -> a
smtTranslateError = throw . SMTTranslationError

{- | declare-const all introduced variables (free in predicates
  as well as abstraction variables) before sending assertions
-}
declareVariables :: Log.LoggerMIO io => TranslationState -> SMT io ()
declareVariables transState = do
    mapM_
        SMT.runCmd
        [ DeclareConst (mkComment trm) smtId (SMT.smtSort $ sortOfTerm trm)
        | (trm, smtId) <- Map.assocs transState.mappings
        ]

{- | Start and initialise an SMT solver instance for use in rewriting:
     - translate the sort declarations from @KoreDefiniton@ to SMT
     - start the solver process
     - feed in the prelude and check it for consistency
     - set user-specified timeout for queries
-}
initSolver :: Log.LoggerMIO io => KoreDefinition -> SMTOptions -> io SMT.SMTContext
initSolver def smtOptions = Log.withContext "smt" $ do
    prelude <- translatePrelude def

    Log.logMessage ("Starting new SMT solver" :: Text)
    ctxt <- mkContext smtOptions prelude

    evalSMT ctxt $ do
        checkPrelude
        -- set timeout value for the general queries
        runCmd_ $ SetTimeout smtOptions.timeout
    Log.logMessage ("Successfully initialised SMT solver with " <> (Text.pack . show $ smtOptions))
    pure ctxt

-- | Hot-swap @SMTOptions@ in the active @SMTContext@, update the query timeout
swapSmtOptions :: forall io. Log.LoggerMIO io => SMTOptions -> SMT io ()
swapSmtOptions smtOptions = do
    ctxt <- SMT get
    Log.logMessage ("Updating solver options with " <> (Text.pack . show $ smtOptions))
    SMT $ put ctxt{options = smtOptions}
    runCmd_ $ SetTimeout smtOptions.timeout

-- | Stop the solver, initialise a new one and put in the @SMTContext@
hardResetSolver :: forall io. Log.LoggerMIO io => SMTOptions -> SMT io ()
hardResetSolver smtOptions = do
    Log.logMessage ("Starting new SMT solver" :: Text)
    ctxt <- SMT get
    liftIO ctxt.solverClose
    (solver, handle) <- connectToSolver
    SMT $ put ctxt{solver, solverClose = Backend.close handle}
    checkPrelude
    swapSmtOptions smtOptions

translatePrelude :: Log.LoggerMIO io => KoreDefinition -> io [DeclareCommand]
translatePrelude def =
    let prelude = smtDeclarations def
     in case prelude of
            Left err -> do
                Log.logMessage $ "Error translating definition to SMT: " <> err
                throwSMT $ "Unable to translate elements of the definition to SMT: " <> err
            Right decls -> pure decls

checkPrelude :: Log.LoggerMIO io => SMT io ()
checkPrelude = do
    runCmd_ $ SetTimeout defaultSMTOptions.timeout
    Log.logMessage ("Checking definition prelude" :: Text)
    check <- runPrelude >> runCmd CheckSat
    case check of
        Sat -> pure ()
        other -> do
            Log.logMessage $ "Initial SMT definition check returned " <> pack (show other)
            SMT get >>= closeContext
            throwSMT' $
                "Aborting due to potentially-inconsistent SMT setup: Initial check returned " <> show other

-- | Send the commands from the definition's SMT prelude
runPrelude :: Log.LoggerMIO io => SMT io ()
runPrelude = do
    prelude <- SMT $ gets prelude
    mapM_ runCmd prelude

finaliseSolver :: Log.LoggerMIO io => SMT.SMTContext -> io ()
finaliseSolver ctxt = do
    Log.logMessage ("Closing SMT solver" :: Text)
    destroyContext ctxt

{- |
Implementation of get-model request

Queries an SMT solver (given by SMTContext but assumed uninitialised,
passing the definition) for whether the given predicates and
the supplied substitution are satisfiable together.

Returns a satisfying substitution of free variables
in the predicates if so.

Returns either 'Unsat' or 'Unknown' otherwise, depending on whether
the solver could determine 'Unsat'.
-}
getModelFor ::
    forall io.
    Log.LoggerMIO io =>
    MonadLoggerIO io =>
    SMT.SMTContext ->
    [Predicate] ->
    Map Variable Term -> -- supplied substitution
    io (Either SMT.Response (Map Variable Term))
getModelFor ctxt ps subst
    | null ps && Map.null subst = Log.withContext "smt" $ do
        Log.logMessage ("No constraints or substitutions to check, returning Sat" :: Text)
        pure $ Right Map.empty
    | Left errMsg <- translated = Log.withContext "smt" $ do
        Log.logErrorNS "booster" $ "SMT translation error: " <> errMsg
        Log.logMessage $ "SMT translation error: " <> errMsg
        smtTranslateError errMsg
    | Right (smtAsserts, transState) <- translated = Log.withContext "smt" $ do
        evalSMT ctxt $ do
            hardResetSolver ctxt.options
            solve smtAsserts transState
  where
    solve ::
        [DeclareCommand] -> TranslationState -> SMT io (Either Response (Map Variable Term))
    solve smtAsserts transState = do
        declareVariables transState
        opts <- SMT $ gets (.options)
        Log.logMessage $ "Checking, constraint count " <> pack (show $ Map.size subst + length ps)
        satResponse <- interactWithSolver smtAsserts
        Log.logMessage ("Solver returned " <> (Text.pack $ show satResponse))
        case satResponse of
            Error msg -> do
                runCmd_ SMT.Pop
                throwSMT' $ BS.unpack msg
            Unsat -> do
                runCmd_ SMT.Pop
                pure $ Left Unsat
            Unknown{} -> do
                case opts.retryLimit of
                    Just x | x > 0 -> do
                        let newOpts = opts{timeout = 2 * opts.timeout, retryLimit = Just $ x - 1}
                        hardResetSolver newOpts
                        solve smtAsserts transState
                    _ -> getReasonUnknown
            r@ReasonUnknown{} ->
                pure $ Left r
            Values{} -> do
                runCmd_ SMT.Pop
                throwSMT' $ "Unexpected SMT response to CheckSat: " <> show satResponse
            Success -> do
                runCmd_ SMT.Pop
                throwSMT' $ "Unexpected SMT response to CheckSat: " <> show satResponse
            Sat -> Right <$> extractModel transState

    getReasonUnknown :: SMT io (Either Response (Map Variable Term))
    getReasonUnknown = do
        res <- runCmd SMT.GetReasonUnknown
        runCmd_ SMT.Pop
        pure . Left $ res

    translated :: Either Text ([DeclareCommand], TranslationState)
    translated =
        SMT.runTranslator $ do
            let mkSMTEquation v t =
                    SMT.eq <$> SMT.translateTerm (Var v) <*> SMT.translateTerm t
            smtSubst <-
                mapM (\(v, t) -> Assert "Substitution" <$> mkSMTEquation v t) $ Map.assocs subst
            smtPs <-
                mapM (\(Predicate p) -> Assert (mkComment p) <$> SMT.translateTerm p) ps
            pure $ smtSubst <> smtPs

    interactWithSolver :: [DeclareCommand] -> SMT io Response
    interactWithSolver smtAsserts = do
        runCmd_ SMT.Push -- assuming the prelude has been run already,

        -- assert the given predicates
        mapM_ runCmd smtAsserts

        runCmd CheckSat

    extractModel ::
        TranslationState ->
        SMT io (Map Variable Term)
    extractModel transState = do
        Log.logMessage ("Extracting model" :: Text)
        let freeVars =
                Set.unions $
                    Map.keysSet subst : map ((.variables) . getAttributes . coerce) ps

            freeVarsMap =
                Map.map Atom . Map.mapKeys getVar $
                    Map.filterWithKey
                        (const . (`Set.member` Set.map Var freeVars))
                        transState.mappings
            getVar (Var v) = v
            getVar other =
                smtTranslateError . pack $
                    "Solver returned non-var in translation state: " <> show other
            sortsToTranslate = Set.fromList [SortInt, SortBool]

            (freeVarsToSExprs, untranslatableVars) =
                Map.partitionWithKey
                    (const . ((`Set.member` sortsToTranslate) . (.variableSort)))
                    freeVarsMap
        unless (Map.null untranslatableVars) $
            let vars = Pretty.renderText . hsep . map pretty $ Map.keys untranslatableVars
             in Log.logMessage ("Untranslatable variables in model: " <> vars)

        response <-
            if Map.null freeVarsMap
                then pure $ Values []
                else runCmd $ GetValue (Map.elems freeVarsMap)
        runCmd_ SMT.Pop
        case response of
            Error msg ->
                throwSMT' $ BS.unpack msg
            Values pairs ->
                let (errors, values) =
                        Map.partition isLeft
                            . Map.map (valueToTerm transState)
                            $ Map.compose (Map.fromList pairs) freeVarsToSExprs
                    untranslated =
                        Map.mapWithKey (const . Var) untranslatableVars
                 in if null errors
                        then pure $ Map.map fromRight' values <> untranslated
                        else
                            throwSMT . Text.unlines $
                                ( "SMT errors while converting results: "
                                    : map fromLeft' (Map.elems errors)
                                )
            other ->
                throwSMT' $ "Unexpected SMT response to GetValue: " <> show other

mkComment :: Pretty a => a -> BS.ByteString
mkComment = BS.pack . Pretty.renderDefault . pretty

{- | Check a predicates, given a set of predicates as known truth.

Simplest version:

Given K as known truth and predicates P to check, check whether K => P
or K => !P, or neither of those implications holds. The check is done
by asking the solver to find a counter-example:

- If K ∧ !P yields Unsat then K => P (P is true given K)
- If K ∧ P yields Unsat then K => !P (P is false given K)

For both cases, the respective other result should be Sat, not
Unknown, but we can _assume_ that by excluded middle (P ∨ !P).

- If both K ∧ !P and K ∧ P yield Unsat then K is already Unsat (i.e.,
  false) by itself and we should not conclude anything.
- All other cases imply that we cannot conclude any impliciation,
  neither P nor !P follows from K.

In the initial version we make no attempt to determine _which_ of the
predicates in P contributes to the respective false result. Neither do
we check whether the predicates in P are satisfiable at all by
themselves (together, without constraints in K).
-}
checkPredicates ::
    forall io.
    Log.LoggerMIO io =>
    MonadLoggerIO io =>
    SMT.SMTContext ->
    Set Predicate ->
    Map Variable Term ->
    Set Predicate ->
    io (Either SMTError (Maybe Bool))
checkPredicates ctxt givenPs givenSubst psToCheck
    | null psToCheck = pure . Right $ Just True
    | Left errMsg <- translated = Log.withContext "smt" $ do
        Log.logErrorNS "booster" $ "SMT translation error: " <> errMsg
        Log.logMessage $ "SMT translation error: " <> errMsg
        pure . Left . SMTTranslationError $ errMsg
<<<<<<< HEAD
    | Right ((smtGiven, sexprsToCheck), transState) <- translated = Log.withContext "smt" $ do
        evalSMT ctxt . runExceptT $ do
            lift $ hardResetSolver ctxt.options
            solve smtGiven sexprsToCheck transState
  where
    solve ::
        [DeclareCommand] ->
        [SExpr] ->
        TranslationState ->
        ExceptT SMTError (SMT io) (Maybe Bool)
    solve smtGiven sexprsToCheck transState = do
        lift $ declareVariables transState
=======
    | Right ((smtGiven, sexprsToCheck), transState) <- translated = Log.withContext "smt" $ runSMT ctxt . runExceptT $ do
>>>>>>> b6ab7a90
        Log.logMessage $
            Text.unwords
                [ "Checking"
                , pack (show $ length psToCheck)
                , "predicates, given"
                , pack (show $ length givenPs)
                , "assertions and a substitution of size"
                , pack (show $ Map.size givenSubst)
                ]
        Log.logMessage . Pretty.renderOneLineText $
            hsep ("Predicates to check:" : map pretty (Set.toList psToCheck))
        result <- interactWihtSolver smtGiven sexprsToCheck
        Log.logMessage $
            "Check of Given ∧ P and Given ∧ !P produced "
                <> (Text.pack $ show result)

        case result of
            (Unsat, Unsat) -> pure Nothing -- defensive choice for inconsistent ground truth
            (Sat, Sat) -> do
                Log.logMessage ("Implication not determined" :: Text)
                pure Nothing
            (Sat, Unsat) -> pure . Just $ True
            (Unsat, Sat) -> pure . Just $ False
            (Unknown, _) -> retry smtGiven sexprsToCheck transState
            (_, Unknown) -> retry smtGiven sexprsToCheck transState
            other -> throwSMT' $ "Unexpected result while checking a condition: " <> show other
    retry :: [DeclareCommand] -> [SExpr] -> TranslationState -> ExceptT SMTError (SMT io) (Maybe Bool)
    retry smtGiven sexprsToCheck transState = do
        opts <- lift . SMT $ gets (.options)
        case opts.retryLimit of
            Just x | x > 0 -> do
                let newOpts = opts{timeout = 2 * opts.timeout, retryLimit = Just $ x - 1}
                lift $ hardResetSolver newOpts
                solve smtGiven sexprsToCheck transState
            _ -> failBecauseUnknown

    smtRun_ :: SMTEncode c => c -> ExceptT SMTError (SMT io) ()
    smtRun_ = lift . SMT.runCmd_
    smtRun :: SMTEncode c => c -> ExceptT SMTError (SMT io) Response
    smtRun = lift . SMT.runCmd

    translated :: Either Text (([DeclareCommand], [SExpr]), TranslationState)
    translated = SMT.runTranslator $ do
        let mkSMTEquation v t =
                SMT.eq <$> SMT.translateTerm (Var v) <*> SMT.translateTerm t
        smtSubst <-
            mapM (\(v, t) -> Assert "Substitution" <$> mkSMTEquation v t) $ Map.assocs givenSubst
        smtPs <-
            mapM (\(Predicate p) -> Assert (mkComment p) <$> SMT.translateTerm p) $ Set.toList givenPs
        toCheck <-
            mapM (SMT.translateTerm . coerce) $ Set.toList psToCheck
        pure (smtSubst <> smtPs, toCheck)

    failBecauseUnknown :: ExceptT SMTError (SMT io) (Maybe Bool)
    failBecauseUnknown =
        smtRun GetReasonUnknown >>= \case
            ReasonUnknown reason -> throwUnknown reason givenPs psToCheck
            other -> throwSMT' $ "Unexpected result while calling ':reason-unknown': " <> show other

    interactWihtSolver ::
        [DeclareCommand] -> [SExpr] -> ExceptT SMTError (SMT io) (Response, Response)
    interactWihtSolver smtGiven sexprsToCheck = do
        smtRun_ Push

        -- assert ground truth
        mapM_ smtRun smtGiven

        consistent <- smtRun CheckSat
        unless (consistent == Sat) $ do
            let errMsg = ("Inconsistent ground truth, check returns Nothing" :: Text)
            Log.logMessage errMsg
        let ifConsistent check = if (consistent == Sat) then check else pure Unsat

        -- save ground truth for 2nd check
        smtRun_ Push

        -- run check for K ∧ P and then for K ∧ !P
        let allToCheck = SMT.List (Atom "and" : sexprsToCheck)

        positive <- ifConsistent $ do
            smtRun_ $ Assert "P" allToCheck
            smtRun CheckSat
        smtRun_ Pop
        negative <- ifConsistent $ do
            smtRun_ $ Assert "not P" (SMT.smtnot allToCheck)
            smtRun CheckSat
        smtRun_ Pop
<<<<<<< HEAD
=======

        Log.logMessage $
            "Check of Given ∧ P and Given ∧ !P produced "
                <> pack (show (positive, negative))

        case (positive, negative) of
            (Unsat, Unsat) -> pure Nothing -- defensive choice for inconsistent ground truth
            (Sat, Sat) -> pure Nothing -- implication not determined
            (Sat, Unsat) -> pure $ Just True
            (Unsat, Sat) -> pure $ Just False
            (Unknown, _) -> do
                smtRun GetReasonUnknown >>= \case
                    ReasonUnknown reason -> throwE $ SMTSolverUnknown reason givenPs psToCheck
                    other -> throwSMT' $ "Unexpected result while calling ':reason-unknown': " <> show other
            (_, Unknown) -> do
                smtRun GetReasonUnknown >>= \case
                    ReasonUnknown reason -> throwE $ SMTSolverUnknown reason givenPs psToCheck
                    other -> throwSMT' $ "Unexpected result while calling ':reason-unknown': " <> show other
            other -> throwSMT' $ "Unexpected result while checking a condition: " <> show other
  where
    smtRun_ :: SMTEncode c => c -> ExceptT SMTError (SMT io) ()
    smtRun_ = lift . SMT.runCmd_
    smtRun :: SMTEncode c => c -> ExceptT SMTError (SMT io) Response
    smtRun = lift . SMT.runCmd
>>>>>>> b6ab7a90

        pure (positive, negative)<|MERGE_RESOLUTION|>--- conflicted
+++ resolved
@@ -19,10 +19,7 @@
 import Control.Monad.IO.Class
 import Control.Monad.Trans.Class
 import Control.Monad.Trans.Except
-<<<<<<< HEAD
 import Control.Monad.Trans.State
-=======
->>>>>>> b6ab7a90
 import Data.ByteString.Char8 qualified as BS
 import Data.Coerce
 import Data.Either (isLeft)
@@ -333,7 +330,6 @@
         Log.logErrorNS "booster" $ "SMT translation error: " <> errMsg
         Log.logMessage $ "SMT translation error: " <> errMsg
         pure . Left . SMTTranslationError $ errMsg
-<<<<<<< HEAD
     | Right ((smtGiven, sexprsToCheck), transState) <- translated = Log.withContext "smt" $ do
         evalSMT ctxt . runExceptT $ do
             lift $ hardResetSolver ctxt.options
@@ -346,9 +342,6 @@
         ExceptT SMTError (SMT io) (Maybe Bool)
     solve smtGiven sexprsToCheck transState = do
         lift $ declareVariables transState
-=======
-    | Right ((smtGiven, sexprsToCheck), transState) <- translated = Log.withContext "smt" $ runSMT ctxt . runExceptT $ do
->>>>>>> b6ab7a90
         Log.logMessage $
             Text.unwords
                 [ "Checking"
@@ -405,7 +398,7 @@
     failBecauseUnknown :: ExceptT SMTError (SMT io) (Maybe Bool)
     failBecauseUnknown =
         smtRun GetReasonUnknown >>= \case
-            ReasonUnknown reason -> throwUnknown reason givenPs psToCheck
+            ReasonUnknown reason -> throwE $ SMTSolverUnknown reason givenPs psToCheck
             other -> throwSMT' $ "Unexpected result while calling ':reason-unknown': " <> show other
 
     interactWihtSolver ::
@@ -436,32 +429,5 @@
             smtRun_ $ Assert "not P" (SMT.smtnot allToCheck)
             smtRun CheckSat
         smtRun_ Pop
-<<<<<<< HEAD
-=======
-
-        Log.logMessage $
-            "Check of Given ∧ P and Given ∧ !P produced "
-                <> pack (show (positive, negative))
-
-        case (positive, negative) of
-            (Unsat, Unsat) -> pure Nothing -- defensive choice for inconsistent ground truth
-            (Sat, Sat) -> pure Nothing -- implication not determined
-            (Sat, Unsat) -> pure $ Just True
-            (Unsat, Sat) -> pure $ Just False
-            (Unknown, _) -> do
-                smtRun GetReasonUnknown >>= \case
-                    ReasonUnknown reason -> throwE $ SMTSolverUnknown reason givenPs psToCheck
-                    other -> throwSMT' $ "Unexpected result while calling ':reason-unknown': " <> show other
-            (_, Unknown) -> do
-                smtRun GetReasonUnknown >>= \case
-                    ReasonUnknown reason -> throwE $ SMTSolverUnknown reason givenPs psToCheck
-                    other -> throwSMT' $ "Unexpected result while calling ':reason-unknown': " <> show other
-            other -> throwSMT' $ "Unexpected result while checking a condition: " <> show other
-  where
-    smtRun_ :: SMTEncode c => c -> ExceptT SMTError (SMT io) ()
-    smtRun_ = lift . SMT.runCmd_
-    smtRun :: SMTEncode c => c -> ExceptT SMTError (SMT io) Response
-    smtRun = lift . SMT.runCmd
->>>>>>> b6ab7a90
 
         pure (positive, negative)