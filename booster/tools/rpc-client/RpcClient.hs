{- |
Copyright   : (c) Runtime Verification, 2022
License     : BSD-3-Clause

A very simple RPC client to use for testing HS backend RPC servers

* can send file content verbatim
* can construct 'KorePattern' data

* Results can be compared to expected output files, displaying a diff
  if the response is not the expected one.
-}
module RpcClient (
    main,
) where

import Codec.Archive.Tar qualified as Tar
import Codec.Archive.Tar.Check qualified as Tar
import Codec.Compression.BZip qualified as BZ2
import Codec.Compression.GZip qualified as GZip
import Control.Exception
import Control.Monad
import Control.Monad.IO.Class
import Control.Monad.Logger
import Data.Aeson qualified as Json
import Data.Aeson.Encode.Pretty qualified as Json
import Data.Aeson.Key qualified as JsonKey
import Data.Aeson.KeyMap qualified as JsonKeyMap
import Data.Bifunctor
import Data.ByteString.Lazy.Char8 qualified as BS
import Data.Char (isDigit, toLower, toUpper)
import Data.Int (Int64)
import Data.List.Extra
import Data.Maybe (isNothing, mapMaybe)
import Data.Text qualified as Text
import Data.Text.IO qualified as Text
import Data.Vector as Array (fromList)
import GHC.IO.Exception (IOErrorType (..), IOException (..))
import Network.Run.TCP
import Network.Socket
import Network.Socket.ByteString.Lazy
import Options.Applicative
import Prettyprinter (pretty)
import System.Clock
import System.Directory
import System.Exit
import System.FilePath
import System.IO.Extra
import System.Time.Extra (Seconds, sleep)
import Text.Casing (fromKebab, toPascal)
import Text.Read (readMaybe)

import Booster.JsonRpc (rpcJsonConfig)
import Booster.JsonRpc.Utils (
    DiffResult (DifferentType),
    KoreRpcJson (RpcRequest),
    decodeKoreRpc,
    diffJson,
    isIdentical,
    methodOfRpcCall,
    renderResult,
    rpcTypeOf,
 )
import Booster.Prettyprinter (renderDefault)
import Booster.Syntax.Json qualified as Syntax
import Kore.JsonRpc.Types qualified

main :: IO ()
main = do
    Options{common, runOptions} <- execParser parseOptions
    if common.dryRun
        then handleRunOptions common Nothing runOptions
        else
            retryTCPClient
                2
                10
                common.host
                (show common.port)
                ( \s ->
                    cancelIfInterrupted s $
                        handleRunOptions common (Just s) runOptions
                )
                `catch` (withLogLevel common.logLevel . noServerError common)

handleRunOptions :: CommonOptions -> Maybe Socket -> [RunOptions] -> IO ()
handleRunOptions common@CommonOptions{dryRun} s = \case
    [] -> case s of
        Just sock -> shutdown sock ShutdownReceive
        Nothing -> pure ()
    (RunTarball tarFile keepGoing runOnly noDetails : xs) -> do
        runTarball common s tarFile keepGoing runOnly (not noDetails)
        handleRunOptions common s xs
    (RunSingle mode optionFile options processingOptions : xs) -> do
        let ProcessingOptions{postProcessing, prettify, time} = processingOptions
        request <- withLogLevel common.logLevel $ do
            logInfo_ "Preparing request data"
            request <- prepareRequestData mode optionFile options
            when dryRun $ do
                logInfo_ "Dry-run mode, just showing request instead of sending"
                let write :: BS.ByteString -> LoggingT IO ()
                    write
                        | Just (Expect True file) <- postProcessing = \contents -> do
                            logInfo_ ("Writing request to file " <> file)
                            liftIO $ BS.writeFile file contents
                        | otherwise = liftIO . BS.putStrLn
                    reformat = Json.encodePretty' rpcJsonConfig . Json.decode @Json.Value
                write $ if not prettify then request else reformat request
            -- liftIO exitSuccess
            pure request

        withLogLevel common.logLevel $
            void $
                makeRequest
                    time
                    (getModeFile mode)
                    s
                    request
                    (postProcess prettify postProcessing)
                    []
        handleRunOptions common s xs

makeRequest ::
    MonadLoggerIO m =>
    Bool ->
    String ->
    Maybe Socket ->
    BS.ByteString ->
    (BS.ByteString -> m a) ->
    [Kore.JsonRpc.Types.APIMethod] ->
    m (Maybe a)
makeRequest _ _ Nothing _ _ _ = pure Nothing
makeRequest time name (Just s) request handleResponse runOnly = do
    start <- liftIO $ getTime Monotonic
    logInfo_ $ "Sending request " <> name <> "..."
    logDebug_ $ "Request JSON: " <> BS.unpack request
    case decodeKoreRpc request of
        RpcRequest r -> do
            if null runOnly || methodOfRpcCall r `elem` runOnly
                then do
                    liftIO $ sendAll s request
                    response <- liftIO readResponse
                    end <- liftIO $ getTime Monotonic
                    logInfo_ "Response received."
                    logDebug_ $ "Response JSON: " <> BS.unpack response
                    let timeStr = timeSpecs start end
                    logInfo_ $ "Round trip time for request '" <> name <> "' was " <> timeStr
                    when time $ do
                        logInfo_ $ "Saving timing for " <> name
                        liftIO $ writeFile (name <> ".time") timeStr
                    Just <$> handleResponse response
                else do
                    logInfo_ $ "Skipping " <> reqToStr r <> " request"
                    pure Nothing
        _ -> do
            logWarn_ "Expected an RPC request. Skipping..."
            pure Nothing
  where
    reqToStr :: Kore.JsonRpc.Types.API 'Kore.JsonRpc.Types.Req -> String
    reqToStr = renderDefault . pretty

    bufSize :: Int64
    bufSize = 1024
    readResponse :: IO BS.ByteString
    readResponse = do
        part <- recv s bufSize
        when (BS.length part == 0) $ do
            putStrLn "[Error] Empty response from server. Did the server crash?"
            exitWith (ExitFailure 3)
        if '\n' `BS.elem` part
            then pure part
            else do
                more <- readResponse
                pure $ part <> more

cancelIfInterrupted :: Socket -> IO () -> IO ()
cancelIfInterrupted skt operation =
    catchJust isInterrupt operation $ const sendCancel
  where
    isInterrupt :: AsyncException -> Maybe ()
    isInterrupt UserInterrupt = Just ()
    isInterrupt _other = Nothing

    sendCancel = do
        sendAll skt (Json.encode cancel)
        shutdown skt ShutdownReceive
        hPutStrLn stderr "Interrupted"
        exitWith (ExitFailure 130)

    cancel = object ["jsonrpc" ~> "2.0", "id" ~> "1", "method" ~> "cancel"]

retryTCPClient :: Seconds -> Int -> String -> String -> (Socket -> IO a) -> IO a
retryTCPClient delay retries host port operation
    | retries < 0 || delay <= 0 =
        error $ "retryTCPClient: negative parameters " <> show (delay, retries)
    | retries == 0 = runTCPClient host port operation
    | otherwise =
        catchJust isSocketError (runTCPClient host port operation) tryAgain
  where
    tryAgain msg = do
        hPutStrLn stderr $
            "[Warning] Could not connect: " <> msg <> ". Retrying " <> show retries <> " times"
        sleep delay
        retryTCPClient delay (retries - 1) host port operation

    isSocketError :: IOError -> Maybe String
    isSocketError IOError{ioe_type = NoSuchThing, ioe_filename = Nothing, ioe_description} =
        Just ioe_description
    isSocketError _other = Nothing

----------------------------------------
-- Logging

-- Logging functions without location
logError_, logWarn_, logInfo_, logDebug_ :: MonadLoggerIO m => String -> m ()
logError_ = logWithoutLoc "" LevelError
logWarn_ = logWithoutLoc "" LevelWarn
logInfo_ = logWithoutLoc "" LevelInfo
logDebug_ = logWithoutLoc "" LevelDebug

withLogLevel :: LogLevel -> LoggingT IO a -> IO a
withLogLevel lvl = runStderrLoggingT . filterLogger (const (>= lvl))

----------------------------------------
-- program options

data Options = Options
    { common :: CommonOptions
    , runOptions :: [RunOptions]
    }
    deriving stock (Show)

data CommonOptions = CommonOptions
    { host :: String
    , port :: Int
    , logLevel :: LogLevel
    , dryRun :: Bool
    }
    deriving stock (Show)

data RunOptions
    = -- | run a single request
      RunSingle
        Mode -- what kind of request
        (Maybe FilePath) -- json file with options
        [(String, String)] -- verbatim options (name, value) to add to json
        ProcessingOptions
    | -- | run all requests contained in a tarball (using some conventions)
      RunTarball
        FilePath -- tar file
        Bool -- do not stop on first diff if set to true
        [Kore.JsonRpc.Types.APIMethod] -- only run specified types of requests. Run all if empty.
        Bool -- omit detailed comparison with expected output
    deriving stock (Show)

data ProcessingOptions = ProcessingOptions
    { postProcessing :: Maybe PostProcessing
    , prettify :: Bool
    , time :: Bool
    }
    deriving stock (Show)

{- | Defines details for a single requests. Either assemble a request
 from the state in a file and given options in a file or on the
 command line, or raw data (entire input in a file) without additional
 options.
-}
data Mode
    = Exec FilePath
    | Simpl FilePath
    | AddModule FilePath
    | GetModel FilePath
    | Check FilePath FilePath
    | SendRaw FilePath
    deriving stock (Show)

getModeFile :: Mode -> FilePath
getModeFile = \case
    Exec f -> f
    Simpl f -> f
    AddModule f -> f
    GetModel f -> f
    Check f1 _ -> f1
    SendRaw f -> f

{- | Optional output post-processing:
  * 'Expect' checks formatted output against a given golden file.
  * If `regenerate` is set to true, will create/overrie the expected file with received output
-}
data PostProcessing = Expect
    { regenerate :: Bool
    , expectFile :: FilePath
    }
    deriving stock (Show)

parseCommonOptions :: Parser CommonOptions
parseCommonOptions =
    CommonOptions
        <$> strOption
            ( long "host"
                <> short 'h'
                <> metavar "HOST"
                <> value "127.0.0.1"
                <> help "server host to connect to"
                <> showDefault
            )
        <*> option
            auto
            ( long "port"
                <> short 'p'
                <> metavar "PORT"
                <> value 31337
                <> help "server port to connect to"
                <> showDefault
            )
        <*> option
            readLogLevel
            ( long "log-level"
                <> short 'l'
                <> metavar "LOG_LEVEL"
                <> value LevelInfo
                <> help "Log level, one of [Error, Warn, Info, Debug]"
                <> showDefault
            )
        <*> switch (long "dry-run" <> help "Do not send anything, just output the request")
  where
    readLogLevel :: ReadM LogLevel
    readLogLevel =
        eitherReader $ \s -> case map toLower s of
            "debug" -> Right LevelDebug
            "info" -> Right LevelInfo
            "warn" -> Right LevelWarn
            "error" -> Right LevelError
            _other -> Left $ s <> ": Unsupported log level"

parseOptions :: ParserInfo Options
parseOptions =
    info
        (parseOptions' <**> helper)
        ( fullDesc
            <> progDesc "Simple RPC test client"
        )
  where
    parseOptions' =
        Options
            <$> parseCommonOptions
            <*> some parseMode

parseProcessingOptions :: Parser ProcessingOptions
parseProcessingOptions =
    ProcessingOptions
        <$> optional parsePostProcessing
        <*> prettifyOpt
        <*> timeOpt
  where
    flagOpt name desc = switch $ long name <> help desc
    prettifyOpt = flagOpt "prettify" "format JSON before printing"
    timeOpt = flagOpt "time" "record the timing information between sending a request and receiving a response"

parsePostProcessing :: Parser PostProcessing
parsePostProcessing =
    ( Expect
        <$> ( flag False True $
                long "regenerate"
                    <> help "regenerate the expected file"
            )
        <*> strOption
            ( long "expect"
                <> metavar "EXPECTATIONFILE"
                <> help "compare JSON output against file contents"
            )
    )
        <|> ( Expect True
                <$> ( strOption $
                        long "output"
                            <> short 'o'
                            <> metavar "OUTPUTFILE"
                            <> help "write JSON output to a file"
                    )
            )

parseMode :: Parser RunOptions
parseMode =
    subparser
        ( command
            "send"
            ( info
                ( RunSingle
                    <$> (SendRaw <$> strArgument (metavar "FILENAME"))
                    <*> pure Nothing -- no param file
                    <*> pure [] -- no params
                    <*> parseProcessingOptions
                    <**> helper
                )
                (progDesc "send the raw file contents directly")
            )
            <> command
                "execute"
                ( info
                    ( RunSingle
                        <$> (Exec <$> strArgument (metavar "FILENAME"))
                        <*> paramFileOpt
                        <*> many paramOpt
                        <*> parseProcessingOptions
                        <**> helper
                    )
                    (progDesc "execute (rewrite) the state in the file")
                )
            <> command
                "simplify"
                ( info
                    ( RunSingle
                        <$> (Simpl <$> strArgument (metavar "FILENAME"))
                        <*> paramFileOpt
                        <*> many paramOpt
                        <*> parseProcessingOptions
                        <**> helper
                    )
                    (progDesc "simplify the state or condition in the file")
                )
            <> command
                "add-module"
                ( info
                    ( RunSingle
                        <$> (AddModule <$> strArgument (metavar "FILENAME"))
                        <*> paramFileOpt
                        <*> many paramOpt
                        <*> parseProcessingOptions
                        <**> helper
                    )
                    (progDesc "add the module in the given kore file")
                )
            <> command
                "get-model"
                ( info
                    ( RunSingle
                        <$> (GetModel <$> strArgument (metavar "FILENAME"))
                        <*> paramFileOpt
                        <*> many paramOpt
                        <*> parseProcessingOptions
                        <**> helper
                    )
                    (progDesc "check satisfiability/provide model for the state in the file")
                )
            <> command
                "run-tarball"
                ( info
                    ( RunTarball
                        <$> strArgument (metavar "FILENAME")
                        <*> switch (long "keep-going" <> help "do not stop on unexpected output")
                        <*> readAPIMethods
                            ( long "run-only"
                                <> help "Only run the specified request(s), e.g. --run-only \"add-module implies\""
                            )
                        <*> switch
                            ( long "omit-details"
                                <> help "only compare response types, not contents"
                            )
                        <**> helper
                    )
                    (progDesc "Run all requests and compare responses from a bug report tarball")
                )
        )
  where
    paramFileOpt =
        optional $
            strOption $
                long "param-file"
                    <> metavar "PARAMFILE"
                    <> help "file with parameters (json object), optional"
    readAPIMethods desc = concat <$> many single
      where
        single = option (maybeReader $ \s -> mapM readAPIMethod $ words s) desc

        readAPIMethod :: String -> Maybe Kore.JsonRpc.Types.APIMethod
        readAPIMethod = readMaybe . (<> "M") . toPascal . fromKebab

    paramOpt =
        option readPair $
            short 'O'
                <> metavar "NAME=VALUE"
                <> help "parameters to use (name=value)"
    readPair =
        maybeReader $ \s -> case split (== '=') s of [k, v] -> Just (k, v); _ -> Nothing

----------------------------------------
-- Running all requests contained in the subdirectories of the tarball

runTarball ::
    CommonOptions ->
    Maybe Socket ->
    FilePath ->
    Bool ->
    [Kore.JsonRpc.Types.APIMethod] ->
    Bool ->
    IO ()
runTarball _ Nothing _ _ _ _ = pure ()
runTarball common (Just sock) tarFile keepGoing runOnly compareDetails = do
    -- unpack tar files, determining type from extension(s)
    let unpackTar
            | ".tar" == takeExtension tarFile = Tar.read
            | ".tgz" == takeExtension tarFile = Tar.read . GZip.decompress
            | ".tar.gz" `isSuffixOf` takeExtensions tarFile = Tar.read . GZip.decompress
            | ".tar.bz2" `isSuffixOf` takeExtensions tarFile = Tar.read . BZ2.decompress
            | otherwise = Tar.read

    containedFiles <- unpackTar <$> BS.readFile tarFile
    let checked = Tar.checkSecurity containedFiles
    -- probe server connection before doing anything, display
    -- instructions unless server was found.
    runAllRequests checked sock
  where
    runAllRequests ::
        Tar.Entries (Either Tar.FormatError Tar.FileNameError) -> Socket -> IO ()
    runAllRequests checked skt = cancelIfInterrupted skt $ do
        withTempDir $ \tmp -> withLogLevel common.logLevel $ do
            -- unpack relevant tar files (rpc_* directories only)
            logInfo_ $ unwords ["unpacking json files from tarball", tarFile, "into", tmp]
            jsonFiles <-
                liftIO $ Tar.foldEntries (unpackIfRpc tmp) (pure []) throwAnyError checked
            logInfo_ $ "RPC data:" <> show jsonFiles

            -- we should not rely on the requests being returned in a sorted order and
            -- should therefore sort them explicitly
            let requests = sort $ mapMaybe (stripSuffix "_request.json") jsonFiles
                successMsg = if compareDetails then "matches expected" else "has expected type"
            results <-
                forM requests $ \r -> do
                    mbError <- runRequest skt tmp jsonFiles r
                    case mbError of
                        Just err -> do
                            logError_ $ "Request " <> r <> " failed: " <> BS.unpack err
                            unless keepGoing $
                                liftIO $
                                    shutdown skt ShutdownReceive >> exitWith (ExitFailure 2)
                        Nothing ->
                            logInfo_ $ unwords ["Response to", r, successMsg]
                    pure mbError
            liftIO $ shutdown skt ShutdownReceive
            liftIO $ exitWith (if all isNothing results then ExitSuccess else ExitFailure 2)

    -- complain on any errors in the tarball
    throwAnyError :: Either Tar.FormatError Tar.FileNameError -> IO a
    throwAnyError = either throwIO throwIO

    -- unpack all */*.json files into dir and return their names
    unpackIfRpc :: FilePath -> Tar.Entry -> IO [FilePath] -> IO [FilePath]
    unpackIfRpc tmpDir entry acc = do
        case splitFileName (Tar.entryPath entry) of
            -- unpack all directories "<something>" containing "*.json" files
            (dir, "") -- directory
                | Tar.Directory <- Tar.entryContent entry -> do
<<<<<<< HEAD
                    createDirectoryIfMissing False dir -- create rpc dir so we can unpack files there
=======
                    createDirectoryIfMissing True dir -- create rpc dir so we can unpack files there
>>>>>>> 0932411b
                    acc -- no additional file to return
                | otherwise ->
                    acc -- skip other directories and top-level files
            (dir, file)
                | ".json" `isSuffixOf` file
                , not ("." `isPrefixOf` file)
                , Tar.NormalFile bs _size <- Tar.entryContent entry -> do
                    -- unpack json files into tmp directory
                    let newPath = dir </> file
                    -- current tarballs do not have dir entries, create dir here
                    createDirectoryIfMissing True $ tmpDir </> dir
                    BS.writeFile (tmpDir </> newPath) bs
                    (newPath :) <$> acc
                | otherwise ->
                    -- skip anything else
                    acc

    -- Runs one request, checking that a response is available for
    -- comparison. Returns Nothing if successful (identical
    -- response), or rendered diff or error message if failing
    runRequest ::
        MonadLoggerIO m => Socket -> FilePath -> [FilePath] -> String -> m (Maybe BS.ByteString)
    runRequest skt tmpDir jsonFiles basename
        | not . (`elem` jsonFiles) $ basename <> "_response.json" =
            pure . Just . BS.pack $ "Response file " <> basename <> "_response.json is missing."
        | not . (`elem` jsonFiles) $ basename <> "_request.json" =
            pure . Just . BS.pack $ "Request file " <> basename <> "_request.json is missing."
        | otherwise = do
            request <- liftIO . BS.readFile $ tmpDir </> basename <> "_request.json"
            expected <- liftIO . BS.readFile $ tmpDir </> basename <> "_response.json"

            let showResult =
                    renderResult "expected response" "actual response"
            makeRequest False basename (Just skt) request pure runOnly >>= \case
                Nothing -> pure Nothing -- should not be reachable
                Just actual
                    | compareDetails -> do
                        let diff = diffJson expected actual
                        if isIdentical diff
                            then pure Nothing
                            else pure . Just $ showResult diff
                    | otherwise -> do
                        let expectedType = rpcTypeOf (decodeKoreRpc expected)
                            actualType = rpcTypeOf (decodeKoreRpc actual)
                        if expectedType == actualType
                            then pure Nothing
                            else pure . Just $ showResult (DifferentType expectedType actualType)

noServerError :: MonadLoggerIO m => CommonOptions -> IOException -> m ()
noServerError common e@IOError{ioe_type = NoSuchThing} = do
    -- show instructions how to run the server
    logError_ $ "Could not connect to RPC server on port " <> show common.port
    logError_ $ show e
    logError_ $
        unlines
            [ ""
            , "To run the required RPC server, you need to"
            , "1) extract `definition.kore` and `server_instance.json` from the tarball;"
            , "2) look up the module name `<MODULE>` in `server_instance.json`;"
            , "3) and then run the server using"
            , "   $ kore-rpc definition.kore --module <MODULE> --server-port " <> show common.port
            , ""
            , "If you want to use `kore-rpc-booster, you should also compile an LLVM backend library"
            , "by 1) extracting the `llvm_definition/` directory from the tarball;"
            , "   2) running the llvm backend compiler on the unpacked files:"
            , "      $ llvm-kompile llvm_definition/definition.kore llvm_definition/dt c -- -o interpreter`"
            , "This will generate `interpreter.[so|dylib]` and you can run"
            , "  `kore-rpc-booster definition.kore --main-module <MODULE> --llvm-backend-library interpreter.so`"
            ]
    liftIO $ exitWith (ExitFailure 1)
noServerError _ otherError = do
    logError_ $ show otherError
    liftIO $ exitWith (ExitFailure 1)

----------------------------------------
prepareRequestData ::
    MonadLoggerIO m => Mode -> Maybe FilePath -> [(String, String)] -> m BS.ByteString
prepareRequestData (SendRaw file) mbFile opts = do
    unless (isNothing mbFile) $
        logWarn_ "Raw mode, ignoring given option file"
    unless (null opts) $
        logWarn_ "Raw mode, ignoring given request options"
    liftIO $ BS.readFile file
prepareRequestData (Exec file) mbOptFile opts =
    liftIO $ prepareOneTermRequest "execute" file mbOptFile opts
prepareRequestData (Simpl file) mbOptFile opts =
    liftIO $ prepareOneTermRequest "simplify" file mbOptFile opts
prepareRequestData (AddModule file) mbOptFile opts = do
    moduleText <- liftIO $ Text.readFile file
    paramsFromFile <-
        liftIO $
            maybe
                (pure JsonKeyMap.empty)
                ( BS.readFile
                    >=> either error (pure . getObject) . Json.eitherDecode @Json.Value
                )
                mbOptFile
    let params = paramsFromFile <> object opts
    pure . Json.encode $
        object
            [ "jsonrpc" ~> "2.0"
            , "id" ~> "1"
            , "method" ~> "add-module"
            ]
            +: "params"
            ~> Json.Object (params +: "module" ~> Json.String moduleText)
prepareRequestData (GetModel file) mbOptFile opts =
    liftIO $ prepareOneTermRequest "get-model" file mbOptFile opts
prepareRequestData (Check _file1 _file2) _mbOptFile _opts = do
    error "not implemented yet"

prepareOneTermRequest ::
    String -> FilePath -> Maybe FilePath -> [(String, String)] -> IO BS.ByteString
prepareOneTermRequest method file mbOptFile opts = do
    term :: Json.Value <-
        Json.toJSON
            <$> ( BS.readFile file -- decode given term to test whether it is valid
                    >>= either error pure . Json.eitherDecode @Syntax.KoreJson
                )
    paramsFromFile <-
        maybe
            (pure JsonKeyMap.empty)
            ( BS.readFile
                >=> either error (pure . getObject) . Json.eitherDecode @Json.Value
            )
            mbOptFile
    let params = paramsFromFile <> object opts
    let requestData =
            object
                [ "jsonrpc" ~> "2.0"
                , "id" ~> "1"
                , "method" ~> method
                ]
                +: "params"
                ~> Json.Object (params +: "state" ~> term)
    pure $ Json.encode requestData

getObject :: Json.Value -> Json.Object
getObject (Json.Object o) = o
getObject other = error $ "Expected object, found " <> show other

object :: [(String, String)] -> Json.Object
object = JsonKeyMap.fromList . map mkKeyPair
  where
    mkKeyPair = bimap JsonKey.fromString valueFrom

    -- second-guessing the value type from the contents
    -- we need single-word strings, lists of strings, and numbers
    valueFrom :: String -> Json.Value
    valueFrom [] = Json.Null
    valueFrom s@('[' : rest)
        | last rest == ']' =
            Json.Array $ valuesFrom (init rest)
        | otherwise =
            error $ "garbled list " <> s
    valueFrom s
        | all isDigit s =
            Json.Number (fromInteger $ read s)
        | map toLower s `elem` ["false", "true"] =
            Json.Bool (read $ title $ map toLower s)
    valueFrom s =
        Json.String $ Text.pack s

    title [] = []
    title (x : xs) = toUpper x : xs

    -- comma-separated list of values
    valuesFrom :: String -> Json.Array
    valuesFrom = Array.fromList . map (valueFrom . trim) . split (== ',')

infixl 5 ~>
(~>) :: k -> v -> (k, v)
(~>) = (,)

infixl 4 +:
(+:) :: Json.Object -> (String, Json.Value) -> Json.Object
o +: (k, v) = JsonKeyMap.insert (JsonKey.fromString k) v o

postProcess ::
    MonadLoggerIO m => Bool -> Maybe PostProcessing -> BS.ByteString -> m ()
postProcess prettify postProcessing output =
    case postProcessing of
        Nothing ->
            liftIO $ BS.putStrLn $ if prettify then prettyOutput else output
        Just Expect{expectFile, regenerate} -> do
            liftIO (doesFileExist expectFile) >>= \case
                False ->
                    if regenerate
                        then do
                            logInfo_ $ "Writing file " <> expectFile <> " for the first time."
                            liftIO $ BS.writeFile expectFile prettyOutput
                        else do
                            logError_ $
                                "The expected file "
                                    <> expectFile
                                    <> " does not exist. Use `--regenerate` if you wish to create it."
                            liftIO . exitWith $ ExitFailure 1
                True -> do
                    expected <- liftIO $ BS.readFile expectFile
                    let diff = diffJson expected prettyOutput
                    unless (isIdentical diff) $ do
                        liftIO $ BS.writeFile "response" prettyOutput
                        liftIO $ BS.putStrLn $ renderResult "expected response" "actual response" diff

                        if regenerate
                            then do
                                logInfo_ $ "Re-generating expected file " <> expectFile
                                liftIO $ renameFile "response" expectFile
                            else do
                                liftIO $ removeFile "response"
                                logError_ $ "Response differs from expected " <> expectFile
                                liftIO . exitWith $ ExitFailure 1
                    logInfo_ $ "Output matches " <> expectFile
  where
    prettyOutput =
        Json.encodePretty' rpcJsonConfig $
            either error (id @Json.Value) $
                Json.eitherDecode output

timeSpecs :: TimeSpec -> TimeSpec -> String
timeSpecs = fmt0
  where
    fmt diff
        | Just i <- scale (10 ^ (9 :: Int)) = show i <> " s"
        | Just i <- scale (10 ^ (6 :: Int)) = show i <> " ms"
        | Just i <- scale (10 ^ (3 :: Int)) = show i <> " us"
        | otherwise = show diff <> " ns"
      where
        scale :: Integer -> Maybe Double
        scale i =
            if diff >= i
                then Just (fromIntegral diff / fromIntegral i)
                else Nothing

    fmt0 (TimeSpec s1 n1) (TimeSpec s2 n2) = fmt diff
      where
        diff :: Integer
        diff = a2 - a1
        a1 = (fromIntegral s1 * 10 ^ (9 :: Int)) + fromIntegral n1
        a2 = (fromIntegral s2 * 10 ^ (9 :: Int)) + fromIntegral n2<|MERGE_RESOLUTION|>--- conflicted
+++ resolved
@@ -549,11 +549,7 @@
             -- unpack all directories "<something>" containing "*.json" files
             (dir, "") -- directory
                 | Tar.Directory <- Tar.entryContent entry -> do
-<<<<<<< HEAD
-                    createDirectoryIfMissing False dir -- create rpc dir so we can unpack files there
-=======
                     createDirectoryIfMissing True dir -- create rpc dir so we can unpack files there
->>>>>>> 0932411b
                     acc -- no additional file to return
                 | otherwise ->
                     acc -- skip other directories and top-level files
