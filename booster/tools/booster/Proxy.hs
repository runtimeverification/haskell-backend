--- conflicted
+++ resolved
@@ -370,14 +370,8 @@
                             Text.pack $
                                 "Booster " <> show boosterResult.reason <> " at " <> show boosterResult.depth
                     -- simplify Booster's state with Kore's simplifier
-<<<<<<< HEAD
-                    Log.logInfoNS "proxy" "Simplifying booster state and falling back to Kore"
-=======
                     Booster.Log.withContext "proxy" $
-                        Booster.Log.logMessage $
-                            Text.pack
-                                "Simplifying booster state and falling back to Kore "
->>>>>>> abceb59f
+                        Booster.Log.logMessage ("Simplifying booster state and falling back to Kore" :: Text)
                     simplifyResult <-
                         if cfg.simplifyBeforeFallback
                             then simplifyExecuteState logSettings r._module def boosterResult.state
@@ -391,7 +385,8 @@
                             pure . Right . Execute $ makeVacuous (postProcessLogs <$> logsOnly) boosterResult
                         Right (simplifiedBoosterState, boosterStateSimplificationLogs) -> do
                             -- attempt to do one step in the old backend
-                            Log.logInfoNS "proxy" $ "Executing fall-back request"
+                            Booster.Log.withContext "proxy" $
+                                Booster.Log.logMessage ("Executing fall-back request" :: Text)
                             (kResult, kTime) <-
                                 Stats.timed $
                                     kore
