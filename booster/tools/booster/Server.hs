{-# LANGUAGE FlexibleContexts #-}
{-# OPTIONS_GHC -Wno-incomplete-uni-patterns #-}

{- |
Copyright   : (c) Runtime Verification, 2022
License     : BSD-3-Clause
-}
module Main (main) where

import Control.Concurrent.MVar (newMVar)
import Control.Concurrent.MVar qualified as MVar
import Control.DeepSeq (force)
import Control.Exception (AsyncException (UserInterrupt), evaluate, handleJust)
import Control.Monad (forM_, unless, void)
import Control.Monad.Catch (bracket)
import Control.Monad.Extra (whenJust)
import Control.Monad.IO.Class (MonadIO (liftIO))
import Control.Monad.Logger (
    LogLevel (..),
    runNoLoggingT,
 )
import Control.Monad.Trans.Reader (runReaderT)
import Data.Aeson qualified as JSON
import Data.Bifunctor (bimap)
import Data.Coerce (coerce)
import Data.Conduit.Network (serverSettings)
import Data.IORef (writeIORef)
import Data.InternedText (globalInternedTextCache)
import Data.Limit (Limit (..))
import Data.List (intercalate)
import Data.List.Extra (splitOn)
import Data.Map qualified as Map
import Data.Maybe (fromMaybe, isJust, mapMaybe)
import Data.Set qualified as Set
import Data.Text (Text)
import Data.Text qualified as Text
import Data.Text.Encoding qualified as Text (decodeUtf8, encodeUtf8)
import Options.Applicative
import System.Clock (
    Clock (..),
    getTime,
 )
import System.Environment qualified as Env
import System.Exit
import System.IO (hPutStrLn, stderr)

import Booster.CLOptions
import Booster.Definition.Attributes.Base (
    ComputedAxiomAttributes (notPreservesDefinednessReasons),
    NotPreservesDefinednessReason (UndefinedSymbol),
 )
import Booster.Definition.Base (
    KoreDefinition (..),
    RewriteRule (computedAttributes),
 )
import Booster.Definition.Ceil (ComputeCeilSummary (..), computeCeilsDefinition)
import Booster.GlobalState
import Booster.JsonRpc qualified as Booster
import Booster.LLVM.Internal (mkAPI, withDLib)
import Booster.Log hiding (withLogger)
import Booster.Log.Context qualified
import Booster.Pattern.Base (Predicate (..))
import Booster.Prettyprinter (renderOneLineText)
import Booster.SMT.Base qualified as SMT (SExpr (..), SMTId (..))
import Booster.SMT.Interface (SMTOptions (..))
import Booster.Syntax.Json.Externalise (externaliseTerm)
import Booster.Syntax.ParsedKore (loadDefinition)
import Booster.Trace
import Booster.Util qualified as Booster
import GlobalMain qualified
import Kore.Attribute.Symbol (StepperAttributes)
import Kore.BugReport (BugReportOption (..), withBugReport)
import Kore.IndexedModule.MetadataTools (SmtMetadataTools)
import Kore.Internal.TermLike (TermLike, VariableName)
import Kore.JsonRpc (ServerState (..))
import Kore.JsonRpc qualified as Kore
import Kore.JsonRpc.Error hiding (Aborted, error)
import Kore.JsonRpc.Server
import Kore.JsonRpc.Types (API, HaltReason (..), ReqOrRes (Req, Res))
import Kore.JsonRpc.Types.Depth (Depth (..))
import Kore.Log.BoosterAdaptor (
    ExeName (..),
    KoreLogType (..),
    TimestampsSwitch (TimestampsDisable),
    defaultKoreLogOptions,
    koreSomeEntryLogAction,
    renderJson,
    renderOnelinePretty,
    renderStandardPretty,
    swappableLogger,
    withLogger,
 )
import Kore.Log.BoosterAdaptor qualified as Log
import Kore.Log.DebugContext qualified as Log
import Kore.Log.DebugSolver qualified as Log
import Kore.Log.Registry qualified as Log
import Kore.Rewrite.SMT.Lemma (declareSMTLemmas)
import Kore.Syntax.Definition (ModuleName (ModuleName), SentenceAxiom)
import Network.JSONRPC (fromId)
import Options.SMT as KoreSMT (KoreSolverOptions (..), Solver (..))
import Pretty qualified
import Proxy (KoreServer (..), ProxyConfig (..))
import Proxy qualified
import SMT qualified as KoreSMT
import Stats qualified

envName :: String
envName = "KORE_RPC_OPTS" -- aligned with legacy kore-rpc

main :: IO ()
main = do
    startTime <- getTime Monotonic
    options <- do
        Env.lookupEnv envName >>= \case
            Nothing -> execParser clParser
            Just envArgs -> do
                hPutStrLn stderr $ "[proxy] Reading additional server options from " <> envName
                args <- Env.getArgs
                Env.withArgs (words envArgs <> args) $ execParser clParser
    let CLProxyOptions
            { clOptions =
                clOPts@CLOptions
                    { definitionFile
                    , mainModuleName
                    , port
                    , llvmLibraryFile
                    , logLevels
                    , logFormat
                    , logTimeStamps
                    , timeStampsFormat
                    , logContexts
                    , logFile
                    , smtOptions
                    , equationOptions
                    , indexCells
                    , eventlogEnabledUserEvents
                    }
            , proxyOptions =
                ProxyOptions
                    { printStats
                    , forceFallback
                    , boosterSMT
                    , fallbackReasons
                    , simplifyAtEnd
                    , simplifyBeforeFallback
                    }
            } = options
        (logLevel, customLevels) = adjustLogLevels logLevels
        logContextsWithcustomLevelContexts =
            logContexts
                <> concatMap (\case LevelOther o -> fromMaybe [] $ levelToContext Map.!? o; _ -> []) customLevels
        contextLoggingEnabled = not (null logContextsWithcustomLevelContexts)
        koreSolverOptions = translateSMTOpts smtOptions
        timestampFlag = case timeStampsFormat of
            Pretty -> Booster.PrettyTimestamps
            Nanoseconds -> Booster.NoPrettyTimestamps

    mTimeCache <-
        if logTimeStamps then Just <$> Booster.newTimeCache timestampFlag else pure Nothing

    Booster.withFastLogger mTimeCache logFile $ \stderrLogger mFileLogger -> do
        liftIO $ forM_ eventlogEnabledUserEvents $ \t -> do
            putStrLn $ "Tracing " <> show t
            enableCustomUserEvent t

        let koreLogRenderer = case logFormat of
                Standard -> renderStandardPretty
                OneLine -> renderOnelinePretty
                Json -> renderJson
            koreLogFilter = case logFormat of
                Standard -> const True
                _ -> \l@(Log.SomeEntry ctxt _) -> not (Log.isEmpty l) && koreFilterContext (ctxt <> [l])
            koreFilterContext ctxt =
                not contextLoggingEnabled
                    || ( let contextStrs =
                                concatMap
                                    ( \(Log.SomeEntry _ c) -> Text.encodeUtf8 <$> Log.oneLineContextDoc c
                                    )
                                    ctxt
                          in any (flip Booster.Log.Context.mustMatch contextStrs) logContextsWithcustomLevelContexts
                       )

            koreLogEntries =
                if contextLoggingEnabled
                    then -- context logging: enable all Proxy-required Kore log entries
                        Set.unions . Map.elems $ koreExtraLogs
                    else -- no context logging: only enable Kore log entries for the given Proxy log levels
                        Set.unions . mapMaybe (`Map.lookup` koreExtraLogs) $ customLevels

            boosterContextLogger = case logFormat of
                Json -> Booster.Log.jsonLogger $ fromMaybe stderrLogger mFileLogger
                _ -> Booster.Log.textLogger $ fromMaybe stderrLogger mFileLogger
            filteredBoosterContextLogger =
                flip Booster.Log.filterLogger boosterContextLogger $ \(Booster.Log.LogMessage (Booster.Flag alwaysDisplay) ctxts _) ->
                    alwaysDisplay
                        || let ctxt = map (Text.encodeUtf8 . Booster.Log.toTextualLog) ctxts
                            in any (flip Booster.Log.Context.mustMatch ctxt) logContextsWithcustomLevelContexts

            runBoosterLogger :: Booster.Log.LoggerT IO a -> IO a
            runBoosterLogger = flip runReaderT filteredBoosterContextLogger . Booster.Log.unLoggerT

            koreLogActions :: forall m. MonadIO m => [Log.LogAction m Log.SomeEntry]
            koreLogActions = [koreLogAction]
              where
                koreLogAction =
                    koreSomeEntryLogAction
                        koreLogRenderer
                        koreLogFilter
                        (fromMaybe stderrLogger mFileLogger)

        runBoosterLogger $
            Booster.Log.withContext CtxProxy $
                Booster.Log.logMessage' $
                    Text.pack $
                        "Loading definition from "
                            <> definitionFile
                            <> ", main module "
                            <> show mainModuleName

        liftIO $ void $ withBugReport (ExeName "kore-rpc-booster") BugReportOnError $ \_reportDirectory -> withMDLib llvmLibraryFile $ \mdl -> do
            let coLogLevel = fromMaybe Log.Info $ toSeverity logLevel
                koreLogOptions =
                    (defaultKoreLogOptions (ExeName "") startTime)
                        { Log.logLevel = coLogLevel
                        , Log.logEntries = koreLogEntries
                        , Log.timestampsSwitch = TimestampsDisable
                        , Log.debugSolverOptions =
                            Log.DebugSolverOptions . fmap (<> ".kore") $ smtOptions >>= (.transcript)
                        , Log.logType = LogProxy (mconcat koreLogActions)
                        , Log.logFormat = Log.Standard
                        }
                srvSettings = serverSettings port "*"
            withLogger koreLogOptions $ \actualLogAction -> do
                mLlvmLibrary <- maybe (pure Nothing) (fmap Just . mkAPI) mdl
                definitionsWithCeilSummaries <-
                    liftIO $
                        loadDefinition indexCells definitionFile
                            >>= mapM (mapM (runNoLoggingT . computeCeilsDefinition mLlvmLibrary))
                            >>= evaluate . force . either (error . show) id
                unless (isJust $ Map.lookup mainModuleName definitionsWithCeilSummaries) $ do
                    runBoosterLogger $
                        Booster.Log.withContext CtxProxy $
                            Booster.Log.logMessage' $
                                "Main module " <> mainModuleName <> " not found in " <> Text.pack definitionFile
                    liftIO exitFailure

                liftIO $
                    runBoosterLogger $
                        Booster.Log.withContext CtxInfo $ -- FIXME "ceil" $
                            forM_ (Map.elems definitionsWithCeilSummaries) $ \(KoreDefinition{simplifications}, summaries) -> do
                                forM_ summaries $ \ComputeCeilSummary{rule, ceils} ->
                                    Booster.Log.withRuleContext rule $ do
                                        Booster.Log.withContext CtxInfo -- FIXME "partial-symbols"
                                            $ Booster.Log.logMessage
                                            $ Booster.Log.WithJsonMessage
                                                (JSON.toJSON rule.computedAttributes.notPreservesDefinednessReasons)
                                            $ renderOneLineText
                                            $ Pretty.hsep
                                            $ Pretty.punctuate Pretty.comma
                                            $ map
                                                (\(UndefinedSymbol sym) -> Pretty.pretty $ Text.decodeUtf8 $ Booster.decodeLabel' sym)
                                                rule.computedAttributes.notPreservesDefinednessReasons
                                        unless (null ceils)
                                            $ Booster.Log.withContext CtxInfo -- FIXME"computed-ceils"
                                            $ Booster.Log.logMessage
                                            $ Booster.Log.WithJsonMessage
                                                ( JSON.object
                                                    ["ceils" JSON..= (bimap (externaliseTerm . coerce) externaliseTerm <$> Set.toList ceils)]
                                                )
                                            $ renderOneLineText
                                            $ Pretty.hsep
                                            $ Pretty.punctuate Pretty.comma
                                            $ map
                                                (either Pretty.pretty (\t -> "#Ceil(" Pretty.<+> Pretty.pretty t Pretty.<+> ")"))
                                                (Set.toList ceils)

                                forM_ (concat $ concatMap Map.elems simplifications) $ \s ->
                                    unless (null s.computedAttributes.notPreservesDefinednessReasons)
                                        $ Booster.Log.withRuleContext s
                                        $ Booster.Log.withContext CtxInfo -- FIXME"partial-symbols"
                                        $ Booster.Log.logMessage
                                        $ Booster.Log.WithJsonMessage
                                            (JSON.toJSON s.computedAttributes.notPreservesDefinednessReasons)
                                        $ renderOneLineText
                                        $ Pretty.hsep
                                        $ Pretty.punctuate Pretty.comma
                                        $ map
                                            (\(UndefinedSymbol sym) -> Pretty.pretty $ Text.decodeUtf8 $ Booster.decodeLabel' sym)
                                            s.computedAttributes.notPreservesDefinednessReasons
                mvarLogAction <- newMVar actualLogAction
                let logAction = swappableLogger mvarLogAction

                kore@KoreServer{runSMT} <-
                    mkKoreServer Log.LoggerEnv{logAction} clOPts koreSolverOptions

                boosterState <-
                    liftIO $
                        newMVar
                            Booster.ServerState
                                { definitions = Map.map fst definitionsWithCeilSummaries
                                , defaultMain = mainModuleName
                                , mLlvmLibrary
                                , mSMTOptions = if boosterSMT then smtOptions else Nothing
                                , addedModules = mempty
                                }
                statsVar <- if printStats then Just <$> Stats.newStats else pure Nothing

                writeGlobalEquationOptions equationOptions

                runBoosterLogger $
                    Booster.Log.withContext CtxProxy $
                        Booster.Log.logMessage' ("Starting RPC server" :: Text)

<<<<<<< HEAD
                let koreRespond, boosterRespond :: String -> Respond (API 'Req) (Booster.Log.LoggerT IO) (API 'Res)
                    koreRespond reqId = Kore.respond reqId kore.serverState (ModuleName kore.mainModule) runSMT
                    boosterRespond reqId =
                        Booster.Log.withContext (Booster.Log.LogContext $ "request " <> Text.pack reqId)
                            . Booster.Log.withContext "booster"
=======
                let koreRespond, boosterRespond :: Respond (API 'Req) (Booster.Log.LoggerT IO) (API 'Res)
                    koreRespond = Kore.respond kore.serverState (ModuleName kore.mainModule) runSMT
                    boosterRespond =
                        Booster.Log.withContext CtxBooster
>>>>>>> fb59a849
                            . Booster.respond boosterState

                    proxyConfig =
                        ProxyConfig
                            { statsVar
                            , forceFallback
                            , boosterState
                            , fallbackReasons
                            , simplifyAtEnd
                            , simplifyBeforeFallback
                            , customLogLevels = customLevels
                            }
                    server =
                        jsonRpcServer
                            srvSettings
                            ( \rawReq req ->
                                let reqId = fromId $ getReqId rawReq
                                 in runBoosterLogger $
                                        logRequestId reqId
                                            >> Proxy.respondEither proxyConfig (boosterRespond reqId) (koreRespond reqId) req
                            )
                            [ Kore.handleDecidePredicateUnknown
                            , Booster.handleSmtError
                            , handleErrorCall
                            , handleSomeException
                            ]
                    interruptHandler _ =
                        runBoosterLogger . Booster.Log.withContext CtxProxy $ do
                            Booster.Log.logMessage' @_ @Text "Server shutting down"
                            whenJust statsVar $ \var ->
                                liftIO (Stats.finaliseStats var) >>= Booster.Log.logMessage'
                            liftIO exitSuccess
                handleJust isInterrupt interruptHandler $ runBoosterLogger server
  where
    clParser =
        info
            (clProxyOptionsParser <**> versionInfoParser <**> helper)
            parserInfoModifiers

    withMDLib Nothing f = f Nothing
    withMDLib (Just fp) f = withDLib fp $ \dl -> f (Just dl)

    logRequestId rid =
        Booster.Log.withContext CtxProxy $
            Booster.Log.logMessage' $
                Text.pack $
                    "Processing request " <> rid

    isInterrupt :: AsyncException -> Maybe ()
    isInterrupt UserInterrupt = Just ()
    isInterrupt _other = Nothing

toSeverity :: LogLevel -> Maybe Log.Severity
toSeverity LevelDebug = Just Log.Debug
toSeverity LevelInfo = Just Log.Info
toSeverity LevelWarn = Just Log.Warning
toSeverity LevelError = Just Log.Error
toSeverity LevelOther{} = Nothing

koreExtraLogs :: Map.Map LogLevel Log.EntryTypes
koreExtraLogs =
    Map.map
        (Set.fromList . mapMaybe (`Map.lookup` Log.textToType Log.registry))
        logLevelToKoreLogEntryMap

logLevelToKoreLogEntryMap :: Map.Map LogLevel [Text]
logLevelToKoreLogEntryMap =
    Map.fromList
        [ (LevelOther "SimplifyKore", ["DebugAttemptEquation", "DebugTerm"])
        ,
            ( LevelOther "RewriteKore"
            ,
                [ "DebugAttemptedRewriteRules"
                , "DebugAppliedLabeledRewriteRule"
                , "DebugAppliedRewriteRules"
                , "DebugRewriteRulesRemainder"
                , "DebugTerm"
                ]
            )
        , (LevelOther "SimplifySuccess", ["DebugTerm"])
        , (LevelOther "RewriteSuccess", ["DebugAppliedRewriteRules", "DebugTerm"])
        ]

data CLProxyOptions = CLProxyOptions
    { clOptions :: CLOptions
    , proxyOptions :: ProxyOptions
    }

data ProxyOptions = ProxyOptions
    { printStats :: Bool
    -- ^ print timing statistics per request and on shutdown
    , forceFallback :: Maybe Depth
    -- ^ force fallback every n-steps
    , boosterSMT :: Bool
    -- ^ whether to use an SMT solver in booster code (but keeping kore-rpc's SMT solver)
    , fallbackReasons :: [HaltReason]
    -- ^ halt reasons to re-execute (fallback) to double-check the result
    , simplifyAtEnd :: Bool
    -- ^ whether to run a post-exec simplification
    , simplifyBeforeFallback :: Bool
    -- ^ whether to run a simplification before fall-back execute requests
    }

parserInfoModifiers :: InfoMod options
parserInfoModifiers =
    fullDesc
        <> header "Haskell Backend Booster Proxy - a JSON RPC server combining kore and booster backends"

clProxyOptionsParser :: Parser CLProxyOptions
clProxyOptionsParser =
    CLProxyOptions
        <$> clOptionsParser
        <*> parseProxyOptions
  where
    parseProxyOptions =
        ProxyOptions
            <$> switch
                ( long "print-stats"
                    <> help "(development) Print timing information per request and on shutdown"
                )
            <*> optional
                ( option
                    (Depth <$> auto)
                    ( metavar "INTERIM_SIMPLIFICATION"
                        <> long "interim-simplification"
                        <> help "Perform pattern-wide simplification every N steps"
                        <> showDefault
                    )
                )
            <*> flag
                True
                False
                ( long "no-booster-smt"
                    <> help "Disable SMT solver for booster code (but keep enabled for legacy code)"
                )
            <*> option
                (eitherReader $ mapM reasonReader . splitOn ",")
                ( long "fallback-on"
                    <> metavar "REASON1,REASON2..."
                    <> value [Branching, Stuck, Aborted]
                    <> help "Halt reasons for which requests should be re-executed with kore-rpc"
                    <> showDefaultWith (intercalate "," . map show)
                )
            <*> flag
                True
                False
                ( long "no-post-exec-simplify"
                    <> help "disable post-exec simplification"
                )
            <*> flag
                True
                False
                ( long "no-fallback-simplify"
                    <> help "disable simplification before fallback requests"
                )

    reasonReader :: String -> Either String HaltReason
    reasonReader = \case
        "Branching" -> Right Branching
        "Stuck" -> Right Stuck
        "Aborted" -> Right Aborted
        other -> Left $ "Reason `" <> other <> "' not supported"

translateSMTOpts :: Maybe SMTOptions -> KoreSMT.KoreSolverOptions
translateSMTOpts = \case
    Just smtOpts ->
        defaultKoreSolverOptions
            { timeOut = KoreSMT.TimeOut . Limit . fromIntegral $ smtOpts.timeout
            , retryLimit =
                KoreSMT.RetryLimit . maybe Unlimited (Limit . fromIntegral) $ smtOpts.retryLimit
            , tactic = fmap translateSExpr smtOpts.tactic
            }
    Nothing ->
        defaultKoreSolverOptions{solver = KoreSMT.None}
  where
    defaultKoreSolverOptions =
        KoreSMT.KoreSolverOptions
            { timeOut = KoreSMT.TimeOut Unlimited
            , retryLimit = KoreSMT.RetryLimit Unlimited
            , rLimit = KoreSMT.RLimit Unlimited
            , resetInterval = KoreSMT.ResetInterval 100
            , prelude = KoreSMT.Prelude Nothing
            , solver = KoreSMT.Z3
            , tactic = Nothing
            }
    translateSExpr :: SMT.SExpr -> KoreSMT.SExpr
    translateSExpr (SMT.Atom (SMT.SMTId x)) = KoreSMT.Atom (Text.decodeUtf8 x)
    translateSExpr (SMT.List ss) = KoreSMT.List $ map translateSExpr ss

mkKoreServer ::
    Log.LoggerEnv IO -> CLOptions -> KoreSolverOptions -> IO KoreServer
mkKoreServer loggerEnv@Log.LoggerEnv{logAction} CLOptions{definitionFile, mainModuleName} koreSolverOptions =
    flip Log.runLoggerT logAction $ Log.logWhile (Log.DebugContext "kore") $ do
        sd@GlobalMain.SerializedDefinition{internedTextCache} <-
            GlobalMain.deserializeDefinition
                koreSolverOptions
                definitionFile
                (ModuleName mainModuleName)
        liftIO $ writeIORef globalInternedTextCache internedTextCache

        loadedDefinition <- GlobalMain.loadDefinitions [definitionFile]
        serverState <-
            liftIO $
                MVar.newMVar
                    Kore.ServerState
                        { serializedModules = Map.singleton (ModuleName mainModuleName) sd
                        , receivedModules = mempty
                        , loadedDefinition
                        }

        pure $
            Proxy.KoreServer
                { serverState
                , mainModule = mainModuleName
                , runSMT
                , loggerEnv
                }
  where
    KoreSMT.KoreSolverOptions{timeOut, retryLimit, tactic} = koreSolverOptions
    smtConfig :: KoreSMT.Config
    smtConfig =
        KoreSMT.defaultConfig
            { KoreSMT.executable = KoreSMT.defaultConfig.executable
            , -- hack to shut up GHC field warning
              KoreSMT.timeOut = timeOut
            , KoreSMT.retryLimit = retryLimit
            , KoreSMT.tactic = tactic
            }

    -- SMT solver with user declared lemmas
    runSMT ::
        forall a.
        SmtMetadataTools StepperAttributes ->
        [SentenceAxiom (TermLike VariableName)] ->
        KoreSMT.SMT a ->
        IO a
    runSMT metadataTools lemmas m =
        flip Log.runLoggerT logAction $
            bracket (KoreSMT.newSolver smtConfig) KoreSMT.stopSolver $ \refSolverHandle -> do
                let userInit = KoreSMT.runWithSolver $ declareSMTLemmas metadataTools lemmas
                    solverSetup =
                        KoreSMT.SolverSetup
                            { userInit
                            , refSolverHandle
                            , config = smtConfig
                            }
                KoreSMT.initSolver solverSetup
                KoreSMT.runWithSolver m solverSetup<|MERGE_RESOLUTION|>--- conflicted
+++ resolved
@@ -35,6 +35,7 @@
 import Data.Text (Text)
 import Data.Text qualified as Text
 import Data.Text.Encoding qualified as Text (decodeUtf8, encodeUtf8)
+import Network.JSONRPC qualified as JSONRPC
 import Options.Applicative
 import System.Clock (
     Clock (..),
@@ -311,18 +312,11 @@
                     Booster.Log.withContext CtxProxy $
                         Booster.Log.logMessage' ("Starting RPC server" :: Text)
 
-<<<<<<< HEAD
-                let koreRespond, boosterRespond :: String -> Respond (API 'Req) (Booster.Log.LoggerT IO) (API 'Res)
-                    koreRespond reqId = Kore.respond reqId kore.serverState (ModuleName kore.mainModule) runSMT
+                let koreRespond, boosterRespond :: JSONRPC.Id -> Respond (API 'Req) (Booster.Log.LoggerT IO) (API 'Res)
+                    koreRespond reqId = Kore.respond (fromId reqId) kore.serverState (ModuleName kore.mainModule) runSMT
                     boosterRespond reqId =
-                        Booster.Log.withContext (Booster.Log.LogContext $ "request " <> Text.pack reqId)
-                            . Booster.Log.withContext "booster"
-=======
-                let koreRespond, boosterRespond :: Respond (API 'Req) (Booster.Log.LoggerT IO) (API 'Res)
-                    koreRespond = Kore.respond kore.serverState (ModuleName kore.mainModule) runSMT
-                    boosterRespond =
-                        Booster.Log.withContext CtxBooster
->>>>>>> fb59a849
+                        Booster.Log.withContextFor reqId
+                            . Booster.Log.withContext CtxBooster
                             . Booster.respond boosterState
 
                     proxyConfig =
@@ -339,7 +333,7 @@
                         jsonRpcServer
                             srvSettings
                             ( \rawReq req ->
-                                let reqId = fromId $ getReqId rawReq
+                                let reqId = getReqId rawReq
                                  in runBoosterLogger $
                                         logRequestId reqId
                                             >> Proxy.respondEither proxyConfig (boosterRespond reqId) (koreRespond reqId) req
@@ -369,7 +363,7 @@
         Booster.Log.withContext CtxProxy $
             Booster.Log.logMessage' $
                 Text.pack $
-                    "Processing request " <> rid
+                    "Processing request " <> fromId rid
 
     isInterrupt :: AsyncException -> Maybe ()
     isInterrupt UserInterrupt = Just ()
