--- conflicted
+++ resolved
@@ -169,11 +169,6 @@
         if logTimeStamps then Just <$> Booster.newTimeCache timestampFlag else pure Nothing
 
     Booster.withFastLogger mTimeCache logFile $ \stderrLogger mFileLogger -> do
-<<<<<<< HEAD
-        -- flip runLoggingT (handleOutput stderrLogger) . Logger.filterLogger levelFilter $ do
-        let runMonadLogger :: LoggingT IO a -> IO a
-            runMonadLogger = flip runLoggingT (handleOutput stderrLogger) . Logger.filterLogger levelFilter
-
         liftIO $ forM_ eventlogEnabledUserEvents $ \t -> do
             putStrLn $ "Tracing " <> show t
             enableCustomUserEvent t
@@ -252,102 +247,11 @@
                         , Log.logFormat = Log.Standard
                         }
                 srvSettings = serverSettings port "*"
-=======
-        flip runLoggingT (handleOutput stderrLogger) . Logger.filterLogger levelFilter $ do
-            liftIO $ forM_ eventlogEnabledUserEvents $ \t -> do
-                putStrLn $ "Tracing " <> show t
-                enableCustomUserEvent t
-
-            Logger.logInfoNS "proxy" $
-                Text.pack $
-                    "Loading definition from "
-                        <> definitionFile
-                        <> ", main module "
-                        <> show mainModuleName
-
-            monadLogger <- askLoggerIO
-
-            let koreLogRenderer = case logFormat of
-                    Standard -> renderStandardPretty (ExeName "") (TimeSpec 0 0) TimestampsDisable
-                    OneLine -> renderOnelinePretty (ExeName "") (TimeSpec 0 0) TimestampsDisable
-                    Json -> renderJson (ExeName "") (TimeSpec 0 0) TimestampsDisable
-                koreLogEarlyFilter = case logFormat of
-                    Json -> \l@(Log.SomeEntry ctxt e) ->
-                        Log.oneLineJson e /= Null && koreFilterContext (ctxt <> [l])
-                    OneLine -> \l@(Log.SomeEntry ctxt _) -> koreFilterContext $ ctxt <> [l]
-                    Standard -> const True
-                koreFilterContext ctxt =
-                    not contextLoggingEnabled
-                        || ( let contextStrs =
-                                    concatMap
-                                        ( \(Log.SomeEntry _ c) -> Text.encodeUtf8 <$> Log.oneLineContextDoc c
-                                        )
-                                        ctxt
-                              in any (flip Booster.Log.Context.mustMatch contextStrs) logContextsWithcustomLevelContexts
-                           )
-
-                koreLogEntries =
-                    if contextLoggingEnabled
-                        then -- context logging: enable all Proxy-required Kore log entries
-                            Set.unions . Map.elems $ koreExtraLogs
-                        else -- no context logging: only enable Kore log entries for the given Proxy log levels
-                            Set.unions . mapMaybe (`Map.lookup` koreExtraLogs) $ customLevels
-
-                boosterContextLogger = case logFormat of
-                    Json -> Booster.Log.jsonLogger $ fromMaybe stderrLogger mFileLogger
-                    _ -> Booster.Log.textLogger $ fromMaybe stderrLogger mFileLogger
-                filteredBoosterContextLogger =
-                    flip Booster.Log.filterLogger boosterContextLogger $ \(Booster.Log.LogMessage ctxts _) ->
-                        let ctxt = map (\(Booster.Log.LogContext lc) -> Text.encodeUtf8 $ Booster.Log.toTextualLog lc) ctxts
-                         in any (flip Booster.Log.Context.mustMatch ctxt) logContextsWithcustomLevelContexts
-
-                koreLogActions :: forall m. MonadIO m => [LogAction m Log.SomeEntry]
-                koreLogActions = [koreLogAction]
-                  where
-                    koreLogAction =
-                        koreSomeEntryLogAction
-                            koreLogRenderer
-                            koreLogEarlyFilter
-                            (const True)
-                            ( LogAction $ \txt -> liftIO $
-                                case mFileLogger of
-                                    Just fileLogger -> fileLogger $ toLogStr $ txt <> "\n"
-                                    Nothing -> stderrLogger $ toLogStr $ txt <> "\n"
-                            )
-
-            liftIO $ void $ withBugReport (ExeName "kore-rpc-booster") BugReportOnError $ \_reportDirectory -> withMDLib llvmLibraryFile $ \mdl -> do
-                let coLogLevel = fromMaybe Log.Info $ toSeverity logLevel
-                    koreLogOptions =
-                        (defaultKoreLogOptions (ExeName "") startTime)
-                            { Log.logLevel = coLogLevel
-                            , Log.logEntries = koreLogEntries
-                            , Log.timestampsSwitch = TimestampsDisable
-                            , Log.debugSolverOptions =
-                                Log.DebugSolverOptions . fmap (<> ".kore") $ smtOptions >>= (.transcript)
-                            , Log.logType = LogProxy (mconcat koreLogActions)
-                            , Log.logFormat = Log.Standard
-                            }
-                    srvSettings = serverSettings port "*"
-
-                withLogger koreLogOptions $ \actualLogAction -> do
-                    mLlvmLibrary <- maybe (pure Nothing) (fmap Just . mkAPI) mdl
-                    definitionsWithCeilSummaries <-
-                        liftIO $
-                            loadDefinition indexCells definitionFile
-                                >>= mapM (mapM (runNoLoggingT . computeCeilsDefinition mLlvmLibrary))
-                                >>= evaluate . force . either (error . show) id
-                    unless (isJust $ Map.lookup mainModuleName definitionsWithCeilSummaries) $ do
-                        flip runLoggingT monadLogger $
-                            Logger.logErrorNS "proxy" $
-                                "Main module " <> mainModuleName <> " not found in " <> Text.pack definitionFile
-                        liftIO exitFailure
->>>>>>> b6ab7a90
-
             withLogger koreLogOptions $ \actualLogAction -> do
                 mLlvmLibrary <- maybe (pure Nothing) (fmap Just . mkAPI) mdl
                 definitionsWithCeilSummaries <-
                     liftIO $
-                        loadDefinition definitionFile
+                        loadDefinition indexCells definitionFile
                             >>= mapM (mapM (runNoLoggingT . computeCeilsDefinition mLlvmLibrary))
                             >>= evaluate . force . either (error . show) id
                 unless (isJust $ Map.lookup mainModuleName definitionsWithCeilSummaries) $ do
@@ -356,6 +260,7 @@
                             Booster.Log.logMessage' $
                                 "Main module " <> mainModuleName <> " not found in " <> Text.pack definitionFile
                     liftIO exitFailure
+
 
                 liftIO $
                     runBoosterLogger $
