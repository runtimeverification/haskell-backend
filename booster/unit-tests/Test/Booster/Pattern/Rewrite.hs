--- conflicted
+++ resolved
@@ -273,13 +273,9 @@
 runRewrite t = do
     ns <- noSolver
     (counter, _, res) <-
-<<<<<<< HEAD
-        runNoLoggingT $ performRewrite NoCollectRewriteTraces def Nothing Nothing Nothing [] [] Nothing $ Pattern_ t
-=======
         runNoLoggingT $
-            performRewrite NoCollectRewriteTraces def Nothing ns mempty Nothing [] [] $
+            performRewrite NoCollectRewriteTraces def Nothing ns mempty Nothing [] [] Nothing $
                 Pattern_ t
->>>>>>> e5a921f5
     pure (counter, fmap (.term) res)
 
 aborts :: RewriteFailed "Rewrite" -> Term -> IO ()
@@ -423,11 +419,7 @@
         ns <- noSolver
         (counter, _, res) <-
             runNoLoggingT $
-<<<<<<< HEAD
-                performRewrite NoCollectRewriteTraces def Nothing Nothing (Just depth) [] [] Nothing $
-=======
-                performRewrite NoCollectRewriteTraces def Nothing ns mempty (Just depth) [] [] $
->>>>>>> e5a921f5
+                performRewrite NoCollectRewriteTraces def Nothing ns mempty (Just depth) [] [] Nothing $
                     Pattern_ t
         (counter, fmap (.term) res) @?= (n, f t')
 
@@ -482,11 +474,7 @@
         ns <- noSolver
         (counter, _, res) <-
             runNoLoggingT $
-<<<<<<< HEAD
-                performRewrite NoCollectRewriteTraces def Nothing Nothing Nothing [lbl] [] Nothing $
-=======
-                performRewrite NoCollectRewriteTraces def Nothing ns mempty Nothing [lbl] [] $
->>>>>>> e5a921f5
+                performRewrite NoCollectRewriteTraces def Nothing ns mempty Nothing [lbl] [] Nothing $
                     Pattern_ t
         (counter, fmap (.term) res) @?= (n, f t')
 
@@ -518,10 +506,6 @@
     rewritesToTerminal lbl (Steps n) t t' f = do
         (counter, _, res) <-
             runNoLoggingT $ do
-<<<<<<< HEAD
-                performRewrite NoCollectRewriteTraces def Nothing Nothing Nothing [] [lbl] Nothing $ Pattern_ t
-=======
                 ns <- noSolver
-                performRewrite NoCollectRewriteTraces def Nothing ns mempty Nothing [] [lbl] $ Pattern_ t
->>>>>>> e5a921f5
+                performRewrite NoCollectRewriteTraces def Nothing ns mempty Nothing [] [lbl] Nothing $ Pattern_ t
         (counter, fmap (.term) res) @?= (n, f t')