module USE-PATH-CONDITION-IN-EQUATIONS
  imports INT
  imports BOOL

  syntax State ::= test1Init()
                 | test1State1()
                 | test1State2()

                 | test2Init()
                 | test2State1()
                 | test2State2()

                 | test3Init()
                 | test3State1()
                 | test3State2()

                 | test4Init()
                 | test4State1()
                 | test4State2()
                 | test4State3()

  syntax Int ::= test1F ( Int ) [function, total, no-evaluators]
               | test2F ( Int ) [function, total, no-evaluators]
               | test3F ( Int ) [function, total]
               | test4F ( Int ) [function, total]

  configuration <k> $PGM:State ~> .K </k>
                <int> 0:Int          </int>

  ////////////////////////////////////////////////////////////////////////////////
  // Here the simplification's side condition is syntactically present          //
  // in the path condition and is not checked.                                  //
  // Result booster-dev, kore-rpc-booster                                       //
  //   Stuck at depth 2 in state test1State2()                                  //
  //   after applying rules test1-init,test1-1-2                                //
  ////////////////////////////////////////////////////////////////////////////////
  rule [test1-init]: <k> test1Init() => test1State1() ... </k>
                     <int> _         => ?X                </int>
                     ensures ?X ==Int 42

  rule [test1-1-2]: <k> test1State1() => test1State2() ... </k>
                    <int> X                                </int>
                    requires test1F(X) >Int 0

  rule [test1F-simplify]: test1F(X:Int) => X requires X ==Int 42 [simplification]

<<<<<<< HEAD
  /////////////////////////////////////////////////////////////////////////////////
  // Here the simplification's side condition is implied by the path condition,  //
  // but we need an SMT solver to establish that. Booster proceeds by assuming   //
  // the condition without applying test2F-simplify.                             //
  // In Kore, the simplification is applied.                                     //
  // Result booster-dev:                                                         //
  //   Stuck at depth 2 in state test2State2()                                   //
  //   after applying rules test2-init,test1-2-2.                                //
  //   The constraints contain test2F, unevaluated.                              //
  // Result kore-rpc-booster:                                                    //
  //   Stuck at depth 2 in state test2State2()                                   //
  //   after applying rules test2-init,test1-2-2.                                //
  //   No mention of test2F.                                                     //
  /////////////////////////////////////////////////////////////////////////////////
=======
  ////////////////////////////////////////////////////////////////////////////////
  // Here the simplification's side condition is implied by the path condition, //
  // but we need an SMT solver to establish that.                               //
  // Result: Stuck at depth 2 in state test2State2(),                           //
  //         after applying rules test2-init, test2-1-2.                        //
  ////////////////////////////////////////////////////////////////////////////////
>>>>>>> 764fcc21
  rule [test2-init]: <k> test2Init() => test2State1() ... </k>
                     <int> _         => ?X                </int>
                     ensures ?X ==Int 42

  rule [test2-1-2]: <k> test2State1() => test2State2() ... </k>
                    <int> X                                </int>
                    requires test2F(X) >Int 0

  rule [test2F-simplify]: test2F(X:Int) => X requires X >Int 0 [simplification]

  /////////////////////////////////////////////////////////////////////////////////
  // Exactly like test2, but the function now has actual evaluators, rather than //
  // a simplification-based semantics. Booster over-approximates and rewrites,   //
  // as it cannot determine the condition of rule test3-1-2.                     //
  // Simplification in Kore detects a vacuous result.                            //
  // Result booster-dev:                                                         //
  //   Stuck at depth 2 in state test3State2()                                   //
  //   after applying rules test3-init,test3-1-2.                                //
  //   The constraints contain test2F, unevaluated.                              //
  // Result kore-rpc-booster:                                                    //
  //   Vacuous at depth 2 in state test2State2()                                 //
  //   after applying rules test3-init,test3-1-2.                                //
  /////////////////////////////////////////////////////////////////////////////////
  rule [test3-init]: <k> test3Init() => test3State1() ... </k>
                     <int> _         => ?X                </int>
                     ensures ?X ==Int 42

  rule [test3-1-2]: <k> test3State1() => test3State2() ... </k>
                    <int> X                                </int>
                    requires test3F(X) >Int 0

  rule [test3F-zero-if-x-positive]:       test3F(X:Int) => 0 requires X >Int 0
  rule [test3F-one-if-not-x-nonpositive]: test3F(X:Int) => 1 requires X <=Int 0

  /////////////////////////////////////////////////////////////////////////////////
  // Similar to test3, but now there are two rules. Booster rewrites with both,  //
  // and Kore then prunes the vacuous branch.                                    //
  // Result booster-dev:                                                         //
  //   Branching at depth 1                                                      //
  //   The constraints contain test4F, unevaluated.                              //
  // Result kore-rpc-booster:                                                    //
  //   Stuck at depth 2 in state test2State3()                                   //
  //   The vacuous branch leading to state test2State3() is pruned               //
  /////////////////////////////////////////////////////////////////////////////////
  rule [test4-init]: <k> test4Init() => test4State1() ... </k>
                     <int> _         => ?X                </int>
                     ensures ?X ==Int 42

  rule [test4-1-2]: <k> test4State1() => test4State2() ... </k>
                    <int> X                                </int>
                    requires test4F(X) >Int 0

  rule [test4-1-3]: <k> test4State1() => test4State3() ... </k>
                    <int> X                                </int>
                    requires test4F(X) <=Int 0


  rule [test4F-zero-if-x-positive]:       test4F(X:Int) => 0 requires X >Int 0
  rule [test4F-one-if-not-x-nonpositive]: test4F(X:Int) => 1 requires X <=Int 0

// to produce input state:
// krun --output kore --depth 1 -cPGM='test1Init()' | kore-parser test-kompiled/definition.kore --module TEST --pattern /dev/stdin --print-pattern-json > state-test1Init.json
// then edit state-test1Init.json to substitute test1State1() for test1Init()

endmodule<|MERGE_RESOLUTION|>--- conflicted
+++ resolved
@@ -44,29 +44,12 @@
 
   rule [test1F-simplify]: test1F(X:Int) => X requires X ==Int 42 [simplification]
 
-<<<<<<< HEAD
-  /////////////////////////////////////////////////////////////////////////////////
-  // Here the simplification's side condition is implied by the path condition,  //
-  // but we need an SMT solver to establish that. Booster proceeds by assuming   //
-  // the condition without applying test2F-simplify.                             //
-  // In Kore, the simplification is applied.                                     //
-  // Result booster-dev:                                                         //
-  //   Stuck at depth 2 in state test2State2()                                   //
-  //   after applying rules test2-init,test1-2-2.                                //
-  //   The constraints contain test2F, unevaluated.                              //
-  // Result kore-rpc-booster:                                                    //
-  //   Stuck at depth 2 in state test2State2()                                   //
-  //   after applying rules test2-init,test1-2-2.                                //
-  //   No mention of test2F.                                                     //
-  /////////////////////////////////////////////////////////////////////////////////
-=======
   ////////////////////////////////////////////////////////////////////////////////
   // Here the simplification's side condition is implied by the path condition, //
   // but we need an SMT solver to establish that.                               //
   // Result: Stuck at depth 2 in state test2State2(),                           //
   //         after applying rules test2-init, test2-1-2.                        //
   ////////////////////////////////////////////////////////////////////////////////
->>>>>>> 764fcc21
   rule [test2-init]: <k> test2Init() => test2State1() ... </k>
                      <int> _         => ?X                </int>
                      ensures ?X ==Int 42
