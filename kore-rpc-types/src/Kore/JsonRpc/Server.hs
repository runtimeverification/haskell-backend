--- conflicted
+++ resolved
@@ -124,12 +124,8 @@
                             loop
              in loop
     spawnWorker reqQueue >>= mainLoop
-<<<<<<< HEAD
     Log.logInfoN $ "Session terminated"
 
-=======
-    liftIO $ putStrLn "session end"
->>>>>>> 3247738f
   where
     isRequest = \case
         Request{} -> True
