{ system
  , compiler
  , flags
  , pkgs
  , hsPkgs
  , pkgconfPkgs
  , errorHandler
  , config
  , ... }:
  {
    flags = { release = false; threaded = true; };
    package = {
      specVersion = "2.2";
      identifier = { name = "kore"; version = "0.60.0.0"; };
      license = "BSD-3-Clause";
      copyright = "2018-2021 Runtime Verification Inc";
      maintainer = "ana.pantilie@runtimeverification.com";
      author = "Runtime Verification Inc";
      homepage = "https://github.com/runtimeverification/haskell-backend#readme";
      url = "";
      synopsis = "";
      description = "Please see the [README](README.md) file.";
      buildType = "Simple";
      isLocal = true;
      detailLevel = "FullDetails";
      licenseFiles = [ "LICENSE" ];
      dataDir = ".";
      dataFiles = [];
      extraSrcFiles = [ "README.md" "CHANGELOG.md" ];
      extraTmpFiles = [];
      extraDocFiles = [];
      };
    components = {
      "library" = {
        depends = [
          (hsPkgs."base" or (errorHandler.buildDepError "base"))
          (hsPkgs."adjunctions" or (errorHandler.buildDepError "adjunctions"))
          (hsPkgs."aeson" or (errorHandler.buildDepError "aeson"))
          (hsPkgs."array" or (errorHandler.buildDepError "array"))
<<<<<<< HEAD
=======
          (hsPkgs."async" or (errorHandler.buildDepError "async"))
          (hsPkgs."binary" or (errorHandler.buildDepError "binary"))
>>>>>>> 6f104100
          (hsPkgs."bytestring" or (errorHandler.buildDepError "bytestring"))
          (hsPkgs."clock" or (errorHandler.buildDepError "clock"))
          (hsPkgs."co-log" or (errorHandler.buildDepError "co-log"))
          (hsPkgs."comonad" or (errorHandler.buildDepError "comonad"))
<<<<<<< HEAD
=======
          (hsPkgs."compact" or (errorHandler.buildDepError "compact"))
          (hsPkgs."conduit-extra" or (errorHandler.buildDepError "conduit-extra"))
>>>>>>> 6f104100
          (hsPkgs."containers" or (errorHandler.buildDepError "containers"))
          (hsPkgs."cryptonite" or (errorHandler.buildDepError "cryptonite"))
          (hsPkgs."data-default" or (errorHandler.buildDepError "data-default"))
          (hsPkgs."deepseq" or (errorHandler.buildDepError "deepseq"))
          (hsPkgs."directory" or (errorHandler.buildDepError "directory"))
          (hsPkgs."distributive" or (errorHandler.buildDepError "distributive"))
          (hsPkgs."errors" or (errorHandler.buildDepError "errors"))
          (hsPkgs."exceptions" or (errorHandler.buildDepError "exceptions"))
          (hsPkgs."extra" or (errorHandler.buildDepError "extra"))
          (hsPkgs."fgl" or (errorHandler.buildDepError "fgl"))
          (hsPkgs."filepath" or (errorHandler.buildDepError "filepath"))
          (hsPkgs."free" or (errorHandler.buildDepError "free"))
          (hsPkgs."generic-lens" or (errorHandler.buildDepError "generic-lens"))
          (hsPkgs."generics-sop" or (errorHandler.buildDepError "generics-sop"))
          (hsPkgs."ghc-trace-events" or (errorHandler.buildDepError "ghc-trace-events"))
          (hsPkgs."gitrev" or (errorHandler.buildDepError "gitrev"))
          (hsPkgs."graphviz" or (errorHandler.buildDepError "graphviz"))
          (hsPkgs."hashable" or (errorHandler.buildDepError "hashable"))
          (hsPkgs."haskeline" or (errorHandler.buildDepError "haskeline"))
          (hsPkgs."integer-gmp" or (errorHandler.buildDepError "integer-gmp"))
          (hsPkgs."lens" or (errorHandler.buildDepError "lens"))
          (hsPkgs."logict" or (errorHandler.buildDepError "logict"))
          (hsPkgs."megaparsec" or (errorHandler.buildDepError "megaparsec"))
          (hsPkgs."mmorph" or (errorHandler.buildDepError "mmorph"))
          (hsPkgs."mono-traversable" or (errorHandler.buildDepError "mono-traversable"))
          (hsPkgs."mtl" or (errorHandler.buildDepError "mtl"))
          (hsPkgs."optparse-applicative" or (errorHandler.buildDepError "optparse-applicative"))
          (hsPkgs."parser-combinators" or (errorHandler.buildDepError "parser-combinators"))
          (hsPkgs."prettyprinter" or (errorHandler.buildDepError "prettyprinter"))
          (hsPkgs."process" or (errorHandler.buildDepError "process"))
          (hsPkgs."profunctors" or (errorHandler.buildDepError "profunctors"))
          (hsPkgs."recursion-schemes" or (errorHandler.buildDepError "recursion-schemes"))
          (hsPkgs."semialign" or (errorHandler.buildDepError "semialign"))
          (hsPkgs."sqlite-simple" or (errorHandler.buildDepError "sqlite-simple"))
          (hsPkgs."streams" or (errorHandler.buildDepError "streams"))
          (hsPkgs."tar" or (errorHandler.buildDepError "tar"))
          (hsPkgs."template-haskell" or (errorHandler.buildDepError "template-haskell"))
          (hsPkgs."temporary" or (errorHandler.buildDepError "temporary"))
          (hsPkgs."text" or (errorHandler.buildDepError "text"))
          (hsPkgs."these" or (errorHandler.buildDepError "these"))
          (hsPkgs."time" or (errorHandler.buildDepError "time"))
          (hsPkgs."transformers" or (errorHandler.buildDepError "transformers"))
          (hsPkgs."unordered-containers" or (errorHandler.buildDepError "unordered-containers"))
          (hsPkgs."vector" or (errorHandler.buildDepError "vector"))
          (hsPkgs."witherable" or (errorHandler.buildDepError "witherable"))
          (hsPkgs."zlib" or (errorHandler.buildDepError "zlib"))
          ];
        build-tools = [
          (hsPkgs.buildPackages.happy.components.exes.happy or (pkgs.buildPackages.happy or (errorHandler.buildToolDepError "happy:happy")))
          (hsPkgs.buildPackages.alex.components.exes.alex or (pkgs.buildPackages.alex or (errorHandler.buildToolDepError "alex:alex")))
          ];
        buildable = true;
        modules = [
          "Changed"
          "Control/Monad/Counter"
          "Data/Graph/TopologicalSort"
          "Data/Limit"
          "Data/Sup"
          "Debug"
          "ErrorContext"
          "From"
          "GlobalMain"
          "Injection"
          "Kore/AST/ApplicativeKore"
          "Kore/AST/AstWithLocation"
          "Kore/AST/Common"
          "Kore/AST/Error"
          "Kore/Attribute/Assoc"
          "Kore/Attribute/Attributes"
          "Kore/Attribute/Axiom"
          "Kore/Attribute/Axiom/Concrete"
          "Kore/Attribute/Axiom/Constructor"
          "Kore/Attribute/Axiom/NonExecutable"
          "Kore/Attribute/Axiom/Symbolic"
          "Kore/Attribute/Axiom/Unit"
          "Kore/Attribute/Comm"
          "Kore/Attribute/Constructor"
          "Kore/Attribute/Definition"
          "Kore/Attribute/Function"
          "Kore/Attribute/Functional"
          "Kore/Attribute/Hook"
          "Kore/Attribute/Idem"
          "Kore/Attribute/Injective"
          "Kore/Attribute/Label"
          "Kore/Attribute/Location"
          "Kore/Attribute/Null"
          "Kore/Attribute/Overload"
          "Kore/Attribute/Owise"
          "Kore/Attribute/Parser"
          "Kore/Attribute/Pattern/ConstructorLike"
          "Kore/Attribute/Pattern/Created"
          "Kore/Attribute/Pattern/Defined"
          "Kore/Attribute/Pattern/FreeVariables"
          "Kore/Attribute/Pattern/Function"
          "Kore/Attribute/Pattern/Functional"
          "Kore/Attribute/Pattern/Simplified"
          "Kore/Attribute/PredicatePattern"
          "Kore/Attribute/Priority"
          "Kore/Attribute/ProductionID"
          "Kore/Attribute/RuleIndex"
          "Kore/Attribute/Simplification"
          "Kore/Attribute/Smthook"
          "Kore/Attribute/SmtLemma"
          "Kore/Attribute/Smtlib"
          "Kore/Attribute/Smtlib/Smthook"
          "Kore/Attribute/Smtlib/Smtlib"
          "Kore/Attribute/Sort"
          "Kore/Attribute/Sort/Concat"
          "Kore/Attribute/Sort/Constructors"
          "Kore/Attribute/Sort/ConstructorsBuilder"
          "Kore/Attribute/Sort/Element"
          "Kore/Attribute/Sort/HasDomainValues"
          "Kore/Attribute/Sort/Unit"
          "Kore/Attribute/SortInjection"
          "Kore/Attribute/Source"
          "Kore/Attribute/SourceLocation"
          "Kore/Attribute/Subsort"
          "Kore/Attribute/Symbol"
          "Kore/Attribute/Symbol/Anywhere"
          "Kore/Attribute/Symbol/Klabel"
          "Kore/Attribute/Symbol/Memo"
          "Kore/Attribute/Symbol/NoEvaluators"
          "Kore/Attribute/Symbol/SymbolKywd"
          "Kore/Attribute/Synthetic"
          "Kore/Attribute/Trusted"
          "Kore/Attribute/UniqueId"
          "Kore/BugReport"
          "Kore/Builtin"
          "Kore/Builtin/AssocComm/AssocComm"
          "Kore/Builtin/AssocComm/CeilSimplifier"
          "Kore/Builtin/AssociativeCommutative"
          "Kore/Builtin/Attributes"
          "Kore/Builtin/Bool"
          "Kore/Builtin/Bool/Bool"
          "Kore/Builtin/Builtin"
          "Kore/Builtin/Encoding"
          "Kore/Builtin/Endianness"
          "Kore/Builtin/Endianness/Endianness"
          "Kore/Builtin/EqTerm"
          "Kore/Builtin/Error"
          "Kore/Builtin/Inj"
          "Kore/Builtin/Int"
          "Kore/Builtin/Int/Int"
          "Kore/Builtin/InternalBytes"
          "Kore/Builtin/InternalBytes/InternalBytes"
          "Kore/Builtin/KEqual"
          "Kore/Builtin/Kreflection"
          "Kore/Builtin/Krypto"
          "Kore/Builtin/List"
          "Kore/Builtin/List/List"
          "Kore/Builtin/Map"
          "Kore/Builtin/Map/Map"
          "Kore/Builtin/Set"
          "Kore/Builtin/Set/Set"
          "Kore/Builtin/Signedness"
          "Kore/Builtin/Signedness/Signedness"
          "Kore/Builtin/String"
          "Kore/Builtin/String/String"
          "Kore/Builtin/Symbols"
          "Kore/Builtin/Verifiers"
          "Kore/Debug"
          "Kore/Equation"
          "Kore/Equation/Application"
          "Kore/Equation/DebugEquation"
          "Kore/Equation/Equation"
          "Kore/Equation/Registry"
          "Kore/Equation/Sentence"
          "Kore/Equation/Simplification"
          "Kore/Equation/Validate"
          "Kore/Error"
          "Kore/Exec"
          "Kore/IndexedModule/Error"
          "Kore/IndexedModule/IndexedModule"
          "Kore/IndexedModule/MetadataTools"
          "Kore/IndexedModule/MetadataToolsBuilder"
          "Kore/IndexedModule/OverloadGraph"
          "Kore/IndexedModule/Resolvers"
          "Kore/IndexedModule/SortGraph"
          "Kore/Internal/Alias"
          "Kore/Internal/ApplicationSorts"
          "Kore/Internal/Condition"
          "Kore/Internal/Conditional"
          "Kore/Internal/From"
          "Kore/Internal/Inj"
          "Kore/Internal/InternalBool"
          "Kore/Internal/InternalBytes"
          "Kore/Internal/InternalInt"
          "Kore/Internal/InternalList"
          "Kore/Internal/InternalMap"
          "Kore/Internal/InternalSet"
          "Kore/Internal/InternalString"
          "Kore/Internal/Key"
          "Kore/Internal/MultiAnd"
          "Kore/Internal/MultiExists"
          "Kore/Internal/MultiOr"
          "Kore/Internal/NormalizedAc"
          "Kore/Internal/OrCondition"
          "Kore/Internal/OrPattern"
          "Kore/Internal/Pattern"
          "Kore/Internal/Predicate"
          "Kore/Internal/SideCondition"
          "Kore/Internal/SideCondition/SideCondition"
          "Kore/Internal/Substitution"
          "Kore/Internal/Symbol"
          "Kore/Internal/TermLike"
          "Kore/Internal/TermLike/Renaming"
          "Kore/Internal/TermLike/TermLike"
          "Kore/Internal/Variable"
          "Kore/Log"
          "Kore/Log/DebugAppliedRewriteRules"
          "Kore/Log/DebugAttemptedRewriteRules"
          "Kore/Log/DebugBeginClaim"
          "Kore/Log/DebugCreatedSubstitution"
          "Kore/Log/DebugEvaluateCondition"
          "Kore/Log/DebugProven"
          "Kore/Log/DebugRetrySolverQuery"
          "Kore/Log/DebugSolver"
          "Kore/Log/DebugSubstitutionSimplifier"
          "Kore/Log/DebugTransition"
          "Kore/Log/DebugUnification"
          "Kore/Log/DebugUnifyBottom"
          "Kore/Log/ErrorBottomTotalFunction"
          "Kore/Log/ErrorDecidePredicateUnknown"
          "Kore/Log/ErrorEquationRightFunction"
          "Kore/Log/ErrorEquationsSameMatch"
          "Kore/Log/ErrorException"
          "Kore/Log/ErrorOutOfDate"
          "Kore/Log/ErrorParse"
          "Kore/Log/ErrorRewriteLoop"
          "Kore/Log/ErrorRewritesInstantiation"
          "Kore/Log/ErrorVerify"
          "Kore/Log/InfoAttemptUnification"
          "Kore/Log/InfoExecBreadth"
          "Kore/Log/InfoExecDepth"
          "Kore/Log/InfoProofDepth"
          "Kore/Log/InfoReachability"
          "Kore/Log/KoreLogOptions"
          "Kore/Log/Registry"
          "Kore/Log/SQLite"
          "Kore/Log/WarnBoundedModelChecker"
          "Kore/Log/WarnClaimRHSIsBottom"
          "Kore/Log/WarnDepthLimitExceeded"
          "Kore/Log/WarnFunctionWithoutEvaluators"
          "Kore/Log/WarnIfLowProductivity"
          "Kore/Log/WarnNotImplemented"
          "Kore/Log/WarnRestartSolver"
          "Kore/Log/WarnStuckClaimState"
          "Kore/Log/WarnSymbolSMTRepresentation"
          "Kore/Log/WarnTrivialClaim"
          "Kore/Log/WarnUnsimplified"
          "Kore/ModelChecker/Bounded"
          "Kore/ModelChecker/Simplification"
          "Kore/ModelChecker/Step"
          "Kore/Options"
          "Kore/Parser"
          "Kore/Parser/CString"
          "Kore/Parser/Lexer"
          "Kore/Parser/LexerWrapper"
          "Kore/Parser/Parser"
          "Kore/Parser/ParserUtils"
          "Kore/Reachability"
          "Kore/Reachability/AllPathClaim"
          "Kore/Reachability/Claim"
          "Kore/Reachability/ClaimState"
          "Kore/Reachability/OnePathClaim"
          "Kore/Reachability/Prim"
          "Kore/Reachability/Prove"
          "Kore/Reachability/SomeClaim"
          "Kore/Repl"
          "Kore/Repl/Data"
          "Kore/Repl/Interpreter"
          "Kore/Repl/Parser"
          "Kore/Repl/State"
          "Kore/Rewrite"
          "Kore/Rewrite/AntiLeft"
          "Kore/Rewrite/Axiom/EvaluationStrategy"
          "Kore/Rewrite/Axiom/Identifier"
          "Kore/Rewrite/Axiom/Matcher"
          "Kore/Rewrite/Axiom/MatcherData"
          "Kore/Rewrite/Axiom/Registry"
          "Kore/Rewrite/AxiomPattern"
          "Kore/Rewrite/ClaimPattern"
          "Kore/Rewrite/Function/Evaluator"
          "Kore/Rewrite/Function/Memo"
          "Kore/Rewrite/Implication"
          "Kore/Rewrite/Remainder"
          "Kore/Rewrite/Result"
          "Kore/Rewrite/RewriteStep"
          "Kore/Rewrite/Rule"
          "Kore/Rewrite/Rule/Expand"
          "Kore/Rewrite/Rule/Simplify"
          "Kore/Rewrite/RulePattern"
          "Kore/Rewrite/Search"
          "Kore/Rewrite/SMT/AST"
          "Kore/Rewrite/SMT/Declaration"
          "Kore/Rewrite/SMT/Encoder"
          "Kore/Rewrite/SMT/Evaluator"
          "Kore/Rewrite/SMT/Lemma"
          "Kore/Rewrite/SMT/Representation/All"
          "Kore/Rewrite/SMT/Representation/Resolve"
          "Kore/Rewrite/SMT/Representation/Sorts"
          "Kore/Rewrite/SMT/Representation/Symbols"
          "Kore/Rewrite/SMT/Resolvers"
          "Kore/Rewrite/SMT/Translate"
          "Kore/Rewrite/Step"
          "Kore/Rewrite/Strategy"
          "Kore/Rewrite/Substitution"
          "Kore/Rewrite/Transition"
          "Kore/Rewrite/RewritingVariable"
          "Kore/Rewrite/UnifyingRule"
          "Kore/Simplify/And"
          "Kore/Simplify/AndPredicates"
          "Kore/Simplify/AndTerms"
          "Kore/Simplify/Application"
          "Kore/Simplify/Bottom"
          "Kore/Simplify/Ceil"
          "Kore/Simplify/CeilSimplifier"
          "Kore/Simplify/Condition"
          "Kore/Simplify/Data"
          "Kore/Simplify/DomainValue"
          "Kore/Simplify/Equals"
          "Kore/Simplify/Exists"
          "Kore/Simplify/ExpandAlias"
          "Kore/Simplify/Floor"
          "Kore/Simplify/Forall"
          "Kore/Simplify/Iff"
          "Kore/Simplify/Implies"
          "Kore/Simplify/In"
          "Kore/Simplify/Inhabitant"
          "Kore/Simplify/Inj"
          "Kore/Simplify/InjSimplifier"
          "Kore/Simplify/InternalBool"
          "Kore/Simplify/InternalBytes"
          "Kore/Simplify/InternalInt"
          "Kore/Simplify/InternalList"
          "Kore/Simplify/InternalMap"
          "Kore/Simplify/InternalSet"
          "Kore/Simplify/InternalString"
          "Kore/Simplify/Mu"
          "Kore/Simplify/Next"
          "Kore/Simplify/NoConfusion"
          "Kore/Simplify/Not"
          "Kore/Simplify/NotSimplifier"
          "Kore/Simplify/Nu"
          "Kore/Simplify/Or"
          "Kore/Simplify/OrPattern"
          "Kore/Simplify/Overloading"
          "Kore/Simplify/OverloadSimplifier"
          "Kore/Simplify/Pattern"
          "Kore/Simplify/Predicate"
          "Kore/Simplify/SetVariable"
          "Kore/Simplify/SimplificationType"
          "Kore/Simplify/Simplify"
          "Kore/Simplify/StringLiteral"
          "Kore/Simplify/SubstitutionSimplifier"
          "Kore/Simplify/TermLike"
          "Kore/Simplify/Top"
          "Kore/Simplify/Variable"
          "Kore/Sort"
          "Kore/Substitute"
          "Kore/Syntax"
          "Kore/Syntax/And"
          "Kore/Syntax/Application"
          "Kore/Syntax/Bottom"
          "Kore/Syntax/Ceil"
          "Kore/Syntax/Definition"
          "Kore/Syntax/DomainValue"
          "Kore/Syntax/Equals"
          "Kore/Syntax/Exists"
          "Kore/Syntax/Floor"
          "Kore/Syntax/Forall"
          "Kore/Syntax/Id"
          "Kore/Syntax/Iff"
          "Kore/Syntax/Implies"
          "Kore/Syntax/In"
          "Kore/Syntax/Inhabitant"
          "Kore/Syntax/Module"
          "Kore/Syntax/Mu"
          "Kore/Syntax/Next"
          "Kore/Syntax/Not"
          "Kore/Syntax/Nu"
          "Kore/Syntax/Or"
          "Kore/Syntax/Pattern"
          "Kore/Syntax/PatternF"
          "Kore/Syntax/Rewrites"
          "Kore/Syntax/Sentence"
          "Kore/Syntax/StringLiteral"
          "Kore/Syntax/Top"
          "Kore/Syntax/Variable"
          "Kore/TopBottom"
          "Kore/Unification/Procedure"
          "Kore/Unification/SubstitutionNormalization"
          "Kore/Unification/SubstitutionSimplifier"
          "Kore/Unification/UnifierT"
          "Kore/Unification/Unify"
          "Kore/Unparser"
          "Kore/Validate/AliasVerifier"
          "Kore/Validate/AttributesVerifier"
          "Kore/Validate/DefinitionVerifier"
          "Kore/Validate/Error"
          "Kore/Validate/ModuleVerifier"
          "Kore/Validate/PatternVerifier"
          "Kore/Validate/PatternVerifier/PatternVerifier"
          "Kore/Validate/SentenceVerifier"
          "Kore/Validate/SortVerifier"
          "Kore/Validate/Verifier"
          "Kore/Variables/Binding"
          "Kore/Variables/Free"
          "Kore/Variables/Fresh"
          "Kore/Variables/Target"
          "Kore/Verified"
          "Kore/VersionInfo"
          "Log"
          "Log/Entry"
          "Logic"
          "Options/SMT"
          "Pair"
          "Partial"
          "Paths_kore"
          "Prelude/Kore"
          "Pretty"
          "Prof"
          "SMT"
          "SMT/AST"
          "SMT/SimpleSMT"
          "SQL"
          "SQL/ColumnDef"
          "SQL/Key"
          "SQL/Query"
          "SQL/SOP"
          "SQL/SQL"
          "Stats"
          ];
        hsSourceDirs = [ "src" "app/share" ];
        };
      exes = {
        "kore-exec" = {
          depends = [
            (hsPkgs."base" or (errorHandler.buildDepError "base"))
            (hsPkgs."kore" or (errorHandler.buildDepError "kore"))
            (hsPkgs."binary" or (errorHandler.buildDepError "binary"))
            (hsPkgs."bytestring" or (errorHandler.buildDepError "bytestring"))
            (hsPkgs."clock" or (errorHandler.buildDepError "clock"))
            (hsPkgs."compact" or (errorHandler.buildDepError "compact"))
            (hsPkgs."containers" or (errorHandler.buildDepError "containers"))
            (hsPkgs."data-default" or (errorHandler.buildDepError "data-default"))
            (hsPkgs."directory" or (errorHandler.buildDepError "directory"))
            (hsPkgs."exceptions" or (errorHandler.buildDepError "exceptions"))
            (hsPkgs."extra" or (errorHandler.buildDepError "extra"))
            (hsPkgs."filepath" or (errorHandler.buildDepError "filepath"))
            (hsPkgs."generic-lens" or (errorHandler.buildDepError "generic-lens"))
            (hsPkgs."lens" or (errorHandler.buildDepError "lens"))
            (hsPkgs."optparse-applicative" or (errorHandler.buildDepError "optparse-applicative"))
            (hsPkgs."text" or (errorHandler.buildDepError "text"))
            (hsPkgs."time" or (errorHandler.buildDepError "time"))
            ];
          buildable = true;
          hsSourceDirs = [ "app/exec" ];
          mainPath = (([
            "Main.hs"
            ] ++ (pkgs.lib).optional (compiler.isGhc && (compiler.version).ge "8.4") "") ++ (pkgs.lib).optional (compiler.isGhc && (compiler.version).ge "8.8") "") ++ [
            ""
            ];
          };
<<<<<<< HEAD
=======
        "kore-rpc" = {
          depends = [
            (hsPkgs."base" or (errorHandler.buildDepError "base"))
            (hsPkgs."kore" or (errorHandler.buildDepError "kore"))
            ];
          buildable = true;
          hsSourceDirs = [ "app/rpc" ];
          mainPath = (([
            "Main.hs"
            ] ++ (pkgs.lib).optional (compiler.isGhc && (compiler.version).ge "8.4") "") ++ (pkgs.lib).optional (compiler.isGhc && (compiler.version).ge "8.8") "") ++ [
            ""
            ];
          };
>>>>>>> 6f104100
        "kore-format" = {
          depends = [
            (hsPkgs."base" or (errorHandler.buildDepError "base"))
            (hsPkgs."kore" or (errorHandler.buildDepError "kore"))
            (hsPkgs."optparse-applicative" or (errorHandler.buildDepError "optparse-applicative"))
            (hsPkgs."text" or (errorHandler.buildDepError "text"))
            ];
          buildable = true;
          hsSourceDirs = [ "app/format" ];
          mainPath = (([
            "Main.hs"
            ] ++ (pkgs.lib).optional (compiler.isGhc && (compiler.version).ge "8.4") "") ++ (pkgs.lib).optional (compiler.isGhc && (compiler.version).ge "8.8") "") ++ [
            ""
            ];
          };
        "kore-parser" = {
          depends = [
            (hsPkgs."base" or (errorHandler.buildDepError "base"))
            (hsPkgs."kore" or (errorHandler.buildDepError "kore"))
            (hsPkgs."containers" or (errorHandler.buildDepError "containers"))
            (hsPkgs."exceptions" or (errorHandler.buildDepError "exceptions"))
            ];
          buildable = true;
          hsSourceDirs = [ "app/parser" ];
          mainPath = (([
            "Main.hs"
            ] ++ (pkgs.lib).optional (compiler.isGhc && (compiler.version).ge "8.4") "") ++ (pkgs.lib).optional (compiler.isGhc && (compiler.version).ge "8.8") "") ++ [
            ""
            ];
          };
        "kore-prof" = {
          depends = [
            (hsPkgs."base" or (errorHandler.buildDepError "base"))
            (hsPkgs."kore" or (errorHandler.buildDepError "kore"))
            (hsPkgs."eventlog2speedscope" or (errorHandler.buildDepError "eventlog2speedscope"))
            (hsPkgs."optparse-applicative" or (errorHandler.buildDepError "optparse-applicative"))
            ];
          buildable = true;
          hsSourceDirs = [ "app/prof" ];
          mainPath = (([
            "Main.hs"
            ] ++ (pkgs.lib).optional (compiler.isGhc && (compiler.version).ge "8.4") "") ++ (pkgs.lib).optional (compiler.isGhc && (compiler.version).ge "8.8") "") ++ [
            ""
            ];
          };
        "kore-repl" = {
          depends = [
            (hsPkgs."base" or (errorHandler.buildDepError "base"))
            (hsPkgs."kore" or (errorHandler.buildDepError "kore"))
            (hsPkgs."clock" or (errorHandler.buildDepError "clock"))
            (hsPkgs."exceptions" or (errorHandler.buildDepError "exceptions"))
            (hsPkgs."optparse-applicative" or (errorHandler.buildDepError "optparse-applicative"))
            ];
          buildable = true;
          hsSourceDirs = [ "app/repl" ];
          mainPath = (([
            "Main.hs"
            ] ++ (pkgs.lib).optional (compiler.isGhc && (compiler.version).ge "8.4") "") ++ (pkgs.lib).optional (compiler.isGhc && (compiler.version).ge "8.8") "") ++ [
            ""
            ];
          };
        "kore-match-disjunction" = {
          depends = [
            (hsPkgs."base" or (errorHandler.buildDepError "base"))
            (hsPkgs."kore" or (errorHandler.buildDepError "kore"))
            (hsPkgs."clock" or (errorHandler.buildDepError "clock"))
            (hsPkgs."optparse-applicative" or (errorHandler.buildDepError "optparse-applicative"))
            (hsPkgs."transformers" or (errorHandler.buildDepError "transformers"))
            ];
          buildable = true;
          hsSourceDirs = [ "app/match-disjunction" ];
          mainPath = (([
            "Main.hs"
            ] ++ (pkgs.lib).optional (compiler.isGhc && (compiler.version).ge "8.4") "") ++ (pkgs.lib).optional (compiler.isGhc && (compiler.version).ge "8.8") "") ++ [
            ""
            ];
          };
        "kore-check-functions" = {
          depends = [
            (hsPkgs."base" or (errorHandler.buildDepError "base"))
            (hsPkgs."kore" or (errorHandler.buildDepError "kore"))
            (hsPkgs."clock" or (errorHandler.buildDepError "clock"))
            (hsPkgs."exceptions" or (errorHandler.buildDepError "exceptions"))
            ];
          buildable = true;
          hsSourceDirs = [ "app/check-functions" ];
          mainPath = (([
            "Main.hs"
            ] ++ (pkgs.lib).optional (compiler.isGhc && (compiler.version).ge "8.4") "") ++ (pkgs.lib).optional (compiler.isGhc && (compiler.version).ge "8.8") "") ++ [
            ""
            ];
          };
        "kore-simplify" = {
          depends = [
            (hsPkgs."base" or (errorHandler.buildDepError "base"))
            (hsPkgs."kore" or (errorHandler.buildDepError "kore"))
            (hsPkgs."clock" or (errorHandler.buildDepError "clock"))
            (hsPkgs."optparse-applicative" or (errorHandler.buildDepError "optparse-applicative"))
            ];
          buildable = true;
          hsSourceDirs = [ "app/simplify" ];
          mainPath = (([
            "Main.hs"
            ] ++ (pkgs.lib).optional (compiler.isGhc && (compiler.version).ge "8.4") "") ++ (pkgs.lib).optional (compiler.isGhc && (compiler.version).ge "8.8") "") ++ [
            ""
            ];
          };
        };
      tests = {
        "kore-test" = {
          depends = [
            (hsPkgs."base" or (errorHandler.buildDepError "base"))
            (hsPkgs."adjunctions" or (errorHandler.buildDepError "adjunctions"))
            (hsPkgs."aeson" or (errorHandler.buildDepError "aeson"))
            (hsPkgs."array" or (errorHandler.buildDepError "array"))
<<<<<<< HEAD
=======
            (hsPkgs."async" or (errorHandler.buildDepError "async"))
            (hsPkgs."binary" or (errorHandler.buildDepError "binary"))
>>>>>>> 6f104100
            (hsPkgs."bytestring" or (errorHandler.buildDepError "bytestring"))
            (hsPkgs."clock" or (errorHandler.buildDepError "clock"))
            (hsPkgs."co-log" or (errorHandler.buildDepError "co-log"))
            (hsPkgs."comonad" or (errorHandler.buildDepError "comonad"))
<<<<<<< HEAD
=======
            (hsPkgs."compact" or (errorHandler.buildDepError "compact"))
            (hsPkgs."conduit-extra" or (errorHandler.buildDepError "conduit-extra"))
>>>>>>> 6f104100
            (hsPkgs."containers" or (errorHandler.buildDepError "containers"))
            (hsPkgs."cryptonite" or (errorHandler.buildDepError "cryptonite"))
            (hsPkgs."data-default" or (errorHandler.buildDepError "data-default"))
            (hsPkgs."deepseq" or (errorHandler.buildDepError "deepseq"))
            (hsPkgs."directory" or (errorHandler.buildDepError "directory"))
            (hsPkgs."distributive" or (errorHandler.buildDepError "distributive"))
            (hsPkgs."errors" or (errorHandler.buildDepError "errors"))
            (hsPkgs."exceptions" or (errorHandler.buildDepError "exceptions"))
            (hsPkgs."extra" or (errorHandler.buildDepError "extra"))
            (hsPkgs."fgl" or (errorHandler.buildDepError "fgl"))
            (hsPkgs."filepath" or (errorHandler.buildDepError "filepath"))
            (hsPkgs."free" or (errorHandler.buildDepError "free"))
            (hsPkgs."generic-lens" or (errorHandler.buildDepError "generic-lens"))
            (hsPkgs."generics-sop" or (errorHandler.buildDepError "generics-sop"))
            (hsPkgs."ghc-trace-events" or (errorHandler.buildDepError "ghc-trace-events"))
            (hsPkgs."gitrev" or (errorHandler.buildDepError "gitrev"))
            (hsPkgs."graphviz" or (errorHandler.buildDepError "graphviz"))
            (hsPkgs."hashable" or (errorHandler.buildDepError "hashable"))
            (hsPkgs."haskeline" or (errorHandler.buildDepError "haskeline"))
            (hsPkgs."integer-gmp" or (errorHandler.buildDepError "integer-gmp"))
            (hsPkgs."lens" or (errorHandler.buildDepError "lens"))
            (hsPkgs."logict" or (errorHandler.buildDepError "logict"))
            (hsPkgs."megaparsec" or (errorHandler.buildDepError "megaparsec"))
            (hsPkgs."mmorph" or (errorHandler.buildDepError "mmorph"))
            (hsPkgs."mono-traversable" or (errorHandler.buildDepError "mono-traversable"))
            (hsPkgs."mtl" or (errorHandler.buildDepError "mtl"))
            (hsPkgs."optparse-applicative" or (errorHandler.buildDepError "optparse-applicative"))
            (hsPkgs."parser-combinators" or (errorHandler.buildDepError "parser-combinators"))
            (hsPkgs."prettyprinter" or (errorHandler.buildDepError "prettyprinter"))
            (hsPkgs."process" or (errorHandler.buildDepError "process"))
            (hsPkgs."profunctors" or (errorHandler.buildDepError "profunctors"))
            (hsPkgs."recursion-schemes" or (errorHandler.buildDepError "recursion-schemes"))
            (hsPkgs."semialign" or (errorHandler.buildDepError "semialign"))
            (hsPkgs."sqlite-simple" or (errorHandler.buildDepError "sqlite-simple"))
            (hsPkgs."streams" or (errorHandler.buildDepError "streams"))
            (hsPkgs."tar" or (errorHandler.buildDepError "tar"))
            (hsPkgs."template-haskell" or (errorHandler.buildDepError "template-haskell"))
            (hsPkgs."temporary" or (errorHandler.buildDepError "temporary"))
            (hsPkgs."text" or (errorHandler.buildDepError "text"))
            (hsPkgs."these" or (errorHandler.buildDepError "these"))
            (hsPkgs."time" or (errorHandler.buildDepError "time"))
            (hsPkgs."transformers" or (errorHandler.buildDepError "transformers"))
            (hsPkgs."unordered-containers" or (errorHandler.buildDepError "unordered-containers"))
            (hsPkgs."vector" or (errorHandler.buildDepError "vector"))
            (hsPkgs."witherable" or (errorHandler.buildDepError "witherable"))
            (hsPkgs."zlib" or (errorHandler.buildDepError "zlib"))
            (hsPkgs."kore" or (errorHandler.buildDepError "kore"))
            (hsPkgs."QuickCheck" or (errorHandler.buildDepError "QuickCheck"))
            (hsPkgs."hedgehog" or (errorHandler.buildDepError "hedgehog"))
            (hsPkgs."quickcheck-instances" or (errorHandler.buildDepError "quickcheck-instances"))
            (hsPkgs."tasty" or (errorHandler.buildDepError "tasty"))
            (hsPkgs."tasty-golden" or (errorHandler.buildDepError "tasty-golden"))
            (hsPkgs."tasty-hedgehog" or (errorHandler.buildDepError "tasty-hedgehog"))
            (hsPkgs."tasty-hunit" or (errorHandler.buildDepError "tasty-hunit"))
            (hsPkgs."tasty-quickcheck" or (errorHandler.buildDepError "tasty-quickcheck"))
            (hsPkgs."tasty-test-reporter" or (errorHandler.buildDepError "tasty-test-reporter"))
            ];
          build-tools = [
            (hsPkgs.buildPackages.happy.components.exes.happy or (pkgs.buildPackages.happy or (errorHandler.buildToolDepError "happy:happy")))
            (hsPkgs.buildPackages.alex.components.exes.alex or (pkgs.buildPackages.alex or (errorHandler.buildToolDepError "alex:alex")))
            (hsPkgs.buildPackages.tasty-discover.components.exes.tasty-discover or (pkgs.buildPackages.tasty-discover or (errorHandler.buildToolDepError "tasty-discover:tasty-discover")))
            ];
          buildable = true;
          modules = [
            "Driver"
            "Test/ConsistentKore"
            "Test/Data/Graph/TopologicalSort"
            "Test/Data/Limit"
            "Test/Data/Sup"
            "Test/Debug"
            "Test/Expect"
            "Test/Injection"
            "Test/Kore"
            "Test/Kore/AST/Common"
            "Test/Kore/Attribute/Assoc"
            "Test/Kore/Attribute/Axiom/Concrete"
            "Test/Kore/Attribute/Axiom/Symbolic"
            "Test/Kore/Attribute/Axiom/Unit"
            "Test/Kore/Attribute/Comm"
            "Test/Kore/Attribute/Constructor"
            "Test/Kore/Attribute/Function"
            "Test/Kore/Attribute/Functional"
            "Test/Kore/Attribute/Hook"
            "Test/Kore/Attribute/Idem"
            "Test/Kore/Attribute/Injective"
            "Test/Kore/Attribute/Label"
            "Test/Kore/Attribute/NonExecutable"
            "Test/Kore/Attribute/Overload"
            "Test/Kore/Attribute/Owise"
            "Test/Kore/Attribute/Parser"
            "Test/Kore/Attribute/Pattern/ConstructorLike"
            "Test/Kore/Attribute/Pattern/Defined"
            "Test/Kore/Attribute/Pattern/FreeVariables"
            "Test/Kore/Attribute/Pattern/Function"
            "Test/Kore/Attribute/Pattern/Functional"
            "Test/Kore/Attribute/Pattern/Sort"
            "Test/Kore/Attribute/Priority"
            "Test/Kore/Attribute/ProductionID"
            "Test/Kore/Attribute/Simplification"
            "Test/Kore/Attribute/Smtlib"
            "Test/Kore/Attribute/Sort/ConstructorsBuilder"
            "Test/Kore/Attribute/Sort/HasDomainValues"
            "Test/Kore/Attribute/Sort/Unit"
            "Test/Kore/Attribute/SortInjection"
            "Test/Kore/Attribute/Subsort"
            "Test/Kore/Attribute/Symbol"
            "Test/Kore/Attribute/Symbol/Anywhere"
            "Test/Kore/Attribute/Symbol/Klabel"
            "Test/Kore/Attribute/Symbol/Memo"
            "Test/Kore/Attribute/Symbol/NoEvaluators"
            "Test/Kore/Attribute/Symbol/SymbolKywd"
            "Test/Kore/Attribute/Trusted"
            "Test/Kore/Attribute/UniqueId"
            "Test/Kore/BugReport"
            "Test/Kore/Builtin"
            "Test/Kore/Builtin/AssocComm/CeilSimplifier"
            "Test/Kore/Builtin/Bool"
            "Test/Kore/Builtin/Builtin"
            "Test/Kore/Builtin/Definition"
            "Test/Kore/Builtin/Encoding"
            "Test/Kore/Builtin/Endianness"
            "Test/Kore/Builtin/External"
            "Test/Kore/Builtin/Inj"
            "Test/Kore/Builtin/Int"
            "Test/Kore/Builtin/InternalBytes"
            "Test/Kore/Builtin/KEqual"
            "Test/Kore/Builtin/Krypto"
            "Test/Kore/Builtin/List"
            "Test/Kore/Builtin/Map"
            "Test/Kore/Builtin/Set"
            "Test/Kore/Builtin/Signedness"
            "Test/Kore/Builtin/String"
            "Test/Kore/Contains"
            "Test/Kore/Equation/Application"
            "Test/Kore/Equation/Common"
            "Test/Kore/Equation/Sentence"
            "Test/Kore/Equation/Simplification"
            "Test/Kore/Error"
            "Test/Kore/Exec"
            "Test/Kore/IndexedModule/Error"
            "Test/Kore/IndexedModule/MockMetadataTools"
            "Test/Kore/IndexedModule/OverloadGraph"
            "Test/Kore/IndexedModule/Resolvers"
            "Test/Kore/IndexedModule/SortGraph"
            "Test/Kore/Internal/ApplicationSorts"
            "Test/Kore/Internal/Condition"
            "Test/Kore/Internal/From"
            "Test/Kore/Internal/Key"
            "Test/Kore/Internal/MultiAnd"
            "Test/Kore/Internal/MultiExists"
            "Test/Kore/Internal/OrCondition"
            "Test/Kore/Internal/OrPattern"
            "Test/Kore/Internal/Pattern"
            "Test/Kore/Internal/Predicate"
            "Test/Kore/Internal/SideCondition"
            "Test/Kore/Internal/Substitution"
            "Test/Kore/Internal/Symbol"
            "Test/Kore/Internal/TermLike"
            "Test/Kore/Log/DebugEvaluateCondition"
            "Test/Kore/Log/ErrorBottomTotalFunction"
            "Test/Kore/Log/WarnFunctionWithoutEvaluators"
            "Test/Kore/Log/WarnSymbolSMTRepresentation"
            "Test/Kore/Options"
            "Test/Kore/Parser"
            "Test/Kore/Parser/Lexer"
            "Test/Kore/Parser/Parser"
            "Test/Kore/Reachability/Claim"
            "Test/Kore/Reachability/MockAllPath"
            "Test/Kore/Reachability/OnePathStrategy"
            "Test/Kore/Reachability/Prove"
            "Test/Kore/Reachability/SomeClaim"
            "Test/Kore/Repl/Graph"
            "Test/Kore/Repl/Interpreter"
            "Test/Kore/Repl/Parser"
            "Test/Kore/Repl/ParserTest"
            "Test/Kore/Rewrite"
            "Test/Kore/Rewrite/AntiLeft"
            "Test/Kore/Rewrite/Axiom/EvaluationStrategy"
            "Test/Kore/Rewrite/Axiom/Identifier"
            "Test/Kore/Rewrite/Axiom/Matcher"
            "Test/Kore/Rewrite/Axiom/Registry"
            "Test/Kore/Rewrite/ClaimPattern"
            "Test/Kore/Rewrite/Function/Evaluator"
            "Test/Kore/Rewrite/Function/Integration"
            "Test/Kore/Rewrite/Function/Memo"
            "Test/Kore/Rewrite/Implication"
            "Test/Kore/Rewrite/MockSymbols"
            "Test/Kore/Rewrite/Remainder"
            "Test/Kore/Rewrite/RewriteStep"
            "Test/Kore/Rewrite/Rule"
            "Test/Kore/Rewrite/Rule/Common"
            "Test/Kore/Rewrite/Rule/Expand"
            "Test/Kore/Rewrite/Rule/Simplify"
            "Test/Kore/Rewrite/RulePattern"
            "Test/Kore/Rewrite/SMT/Builders"
            "Test/Kore/Rewrite/SMT/Evaluator"
            "Test/Kore/Rewrite/SMT/Helpers"
            "Test/Kore/Rewrite/SMT/Representation/All"
            "Test/Kore/Rewrite/SMT/Representation/Builders"
            "Test/Kore/Rewrite/SMT/Representation/Helpers"
            "Test/Kore/Rewrite/SMT/Representation/Sorts"
            "Test/Kore/Rewrite/SMT/Representation/Symbols"
            "Test/Kore/Rewrite/SMT/Sorts"
            "Test/Kore/Rewrite/SMT/Symbols"
            "Test/Kore/Rewrite/SMT/Translate"
            "Test/Kore/Rewrite/Strategy"
            "Test/Kore/Rewrite/Transition"
            "Test/Kore/Rewrite/RewritingVariable"
            "Test/Kore/Simplify"
            "Test/Kore/Simplify/And"
            "Test/Kore/Simplify/AndTerms"
            "Test/Kore/Simplify/Application"
            "Test/Kore/Simplify/Bottom"
            "Test/Kore/Simplify/Ceil"
            "Test/Kore/Simplify/Condition"
            "Test/Kore/Simplify/DomainValue"
            "Test/Kore/Simplify/Equals"
            "Test/Kore/Simplify/Exists"
            "Test/Kore/Simplify/Floor"
            "Test/Kore/Simplify/Forall"
            "Test/Kore/Simplify/Iff"
            "Test/Kore/Simplify/Implies"
            "Test/Kore/Simplify/Inj"
            "Test/Kore/Simplify/InjSimplifier"
            "Test/Kore/Simplify/Integration"
            "Test/Kore/Simplify/IntegrationProperty"
            "Test/Kore/Simplify/InternalList"
            "Test/Kore/Simplify/InternalMap"
            "Test/Kore/Simplify/InternalSet"
            "Test/Kore/Simplify/Next"
            "Test/Kore/Simplify/Not"
            "Test/Kore/Simplify/Or"
            "Test/Kore/Simplify/OrPattern"
            "Test/Kore/Simplify/Overloading"
            "Test/Kore/Simplify/Predicate"
            "Test/Kore/Simplify/Pattern"
            "Test/Kore/Simplify/StringLiteral"
            "Test/Kore/Simplify/SubstitutionSimplifier"
            "Test/Kore/Simplify/TermLike"
            "Test/Kore/Simplify/Top"
            "Test/Kore/Syntax/Id"
            "Test/Kore/Syntax/Variable"
            "Test/Kore/TopBottom"
            "Test/Kore/Unification/SubstitutionNormalization"
            "Test/Kore/Unification/Unifier"
            "Test/Kore/Unification/UnifierT"
            "Test/Kore/Unparser"
            "Test/Kore/Validate/DefinitionVerifier"
            "Test/Kore/Validate/DefinitionVerifier/Imports"
            "Test/Kore/Validate/DefinitionVerifier/PatternVerifier"
            "Test/Kore/Validate/DefinitionVerifier/SentenceVerifier"
            "Test/Kore/Validate/DefinitionVerifier/SortUsage"
            "Test/Kore/Validate/DefinitionVerifier/UniqueNames"
            "Test/Kore/Validate/DefinitionVerifier/UniqueSortVariables"
            "Test/Kore/Variables/Fresh"
            "Test/Kore/Variables/Target"
            "Test/Kore/Variables/V"
            "Test/Kore/Variables/W"
            "Test/Kore/With"
            "Test/Pretty"
            "Test/SMT"
            "Test/SMT/AST"
            "Test/SQL"
            "Test/Stats"
            "Test/Tasty/HUnit/Ext"
            "Test/Terse"
            ];
          hsSourceDirs = [ "test" ];
          mainPath = [ "Test.hs" ];
          };
        };
      };
    } // rec { src = (pkgs.lib).mkDefault ./kore; }<|MERGE_RESOLUTION|>--- conflicted
+++ resolved
@@ -37,24 +37,19 @@
           (hsPkgs."adjunctions" or (errorHandler.buildDepError "adjunctions"))
           (hsPkgs."aeson" or (errorHandler.buildDepError "aeson"))
           (hsPkgs."array" or (errorHandler.buildDepError "array"))
-<<<<<<< HEAD
-=======
           (hsPkgs."async" or (errorHandler.buildDepError "async"))
           (hsPkgs."binary" or (errorHandler.buildDepError "binary"))
->>>>>>> 6f104100
           (hsPkgs."bytestring" or (errorHandler.buildDepError "bytestring"))
           (hsPkgs."clock" or (errorHandler.buildDepError "clock"))
           (hsPkgs."co-log" or (errorHandler.buildDepError "co-log"))
           (hsPkgs."comonad" or (errorHandler.buildDepError "comonad"))
-<<<<<<< HEAD
-=======
           (hsPkgs."compact" or (errorHandler.buildDepError "compact"))
           (hsPkgs."conduit-extra" or (errorHandler.buildDepError "conduit-extra"))
->>>>>>> 6f104100
           (hsPkgs."containers" or (errorHandler.buildDepError "containers"))
           (hsPkgs."cryptonite" or (errorHandler.buildDepError "cryptonite"))
           (hsPkgs."data-default" or (errorHandler.buildDepError "data-default"))
           (hsPkgs."deepseq" or (errorHandler.buildDepError "deepseq"))
+          (hsPkgs."deriving-aeson" or (errorHandler.buildDepError "deriving-aeson"))
           (hsPkgs."directory" or (errorHandler.buildDepError "directory"))
           (hsPkgs."distributive" or (errorHandler.buildDepError "distributive"))
           (hsPkgs."errors" or (errorHandler.buildDepError "errors"))
@@ -71,10 +66,12 @@
           (hsPkgs."hashable" or (errorHandler.buildDepError "hashable"))
           (hsPkgs."haskeline" or (errorHandler.buildDepError "haskeline"))
           (hsPkgs."integer-gmp" or (errorHandler.buildDepError "integer-gmp"))
+          (hsPkgs."json-rpc" or (errorHandler.buildDepError "json-rpc"))
           (hsPkgs."lens" or (errorHandler.buildDepError "lens"))
           (hsPkgs."logict" or (errorHandler.buildDepError "logict"))
           (hsPkgs."megaparsec" or (errorHandler.buildDepError "megaparsec"))
           (hsPkgs."mmorph" or (errorHandler.buildDepError "mmorph"))
+          (hsPkgs."monad-logger" or (errorHandler.buildDepError "monad-logger"))
           (hsPkgs."mono-traversable" or (errorHandler.buildDepError "mono-traversable"))
           (hsPkgs."mtl" or (errorHandler.buildDepError "mtl"))
           (hsPkgs."optparse-applicative" or (errorHandler.buildDepError "optparse-applicative"))
@@ -85,6 +82,7 @@
           (hsPkgs."recursion-schemes" or (errorHandler.buildDepError "recursion-schemes"))
           (hsPkgs."semialign" or (errorHandler.buildDepError "semialign"))
           (hsPkgs."sqlite-simple" or (errorHandler.buildDepError "sqlite-simple"))
+          (hsPkgs."stm" or (errorHandler.buildDepError "stm"))
           (hsPkgs."streams" or (errorHandler.buildDepError "streams"))
           (hsPkgs."tar" or (errorHandler.buildDepError "tar"))
           (hsPkgs."template-haskell" or (errorHandler.buildDepError "template-haskell"))
@@ -259,6 +257,7 @@
           "Kore/Internal/TermLike/Renaming"
           "Kore/Internal/TermLike/TermLike"
           "Kore/Internal/Variable"
+          "Kore/JsonRpc"
           "Kore/Log"
           "Kore/Log/DebugAppliedRewriteRules"
           "Kore/Log/DebugAttemptedRewriteRules"
@@ -515,8 +514,6 @@
             ""
             ];
           };
-<<<<<<< HEAD
-=======
         "kore-rpc" = {
           depends = [
             (hsPkgs."base" or (errorHandler.buildDepError "base"))
@@ -530,7 +527,6 @@
             ""
             ];
           };
->>>>>>> 6f104100
         "kore-format" = {
           depends = [
             (hsPkgs."base" or (errorHandler.buildDepError "base"))
@@ -646,24 +642,19 @@
             (hsPkgs."adjunctions" or (errorHandler.buildDepError "adjunctions"))
             (hsPkgs."aeson" or (errorHandler.buildDepError "aeson"))
             (hsPkgs."array" or (errorHandler.buildDepError "array"))
-<<<<<<< HEAD
-=======
             (hsPkgs."async" or (errorHandler.buildDepError "async"))
             (hsPkgs."binary" or (errorHandler.buildDepError "binary"))
->>>>>>> 6f104100
             (hsPkgs."bytestring" or (errorHandler.buildDepError "bytestring"))
             (hsPkgs."clock" or (errorHandler.buildDepError "clock"))
             (hsPkgs."co-log" or (errorHandler.buildDepError "co-log"))
             (hsPkgs."comonad" or (errorHandler.buildDepError "comonad"))
-<<<<<<< HEAD
-=======
             (hsPkgs."compact" or (errorHandler.buildDepError "compact"))
             (hsPkgs."conduit-extra" or (errorHandler.buildDepError "conduit-extra"))
->>>>>>> 6f104100
             (hsPkgs."containers" or (errorHandler.buildDepError "containers"))
             (hsPkgs."cryptonite" or (errorHandler.buildDepError "cryptonite"))
             (hsPkgs."data-default" or (errorHandler.buildDepError "data-default"))
             (hsPkgs."deepseq" or (errorHandler.buildDepError "deepseq"))
+            (hsPkgs."deriving-aeson" or (errorHandler.buildDepError "deriving-aeson"))
             (hsPkgs."directory" or (errorHandler.buildDepError "directory"))
             (hsPkgs."distributive" or (errorHandler.buildDepError "distributive"))
             (hsPkgs."errors" or (errorHandler.buildDepError "errors"))
@@ -680,10 +671,12 @@
             (hsPkgs."hashable" or (errorHandler.buildDepError "hashable"))
             (hsPkgs."haskeline" or (errorHandler.buildDepError "haskeline"))
             (hsPkgs."integer-gmp" or (errorHandler.buildDepError "integer-gmp"))
+            (hsPkgs."json-rpc" or (errorHandler.buildDepError "json-rpc"))
             (hsPkgs."lens" or (errorHandler.buildDepError "lens"))
             (hsPkgs."logict" or (errorHandler.buildDepError "logict"))
             (hsPkgs."megaparsec" or (errorHandler.buildDepError "megaparsec"))
             (hsPkgs."mmorph" or (errorHandler.buildDepError "mmorph"))
+            (hsPkgs."monad-logger" or (errorHandler.buildDepError "monad-logger"))
             (hsPkgs."mono-traversable" or (errorHandler.buildDepError "mono-traversable"))
             (hsPkgs."mtl" or (errorHandler.buildDepError "mtl"))
             (hsPkgs."optparse-applicative" or (errorHandler.buildDepError "optparse-applicative"))
@@ -694,6 +687,7 @@
             (hsPkgs."recursion-schemes" or (errorHandler.buildDepError "recursion-schemes"))
             (hsPkgs."semialign" or (errorHandler.buildDepError "semialign"))
             (hsPkgs."sqlite-simple" or (errorHandler.buildDepError "sqlite-simple"))
+            (hsPkgs."stm" or (errorHandler.buildDepError "stm"))
             (hsPkgs."streams" or (errorHandler.buildDepError "streams"))
             (hsPkgs."tar" or (errorHandler.buildDepError "tar"))
             (hsPkgs."template-haskell" or (errorHandler.buildDepError "template-haskell"))
