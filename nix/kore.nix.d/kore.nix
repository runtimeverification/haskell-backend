--- conflicted
+++ resolved
@@ -572,11 +572,7 @@
             ""
             ];
           };
-<<<<<<< HEAD
-        "kore-check-functions" = {
-=======
         "kore-match-disjunction" = {
->>>>>>> 0f992a35
           depends = [
             (hsPkgs."base" or (errorHandler.buildDepError "base"))
             (hsPkgs."kore" or (errorHandler.buildDepError "kore"))
@@ -587,18 +583,11 @@
             (hsPkgs."megaparsec" or (errorHandler.buildDepError "megaparsec"))
             (hsPkgs."optparse-applicative" or (errorHandler.buildDepError "optparse-applicative"))
             (hsPkgs."text" or (errorHandler.buildDepError "text"))
-<<<<<<< HEAD
-            ];
-          buildable = true;
-          modules = [ "GlobalMain" "Paths_kore" ];
-          hsSourceDirs = [ "app/share" "app/check-functions" ];
-=======
             (hsPkgs."transformers" or (errorHandler.buildDepError "transformers"))
             ];
           buildable = true;
           modules = [ "GlobalMain" "Paths_kore" ];
           hsSourceDirs = [ "app/share" "app/match-disjunction" ];
->>>>>>> 0f992a35
           mainPath = (([
             "Main.hs"
             ] ++ (pkgs.lib).optional (compiler.isGhc && (compiler.version).ge "8.4") "") ++ (pkgs.lib).optional (compiler.isGhc && (compiler.version).ge "8.8") "") ++ [
