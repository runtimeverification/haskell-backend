--- conflicted
+++ resolved
@@ -92,14 +92,8 @@
 owise{}()
 ```
 
-<<<<<<< HEAD
-This function rule will apply only if the current configuration does not match
-any other function rules for a specific symbol. Has default priority 200.
-
-=======
 This rule will apply only if the term does not unify with any other rules.
 Has default priority 200.
->>>>>>> 0e300bfa
 
 ### ProductionID
 
