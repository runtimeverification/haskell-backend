--- conflicted
+++ resolved
@@ -98,13 +98,8 @@
 priority{}("123")
 ```
 
-<<<<<<< HEAD
-The priority attribute specifies a number which determines the order of rule 
-application. The attribute's argument is a string literal representing a decimal 
-=======
 The priority attribute specifies a number which determines the order of rule
 application. The attribute's argument is a string literal representing a decimal
->>>>>>> ad2cef04
 integer.
 
 ### Simplification
