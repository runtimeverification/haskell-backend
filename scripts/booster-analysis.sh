#!/usr/bin/env bash
set -euxo pipefail

# Environment variables:
#   LOG_DIR: path to bug report run logs, defaults to $BUG_REPORT_DIR-logs
#   PARALLEL: number of bug reports to process in parallel, defaults to $(nproc)
#   SERVER_OPTS: additional options for the server (default: none)
#   K_VERSION: K version to use for testing (default: from deps/k_release)

SCRIPT_DIR="$(dirname "$(readlink -f "$0")")"


PARALLEL=${PARALLEL:-$(nproc)}

SERVER_OPTS=${SERVER_OPTS:-}

BUG_REPORT_DIR=$1

nix_shell() {
  GC_DONT_GC=1 nix develop $SCRIPT_DIR/..#cabal --extra-experimental-features 'nix-command flakes' --command bash -c "$1"
}

nix_shell "cabal build kore-rpc-booster"

export SERVER=$(nix_shell "cabal exec which kore-rpc-booster" | tail -1)

nix_shell "cabal build kore-rpc-client"

export CLIENT=$(nix_shell "cabal exec which kore-rpc-client" | tail -1)

nix_shell "cabal build count-aborts"

COUNT=$(nix_shell "cabal exec which count-aborts" | tail -1)

# removes trailing "/" from BUG_REPORT_DIR
export LOG_DIR=${LOG_DIR:-"$(dirname "$BUG_REPORT_DIR/.")-logs"}

mkdir -p $LOG_DIR

K_VERSION=${K_VERSION:-$(cat $SCRIPT_DIR/../deps/k_release)}
export PATH="$(nix build github:runtimeverification/k/v$K_VERSION#k.openssl.procps.secp256k1 --no-link  --print-build-logs --json | jq -r '.[].outputs | to_entries[].value')/bin:$PATH"
PLUGIN_VERSION=$(cat $SCRIPT_DIR/../deps/blockchain-k-plugin_release)
export PLUGIN_DIR=$(nix build github:runtimeverification/blockchain-k-plugin/$PLUGIN_VERSION --no-link --json | jq -r '.[].outputs | to_entries[].value')



run_tarball(){
  echo "######## $1 ########";
  $SCRIPT_DIR/run-with-tarball.sh "$1" -l Aborts --log-format json --log-file "$LOG_DIR/$(basename "$1").json.log" ${SERVER_OPTS} 2>&1 | tee "$LOG_DIR/$(basename "$1").out";
}

export -f run_tarball
export SCRIPT_DIR

<<<<<<< HEAD
# Mac is always special and for some reason, passing `-print0`` as the last argument breaks the find command if there is an `-or`
find $BUG_REPORT_DIR -print0 -name \*.tar -or -name \*.tar.gz | xargs -0 -t -I {} -P $PARALLEL bash -c 'run_tarball "$@"' $(basename {}) {}
=======
find $BUG_REPORT_DIR -name \*.tar -print0 -or -name \*.tar.gz -print0 | xargs -0 -t -I {} -P $PARALLEL bash -c 'run_tarball "$@"' $(basename {}) {}
>>>>>>> 07123642

cd $LOG_DIR

# Counting abort reasons
find . -name \*.json.log | xargs $COUNT > abort_reasons.count<|MERGE_RESOLUTION|>--- conflicted
+++ resolved
@@ -52,12 +52,7 @@
 export -f run_tarball
 export SCRIPT_DIR
 
-<<<<<<< HEAD
-# Mac is always special and for some reason, passing `-print0`` as the last argument breaks the find command if there is an `-or`
-find $BUG_REPORT_DIR -print0 -name \*.tar -or -name \*.tar.gz | xargs -0 -t -I {} -P $PARALLEL bash -c 'run_tarball "$@"' $(basename {}) {}
-=======
 find $BUG_REPORT_DIR -name \*.tar -print0 -or -name \*.tar.gz -print0 | xargs -0 -t -I {} -P $PARALLEL bash -c 'run_tarball "$@"' $(basename {}) {}
->>>>>>> 07123642
 
 cd $LOG_DIR
 
