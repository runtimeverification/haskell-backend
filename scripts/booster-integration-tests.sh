--- conflicted
+++ resolved
@@ -37,11 +37,7 @@
             SERVER=$KORE_RPC_DEV ./runDirectoryTest.sh test-$name $@
             SERVER=$KORE_RPC_BOOSTER ./runDirectoryTest.sh test-$name $@
             ;;
-<<<<<<< HEAD
-        "get-model" | "collectiontest" | "use-path-condition-in-equations")
-=======
-        "get-model" | "collectiontest" | "implies" | "implies2" | "implies-issue-3941")
->>>>>>> def31908
+        "get-model" | "collectiontest" | "implies" | "implies2" | "implies-issue-3941" | "use-path-condition-in-equations")
             SERVER=$BOOSTER_DEV ./runDirectoryTest.sh test-$name $@
             SERVER=$KORE_RPC_BOOSTER ./runDirectoryTest.sh test-$name $@
             ;;
