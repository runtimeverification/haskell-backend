--- conflicted
+++ resolved
@@ -31,12 +31,8 @@
 for each in \
     tests/proofs/simple-arithmetic-spec.k.prove \
     tests/proofs/loops-spec.k.prove \
-<<<<<<< HEAD
-    tests/proofs/memory-spec.k.prove \
+    tests/proofs/memory-symbolic-type-spec.k.prove \
     tests/proofs/locals-spec.k.prove
-=======
-    tests/proofs/memory-symbolic-type-spec.k.prove
->>>>>>> 4c2ec3f4
 do
     command time -o "$TOP/profile.json" -a \
         -f "{ \"wasm-semantics/$each\": { \"user_sec\": %U, \"resident_kbytes\": %M } }" \
