#!/usr/bin/env bash

shopt -s extglob
set -exuo pipefail

kollect() {
    local name="$1"

    local archive=kevm-bug-$name.tar.gz
    local script=test-$name.sh
    local def=test-$name-definition.kore
    local spec=test-$name-spec.kore
    local tmp=$name-tmp

    cd $KORE/evm-semantics

    mkdir $tmp
    mv $archive $tmp
    cd $tmp
    tar -xf $archive
    rm ./!(kore-exec.sh|spec.kore|vdefinition.kore)
    mv kore-exec.sh $script
    mv vdefinition.kore $def
    mv spec.kore $spec

    $KORE/scripts/trim-source-paths.sh *.kore
<<<<<<< HEAD
    gsed -i "s/result.kore/$script.out/g" test-$name.sh
    gsed -i "s/vdefinition.kore/$def/g" test-$name.sh
    gsed -i "s/spec.kore/$spec/g" test-$name.sh
=======
    sed -i "s/result.kore/$script.out/g" test-$name.sh
    sed -i "s/vdefinition.kore/$def/g" test-$name.sh
    sed -i "s/spec.kore/$spec/g" test-$name.sh
>>>>>>> 0c75536f

    mv * $KORE/evm-semantics
    cd $KORE/evm-semantics
    rm -rf $tmp
}

build-evm() {
    cd $KORE
    git clone git@github.com:runtimeverification/evm-semantics.git
    cd evm-semantics
    git submodule update --init --recursive
    make plugin-deps
    export PATH=$(pwd)/.build/usr/bin:$PATH
    make build-haskell
}

generate-evm() {
    cd $KORE/evm-semantics

    export \
        TEST_CONCRETE_BACKEND=haskell \
        TEST_SYMBOLIC_BACKEND=haskell \
        KEVM_OPTS=--bug-report \
        CHECK=true \
        KEEP_OUTPUTS=true

    make tests/specs/examples/sum-to-n-spec.k.prove -s -e
    kollect sum-to-n
<<<<<<< HEAD

    make tests/specs/functional/lemmas-spec.k.prove -s -e
    kollect lemmas

    make tests/specs/benchmarks/storagevar03-spec.k.prove -s -e
    kollect storagevar03

    make tests/specs/erc20/ds/totalSupply-spec.k.prove -s -e
    kollect totalSupply

    make tests/specs/mcd/flipper-addu48u48-fail-rough-spec.k.prove -s -e
    kollect flipper-addu48u48-fail-rough

    make tests/specs/mcd/dsvalue-peek-pass-rough-spec.k.prove -s -e
    kollect dsvalue-peek-pass-rough

    make tests/specs/benchmarks/functional-spec.k.prove -s -e
    kollect functional
=======

    make tests/specs/functional/lemmas-spec.k.prove -s -e
    kollect lemmas

    make tests/specs/benchmarks/storagevar03-spec.k.prove -s -e
    kollect storagevar03

    make tests/specs/erc20/ds/totalSupply-spec.k.prove -s -e
    kollect totalSupply

    make tests/specs/mcd/flipper-addu48u48-fail-rough-spec.k.prove -s -e
    kollect flipper-addu48u48-fail-rough

    make tests/specs/mcd/dsvalue-peek-pass-rough-spec.k.prove -s -e
    kollect dsvalue-peek-pass-rough
>>>>>>> 0c75536f
}

replace-tests() {
    local testdir=$KORE/$1
    local tests=$KORE/$2/test-*

    if [ -d $testdir ]
    then
        rm $testdir/!(*.golden|Makefile)
    else
        mkdir $testdir
        echo "include \$(CURDIR)/../include.mk" > $testdir/Makefile
        echo "" >> $testdir/Makefile
        echo "test-%.sh.out: \$(TEST_DIR)/test-%-*" >> $testdir/Makefile
    fi
    mv $tests $testdir
}

build-evm
generate-evm
replace-tests "test/regression-evm" "evm-semantics"
rm -rf $KORE/evm-semantics<|MERGE_RESOLUTION|>--- conflicted
+++ resolved
@@ -24,15 +24,9 @@
     mv spec.kore $spec
 
     $KORE/scripts/trim-source-paths.sh *.kore
-<<<<<<< HEAD
-    gsed -i "s/result.kore/$script.out/g" test-$name.sh
-    gsed -i "s/vdefinition.kore/$def/g" test-$name.sh
-    gsed -i "s/spec.kore/$spec/g" test-$name.sh
-=======
     sed -i "s/result.kore/$script.out/g" test-$name.sh
     sed -i "s/vdefinition.kore/$def/g" test-$name.sh
     sed -i "s/spec.kore/$spec/g" test-$name.sh
->>>>>>> 0c75536f
 
     mv * $KORE/evm-semantics
     cd $KORE/evm-semantics
@@ -61,7 +55,6 @@
 
     make tests/specs/examples/sum-to-n-spec.k.prove -s -e
     kollect sum-to-n
-<<<<<<< HEAD
 
     make tests/specs/functional/lemmas-spec.k.prove -s -e
     kollect lemmas
@@ -80,23 +73,6 @@
 
     make tests/specs/benchmarks/functional-spec.k.prove -s -e
     kollect functional
-=======
-
-    make tests/specs/functional/lemmas-spec.k.prove -s -e
-    kollect lemmas
-
-    make tests/specs/benchmarks/storagevar03-spec.k.prove -s -e
-    kollect storagevar03
-
-    make tests/specs/erc20/ds/totalSupply-spec.k.prove -s -e
-    kollect totalSupply
-
-    make tests/specs/mcd/flipper-addu48u48-fail-rough-spec.k.prove -s -e
-    kollect flipper-addu48u48-fail-rough
-
-    make tests/specs/mcd/dsvalue-peek-pass-rough-spec.k.prove -s -e
-    kollect dsvalue-peek-pass-rough
->>>>>>> 0c75536f
 }
 
 replace-tests() {
