#!/usr/bin/env python3
from jsonrpcclient import request, request_uuid, notification
import json, socket, os, subprocess, difflib, time

script_path = os.path.dirname(os.path.realpath(__file__))
kore_rpc = os.path.join('.build', 'kore', 'bin', 'kore-rpc')
SERVER = os.getenv('SERVER',  os.path.join(script_path, '..', '..', kore_rpc))
HOST = "127.0.0.1"  # Standard loopback interface address (localhost)
PORT = 31337  # Port to listen on (non-privileged ports are > 1023)
CREATE_MISSING_GOLDEN = os.getenv("CREATE_MISSING_GOLDEN", 'False').lower() in ('true', '1', 't')
RECREATE_BROKEN_GOLDEN = os.getenv("RECREATE_BROKEN_GOLDEN", 'False').lower() in ('true', '1', 't')


VERBOSITY = int(os.getenv("VERBOSITY", '1'))


def debug(msg):
    if VERBOSITY > 1: print(msg)


def info(msg):
    if VERBOSITY > 0: print(msg)


server_log_level = {
    0: "error",
    1: "warning",
    2: "info"
}


def recv_all(sock):
    BUFF_SIZE = 4096 # 4 KiB
    data = b''
    while True:
        part = sock.recv(BUFF_SIZE)
        data += part
        if len(part) < BUFF_SIZE:
            # either 0 or end of data
            break
    return data


def rpc_request_id1(name, params):
    return json.dumps(
            request(
                name,
                params=params,
                id=1)
        ).encode()


def cancel():
    return json.dumps(notification("cancel")).encode()


green = '\x1b[38;5;16;48;5;2m'
red = '\x1b[38;5;16;48;5;1m'
endgreen = '\x1b[0m'
endred = '\x1b[0m'


def diff_strings(a, b):
    output = []
    matcher = difflib.SequenceMatcher(None, a, b)

    for opcode, a0, a1, b0, b1 in matcher.get_opcodes():
        if opcode == 'equal':
            output.append(a[a0:a1])
        elif opcode == 'insert':
            output.append(f'{green}{b[b0:b1]}{endgreen}')
        elif opcode == 'delete':
            output.append(f'{red}{a[a0:a1]}{endred}')
        elif opcode == 'replace':
            output.append(f'{green}{b[b0:b1]}{endgreen}')
            output.append(f'{red}{a[a0:a1]}{endred}')
    return ''.join(output)

def checkGolden (resp, resp_golden_path):
  if os.path.exists(resp_golden_path):
    debug("Checking against golden file...")
    with open(resp_golden_path, 'rb') as resp_golden_raw:
      golden_json = resp_golden_raw.read()
      if golden_json != resp:
        print(f"Test '{name}' {red}failed.{endred}")
        info(diff_strings(str(golden_json), str(resp)))
        if RECREATE_BROKEN_GOLDEN:
          with open(resp_golden_path, 'wb') as resp_golden_writer:
            resp_golden_writer.write(resp)
        else:
          info("Expected")
          info(golden_json)
          info("but got")
          info(resp)
          exit(1)
      else:
        info(f"Test '{name}' {green}passed{endgreen}")
  elif CREATE_MISSING_GOLDEN or RECREATE_BROKEN_GOLDEN:
    with open(resp_golden_path, 'wb') as resp_golden_writer:
      resp_golden_writer.write(resp)
  else:
    debug(resp)
    info(f"Golden file {red}not found{endred}")
    exit(1)



<<<<<<< HEAD
def runTest(def_path, req, resp_golden_path):
    with subprocess.Popen(f"{SERVER} {def_path} --module TEST --server-port {PORT} --log-level {server_log_level[VERBOSITY]}".split()) as process:
        try:
            while True:
                try:
                    s = socket.socket(socket.AF_INET, socket.SOCK_STREAM)
                    s.connect((HOST, PORT))
                    debug("Connected to server...")
                    s.sendall(req)
                    resp = recv_all(s)
                    debug(resp)
                    checkGolden(resp, resp_golden_path)
                    break
                except socket.error:
                  debug("Attempting to connect...")
                  time.sleep(1)
        finally:
            process.kill()

=======
def runTest(def_path, req, resp_golden_path, smt_tactic = None):
    smt_options = ["--smt-tactic", str(smt_tactic)] if smt_tactic else []
    server_args = [SERVER, def_path, "--module", "TEST", "--server-port", str(PORT), *smt_options, "--log-level", server_log_level[VERBOSITY]]
    with subprocess.Popen(executable=SERVER, args=server_args, text=True) as process:
        with socket.socket(socket.AF_INET, socket.SOCK_STREAM) as s:
          while True:
            try:
              s.connect((HOST, PORT))
              debug("Connected to server...")
              break
            except:
              pass
          s.sendall(req)
          resp = recv_all(s)
          debug(resp)
          process.kill()

          checkGolden(resp, resp_golden_path)
>>>>>>> a5847301

print("Running execute tests:")

for name in os.listdir("./execute"):
  info(f"- test '{name}'...")
  def_path = os.path.join("./execute", name, "definition.kore")
  params_json_path = os.path.join("./execute", name, "params.json")
  state_json_path = os.path.join("./execute", name, "state.json")
  resp_golden_path = os.path.join("./execute", name, "response.golden")
  with open(params_json_path, 'r') as params_json:
    with open(state_json_path, 'r') as state_json:
      params = json.loads(params_json.read())
      state = json.loads(state_json.read())
      params["state"] = state
      req = rpc_request_id1("execute", params)
      runTest(def_path, req, resp_golden_path)

print("Running execute tests with a customized SMT tactic:")

for name in os.listdir("./execute"):
  info(f"- test '{name}'...")
  def_path = os.path.join("./execute", name, "definition.kore")
  params_json_path = os.path.join("./execute", name, "params.json")
  state_json_path = os.path.join("./execute", name, "state.json")
  resp_golden_path = os.path.join("./execute", name, "response.golden")
  with open(params_json_path, 'r') as params_json:
    with open(state_json_path, 'r') as state_json:
      params = json.loads(params_json.read())
      state = json.loads(state_json.read())
      params["state"] = state
      req = rpc_request_id1("execute", params)
      runTest(def_path, req, resp_golden_path, smt_tactic='(check-sat-using smt)')

print("Running implies tests:")

for name in os.listdir("./implies"):
  info(f"- test '{name}'...")
  implies_def_path = os.path.join("./implies", name, "definition.kore")
  params_json_path = os.path.join("./implies", name, "antecedent.json")
  state_json_path = os.path.join("./implies", name, "consequent.json")
  resp_golden_path = os.path.join("./implies", name, "response.golden")
  with open(params_json_path, 'r') as antecedent_json:
    with open(state_json_path, 'r') as consequent_json:
      antecedent = json.loads(antecedent_json.read())
      consequent = json.loads(consequent_json.read())
      params = {}
      params["antecedent"] = antecedent
      params["consequent"] = consequent
      req = rpc_request_id1("implies", params)
      runTest(implies_def_path, req, resp_golden_path)


print("Running simplify tests:")

for name in os.listdir("./simplify"):
  info(f"- test '{name}'...")
  simplify_def_path = os.path.join("./simplify", name, "definition.kore")
  state_json_path = os.path.join("./simplify", name, "state.json")
  resp_golden_path = os.path.join("./simplify", name, "response.golden")
  with open(state_json_path, 'r') as state_json:
      state = json.loads(state_json.read())
      params = {}
      params["state"] = state
      req = rpc_request_id1("simplify", params)
      runTest(simplify_def_path, req, resp_golden_path)

print("Running add-module tests:")

def_path = "./add-module/add/definition.kore"

params_execute_json_path = "./add-module/execute/params.json"
resp_execute_fail_golden_path = "./add-module/execute/response-fail.golden"
resp_execute_success_golden_path = "./add-module/execute/response-success.golden"
resp_execute_defaultmodule_golden_path = "./add-module/execute/response-defaultmodule.golden"
state_execute_path = "./add-module/execute/state.json"
with open(params_execute_json_path, 'r') as params_json:
  with open(state_execute_path, 'r') as state_json:
    state = json.loads(state_json.read())
    params_execute = json.loads(params_json.read())
    params_execute["state"] = state
    req_execute = rpc_request_id1("execute", params_execute)
    req_execute_default = rpc_request_id1("execute", {"state": state})

params_add_json_path = "./add-module/add/params.json"
resp_add_golden_path = "./add-module/add/response.golden"
with open(params_add_json_path, 'r') as params_json:
  params_add = json.loads(params_json.read())
  req_add = rpc_request_id1("add-module", params_add)

with subprocess.Popen(f"{SERVER} {def_path} --module TEST --server-port {PORT} --log-level {server_log_level[VERBOSITY]}".split()) as process:
    try:
        while True:
            try:
                s = socket.socket(socket.AF_INET, socket.SOCK_STREAM)
                s.connect((HOST, PORT))
                debug("Connected to server...")

                name = "execute-fail"
                info(f"- test '{name}'...")
                s.sendall(req_execute)
                resp = recv_all(s)
                debug(resp)
                checkGolden(resp, resp_execute_fail_golden_path)

                name = "execute-default"
                info(f"- test '{name}'...")
                s.sendall(req_execute_default)
                resp = recv_all(s)
                debug(resp)
                checkGolden(resp, resp_execute_defaultmodule_golden_path)

                name = "add-module"
                info(f"- test '{name}'...")
                s.sendall(req_add)
                resp = recv_all(s)
                debug(resp)
                checkGolden(resp, resp_add_golden_path)

                name = "execute-success"
                info(f"- test '{name}'...")
                s.sendall(req_execute)
                resp = recv_all(s)
                debug(resp)
                checkGolden(resp, resp_execute_success_golden_path)

                name = "execute-default again"
                info(f"- test '{name}'...")
                s.sendall(req_execute_default)
                resp = recv_all(s)
                debug(resp)
                checkGolden(resp, resp_execute_defaultmodule_golden_path)
            
                break
            except socket.error:
                debug("Attempting to connect...")
                time.sleep(1)
    finally:
        process.kill()

print("Running get-model tests:")

for name in os.listdir("./get-model"):
  info(f"- test '{name}'...")
  get_model_def_path = os.path.join("./get-model", name, "definition.kore")
  state_json_path = os.path.join("./get-model", name, "state.json")
  resp_golden_path = os.path.join("./get-model", name, "response.golden")
  with open(state_json_path, 'r') as state_json:
      state = json.loads(state_json.read())
      params = {}
      params["state"] = state
      req = rpc_request_id1("get-model", params)
      runTest(get_model_def_path, req, resp_golden_path)

print("Running test for log-timing")

dir_path = "./logTiming/"
def_path = dir_path + "definition.kore"
with subprocess.Popen(f"{SERVER} {def_path} --module TEST --server-port {PORT} --log-level {server_log_level[VERBOSITY]}".split()) as process:
    with socket.socket(socket.AF_INET, socket.SOCK_STREAM) as s:
        while True:
            try:
              s.connect((HOST, PORT))
              debug("Connected to server...")
              break
            except:
              pass
        try:
            with open(dir_path + "state.json", 'r') as state_json:
                state = json.loads(state_json.read())

            info(f"- test with time logging enabled")
            params_execute = json.loads('{ "log-timing": true }')
            params_execute["state"] = state
            debug(f"Request data: '{params_execute}'")
            req_execute = rpc_request_id1("execute", params_execute)
            s.sendall(req_execute)
            resp = recv_all(s)
            debug(f"Received '{resp}'")
            respStr = str(resp, "utf-8")
            debug(f"Received '{respStr}'")
            respJson = json.loads(respStr)
            # check expected fields successively:
            if respJson["result"] is None:
                info(f"Cannot find expected path .result in response '{respJson}'")
                exit(1)
            elif respJson["result"]["logs"] is None:
                info(f"Cannot find expected path .result.logs[] in response '{respJson}'")
                exit(1)
            elif respJson["result"]["logs"][0]["time"] is None:
                info(f"Cannot find expected path .result.logs[0].time in response '{respJson}'")
                exit(1)
            else: # expect result.logs[].timing to be a list containing a singleton 2-element list
                timeValue = respJson["result"]["logs"][0]["time"]
                if not timeValue > 0.0:
                    info(f'Received time value {timeValue} is invalid')
                    exit(1)
                else:
                    info(f"Test with time logging {green}passed{endgreen}")

            info(f"- test with time logging explicitly disabled")
            params_execute = {}
            params_execute["state"] = state
            debug(f"Request data: '{params_execute}'")
            req_execute = rpc_request_id1("execute", params_execute)
            s.sendall(req_execute)
            resp = recv_all(s)
            debug(f"Received '{resp}'")
            name = "time logging disabled"
            checkGolden(resp, dir_path + "response.golden")
            # run a (trivial) simplify request with logTiming
            info("- trivial simplification with time logging")
            params_simplify = json.loads('{"log-timing": true}')
            params_simplify["state"] = state
            req_simplify = rpc_request_id1("simplify", params_simplify)
            s.sendall(req_simplify)
            resp = recv_all(s)
            debug(f"Received '{resp}'")
            try:
                time = json.loads(str(resp, "utf-8"))["result"]["logs"][0]["time"]
            except:
                info("Cannot find expected path .result.logs[].time in response")
                exit(1)
            if not time > 0.0:
                info(f"Received time value {time} is invalid")
                exit(1)
            else:
                info(f"Simplification test with time logging {green}passed{endgreen}")
        finally:
            process.kill()

print("That's all, folks")<|MERGE_RESOLUTION|>--- conflicted
+++ resolved
@@ -1,6 +1,6 @@
 #!/usr/bin/env python3
 from jsonrpcclient import request, request_uuid, notification
-import json, socket, os, subprocess, difflib, time
+import json, socket, os, subprocess, difflib
 
 script_path = os.path.dirname(os.path.realpath(__file__))
 kore_rpc = os.path.join('.build', 'kore', 'bin', 'kore-rpc')
@@ -105,27 +105,6 @@
 
 
 
-<<<<<<< HEAD
-def runTest(def_path, req, resp_golden_path):
-    with subprocess.Popen(f"{SERVER} {def_path} --module TEST --server-port {PORT} --log-level {server_log_level[VERBOSITY]}".split()) as process:
-        try:
-            while True:
-                try:
-                    s = socket.socket(socket.AF_INET, socket.SOCK_STREAM)
-                    s.connect((HOST, PORT))
-                    debug("Connected to server...")
-                    s.sendall(req)
-                    resp = recv_all(s)
-                    debug(resp)
-                    checkGolden(resp, resp_golden_path)
-                    break
-                except socket.error:
-                  debug("Attempting to connect...")
-                  time.sleep(1)
-        finally:
-            process.kill()
-
-=======
 def runTest(def_path, req, resp_golden_path, smt_tactic = None):
     smt_options = ["--smt-tactic", str(smt_tactic)] if smt_tactic else []
     server_args = [SERVER, def_path, "--module", "TEST", "--server-port", str(PORT), *smt_options, "--log-level", server_log_level[VERBOSITY]]
@@ -144,7 +123,6 @@
           process.kill()
 
           checkGolden(resp, resp_golden_path)
->>>>>>> a5847301
 
 print("Running execute tests:")
 
@@ -235,54 +213,51 @@
   req_add = rpc_request_id1("add-module", params_add)
 
 with subprocess.Popen(f"{SERVER} {def_path} --module TEST --server-port {PORT} --log-level {server_log_level[VERBOSITY]}".split()) as process:
-    try:
-        while True:
+        with socket.socket(socket.AF_INET, socket.SOCK_STREAM) as s:
+          while True:
             try:
-                s = socket.socket(socket.AF_INET, socket.SOCK_STREAM)
-                s.connect((HOST, PORT))
-                debug("Connected to server...")
-
-                name = "execute-fail"
-                info(f"- test '{name}'...")
-                s.sendall(req_execute)
-                resp = recv_all(s)
-                debug(resp)
-                checkGolden(resp, resp_execute_fail_golden_path)
-
-                name = "execute-default"
-                info(f"- test '{name}'...")
-                s.sendall(req_execute_default)
-                resp = recv_all(s)
-                debug(resp)
-                checkGolden(resp, resp_execute_defaultmodule_golden_path)
-
-                name = "add-module"
-                info(f"- test '{name}'...")
-                s.sendall(req_add)
-                resp = recv_all(s)
-                debug(resp)
-                checkGolden(resp, resp_add_golden_path)
-
-                name = "execute-success"
-                info(f"- test '{name}'...")
-                s.sendall(req_execute)
-                resp = recv_all(s)
-                debug(resp)
-                checkGolden(resp, resp_execute_success_golden_path)
-
-                name = "execute-default again"
-                info(f"- test '{name}'...")
-                s.sendall(req_execute_default)
-                resp = recv_all(s)
-                debug(resp)
-                checkGolden(resp, resp_execute_defaultmodule_golden_path)
-            
-                break
-            except socket.error:
-                debug("Attempting to connect...")
-                time.sleep(1)
-    finally:
-        process.kill()
+              s.connect((HOST, PORT))
+              debug("Connected to server...")
+              break
+            except:
+              pass
+          try:
+            name = "execute-fail"
+            info(f"- test '{name}'...")
+            s.sendall(req_execute)
+            resp = recv_all(s)
+            debug(resp)
+            checkGolden(resp, resp_execute_fail_golden_path)
+
+            name = "execute-default"
+            info(f"- test '{name}'...")
+            s.sendall(req_execute_default)
+            resp = recv_all(s)
+            debug(resp)
+            checkGolden(resp, resp_execute_defaultmodule_golden_path)
+
+            name = "add-module"
+            info(f"- test '{name}'...")
+            s.sendall(req_add)
+            resp = recv_all(s)
+            debug(resp)
+            checkGolden(resp, resp_add_golden_path)
+
+            name = "execute-success"
+            info(f"- test '{name}'...")
+            s.sendall(req_execute)
+            resp = recv_all(s)
+            debug(resp)
+            checkGolden(resp, resp_execute_success_golden_path)
+
+            name = "execute-default again"
+            info(f"- test '{name}'...")
+            s.sendall(req_execute_default)
+            resp = recv_all(s)
+            debug(resp)
+            checkGolden(resp, resp_execute_defaultmodule_golden_path)
+          finally:
+            process.kill()
 
 print("Running get-model tests:")
 
