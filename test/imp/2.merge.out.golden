/* Spc */
\rewrites{SortGeneratedTopCell{}}(
    /* Spc */
    \and{SortGeneratedTopCell{}}(
        /* Sfc */
        \and{SortGeneratedTopCell{}}(
            /* Sfc */
<<<<<<< HEAD
=======
            \equals{SortBool{}, SortGeneratedTopCell{}}(
                /* Fl Fn D Sfa Cl */ \dv{SortBool{}}("false"),
                /* Fl Fn D Sfc */
                Lbl'Unds'in'Unds'keys'LParUndsRParUnds'MAP'Unds'Bool'Unds'KItem'Unds'Map{}(
                    /* Fl Fn D Sfc */
                    /* Inj: */ inj{SortId{}, SortKItem{}}(
                        /* Fl Fn D Sfa */ VarX:SortId{}
                    ),
                    /* Fl Fn D Sfa */ Var'Unds'DotVar3:SortMap{}
                )
            ),
            /* Sfc */
>>>>>>> 770f15d7
            \equals{SortMap{}, SortGeneratedTopCell{}}(
                /* Fn Sfc */
                /* builtin: */
                Lbl'Unds'Map'Unds'{}(
                    /* element: */ Lbl'UndsPipe'-'-GT-Unds'{}(
                        /* Fl Fn D Sfc */
                        /* Inj: */ inj{SortId{}, SortKItem{}}(
                            /* Fl Fn D Sfa */ VarX:SortId{}
                        ),
                        /* Fl Fn D Sfc */
                        /* Inj: */ inj{SortInt{}, SortKItem{}}(
                            /* Fl Fn D Sfa */ VarI:SortInt{}
                        )
                    ),
                    /* opaque child: */ /* Fl Fn D Sfa */
                    Var'Unds'DotVar3:SortMap{}
                ),
                /* Fn Sfc */
                /* builtin: */
                Lbl'Unds'Map'Unds'{}(
                    /* element: */ Lbl'UndsPipe'-'-GT-Unds'{}(
                        /* Fl Fn D Sfc */
                        /* Inj: */ inj{SortId{}, SortKItem{}}(
                            /* Fl Fn D Sfa */ VarX0:SortId{}
                        ),
                        /* Fl Fn D Sfa */ VarI0:SortKItem{}
                    ),
                    /* opaque child: */ /* Fl Fn D Sfa */
                    Var'Unds'DotVar6:SortMap{}
                )
            ),
            /* Sfc */
            \equals{SortBool{}, SortGeneratedTopCell{}}(
                /* Fl Fn D Sfa Cl */ /* builtin: */ \dv{SortBool{}}("false"),
                /* Fl Fn D Sfc */
                Lbl'Unds'in'Unds'keys'LParUndsRParUnds'MAP'Unds'Bool'Unds'KItem'Unds'Map{}(
                    /* Fl Fn D Sfc */
                    /* Inj: */ inj{SortId{}, SortKItem{}}(
                        /* Fl Fn D Sfa */ VarX:SortId{}
                    ),
                    /* Fl Fn D Sfa */ Var'Unds'DotVar3:SortMap{}
                )
            )
        ),
        /* Fn Spc */
        Lbl'-LT-'generatedTop'-GT-'{}(
            /* Fn Spc */
            Lbl'-LT-'T'-GT-'{}(
                /* Fl Fn D Spc */
                Lbl'-LT-'k'-GT-'{}(
                    /* Fl Fn D Spc */
                    kseq{}(
                        /* Fl Fn D Sfc */
                        /* Inj: */ inj{SortStmt{}, SortKItem{}}(
                            /* Fl Fn D Sfc */
                            Lbl'UndsEqlsUndsSClnUnds'IMP-SYNTAX'Unds'Stmt'Unds'Id'Unds'AExp{}(
                                /* Fl Fn D Sfa */ VarX:SortId{},
                                /* Fl Fn D Sfc */
                                /* Inj: */ inj{SortInt{}, SortAExp{}}(
                                    /* Fl Fn D Sfa */ VarI:SortInt{}
                                )
                            )
                        ),
                        /* Fl Fn D Sfc */
                        kseq{}(
                            /* Fl Fn D Sfc */
                            /* Inj: */ inj{SortId{}, SortKItem{}}(
                                /* Fl Fn D Sfa */ VarX0:SortId{}
                            ),
                            /* Fl Fn D Sfa */ Var'Unds'DotVar5:SortK{}
                        )
                    )
                ),
                /* Fn Sfc */
                Lbl'-LT-'state'-GT-'{}(
                    /* Fn Sfc */
                    /* builtin: */
                    Lbl'Unds'Map'Unds'{}(
                        /* element: */ Lbl'UndsPipe'-'-GT-Unds'{}(
                            /* Fl Fn D Sfc */
                            /* Inj: */ inj{SortId{}, SortKItem{}}(
                                /* Fl Fn D Sfa */ VarX:SortId{}
                            ),
                            /* Fl Fn D Sfa */ Var'Unds'0:SortKItem{}
                        ),
                        /* opaque child: */ /* Fl Fn D Sfa */
                        Var'Unds'DotVar3:SortMap{}
                    )
                )
            ),
            /* Fl Fn D Sfa */ Var'Unds'DotVar4:SortGeneratedCounterCell{}
        )
    ),
    /* Fn Spa */
    Lbl'-LT-'generatedTop'-GT-'{}(
        /* Fn Spa */
        Lbl'-LT-'T'-GT-'{}(
            /* Fl Fn D Spa */
            Lbl'-LT-'k'-GT-'{}(
                /* Fl Fn D Spa */
                kseq{}(
                    /* Fl Fn D Sfa */ VarI0:SortKItem{},
                    /* Fl Fn D Sfa */ Var'Unds'DotVar5:SortK{}
                )
            ),
            /* Fn Spa */
            Lbl'-LT-'state'-GT-'{}(
                /* Fn Spa */
                /* builtin: */
                Lbl'Unds'Map'Unds'{}(
                    /* element: */ Lbl'UndsPipe'-'-GT-Unds'{}(
                        /* Fl Fn D Spa */
                        /* Inj: */ inj{SortId{}, SortKItem{}}(
                            /* Fl Fn D Sfa */ VarX0:SortId{}
                        ),
                        /* Fl Fn D Sfa */ VarI0:SortKItem{}
                    ),
                    /* opaque child: */ /* Fl Fn D Sfa */
                    Var'Unds'DotVar6:SortMap{}
                )
            )
        ),
        /* Fl Fn D Sfa */ Var'Unds'DotVar4:SortGeneratedCounterCell{}
    )
)<|MERGE_RESOLUTION|>--- conflicted
+++ resolved
@@ -5,21 +5,6 @@
         /* Sfc */
         \and{SortGeneratedTopCell{}}(
             /* Sfc */
-<<<<<<< HEAD
-=======
-            \equals{SortBool{}, SortGeneratedTopCell{}}(
-                /* Fl Fn D Sfa Cl */ \dv{SortBool{}}("false"),
-                /* Fl Fn D Sfc */
-                Lbl'Unds'in'Unds'keys'LParUndsRParUnds'MAP'Unds'Bool'Unds'KItem'Unds'Map{}(
-                    /* Fl Fn D Sfc */
-                    /* Inj: */ inj{SortId{}, SortKItem{}}(
-                        /* Fl Fn D Sfa */ VarX:SortId{}
-                    ),
-                    /* Fl Fn D Sfa */ Var'Unds'DotVar3:SortMap{}
-                )
-            ),
-            /* Sfc */
->>>>>>> 770f15d7
             \equals{SortMap{}, SortGeneratedTopCell{}}(
                 /* Fn Sfc */
                 /* builtin: */
@@ -53,7 +38,7 @@
             ),
             /* Sfc */
             \equals{SortBool{}, SortGeneratedTopCell{}}(
-                /* Fl Fn D Sfa Cl */ /* builtin: */ \dv{SortBool{}}("false"),
+                /* Fl Fn D Sfa Cl */ \dv{SortBool{}}("false"),
                 /* Fl Fn D Sfc */
                 Lbl'Unds'in'Unds'keys'LParUndsRParUnds'MAP'Unds'Bool'Unds'KItem'Unds'Map{}(
                     /* Fl Fn D Sfc */
