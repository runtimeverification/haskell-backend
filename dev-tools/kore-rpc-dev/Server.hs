{-# LANGUAGE FlexibleContexts #-}
{-# LANGUAGE RankNTypes #-}
{-# OPTIONS_GHC -Wno-incomplete-uni-patterns #-}

{- |
Copyright   : (c) Runtime Verification, 2022
License     : BSD-3-Clause
-}
module Main (main) where

import Control.Concurrent.MVar (newMVar)
import Control.Concurrent.MVar qualified as MVar
import Control.Exception (AsyncException (UserInterrupt), handleJust)
import Control.Monad (forM_, void, when)
import Control.Monad.Catch (bracket)
import Control.Monad.IO.Class (MonadIO (liftIO))
import Control.Monad.Logger (
    LogLevel (..),
    LoggingT (runLoggingT),
    MonadLoggerIO (askLoggerIO),
    ToLogStr (toLogStr),
    defaultLoc,
 )
import Control.Monad.Logger qualified as Log
import Control.Monad.Logger qualified as Logger
import Data.Aeson.Types (Value (..))
import Data.ByteString qualified as BS
import Data.Conduit.Network (serverSettings)
import Data.IORef (writeIORef)
import Data.InternedText (globalInternedTextCache)
import Data.Map qualified as Map
import Data.Maybe (fromMaybe, mapMaybe)
import Data.Set qualified as Set
import Data.Text (Text)
import Data.Text qualified as Text
import Data.Text.Encoding qualified as Text (decodeUtf8, encodeUtf8)
import Network.JSONRPC
import Options.Applicative
import System.Clock (
    Clock (..),
    getTime,
 )
import System.Exit
import System.IO (hPutStrLn, stderr)
import System.IO qualified as IO

import Booster.CLOptions
import Booster.SMT.Base qualified as SMT (SExpr (..), SMTId (..))
import Booster.SMT.Interface (SMTOptions (..))
import Booster.Trace
import Data.Limit (Limit (..))
import GlobalMain qualified
import Kore.Attribute.Symbol (StepperAttributes)
import Kore.BugReport (BugReportOption (..), withBugReport)
import Kore.IndexedModule.MetadataTools (SmtMetadataTools)
import Kore.Internal.TermLike (TermLike, VariableName)
import Kore.JsonRpc (ServerState (..))
import Kore.JsonRpc qualified as Kore
import Kore.JsonRpc.Error
import Kore.JsonRpc.Server
import Kore.JsonRpc.Types
import Kore.Log (
    ExeName (..),
    KoreLogType (LogSomeAction),
    LogAction (LogAction),
    TimestampsSwitch (TimestampsDisable),
    defaultKoreLogOptions,
    swappableLogger,
    withLogger,
 )
import Kore.Log qualified
import Kore.Log qualified as Log
import Kore.Log.DebugSolver qualified as Log
import Kore.Log.Registry qualified as Log
import Kore.Rewrite.SMT.Lemma (declareSMTLemmas)
import Kore.Syntax.Definition (ModuleName (ModuleName), SentenceAxiom)
import Options.SMT as KoreSMT (KoreSolverOptions (..), Solver (..))
import SMT qualified as KoreSMT

data KoreServer = KoreServer
    { serverState :: MVar.MVar Kore.ServerState
    , mainModule :: Text
    , runSMT ::
        forall a.
        SmtMetadataTools StepperAttributes ->
        [SentenceAxiom (TermLike VariableName)] ->
        KoreSMT.SMT a ->
        IO a
    , loggerEnv :: Kore.Log.LoggerEnv IO
    }

respond ::
    forall m.
    Log.MonadLogger m =>
    Respond (API 'Req) m (API 'Res) ->
    Respond (API 'Req) m (API 'Res)
respond kore req = case req of
    Execute _ ->
        loggedKore ExecuteM req >>= \case
            Right (Execute koreResult) -> do
                Log.logInfoNS "proxy" . Text.pack $
                    "Kore " <> show koreResult.reason <> " at " <> show koreResult.depth
                pure . Right . Execute $ koreResult
            res -> pure res
    Implies _ -> loggedKore ImpliesM req
    Simplify simplifyReq -> handleSimplify simplifyReq
    AddModule _ -> kore req
    GetModel _ ->
        loggedKore GetModelM req
    Cancel ->
        pure $ Left $ ErrorObj "Cancel not supported" (-32601) Null
  where
    handleSimplify :: SimplifyRequest -> m (Either ErrorObj (API 'Res))
    handleSimplify simplifyReq = do
        let koreReq = Simplify simplifyReq
        koreResult <- kore koreReq
        case koreResult of
            Right (Simplify koreRes) -> do
                pure . Right . Simplify $
                    SimplifyResult
                        { state = koreRes.state
                        , logs = koreRes.logs
                        }
            koreError ->
                pure koreError

    loggedKore method r = do
        Log.logInfoNS "proxy" . Text.pack $ show method <> " (using kore)"
        kore r

main :: IO ()
main = do
    startTime <- getTime Monotonic
    options <- execParser clParser
    let CLProxyOptions
            { clOptions =
                clOPts@CLOptions
                    { port
                    , logLevels
                    , smtOptions
                    , eventlogEnabledUserEvents
                    }
            } = options
        (logLevel, customLevels) = adjustLogLevels logLevels
        levelFilter :: Logger.LogSource -> LogLevel -> Bool
        levelFilter _source lvl =
            lvl `elem` customLevels || lvl >= logLevel && lvl <= LevelError
        koreLogExtraLevels =
            Set.unions $ mapMaybe (`Map.lookup` koreExtraLogs) customLevels
        koreSolverOptions = translateSMTOpts smtOptions

    Logger.runStderrLoggingT $ Logger.filterLogger levelFilter $ do
        liftIO $ forM_ eventlogEnabledUserEvents $ \t -> do
            putStrLn $ "Tracing " <> show t
            enableCustomUserEvent t

        monadLogger <- askLoggerIO

        koreLogEntriesAsJsonSelector <-
            if Logger.LevelOther "SimplifyJson" `elem` customLevels
                then case Map.lookup (Logger.LevelOther "SimplifyJson") logLevelToKoreLogEntryMap of
                    Nothing -> do
                        Logger.logWarnNS
                            "proxy"
                            "Could not find out which Kore log entries correspond to the SimplifyJson level"
                        pure (const False)
<<<<<<< HEAD
                    Just es -> pure (`elem` es)
=======
                    Just koreSimplificationLogEntries -> pure (`elem` koreSimplificationLogEntries)
>>>>>>> 94693a86
                else pure (const False)

        let coLogLevel = fromMaybe Log.Info $ toSeverity logLevel
            koreLogOptions =
                (defaultKoreLogOptions (ExeName "") startTime)
                    { Log.logLevel = coLogLevel
                    , Log.logEntries = koreLogExtraLevels
                    , Log.timestampsSwitch = TimestampsDisable
                    , Log.debugSolverOptions =
                        Log.DebugSolverOptions . fmap (<> ".kore") $ smtOptions >>= (.transcript)
                    , Log.logType =
                        LogSomeAction $
                            Log.LogSomeActionData
                                { entrySelector = koreLogEntriesAsJsonSelector
                                , standardLogAction =
                                    (LogAction $ \txt -> liftIO $ monadLogger defaultLoc "kore" logLevel $ toLogStr txt)
                                , jsonLogAction =
                                    ( LogAction $ \txt ->
                                        let bytes = Text.encodeUtf8 $ "[SimplifyJson] " <> txt <> "\n"
                                         in liftIO $ do
                                                BS.hPutStr IO.stderr bytes
                                                IO.hFlush IO.stderr
                                    )
                                }
                    , Log.logFormat = Log.Standard
                    }
            srvSettings = serverSettings port "*"

        liftIO $ void $ withBugReport (ExeName "kore-rpc-dev") BugReportOnError $ \_reportDirectory ->
            withLogger koreLogOptions $ \actualLogAction -> do
                mvarLogAction <- newMVar actualLogAction
                let logAction = swappableLogger mvarLogAction
                kore@KoreServer{runSMT} <-
                    mkKoreServer Log.LoggerEnv{logAction} clOPts koreSolverOptions
                runLoggingT (Logger.logInfoNS "proxy" "Starting RPC server") monadLogger

                let koreRespond :: Respond (API 'Req) (LoggingT IO) (API 'Res)
                    koreRespond = Kore.respond kore.serverState (ModuleName kore.mainModule) runSMT
                    server =
                        jsonRpcServer
                            srvSettings
                            (const $ respond koreRespond)
                            [Kore.handleDecidePredicateUnknown, handleErrorCall, handleSomeException]
                    interruptHandler _ = do
                        when (logLevel >= LevelInfo) $
                            hPutStrLn stderr "[Info#proxy] Server shutting down"
                        exitSuccess
                handleJust isInterrupt interruptHandler $ runLoggingT server monadLogger
  where
    clParser =
        info
            (clProxyOptionsParser <**> versionInfoParser <**> helper)
            parserInfoModifiers

    isInterrupt :: AsyncException -> Maybe ()
    isInterrupt UserInterrupt = Just ()
    isInterrupt _other = Nothing

toSeverity :: LogLevel -> Maybe Log.Severity
toSeverity LevelDebug = Just Log.Debug
toSeverity LevelInfo = Just Log.Info
toSeverity LevelWarn = Just Log.Warning
toSeverity LevelError = Just Log.Error
toSeverity LevelOther{} = Nothing

koreExtraLogs :: Map.Map LogLevel Log.EntryTypes
koreExtraLogs =
    Map.map
        (Set.fromList . mapMaybe (`Map.lookup` Log.textToType Log.registry))
        logLevelToKoreLogEntryMap

logLevelToKoreLogEntryMap :: Map.Map LogLevel [Text.Text]
logLevelToKoreLogEntryMap =
    Map.fromList
        [ (LevelOther "SimplifyKore", ["DebugAttemptEquation", "DebugApplyEquation"])
        , (LevelOther "SimplifyJson", ["DebugAttemptEquation"])
        ,
            ( LevelOther "RewriteKore"
            , ["DebugAttemptedRewriteRules", "DebugAppliedLabeledRewriteRule", "DebugAppliedRewriteRules"]
            )
        , (LevelOther "SimplifySuccess", ["DebugApplyEquation"])
        , (LevelOther "RewriteSuccess", ["DebugAppliedRewriteRules"])
        ]

newtype CLProxyOptions = CLProxyOptions
    { clOptions :: CLOptions
    }

parserInfoModifiers :: InfoMod options
parserInfoModifiers =
    fullDesc
        <> header "kore-rpc-dev - a JSON RPC for Kore with the interface of kore-rpc-booster"

clProxyOptionsParser :: Parser CLProxyOptions
clProxyOptionsParser =
    CLProxyOptions
        <$> clOptionsParser

translateSMTOpts :: Maybe SMTOptions -> KoreSMT.KoreSolverOptions
translateSMTOpts = \case
    Just smtOpts ->
        defaultKoreSolverOptions
            { timeOut = KoreSMT.TimeOut . Limit . fromIntegral $ smtOpts.timeout
            , retryLimit =
                KoreSMT.RetryLimit . maybe Unlimited (Limit . fromIntegral) $ smtOpts.retryLimit
            , tactic = fmap translateSExpr smtOpts.tactic
            }
    Nothing ->
        defaultKoreSolverOptions{solver = KoreSMT.None}
  where
    defaultKoreSolverOptions =
        KoreSMT.KoreSolverOptions
            { timeOut = KoreSMT.TimeOut Unlimited
            , retryLimit = KoreSMT.RetryLimit Unlimited
            , rLimit = KoreSMT.RLimit Unlimited
            , resetInterval = KoreSMT.ResetInterval 100
            , prelude = KoreSMT.Prelude Nothing
            , solver = KoreSMT.Z3
            , tactic = Nothing
            }
    translateSExpr :: SMT.SExpr -> KoreSMT.SExpr
    translateSExpr (SMT.Atom (SMT.SMTId x)) = KoreSMT.Atom (Text.decodeUtf8 x)
    translateSExpr (SMT.List ss) = KoreSMT.List $ map translateSExpr ss

mkKoreServer ::
    Log.LoggerEnv IO -> CLOptions -> KoreSMT.KoreSolverOptions -> IO KoreServer
mkKoreServer loggerEnv@Log.LoggerEnv{logAction} CLOptions{definitionFile, mainModuleName} koreSolverOptions =
    flip Log.runLoggerT logAction $ do
        sd@GlobalMain.SerializedDefinition{internedTextCache} <-
            GlobalMain.deserializeDefinition
                koreSolverOptions
                definitionFile
                (ModuleName mainModuleName)
        liftIO $ writeIORef globalInternedTextCache internedTextCache

        loadedDefinition <- GlobalMain.loadDefinitions [definitionFile]
        serverState <-
            liftIO $
                MVar.newMVar
                    Kore.ServerState
                        { serializedModules = Map.singleton (ModuleName mainModuleName) sd
                        , receivedModules = mempty
                        , loadedDefinition
                        }

        pure $
            KoreServer
                { serverState
                , mainModule = mainModuleName
                , runSMT
                , loggerEnv
                }
  where
    KoreSMT.KoreSolverOptions{timeOut, retryLimit, tactic} = koreSolverOptions
    smtConfig :: KoreSMT.Config
    smtConfig =
        KoreSMT.defaultConfig
            { KoreSMT.executable = KoreSMT.defaultConfig.executable -- hack to shut up GHC field warning
            , KoreSMT.timeOut = timeOut
            , KoreSMT.retryLimit = retryLimit
            , KoreSMT.tactic = tactic
            }

    -- SMT solver with user declared lemmas
    runSMT ::
        forall a.
        SmtMetadataTools StepperAttributes ->
        [SentenceAxiom (TermLike VariableName)] ->
        KoreSMT.SMT a ->
        IO a
    runSMT metadataTools lemmas m =
        flip Log.runLoggerT logAction $
            bracket (KoreSMT.newSolver smtConfig) KoreSMT.stopSolver $ \refSolverHandle -> do
                let userInit = KoreSMT.runWithSolver $ declareSMTLemmas metadataTools lemmas
                    solverSetup =
                        KoreSMT.SolverSetup
                            { userInit
                            , refSolverHandle
                            , config = smtConfig
                            }
                KoreSMT.initSolver solverSetup
                KoreSMT.runWithSolver m solverSetup<|MERGE_RESOLUTION|>--- conflicted
+++ resolved
@@ -164,11 +164,7 @@
                             "proxy"
                             "Could not find out which Kore log entries correspond to the SimplifyJson level"
                         pure (const False)
-<<<<<<< HEAD
-                    Just es -> pure (`elem` es)
-=======
                     Just koreSimplificationLogEntries -> pure (`elem` koreSimplificationLogEntries)
->>>>>>> 94693a86
                 else pure (const False)
 
         let coLogLevel = fromMaybe Log.Info $ toSeverity logLevel
