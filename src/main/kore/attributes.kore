--- conflicted
+++ resolved
@@ -1,41 +1,10 @@
 []
-<<<<<<< HEAD
-
-    module BUILTIN-attributes
-        
-            sort Attribute{}[]
-            sort AttributeKey{}[]
-            sort AttributeValue{}[]
-            symbol keyValueAttribute{}(
-                AttributeKey{},
-                AttributeValue{}
-            ):Attribute{}[]
-            symbol keyOnlyAttribute{}(
-                AttributeKey{}
-            ):Attribute{}[]
-        
-    endmodule
-    []
-=======
 module BUILTIN-attributes
     sort Attribute{} []
-    sort Hook{} []
-    symbol hook{}(Hook{}) : Attribute{} []
-    sort SmtLib{} []
-    symbol smtlib{}(SmtLib{}) : Attribute{} []
-    symbol functional{}() : Attribute{} []
-    symbol constructor{}() : Attribute{} []
-    sort ArgumentPosition{} []
-    symbol firstArgument{}() : ArgumentPosition{} []
-    symbol secondArgument{}() : ArgumentPosition{} []
-    symbol thirdArgument{}() : ArgumentPosition{} []
-    symbol fourthArgument{}() : ArgumentPosition{} []
-    symbol fifthArgument{}() : ArgumentPosition{} []
-    sort Strict{} []
-    symbol strict{}(Strict{}, ArgumentPosition{}) : Attribute{} []
-    symbol seqstrict{}(Strict{}) : Attribute{} []
-    symbol associative{}() : Attribute{} []
-    symbol commutative{}() : Attribute{} []
+    sort AttributeKey{} []
+    sort AttributeValue{} []
+    symbol keyValueAttribute{}(AttributeKey{}, AttributeValue{}) : Attribute{}
+    []
+    symbol keyOnlyAttribute{}(AttributeKey{}) : Attribute{} []
 endmodule
-[]
->>>>>>> 7321677b
+[]