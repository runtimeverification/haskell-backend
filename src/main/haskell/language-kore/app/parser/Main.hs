{-# LANGUAGE  NamedFieldPuns #-}

module Main where

import           Data.Kore.ASTVerifier.DefinitionVerifier
import           Data.Kore.Error
<<<<<<< HEAD
import           Data.Kore.Parser.Parser
import           Data.Kore.ASTPrettyPrint                 (prettyPrintToString)

import           Control.Exception                        (evaluate)
import           Control.Monad                            (when)
import           System.Clock                             (Clock (Monotonic),
                                                           diffTimeSpec,
                                                           getTime)
import           System.Environment                       (getArgs)

data CommandLineFlags = CommandLineFlags
    { commandLineFlagsFileName :: !(Maybe String)
    , commandLineFlagsVerify   :: !Bool
    , commandLineFlagsPrint    :: !Bool
=======
import           Data.Kore.Parser.Parser                    (fromKore)
import           Data.Kore.AST.Sentence                     (KoreDefinition)

import           Control.Exception                          (evaluate)
import           Control.Monad                              (when)
import           System.Clock                               (Clock (Monotonic)
                                                            ,diffTimeSpec
                                                            ,getTime)

import           Options.Applicative
import           Data.Semigroup                             ((<>))

{-
Main module to run kore-parser
TODO: add command line argument tab-completion
-}

-- | Main options record
data KoreParserOptions = KoreParserOptions
    { fileName    :: !String -- ^ Filename to parse and verify
    , willPrint   :: !Bool   -- ^ Option to print definition
    , willVerify  :: !Bool   -- ^ Option to verify definition
    , willChkAttr :: !Bool   -- ^ Option to check attributes during verification
    }

-- | Command Line Argument Parser
commandLineParser :: Parser KoreParserOptions
commandLineParser =
    KoreParserOptions
    <$> argument str
        (  metavar "FILE"
        <> help "Kore source file to parse [and verify]" )
    <*> switch3 "print"
        "Print parsed definition to stdout [default]"
        "Do not print parsed definition to stdout"
    <*> switch3 "verify"
            "Verify well-formedness of parsed definition [default]"
            "Do not verify well-formedness of parsed definition"
    <*> switch3 "chkattr"
            "Check attributes during verification [default]"
            "Ignore attributes during verification"

-- | Run argument parser for kore-parser
commandLineParse :: IO KoreParserOptions
commandLineParse = execParser opts
    where
      opts = info
             ( commandLineParser <**> helper )
             (  fullDesc
             <> progDesc "Parses Kore definition in FILE; optionally, \
                         \Verifies well-formedness"
             <> header "kore-parser - a parser for Kore definitions" )


main :: IO ()
main =
    do {
    ; KoreParserOptions
      { fileName    = fileName
      , willPrint   = willPrint
      , willVerify  = willVerify
      , willChkAttr = willChkAttr
      } <- commandLineParse
    ; contents <-
        clockSomethingIO "Reading the input file" (readFile fileName)
    ; parseResult <-
        clockSomething "Parsing the file" (fromKore fileName contents)
    ; let parsedDefinition =
            case parseResult of
                Left err         -> error err
                Right definition -> definition
    ; when (willVerify) (verifyMain willChkAttr parsedDefinition)
    ; when (willPrint) (print parsedDefinition)
>>>>>>> d7abc899
    }

{-|
IO subprocess to verify well-formedness of Kore definition
Bool argument determines if attributes are checked (True), or ignored.
-}
verifyMain :: Bool -> KoreDefinition -> IO ()
verifyMain willChkAttr definition =
    let attributesVerification =
            if willChkAttr
            then case defaultAttributesVerification of
                    Left err           -> error (printError err)
                    Right verification -> verification
            else DoNotVerifyAttributes
    in do {
       ; verifyResult <-
            clockSomething
       "Verifying the definition"
                ( verifyDefinition
                  attributesVerification
                  definition )
      ; case verifyResult of
            Left err1 -> error (printError err1)
            Right _   -> return ()
      }


----------------------
-- Helper Functions --

{-|
Parser builder to create a boolean argument,
with a positive and negative 'flag'
and default value (True)
-}
switch3 ::
    String -> -- ^ flag name
    String -> -- ^ Positive help text
    String -> -- ^ Negative help text
    Parser Bool
switch3 longName posHelpText negHelpText =
    flag' False
        (  long ("no"++longName)
        <> help negHelpText )
    <|> flag True True  -- first argument to 'flag' is the default
        (  long longName
        <> help posHelpText )


-- | Time a pure computation and print results.
clockSomething :: String -> a -> IO a
clockSomething description something =
    clockSomethingIO description (evaluate something)


-- | Time an IO computation and print results.
clockSomethingIO :: String -> IO a -> IO a
clockSomethingIO description something = do
    start <- getTime Monotonic
    x <- something
    end <- getTime Monotonic
<<<<<<< HEAD
    print (description ++ show (diffTimeSpec end start))
    return x

main :: IO ()
main = do
    commandLineFlags <- parseCommandLineFlags <$> getArgs

    case commandLineFlagsFileName commandLineFlags of
        Nothing -> do
            print usage
            error "Invalid command line flags."
        Just fileName -> do
            contents <-
                clockSomethingIO "Reading the input file" (readFile fileName)
            parseResult <-
                clockSomething "Parsing the file" (fromKore fileName contents)
            unverifiedDefinition <-
                case parseResult of
                    Left err         -> error err
                    Right definition -> return definition
            verifiedDefinition <-
                if commandLineFlagsVerify commandLineFlags
                    then do
                        attributesVerification <-
                            case defaultAttributesVerification of
                                Left err           -> error (printError err)
                                Right verification -> return verification
                        verifyResult <-
                            clockSomething
                                "Verifying the definition"
                                (verifyDefinition
                                    attributesVerification
                                    unverifiedDefinition)
                        case verifyResult of
                            Left err1 -> error (printError err1)
                            Right _   -> return unverifiedDefinition
                    else
                        return unverifiedDefinition
            when
                (commandLineFlagsPrint commandLineFlags)
                (putStrLn (prettyPrintToString verifiedDefinition))
=======
    putStrLn (description ++" "++ show (diffTimeSpec end start))
    return x
>>>>>>> d7abc899
<|MERGE_RESOLUTION|>--- conflicted
+++ resolved
@@ -4,23 +4,9 @@
 
 import           Data.Kore.ASTVerifier.DefinitionVerifier
 import           Data.Kore.Error
-<<<<<<< HEAD
-import           Data.Kore.Parser.Parser
-import           Data.Kore.ASTPrettyPrint                 (prettyPrintToString)
 
-import           Control.Exception                        (evaluate)
-import           Control.Monad                            (when)
-import           System.Clock                             (Clock (Monotonic),
-                                                           diffTimeSpec,
-                                                           getTime)
-import           System.Environment                       (getArgs)
-
-data CommandLineFlags = CommandLineFlags
-    { commandLineFlagsFileName :: !(Maybe String)
-    , commandLineFlagsVerify   :: !Bool
-    , commandLineFlagsPrint    :: !Bool
-=======
 import           Data.Kore.Parser.Parser                    (fromKore)
+import           Data.Kore.ASTPrettyPrint                   (prettyPrintToString)
 import           Data.Kore.AST.Sentence                     (KoreDefinition)
 
 import           Control.Exception                          (evaluate)
@@ -93,7 +79,8 @@
                 Right definition -> definition
     ; when (willVerify) (verifyMain willChkAttr parsedDefinition)
     ; when (willPrint) (print parsedDefinition)
->>>>>>> d7abc899
+    -- TODO(Daniele): pretty print
+    -- (putStrLn (prettyPrintToString verifiedDefinition))
     }
 
 {-|
@@ -155,49 +142,5 @@
     start <- getTime Monotonic
     x <- something
     end <- getTime Monotonic
-<<<<<<< HEAD
-    print (description ++ show (diffTimeSpec end start))
-    return x
-
-main :: IO ()
-main = do
-    commandLineFlags <- parseCommandLineFlags <$> getArgs
-
-    case commandLineFlagsFileName commandLineFlags of
-        Nothing -> do
-            print usage
-            error "Invalid command line flags."
-        Just fileName -> do
-            contents <-
-                clockSomethingIO "Reading the input file" (readFile fileName)
-            parseResult <-
-                clockSomething "Parsing the file" (fromKore fileName contents)
-            unverifiedDefinition <-
-                case parseResult of
-                    Left err         -> error err
-                    Right definition -> return definition
-            verifiedDefinition <-
-                if commandLineFlagsVerify commandLineFlags
-                    then do
-                        attributesVerification <-
-                            case defaultAttributesVerification of
-                                Left err           -> error (printError err)
-                                Right verification -> return verification
-                        verifyResult <-
-                            clockSomething
-                                "Verifying the definition"
-                                (verifyDefinition
-                                    attributesVerification
-                                    unverifiedDefinition)
-                        case verifyResult of
-                            Left err1 -> error (printError err1)
-                            Right _   -> return unverifiedDefinition
-                    else
-                        return unverifiedDefinition
-            when
-                (commandLineFlagsPrint commandLineFlags)
-                (putStrLn (prettyPrintToString verifiedDefinition))
-=======
     putStrLn (description ++" "++ show (diffTimeSpec end start))
-    return x
->>>>>>> d7abc899
+    return x