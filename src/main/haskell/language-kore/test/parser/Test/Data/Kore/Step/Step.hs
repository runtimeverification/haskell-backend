--- conflicted
+++ resolved
@@ -32,8 +32,6 @@
                                                         UnificationProof (..))
 import           Data.Kore.Variables.Fresh.IntCounter
 
-import           Data.Reflection                       (give)
-
 import           Test.Tasty.HUnit.Extensions
 
 v1 :: MetaSort sort => sort -> MetaVariable sort
@@ -404,10 +402,6 @@
             )
         ]
 
-<<<<<<< HEAD
-conditionSort :: AsAst (Sort level) s => s -> ConditionSort level
-conditionSort sort = ConditionSort (asAst sort)
-
 mockStepperAttributes :: StepperAttributes
 mockStepperAttributes = StepperAttributes
     { isConstructor = True
@@ -418,14 +412,6 @@
 mockSortTools :: SortTools Meta
 mockSortTools = SortTools
     { getArgumentSorts = const [asAst PatternSort, asAst PatternSort]
-=======
-mockMetadataTools :: MetadataTools Meta
-mockMetadataTools = MetadataTools
-    { isConstructor = const True
-    , isFunctional = const True
-    , isFunction = const False
-    , getArgumentSorts = const [asAst PatternSort, asAst PatternSort]
->>>>>>> 39c442ff
     , getResultSort = const (asAst PatternSort)
     }
 
@@ -562,7 +548,7 @@
     -> [(CommonExpandedPattern level, StepProof level)]
 runStep metadataTools configuration axioms =
     fst $ runIntCounter
-        (sequence (give metadataTools (step configuration axioms)))
+        (sequence (step metadataTools configuration axioms))
         0
 
 
@@ -578,7 +564,5 @@
 runStepsPickFirst metadataTools maxStepCount configuration axioms =
     fst $
         runIntCounter
-            (give metadataTools
-                (pickFirstStepper maxStepCount configuration axioms)
-            )
+            (pickFirstStepper metadataTools maxStepCount configuration axioms)
             0