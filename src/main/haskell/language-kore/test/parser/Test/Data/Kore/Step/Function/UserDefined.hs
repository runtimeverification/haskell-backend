--- conflicted
+++ resolved
@@ -5,8 +5,6 @@
 
 import           Test.Tasty                            (TestTree)
 import           Test.Tasty.HUnit                      (testCase)
-
-import           Data.Reflection                       (give)
 
 import           Test.Data.Kore.Comparators            ()
 import           Test.Data.Kore.Step.Condition         (mockConditionEvaluator)
@@ -400,12 +398,7 @@
 
 evaluateWithAxiom
     :: MetaOrObject level
-<<<<<<< HEAD
     => MetadataTools level StepperAttributes
-    -> ConditionSort level
-=======
-    => MetadataTools level
->>>>>>> 39c442ff
     -> AxiomPattern level
     -> CommonConditionEvaluator level
     -> CommonPurePatternFunctionEvaluator level
@@ -419,12 +412,11 @@
     app
   =
     fst $ fst $ runIntCounter
-        (give metadataTools
-            (axiomFunctionEvaluator
-                axiom
-                conditionEvaluator
-                functionEvaluator
-                app
-            )
+        (axiomFunctionEvaluator
+            axiom
+            metadataTools
+            conditionEvaluator
+            functionEvaluator
+            app
         )
         0