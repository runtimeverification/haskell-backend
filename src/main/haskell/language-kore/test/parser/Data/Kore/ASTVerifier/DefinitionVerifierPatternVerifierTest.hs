{-# LANGUAGE GADTs #-}
module Data.Kore.ASTVerifier.DefinitionVerifierPatternVerifierTest
    (definitionVerifierPatternVerifierTests) where

import           Test.Tasty                                          (TestTree,
                                                                      testGroup)

import           Data.Kore.AST.Common
import           Data.Kore.AST.Kore
import           Data.Kore.AST.MetaOrObject
import           Data.Kore.ASTVerifier.DefinitionVerifierTestHelpers as Helpers
import           Data.Kore.Building.Implicit
import           Data.Kore.Building.Patterns                         as Patterns
import           Data.Kore.Error
import           Data.Kore.Implicit.Attributes                       (attributeObjectSort)
import           Data.Kore.Implicit.ImplicitSorts

import qualified Data.List                                           as List

data PatternRestrict
    = NeedsInternalDefinitions
    | NeedsSortedParent
    | NeedsAttributes

data TestPattern level = TestPattern
<<<<<<< HEAD
    { testPatternPattern    :: !(Pattern level Variable UnifiedPattern)
    , testPatternSort       :: !(Sort level)
    , testPatternErrorStack :: !ErrorStack
=======
    { testPatternPattern    :: Pattern level Variable CommonKorePattern
    , testPatternErrorStack :: ErrorStack
>>>>>>> 1c25c814
    }

newtype VariableOfDeclaredSort level = VariableOfDeclaredSort (Variable level)

testPatternErrorStackStrings :: TestPattern level -> [String]
testPatternErrorStackStrings
    TestPattern {testPatternErrorStack = ErrorStack strings}
  =
    strings

testPatternUnifiedPattern
    :: MetaOrObject level => TestPattern level -> CommonKorePattern
testPatternUnifiedPattern
    TestPattern {testPatternPattern = p}
  =
    asKorePattern p

definitionVerifierPatternVerifierTests :: TestTree
definitionVerifierPatternVerifierTests =
    testGroup
        "Definition verifier - pattern usage - unit tests"
        [ expectSuccess "Simplest definition"
            (simpleDefinitionFromSentences (ModuleName "MODULE") [])
        , successTestsForObjectPattern "Simple object pattern"
            (simpleExistsPattern objectVariable objectSort)
            (NamePrefix "dummy")
            (TestedPatternSort objectSort)
            (SortVariablesThatMustBeDeclared [])
            (DeclaredSort anotherSort)
            [objectSortSentence, anotherSortSentence]
            NeedsInternalDefinitions
        , successTestsForMetaPattern "Simple meta pattern"
            (simpleExistsPattern metaVariable metaSort1)
            (NamePrefix "#dummy")
            (TestedPatternSort metaSort1)
            (SortVariablesThatMustBeDeclared [])
            (SortVariablesThatMustBeDeclared [])
            (DeclaredSort anotherMetaSort)
            (VariableOfDeclaredSort dummyMetaVariable)
            []
            -- TODO: Here we should be able to use NoRestrict,
            -- at least in some cases.
            NeedsInternalDefinitions
        , successTestsForMetaPattern "implicit meta pattern"
            (asMetaPattern metaNilSortList)
            (NamePrefix "#dummy")
            (TestedPatternSort sortListMetaSort)
            (SortVariablesThatMustBeDeclared [])
            (SortVariablesThatMustBeDeclared [])
            (DeclaredSort anotherMetaSort)
            (VariableOfDeclaredSort dummyMetaVariable)
            []
            -- TODO: Here we should be able to use NoRestrict,
            -- at least in some cases.
            NeedsInternalDefinitions
        , failureTestsForObjectPattern "Object pattern - sort not defined"
            (ExpectedErrorMessage "Sort 'ObjectSort' not declared.")
            (ErrorStack
                [ "\\exists 'ObjectVariable'"
                , "\\exists 'ObjectVariable'"
                , "sort 'ObjectSort'"
                ]
            )
            (ExistsPattern Exists
                { existsSort = anotherSort
                , existsVariable = anotherVariable
                , existsChild =
                    asKorePattern
                        (simpleExistsPattern objectVariable objectSort)
                }
            )
            (NamePrefix "dummy")
            (TestedPatternSort anotherSort)
            (SortVariablesThatMustBeDeclared [])
            (DeclaredSort anotherSort)
            [anotherSortSentence]
            NeedsInternalDefinitions
        , failureTestsForObjectPattern
            "Object pattern - different variable sort"
            (ExpectedErrorMessage "The declared sort is different.")
            (ErrorStack
                [ "\\exists 'ObjectVariable'"
                , "variable 'ObjectVariable'"
                ]
            )
            (ExistsPattern Exists
                { existsSort = objectSort
                , existsVariable = objectVariable
                , existsChild =
                    asKorePattern (VariablePattern anotherVariable)
                }
            )
            (NamePrefix "dummy")
            (TestedPatternSort objectSort)
            (SortVariablesThatMustBeDeclared [])
            (DeclaredSort anotherSort)
            [objectSortSentence, anotherSortSentence]
            NeedsInternalDefinitions
        , successTestsForObjectPattern
            "Object pattern - sort variable defined"
            (simpleExistsPattern
                objectVariableSortVariable objectSortVariableSort)
            (NamePrefix "dummy")
            (TestedPatternSort objectSortVariableSort)
            (SortVariablesThatMustBeDeclared [objectSortVariable])
            (DeclaredSort anotherSort)
            [anotherSortSentence]
            NeedsInternalDefinitions
        , failureTestsForObjectPattern
            "Object pattern - sort variable not defined"
            (ExpectedErrorMessage
                "Sort variable 'ObjectSortVariable' not declared.")
            (ErrorStack
                [ "\\exists 'ObjectVariable'"
                , "\\exists 'ObjectVariable'"
                ]
            )
            (ExistsPattern Exists
                { existsSort = objectSort
                , existsVariable = objectVariable
                , existsChild =
                    asKorePattern
                        (simpleExistsPattern
                            objectVariableSortVariable objectSortVariableSort)
                }
            )
            (NamePrefix "dummy")
            (TestedPatternSort objectSort)
            (SortVariablesThatMustBeDeclared [])
            (DeclaredSort anotherSort)
            [objectSortSentence, anotherSortSentence]
            NeedsInternalDefinitions
        , failureTestsForMetaPattern "Meta pattern - sort not defined"
            (ExpectedErrorMessage "Sort '#InvalidMetaSort' not declared.")
            (ErrorStack
                [ "\\exists '#MetaVariable'"
                , "sort '#InvalidMetaSort'"
                ]
            )
            (simpleExistsPattern metaVariable invalidMetaSort)
            (NamePrefix "#dummy")
            (TestedPatternSort metaSort1)
            (SortVariablesThatMustBeDeclared [])
            (SortVariablesThatMustBeDeclared [])
            (DeclaredSort anotherMetaSort)
            (VariableOfDeclaredSort dummyMetaVariable)
            []
            NeedsInternalDefinitions
        , failureTestsForObjectPattern "Object pattern - sort not matched"
            (ExpectedErrorMessage
                "Expecting sort 'anotherSort2{}' but got 'ObjectSort{}'.")
            (ErrorStack
                [ "\\exists 'ObjectVariable'"
                , "variable 'ObjectVariable'"
                ]
            )
            (simpleExistsPattern objectVariable anotherObjectSort2)
            (NamePrefix "dummy")
            (TestedPatternSort objectSort)
            (SortVariablesThatMustBeDeclared [])
            (DeclaredSort anotherSort)
            [ objectSortSentence
            , anotherSortSentence
            , anotherObjectSortSentence2
            ]
            NeedsInternalDefinitions
        , failureTestsForMetaPattern "Meta pattern - sort not matched"
            (ExpectedErrorMessage
                "Expecting sort '#Variable{}' but got '#CharList{}'.")
            (ErrorStack
                [ "\\exists '#MetaVariable'"
                , "variable '#MetaVariable'"
                ]
            )
            (simpleExistsPattern metaVariable anotherMetaSort2)
            (NamePrefix "#dummy")
            (TestedPatternSort metaSort1)
            (SortVariablesThatMustBeDeclared [])
            (SortVariablesThatMustBeDeclared [])
            (DeclaredSort anotherMetaSort)
            (VariableOfDeclaredSort dummyMetaVariable)
            []
            NeedsInternalDefinitions
        , successTestsForObjectPattern "Application pattern - symbol"
            (applicationPatternWithChildren
                objectSymbolName
                [ simpleExistsObjectUnifiedPattern
                    objectVariableName anotherObjectSort2]
            )
            (NamePrefix "dummy")
            (TestedPatternSort objectSort)
            (SortVariablesThatMustBeDeclared [])
            (DeclaredSort anotherSort)
            [ objectSortSentence
            , anotherSortSentence
            , anotherObjectSortSentence2
            , objectSymbolSentence
            ]
            NeedsInternalDefinitions
        , successTestsForObjectPattern "Application pattern - alias"
            (applicationPatternWithChildren
                objectAliasNameAsSymbol
                [ simpleExistsObjectUnifiedPattern
                    objectVariableName anotherObjectSort2]
            )
            (NamePrefix "dummy")
            (TestedPatternSort objectSort)
            (SortVariablesThatMustBeDeclared [])
            (DeclaredSort anotherSort)
            [ objectSortSentence
            , anotherSortSentence
            , anotherObjectSortSentence2
            , objectAliasSentence
            ]
            NeedsInternalDefinitions
        , failureTestsForObjectPattern
            "Application pattern - symbol not declared"
            (ExpectedErrorMessage "Symbol 'ObjectSymbol' not defined.")
            (ErrorStack ["symbol or alias 'ObjectSymbol'"])
            (applicationPatternWithChildren
                objectSymbolName
                [ simpleExistsObjectUnifiedPattern
                    objectVariableName anotherObjectSort2]
            )
            (NamePrefix "dummy")
            (TestedPatternSort objectSort)
            (SortVariablesThatMustBeDeclared [])
            (DeclaredSort anotherSort)
            [ objectSortSentence
            , anotherSortSentence
            , anotherObjectSortSentence2
            --, objectSymbolSentence
            ]
            NeedsInternalDefinitions
        , failureTestsForObjectPattern
            "Application pattern - not enough arguments"
            (ExpectedErrorMessage "Expected 1 operands, but got 0.")
            (ErrorStack ["symbol or alias 'ObjectSymbol'"])
            (applicationPatternWithChildren objectSymbolName [])
            (NamePrefix "dummy")
            (TestedPatternSort objectSort)
            (SortVariablesThatMustBeDeclared [])
            (DeclaredSort anotherSort)
            [ objectSortSentence
            , anotherSortSentence
            , anotherObjectSortSentence2
            , objectSymbolSentence
            ]
            NeedsInternalDefinitions
        , failureTestsForObjectPattern "Object pattern - too many arguments"
            (ExpectedErrorMessage "Expected 1 operands, but got 2.")
            (ErrorStack ["symbol or alias 'ObjectSymbol'"])
            (applicationPatternWithChildren
                objectSymbolName
                [ simpleExistsObjectUnifiedPattern
                    objectVariableName anotherObjectSort2
                , simpleExistsObjectUnifiedPattern
                    objectVariableName anotherObjectSort2
                ]
            )
            (NamePrefix "dummy")
            (TestedPatternSort objectSort)
            (SortVariablesThatMustBeDeclared [])
            (DeclaredSort anotherSort)
            [ objectSortSentence
            , anotherSortSentence
            , anotherObjectSortSentence2
            , objectSymbolSentence
            ]
            NeedsInternalDefinitions
        , failureTestsForObjectPattern
            "Object pattern alias - too many arguments"
            (ExpectedErrorMessage "Expected 1 operands, but got 2.")
            (ErrorStack ["symbol or alias 'ObjectAlias'"])
            (applicationPatternWithChildren
                objectAliasNameAsSymbol
                [ simpleExistsObjectUnifiedPattern
                    objectVariableName anotherObjectSort2
                , simpleExistsObjectUnifiedPattern
                    objectVariableName anotherObjectSort2
                ]
            )
            (NamePrefix "dummy")
            (TestedPatternSort objectSort)
            (SortVariablesThatMustBeDeclared [])
            (DeclaredSort anotherSort)
            [ objectSortSentence
            , anotherSortSentence
            , anotherObjectSortSentence2
            , objectAliasSentence
            ]
            NeedsInternalDefinitions
        , failureTestsForMetaPattern "Meta pattern - wrong argument count"
            (ExpectedErrorMessage "Expected 1 operands, but got 0.")
            (ErrorStack ["symbol or alias '#MetaSymbol'"])
            (applicationPatternWithChildren metaSymbolName [])
            (NamePrefix "#dummy")
            (TestedPatternSort metaSort1)
            (SortVariablesThatMustBeDeclared [])
            (SortVariablesThatMustBeDeclared [])
            (DeclaredSort anotherMetaSort)
            (VariableOfDeclaredSort dummyMetaVariable)
            [ metaSymbolSentence ]
            NeedsInternalDefinitions
        , failureTestsForObjectPattern "Application pattern - too few sorts"
            (ExpectedErrorMessage
                "Application uses less sorts than the declaration.")
            (ErrorStack ["symbol or alias 'ObjectSymbol'"])
            (ApplicationPattern Application
                { applicationSymbolOrAlias = SymbolOrAlias
                    { symbolOrAliasConstructor = Id oneSortSymbolRawName
                    , symbolOrAliasParams = []
                    }
                , applicationChildren =
                    [ simpleExistsObjectUnifiedPattern
                        objectVariableName anotherObjectSort2]
                }
            )
            (NamePrefix "dummy")
            (TestedPatternSort objectSort)
            (SortVariablesThatMustBeDeclared [])
            (DeclaredSort anotherSort)
            [ objectSortSentence
            , anotherSortSentence
            , anotherObjectSortSentence2
            , oneSortSymbolSentence
            ]
            NeedsInternalDefinitions
        , failureTestsForObjectPattern "Application pattern - too many sorts"
            (ExpectedErrorMessage
                "Application uses more sorts than the declaration.")
            (ErrorStack ["symbol or alias 'ObjectSymbol'"])
            (ApplicationPattern Application
                { applicationSymbolOrAlias = SymbolOrAlias
                    { symbolOrAliasConstructor = Id oneSortSymbolRawName
                    , symbolOrAliasParams = [objectSort, objectSort]
                    }
                , applicationChildren =
                    [ simpleExistsObjectUnifiedPattern
                        objectVariableName anotherObjectSort2]
                }
            )
            (NamePrefix "dummy")
            (TestedPatternSort objectSort)
            (SortVariablesThatMustBeDeclared [])
            (DeclaredSort anotherSort)
            [ objectSortSentence
            , anotherSortSentence
            , anotherObjectSortSentence2
            , oneSortSymbolSentence
            ]
            NeedsInternalDefinitions
        , successTestsForObjectPattern "Object pattern - unquantified variable"
            (VariablePattern objectVariable)
            (NamePrefix "dummy")
            (TestedPatternSort objectSort)
            (SortVariablesThatMustBeDeclared [])
            (DeclaredSort anotherSort)
            [ objectSortSentence, anotherSortSentence ]
            NeedsInternalDefinitions
        , successTestsForMetaPattern "Meta pattern - unquantified variable"
            (VariablePattern metaVariable)
            (NamePrefix "#dummy")
            (TestedPatternSort metaSort1)
            (SortVariablesThatMustBeDeclared [])
            (SortVariablesThatMustBeDeclared [])
            (DeclaredSort anotherMetaSort)
            (VariableOfDeclaredSort dummyMetaVariable)
            []
            NeedsInternalDefinitions
        , successTestsForMetaPattern "Simple string pattern"
            (StringLiteralPattern (StringLiteral "MetaString"))
            (NamePrefix "#dummy")
            (TestedPatternSort charListMetaSort)
            (SortVariablesThatMustBeDeclared [])
            (SortVariablesThatMustBeDeclared [])
            (DeclaredSort anotherMetaSort)
            (VariableOfDeclaredSort dummyMetaVariable)
            []
            -- TODO: Here we should be able to use NoRestrict,
            -- at least in some cases.
            NeedsInternalDefinitions
        , successTestsForMetaPattern "Simple char pattern"
            (CharLiteralPattern (CharLiteral 'c'))
            (NamePrefix "#dummy")
            (TestedPatternSort charMetaSort)
            (SortVariablesThatMustBeDeclared [])
            (SortVariablesThatMustBeDeclared [])
            (DeclaredSort anotherMetaSort)
            (VariableOfDeclaredSort dummyMetaVariable)
            []
            -- TODO: Here we should be able to use NoRestrict,
            -- at least in some cases.
            NeedsInternalDefinitions
        , failureTestsForMetaPattern "String pattern - sort not matched"
            (ExpectedErrorMessage
                "Expecting sort '#Char{}' but got '#CharList{}'.")
            (ErrorStack ["<string>"])
            (StringLiteralPattern (StringLiteral "MetaString"))
            (NamePrefix "#dummy")
            (TestedPatternSort charMetaSort)
            (SortVariablesThatMustBeDeclared [])
            (SortVariablesThatMustBeDeclared [])
            (DeclaredSort anotherMetaSort)
            (VariableOfDeclaredSort dummyMetaVariable)
            []
            -- TODO: Here we should be able to use NoRestrict,
            -- at least in some cases.
            NeedsSortedParent
        , successTestsForObjectPattern "Bottom pattern"
            (BottomPattern Bottom {bottomSort = objectSort})
            (NamePrefix "dummy")
            (TestedPatternSort objectSort)
            (SortVariablesThatMustBeDeclared [])
            (DeclaredSort anotherSort)
            [ objectSortSentence
            , anotherSortSentence
            ]
            NeedsInternalDefinitions
        , successTestsForObjectPattern "Top pattern"
            (TopPattern Top {topSort = objectSort})
            (NamePrefix "dummy")
            (TestedPatternSort objectSort)
            (SortVariablesThatMustBeDeclared [])
            (DeclaredSort anotherSort)
            [ objectSortSentence
            , anotherSortSentence
            ]
            NeedsInternalDefinitions
        ]
  where
    objectSortName = SortName "ObjectSort"
    objectSort :: Sort Object
    objectSort = simpleSort objectSortName
    objectVariableName = VariableName "ObjectVariable"
    objectVariable = variable objectVariableName objectSort
    objectSortSentence = simpleSortSentence objectSortName
    metaSort1 = charListMetaSort
    metaVariable = variable (VariableName "#MetaVariable") metaSort1
    dummyMetaSort = patternMetaSort
    dummyMetaVariable = variable (VariableName "#otherVariable") dummyMetaSort
    anotherSortName = SortName "anotherSort"
    anotherSort :: Sort Object
    anotherSort = simpleSort anotherSortName
    anotherVariable = variable objectVariableName anotherSort
    anotherSortSentence = simpleSortSentence anotherSortName
    anotherMetaSort = symbolMetaSort
    anotherObjectSortName2 = SortName "anotherSort2"
    anotherObjectSort2 :: Sort Object
    anotherObjectSort2 = simpleSort anotherObjectSortName2
    anotherObjectSortSentence2 = simpleSortSentence anotherObjectSortName2
    invalidMetaSort :: Sort Meta
    invalidMetaSort = simpleSort (SortName "#InvalidMetaSort")
    anotherMetaSort2 = variableMetaSort
    objectSymbolName = SymbolName "ObjectSymbol"
    objectSymbolSentence =
        objectSymbolSentenceWithArguments
            objectSymbolName objectSort [anotherObjectSort2]
    metaSymbolName = SymbolName "#MetaSymbol"
    metaSymbolSentence =
        symbolSentenceWithArguments
            metaSymbolName metaSort1 [anotherMetaSort2]
    objectAliasName = AliasName "ObjectAlias"
    objectAliasNameAsSymbol = SymbolName "ObjectAlias"
    objectAliasSentence =
        objectAliasSentenceWithArguments
            objectAliasName objectSort [anotherObjectSort2]
    objectSortVariableName = SortVariableName "ObjectSortVariable"
    objectSortVariable = sortVariable Object objectSortVariableName
    objectSortVariableSort :: Sort Object
    objectSortVariableSort = sortVariableSort objectSortVariableName
    objectVariableSortVariable =
        variable objectVariableName objectSortVariableSort
    oneSortSymbolRawName = "ObjectSymbol"
    oneSortSymbolSentence =
        asSentence
            (SentenceSymbol
                { sentenceSymbolSymbol = Symbol
                    { symbolConstructor = Id oneSortSymbolRawName
                    , symbolParams = [objectSortVariable]
                    }
                , sentenceSymbolSorts = [anotherObjectSort2]
                , sentenceSymbolResultSort = objectSort
                , sentenceSymbolAttributes =
                    Attributes []
                }
            :: KoreSentenceSymbol Object)

dummyVariableAndSentences :: NamePrefix -> (Variable Object, [KoreSentence])
dummyVariableAndSentences (NamePrefix namePrefix) =
    (dummyVariable, [simpleSortSentence dummySortName])
  where
    dummySortName = SortName (namePrefix ++ "_OtherSort")
    dummySort = simpleSort dummySortName
    dummyVariable =
        variable (VariableName (namePrefix ++ "_OtherVariable")) dummySort


successTestsForObjectPattern
    :: String
    -> Pattern Object Variable CommonKorePattern
    -> NamePrefix
    -> TestedPatternSort Object
    -> SortVariablesThatMustBeDeclared Object
    -> DeclaredSort Object
    -> [KoreSentence]
    -> PatternRestrict
    -> TestTree
successTestsForObjectPattern
    description
    testedPattern
    namePrefix
    testedSort
    sortVariables
    anotherSort
    sentences
    patternRestrict
  =
    successTestDataGroup description testData
  where
    (dummyVariable, dummySortSentences) =
        dummyVariableAndSentences namePrefix
    testData =
        genericPatternInAllContexts
            Object
            testedPattern
            namePrefix
            testedSort
            sortVariables
            sortVariables
            anotherSort
            (VariableOfDeclaredSort dummyVariable)
            (dummySortSentences ++ sentences)
            patternRestrict
        ++ objectPatternInAllContexts
            testedPattern
            namePrefix
            testedSort
            sortVariables
            anotherSort
            (dummySortSentences ++ sentences)
            patternRestrict

successTestsForMetaPattern
    :: String
    -> Pattern Meta Variable CommonKorePattern
    -> NamePrefix
    -> TestedPatternSort Meta
    -> SortVariablesThatMustBeDeclared Meta
    -> SortVariablesThatMustBeDeclared Object
    -> DeclaredSort Meta
    -> VariableOfDeclaredSort Meta
    -> [KoreSentence]
    -> PatternRestrict
    -> TestTree
successTestsForMetaPattern
    description
    testedPattern
    namePrefix
    testedSort
    sortVariables
    objectSortVariables
    anotherSort
    dummyVariable
    sentences
    patternRestrict
  =
    successTestDataGroup description testData
  where
    testData =
        genericPatternInAllContexts
            Meta
            testedPattern
            namePrefix
            testedSort
            sortVariables
            objectSortVariables
            anotherSort
            dummyVariable
            sentences
            patternRestrict

failureTestsForObjectPattern
    :: String
    -> ExpectedErrorMessage
    -> ErrorStack
    -> Pattern Object Variable CommonKorePattern
    -> NamePrefix
    -> TestedPatternSort Object
    -> SortVariablesThatMustBeDeclared Object
    -> DeclaredSort Object
    -> [KoreSentence]
    -> PatternRestrict
    -> TestTree
failureTestsForObjectPattern
    description
    errorMessage
    errorStackSuffix
    testedPattern
    namePrefix@(NamePrefix rawNamePrefix)
    testedSort
    sortVariables
    anotherSort
    sentences
    patternRestrict
  =
    failureTestDataGroup
        description
        errorMessage
        errorStackSuffix
        testData
  where
    dummySortName = SortName (rawNamePrefix ++ "_OtherSort")
    dummySort = simpleSort dummySortName
    dummyVariable =
        variable (VariableName (rawNamePrefix ++ "_OtherVariable")) dummySort
    dummySortSentence = simpleSortSentence dummySortName
    testData =
        genericPatternInAllContexts
            Object
            testedPattern
            namePrefix
            testedSort
            sortVariables
            sortVariables
            anotherSort
            (VariableOfDeclaredSort dummyVariable)
            (dummySortSentence : sentences)
            patternRestrict
        ++ objectPatternInAllContexts
            testedPattern
            namePrefix
            testedSort
            sortVariables
            anotherSort
            (dummySortSentence : sentences)
            patternRestrict

failureTestsForMetaPattern
    :: String
    -> ExpectedErrorMessage
    -> ErrorStack
    -> Pattern Meta Variable CommonKorePattern
    -> NamePrefix
    -> TestedPatternSort Meta
    -> SortVariablesThatMustBeDeclared Meta
    -> SortVariablesThatMustBeDeclared Object
    -> DeclaredSort Meta
    -> VariableOfDeclaredSort Meta
    -> [KoreSentence]
    -> PatternRestrict
    -> TestTree
failureTestsForMetaPattern
    description
    errorMessage
    errorStackSuffix
    testedPattern
    namePrefix
    testedSort
    sortVariables
    objectSortVariables
    anotherSort
    dummyVariable
    sentences
    patternRestrict
  =
    failureTestDataGroup
        description
        errorMessage
        errorStackSuffix
        testData
  where
    testData =
        genericPatternInAllContexts
            Meta
            testedPattern
            namePrefix
            testedSort
            sortVariables
            objectSortVariables
            anotherSort
            dummyVariable
            sentences
            patternRestrict

genericPatternInAllContexts
    :: MetaOrObject level
    => level
    -> Pattern level Variable CommonKorePattern
    -> NamePrefix
    -> TestedPatternSort level
    -> SortVariablesThatMustBeDeclared level
    -> SortVariablesThatMustBeDeclared Object
    -> DeclaredSort level
    -> VariableOfDeclaredSort level
    -> [KoreSentence]
    -> PatternRestrict
    -> [TestData]
genericPatternInAllContexts
    x
    testedPattern
    (NamePrefix namePrefix)
    (TestedPatternSort testedSort)
    sortVariables
    objectSortVariables
    (DeclaredSort anotherSort)
    dummyVariable
    sentences
    patternRestrict
  =
    patternsInAllContexts
        x
        patternExpansion
        (NamePrefix namePrefix)
        sortVariables
        objectSortVariables
        (DeclaredSort anotherSort)
        sentences
        patternRestrict
  where
    patternExpansion =
        genericPatternInPatterns
            testedPattern
            anotherPattern
            (OperandSort testedSort)
            (Helpers.ResultSort anotherSort)
            dummyVariable
            (symbolFromSort testedSort)
            (aliasFromSort testedSort)
            patternRestrict
    anotherPattern =
        ExistsPattern Exists
            { existsSort = testedSort
            , existsVariable = anotherVariable
            , existsChild = asKorePattern (VariablePattern anotherVariable)
            }
    anotherVariable =
        Variable
            { variableName = Id (namePrefix ++ "_anotherVar")
            , variableSort = testedSort
            }
    rawSymbolName = namePrefix ++ "_anotherSymbol"
    rawAliasName = namePrefix ++ "_anotherAlias"
    symbolFromSort sort =
        SymbolOrAlias
            { symbolOrAliasConstructor = Id rawSymbolName
            , symbolOrAliasParams = [sort]
            }
    aliasFromSort sort =
        SymbolOrAlias
            { symbolOrAliasConstructor = Id rawAliasName
            , symbolOrAliasParams = [sort]
            }

objectPatternInAllContexts
    :: Pattern Object Variable CommonKorePattern
    -> NamePrefix
    -> TestedPatternSort Object
    -> SortVariablesThatMustBeDeclared Object
    -> DeclaredSort Object
    -> [KoreSentence]
    -> PatternRestrict
    -> [TestData]
objectPatternInAllContexts
    testedPattern
    (NamePrefix namePrefix)
    (TestedPatternSort testedSort)
    sortVariables
    (DeclaredSort anotherSort)
  =
    patternsInAllContexts
        Object
        patternExpansion
        (NamePrefix namePrefix)
        sortVariables
        sortVariables
        (DeclaredSort anotherSort)
  where
    patternExpansion =
        objectPatternInPatterns
            testedPattern
            anotherPattern
            (OperandSort testedSort)
    anotherPattern =
        ExistsPattern Exists
            { existsSort = testedSort
            , existsVariable = anotherVariable
            , existsChild = asKorePattern (VariablePattern anotherVariable)
            }
    anotherVariable =
        Variable
            { variableName = Id (namePrefix ++ "_anotherVar")
            , variableSort = testedSort
            }

patternsInAllContexts
    :: MetaOrObject level
    => level
    -> [TestPattern level]
    -> NamePrefix
    -> SortVariablesThatMustBeDeclared level
    -> SortVariablesThatMustBeDeclared Object
    -> DeclaredSort level
    -> [KoreSentence]
    -> PatternRestrict
    -> [TestData]
patternsInAllContexts
    x
    patterns
    (NamePrefix namePrefix)
    sortVariables
    objectSortVariables
    (DeclaredSort anotherSort)
    sentences
    patternRestrict
  =
    map (\context -> context (List.head patterns)) contextExpansion
    ++ map (List.head contextExpansion) patterns
  where
    contextExpansion =
        testsForUnifiedPatternInTopLevelContext
            x
            (NamePrefix (namePrefix ++ "_piac"))
            (DeclaredSort anotherSort)
            sortVariables
            objectSortVariables
            ( symbolSentence
            : aliasSentence
            : sentences
            )
            patternRestrict
    rawSymbolName = namePrefix ++ "_anotherSymbol"
    rawAliasName = namePrefix ++ "_anotherAlias"
    rawSortVariableName = namePrefix ++ "_sortVariable"
    sortVariableName = SortVariableName rawSortVariableName
    symbolAliasSort = sortVariableSort sortVariableName
    symbolSentence =
        asSentence SentenceSymbol
            { sentenceSymbolSymbol = Symbol
                { symbolConstructor = Id rawSymbolName
                , symbolParams = [SortVariable (Id rawSortVariableName)]
                }
            , sentenceSymbolSorts = [symbolAliasSort]
            , sentenceSymbolResultSort = anotherSort
            , sentenceSymbolAttributes =
                Attributes [] :: KoreAttributes
            }
    aliasSentence =
        asSentence SentenceAlias
            { sentenceAliasAlias = Alias
                { aliasConstructor = Id rawAliasName
                , aliasParams = [SortVariable (Id rawSortVariableName)]
                }
            , sentenceAliasSorts = [symbolAliasSort]
            , sentenceAliasResultSort = anotherSort
            , sentenceAliasAttributes =
                Attributes [] :: KoreAttributes
            }

genericPatternInPatterns
    :: MetaOrObject level
    => Pattern level Variable CommonKorePattern
    -> Pattern level Variable CommonKorePattern
    -> OperandSort level
    -> Helpers.ResultSort level
    -> VariableOfDeclaredSort level
    -> SymbolOrAlias level
    -> SymbolOrAlias level
    -> PatternRestrict
    -> [TestPattern level]
genericPatternInPatterns
    testedPattern
    anotherPattern
    sort@(OperandSort testedSort)
    resultSort
    (VariableOfDeclaredSort dummyVariable)
    symbol
    alias
    patternRestrict
  =
    patternInQuantifiedPatterns testedPattern testedSort dummyVariable
    ++ patternInUnquantifiedGenericPatterns
        testedPattern anotherPattern sort resultSort
    ++ case patternRestrict of
        NeedsSortedParent -> []
        _ ->
            [ TestPattern
                { testPatternPattern = testedPattern
                , testPatternSort = testedSort
                , testPatternErrorStack = ErrorStack []
                }
            ]
    ++
        [ TestPattern
            { testPatternPattern = ApplicationPattern Application
                { applicationSymbolOrAlias = symbol
                , applicationChildren = [asKorePattern testedPattern]
                }
            , testPatternSort = testedSort
            , testPatternErrorStack =
                ErrorStack
                    [ "symbol or alias '"
                        ++ getId (symbolOrAliasConstructor symbol)
                        ++ "'"
                    ]
            }
        , TestPattern
            { testPatternPattern = ApplicationPattern Application
                { applicationSymbolOrAlias = alias
                , applicationChildren = [asKorePattern testedPattern]
                }
            , testPatternSort = testedSort
            , testPatternErrorStack =
                ErrorStack
                    [ "symbol or alias '"
                        ++ getId (symbolOrAliasConstructor alias)
                        ++ "'"
                    ]
            }
        ]

objectPatternInPatterns
    :: Pattern Object Variable CommonKorePattern
    -> Pattern Object Variable CommonKorePattern
    -> OperandSort Object
    -> [TestPattern Object]
objectPatternInPatterns = patternInUnquantifiedObjectPatterns

patternInQuantifiedPatterns
    :: MetaOrObject level
    => Pattern level Variable CommonKorePattern
    -> Sort level
    -> Variable level
    -> [TestPattern level]
patternInQuantifiedPatterns testedPattern testedSort quantifiedVariable =
    [ TestPattern
        { testPatternPattern = ExistsPattern Exists
            { existsSort = testedSort
            , existsVariable = quantifiedVariable
            , existsChild = asKorePattern testedPattern
            }
        , testPatternSort = testedSort
        , testPatternErrorStack =
            ErrorStack
                [ "\\exists '"
                    ++ getId (variableName quantifiedVariable)
                    ++ "'"
                ]
        }
    , TestPattern
        { testPatternPattern = ForallPattern Forall
            { forallSort = testedSort
            , forallVariable = quantifiedVariable
            , forallChild = asKorePattern testedPattern
            }
        , testPatternSort = testedSort
        , testPatternErrorStack =
            ErrorStack
                [ "\\forall '"
                    ++ getId (variableName quantifiedVariable)
                    ++ "'"
                ]
        }
    ]

patternInUnquantifiedGenericPatterns
    :: MetaOrObject level
    => Pattern level Variable CommonKorePattern
    -> Pattern level Variable CommonKorePattern
    -> OperandSort level
    -> Helpers.ResultSort level
    -> [TestPattern level]
patternInUnquantifiedGenericPatterns
    testedPattern
    anotherPattern
    (OperandSort testedSort)
    (Helpers.ResultSort resultSort)
  =
    [ TestPattern
        { testPatternPattern = AndPattern And
            { andSort = testedSort
            , andFirst = testedUnifiedPattern
            , andSecond = anotherUnifiedPattern
            }
        , testPatternSort = testedSort
        , testPatternErrorStack = ErrorStack ["\\and"]
        }
    , TestPattern
        { testPatternPattern = AndPattern And
            { andSort = testedSort
            , andFirst = anotherUnifiedPattern
            , andSecond = testedUnifiedPattern
            }
        , testPatternSort = testedSort
        , testPatternErrorStack = ErrorStack ["\\and"]
        }
    , TestPattern
        { testPatternPattern = CeilPattern Ceil
            { ceilOperandSort = testedSort
            , ceilResultSort = resultSort
            , ceilChild = testedUnifiedPattern
            }
        , testPatternSort = resultSort
        , testPatternErrorStack = ErrorStack ["\\ceil"]
        }
    , TestPattern
        { testPatternPattern = EqualsPattern Equals
            { equalsOperandSort = testedSort
            , equalsResultSort = resultSort
            , equalsFirst = testedUnifiedPattern
            , equalsSecond = anotherUnifiedPattern
            }
        , testPatternSort = resultSort
        , testPatternErrorStack = ErrorStack ["\\equals"]
        }
    , TestPattern
        { testPatternPattern = EqualsPattern Equals
            { equalsOperandSort = testedSort
            , equalsResultSort = resultSort
            , equalsFirst = anotherUnifiedPattern
            , equalsSecond = testedUnifiedPattern
            }
        , testPatternSort = resultSort
        , testPatternErrorStack = ErrorStack ["\\equals"]
        }
    , TestPattern
        { testPatternPattern = FloorPattern Floor
            { floorOperandSort = testedSort
            , floorResultSort = resultSort
            , floorChild = testedUnifiedPattern
            }
        , testPatternSort = resultSort
        , testPatternErrorStack = ErrorStack ["\\floor"]
        }
    , TestPattern
        { testPatternPattern = IffPattern Iff
            { iffSort = testedSort
            , iffFirst = testedUnifiedPattern
            , iffSecond = anotherUnifiedPattern
            }
        , testPatternSort = testedSort
        , testPatternErrorStack = ErrorStack ["\\iff"]
        }
    , TestPattern
        { testPatternPattern = IffPattern Iff
            { iffSort = testedSort
            , iffFirst = anotherUnifiedPattern
            , iffSecond = testedUnifiedPattern
            }
        , testPatternSort = testedSort
        , testPatternErrorStack = ErrorStack ["\\iff"]
        }
    , TestPattern
        { testPatternPattern = ImpliesPattern Implies
            { impliesSort = testedSort
            , impliesFirst = testedUnifiedPattern
            , impliesSecond = anotherUnifiedPattern
            }
        , testPatternSort = testedSort
        , testPatternErrorStack = ErrorStack ["\\implies"]
        }
    , TestPattern
        { testPatternPattern = ImpliesPattern Implies
            { impliesSort = testedSort
            , impliesFirst = anotherUnifiedPattern
            , impliesSecond = testedUnifiedPattern
            }
        , testPatternSort = testedSort
        , testPatternErrorStack = ErrorStack ["\\implies"]
        }
    , TestPattern
        { testPatternPattern = InPattern In
            { inOperandSort = testedSort
            , inResultSort = resultSort
            , inContainedChild = testedUnifiedPattern
            , inContainingChild = anotherUnifiedPattern
            }
        , testPatternSort = resultSort
        , testPatternErrorStack = ErrorStack ["\\in"]
        }
    , TestPattern
        { testPatternPattern = InPattern In
            { inOperandSort = testedSort
            , inResultSort = resultSort
            , inContainedChild = anotherUnifiedPattern
            , inContainingChild = testedUnifiedPattern
            }
        , testPatternSort = resultSort
        , testPatternErrorStack = ErrorStack ["\\in"]
        }
    , TestPattern
        { testPatternPattern = NotPattern Not
            { notSort = testedSort
            , notChild = testedUnifiedPattern
            }
        , testPatternSort = testedSort
        , testPatternErrorStack = ErrorStack ["\\not"]
        }
    , TestPattern
        { testPatternPattern = OrPattern Or
            { orSort = testedSort
            , orFirst = testedUnifiedPattern
            , orSecond = anotherUnifiedPattern
            }
        , testPatternSort = testedSort
        , testPatternErrorStack = ErrorStack ["\\or"]
        }
    , TestPattern
        { testPatternPattern = OrPattern Or
            { orSort = testedSort
            , orFirst = anotherUnifiedPattern
            , orSecond = testedUnifiedPattern
            }
        , testPatternSort = testedSort
        , testPatternErrorStack = ErrorStack ["\\or"]
        }
    ]
  where
    anotherUnifiedPattern = asKorePattern anotherPattern
    testedUnifiedPattern = asKorePattern testedPattern

patternInUnquantifiedObjectPatterns
    :: Pattern Object Variable CommonKorePattern
    -> Pattern Object Variable CommonKorePattern
    -> OperandSort Object
    -> [TestPattern Object]
patternInUnquantifiedObjectPatterns
    testedPattern
    anotherPattern
    (OperandSort testedSort)
  =
    [ TestPattern
        { testPatternPattern = NextPattern Next
            { nextSort = testedSort
            , nextChild = testedUnifiedPattern
            }
        , testPatternSort = testedSort
        , testPatternErrorStack = ErrorStack ["\\next"]
        }
    , TestPattern
        { testPatternPattern = RewritesPattern Rewrites
            { rewritesSort = testedSort
            , rewritesFirst = testedUnifiedPattern
            , rewritesSecond = anotherUnifiedPattern
            }
        , testPatternSort = testedSort
        , testPatternErrorStack = ErrorStack ["\\rewrites"]
        }
    , TestPattern
        { testPatternPattern = RewritesPattern Rewrites
            { rewritesSort = testedSort
            , rewritesFirst = anotherUnifiedPattern
            , rewritesSecond = testedUnifiedPattern
            }
        , testPatternSort = testedSort
        , testPatternErrorStack = ErrorStack ["\\rewrites"]
        }

    ]
  where
    anotherUnifiedPattern = asKorePattern anotherPattern
    testedUnifiedPattern = asKorePattern testedPattern

testsForUnifiedPatternInTopLevelContext
    :: MetaOrObject level
    => level
    -> NamePrefix
    -> DeclaredSort level
    -> SortVariablesThatMustBeDeclared level
    -> SortVariablesThatMustBeDeclared Object
    -> [KoreSentence]
    -> PatternRestrict
    -> [TestPattern level -> TestData]
testsForUnifiedPatternInTopLevelContext
    x
    namePrefix
    additionalSort
    sortVariables
    objectSortVariables
    additionalSentences
    patternRestrict
  =
    testsForUnifiedPatternInTopLevelGenericContext
        x
        namePrefix
        additionalSort
        sortVariables
        additionalSentences
        patternRestrict
    ++ testsForUnifiedPatternInTopLevelObjectContext
        (SortName sortName)
        objectSortVariables
        additionalSentences
        patternRestrict
  where sortName = "sort_tfupitlc"

testsForUnifiedPatternInTopLevelGenericContext
    :: MetaOrObject level
    => level
    -> NamePrefix
    -> DeclaredSort level
    -> SortVariablesThatMustBeDeclared level
    -> [KoreSentence]
    -> PatternRestrict
    -> [TestPattern level -> TestData]
testsForUnifiedPatternInTopLevelGenericContext
    x
    (NamePrefix namePrefix)
    (DeclaredSort additionalSort)
    (SortVariablesThatMustBeDeclared sortVariables)
    additionalSentences
    patternRestrict
<<<<<<< HEAD
  =
    let
        axiomPattern testPattern = TestData
            { testDataDescription = "Pattern in axiom"
            , testDataError =
                Error
                    ( "module 'MODULE'"
                    : "axiom declaration"
                    : testPatternErrorStackStrings testPattern
                    )
                    defaultErrorMessage
            , testDataDefinition =
                simpleDefinitionFromSentences (ModuleName "MODULE")
                    ( axiomSentenceWithSortParameters
                        (testPatternUnifiedPattern testPattern)
                        unifiedSortVariables
                    : additionalSentences
=======
 =
    [ \testPattern -> TestData
        { testDataDescription = "Pattern in axiom"
        , testDataError =
            Error
                ( "module 'MODULE'"
                : "axiom declaration"
                : testPatternErrorStackStrings testPattern
                )
                defaultErrorMessage
        , testDataDefinition =
            simpleDefinitionFromSentences (ModuleName "MODULE")
                ( axiomSentenceWithSortParameters
                    (testPatternUnifiedPattern testPattern) unifiedSortVariables
                : additionalSentences
                )
        }
    , \testPattern -> TestData
        { testDataDescription = "Pattern in alias definition attributes"
        , testDataError =
            Error
                ( "module 'MODULE'"
                : ("alias '" ++ rawAliasName ++ "' declaration")
                : "attributes"
                : testPatternErrorStackStrings testPattern
                )
                defaultErrorMessage
        , testDataDefinition =
            simpleDefinitionFromSentences
                (ModuleName "MODULE")
                ( asSentence
                    (sentenceAliasWithAttributes
                        aliasName
                        sortVariables
                        additionalSort
                        [ testPatternUnifiedPattern testPattern ]
                    )
                : additionalSentences
                )
        }
    , \testPattern -> TestData
        { testDataDescription = "Pattern in symbol definition attributes"
        , testDataError =
            Error
                ( "module 'MODULE'"
                : ("symbol '" ++ rawSymbolName ++ "' declaration")
                : "attributes"
                : testPatternErrorStackStrings testPattern
                )
                defaultErrorMessage
        , testDataDefinition =
            simpleDefinitionFromSentences
                (ModuleName "MODULE")
                ( asSentence
                    (sentenceSymbolWithAttributes
                        symbolName
                        sortVariables
                        additionalSort
                        [ testPatternUnifiedPattern testPattern ]
>>>>>>> 1c25c814
                    )
            }
    in case patternRestrict of
        NeedsInternalDefinitions -> [axiomPattern]
        NeedsSortedParent -> [axiomPattern]
        NeedsAttributes ->
            [ \testPattern -> TestData
                { testDataDescription = "Pattern in alias definition attributes"
                , testDataError =
                    Error
                        ( "module 'MODULE'"
                        : ("alias '" ++ rawAliasName ++ "' declaration")
                        : "attributes"
                        : "\\equals"
                        : "\\equals"
                        : testPatternErrorStackStrings testPattern
                        )
                        defaultErrorMessage
                , testDataDefinition =
                    simpleDefinitionFromSentences
                        (ModuleName "MODULE")
                        ( asKoreAliasSentence
                            (sentenceAliasWithAttributes
                                aliasName
                                sortVariables
                                additionalSort
                                [ testPatternUnifiedPattern (asAttribute testPattern) ]
                            )
                        : additionalSentences
                        )
                }
            , \testPattern -> TestData
                { testDataDescription = "Pattern in symbol definition attributes"
                , testDataError =
                    Error
                        ( "module 'MODULE'"
                        : ("symbol '" ++ rawSymbolName ++ "' declaration")
                        : "attributes"
                        : "\\equals"
                        : "\\equals"
                        : testPatternErrorStackStrings testPattern
                        )
                        defaultErrorMessage
                , testDataDefinition =
                    simpleDefinitionFromSentences
                        (ModuleName "MODULE")
                        ( asKoreSymbolSentence
                            (sentenceSymbolWithAttributes
                                symbolName
                                sortVariables
                                additionalSort
                                [ testPatternUnifiedPattern (asAttribute testPattern) ]
                            )
                        : additionalSentences
                        )
                }
            , \testPattern -> TestData
                { testDataDescription = "Axiom with attributes"
                , testDataError =
                    Error
                        ( "module 'MODULE'"
                        : "axiom declaration"
                        : "attributes"
                        : "\\equals"
                        : "\\equals"
                        : testPatternErrorStackStrings testPattern
                        )
                        defaultErrorMessage
                , testDataDefinition =
                    simpleDefinitionFromSentences
                        (ModuleName "MODULE")
                        ( axiomSentenceWithAttributes
                            unifiedSortVariables
                            (simpleExistsUnifiedPatternWithType
                                x  variableName1 additionalSort)
                            [ testPatternUnifiedPattern (asAttribute testPattern) ]
                        : additionalSentences
                        )
                }
            , \testPattern -> TestData
                { testDataDescription = "Module with attributes"
                , testDataError =
                    Error
                        ( "module 'MODULE'"
                        : "attributes"
                        : "\\equals"
                        : "\\equals"
                        : testPatternErrorStackStrings testPattern
                        )
                        defaultErrorMessage
                , testDataDefinition =
                    Definition
                        { definitionAttributes = Attributes []
                        , definitionModules =
                            [ Module
                                { moduleName = ModuleName "MODULE"
                                , moduleSentences = additionalSentences
                                , moduleAttributes =
                                    Attributes
                                        [ testPatternUnifiedPattern
                                            (asAttribute testPattern)
                                        ]
                                }
                            ]
                        }
                }
            , \testPattern -> TestData
                { testDataDescription = "Definition with attributes"
                , testDataError =
                    Error
                        ( "attributes"
                        : testPatternErrorStackStrings testPattern
                        )
                        defaultErrorMessage
                , testDataDefinition =
                    Definition
                        { definitionAttributes =
                            Attributes
                                [ testPatternUnifiedPattern testPattern ]
                        , definitionModules =
                            [ Module
                                { moduleName = ModuleName "MODULE"
                                , moduleSentences = additionalSentences
                                , moduleAttributes = Attributes []
                                }
                            ]
                        }
                }
            ]
  where
    unifiedSortVariables = map asUnified sortVariables
    rawAliasName = namePrefix ++ "_alias"
    aliasName = AliasName rawAliasName
    rawSymbolName = namePrefix ++ "_symbol"
    symbolName = SymbolName rawSymbolName
    rawVariableName1 = namePrefix ++ "_var"
    variableName1 = VariableName rawVariableName1

testsForUnifiedPatternInTopLevelObjectContext
    :: MetaOrObject level
    => SortName
    -> SortVariablesThatMustBeDeclared Object
    -> [KoreSentence]
    -> PatternRestrict
    -> [TestPattern level -> TestData]
testsForUnifiedPatternInTopLevelObjectContext
    (SortName rawSortName)
    (SortVariablesThatMustBeDeclared sortVariables)
    additionalSentences
    patternRestrict
  =
    case patternRestrict of
        NeedsInternalDefinitions -> []
        _ ->
            [ \testPattern -> TestData
                { testDataDescription = "Pattern in Sort declaration"
                , testDataError =
                    Error
                        ( "module 'MODULE'"
                        : ("sort '" ++ rawSortName ++ "' declaration")
                        : "attributes"
                        : "\\equals"
                        : "\\equals"
                        : testPatternErrorStackStrings testPattern
                        )
                        defaultErrorMessage
                , testDataDefinition =
                    simpleDefinitionFromSentences (ModuleName "MODULE")
                        ( asSentence SentenceSort
                            { sentenceSortName = Id rawSortName
                            , sentenceSortParameters = sortVariables
                            , sentenceSortAttributes =
                                Attributes
                                    [ testPatternUnifiedPattern
                                        (asAttribute testPattern)
                                    ]
                            }
                        : additionalSentences
                        )
                }
            ]

asAttribute :: MetaOrObject level => TestPattern level -> TestPattern Object
asAttribute testPattern =
    case isMetaOrObject testPattern of
        IsMeta ->
            let
                patternPattern = EqualsPattern Equals
                    { equalsOperandSort = testPatternSort testPattern
                    , equalsResultSort  = patternMetaSort
                    , equalsFirst       = testPatternUnifiedPattern testPattern
                    , equalsSecond      = testPatternUnifiedPattern testPattern
                    }
              in
                TestPattern
                    { testPatternPattern = EqualsPattern Equals
                        { equalsOperandSort = attributeObjectSort
                        , equalsResultSort  = attributeObjectSort
                        , equalsFirst       =
                            asUnifiedPattern patternPattern
                        , equalsSecond      =
                            asUnifiedPattern patternPattern
                        }
                    , testPatternSort = attributeObjectSort
                    , testPatternErrorStack =
                        testPatternErrorStack testPattern
                    }
        IsObject ->
            -- More complex than if should be, but tests are much easier to
            -- write if I have the same stack trace on both the object and
            -- meta versions.
            let
                patternPattern = EqualsPattern Equals
                    { equalsOperandSort = testPatternSort testPattern
                    , equalsResultSort  = attributeObjectSort
                    , equalsFirst       = testPatternUnifiedPattern testPattern
                    , equalsSecond      = testPatternUnifiedPattern testPattern
                    }
                in
                TestPattern
                    { testPatternPattern = EqualsPattern Equals
                        { equalsOperandSort = attributeObjectSort
                        , equalsResultSort  = attributeObjectSort
                        , equalsFirst       =
                            asUnifiedPattern patternPattern
                        , equalsSecond      =
                            asUnifiedPattern patternPattern
                        }
                    , testPatternSort = attributeObjectSort
                    , testPatternErrorStack =
                        testPatternErrorStack testPattern
                    }

defaultErrorMessage :: String
defaultErrorMessage = "Replace this with a real error message."


    -- MLPatternType
    -- Application
    -- axiom
    -- attributes -- module and definition<|MERGE_RESOLUTION|>--- conflicted
+++ resolved
@@ -1,4 +1,3 @@
-{-# LANGUAGE GADTs #-}
 module Data.Kore.ASTVerifier.DefinitionVerifierPatternVerifierTest
     (definitionVerifierPatternVerifierTests) where
 
@@ -23,14 +22,9 @@
     | NeedsAttributes
 
 data TestPattern level = TestPattern
-<<<<<<< HEAD
     { testPatternPattern    :: !(Pattern level Variable UnifiedPattern)
     , testPatternSort       :: !(Sort level)
     , testPatternErrorStack :: !ErrorStack
-=======
-    { testPatternPattern    :: Pattern level Variable CommonKorePattern
-    , testPatternErrorStack :: ErrorStack
->>>>>>> 1c25c814
     }
 
 newtype VariableOfDeclaredSort level = VariableOfDeclaredSort (Variable level)
@@ -1243,7 +1237,6 @@
     (SortVariablesThatMustBeDeclared sortVariables)
     additionalSentences
     patternRestrict
-<<<<<<< HEAD
   =
     let
         axiomPattern testPattern = TestData
@@ -1261,67 +1254,6 @@
                         (testPatternUnifiedPattern testPattern)
                         unifiedSortVariables
                     : additionalSentences
-=======
- =
-    [ \testPattern -> TestData
-        { testDataDescription = "Pattern in axiom"
-        , testDataError =
-            Error
-                ( "module 'MODULE'"
-                : "axiom declaration"
-                : testPatternErrorStackStrings testPattern
-                )
-                defaultErrorMessage
-        , testDataDefinition =
-            simpleDefinitionFromSentences (ModuleName "MODULE")
-                ( axiomSentenceWithSortParameters
-                    (testPatternUnifiedPattern testPattern) unifiedSortVariables
-                : additionalSentences
-                )
-        }
-    , \testPattern -> TestData
-        { testDataDescription = "Pattern in alias definition attributes"
-        , testDataError =
-            Error
-                ( "module 'MODULE'"
-                : ("alias '" ++ rawAliasName ++ "' declaration")
-                : "attributes"
-                : testPatternErrorStackStrings testPattern
-                )
-                defaultErrorMessage
-        , testDataDefinition =
-            simpleDefinitionFromSentences
-                (ModuleName "MODULE")
-                ( asSentence
-                    (sentenceAliasWithAttributes
-                        aliasName
-                        sortVariables
-                        additionalSort
-                        [ testPatternUnifiedPattern testPattern ]
-                    )
-                : additionalSentences
-                )
-        }
-    , \testPattern -> TestData
-        { testDataDescription = "Pattern in symbol definition attributes"
-        , testDataError =
-            Error
-                ( "module 'MODULE'"
-                : ("symbol '" ++ rawSymbolName ++ "' declaration")
-                : "attributes"
-                : testPatternErrorStackStrings testPattern
-                )
-                defaultErrorMessage
-        , testDataDefinition =
-            simpleDefinitionFromSentences
-                (ModuleName "MODULE")
-                ( asSentence
-                    (sentenceSymbolWithAttributes
-                        symbolName
-                        sortVariables
-                        additionalSort
-                        [ testPatternUnifiedPattern testPattern ]
->>>>>>> 1c25c814
                     )
             }
     in case patternRestrict of
