--- conflicted
+++ resolved
@@ -896,14 +896,6 @@
                 , sentenceSymbolAttributes =
                     Attributes []
                 }
-<<<<<<< HEAD
-=======
-            , sentenceSymbolSorts = [symbolAliasSort]
-            , sentenceSymbolResultSort = anotherSort
-            , sentenceSymbolAttributes =
-                Attributes []
-            }
->>>>>>> d7abc899
     aliasSentence =
         constructUnifiedSentence
             SentenceAliasSentence
@@ -919,14 +911,6 @@
                 , sentenceAliasAttributes =
                     Attributes []
                 }
-<<<<<<< HEAD
-=======
-            , sentenceAliasSorts = [symbolAliasSort]
-            , sentenceAliasResultSort = anotherSort
-            , sentenceAliasAttributes =
-                Attributes []
-            }
->>>>>>> d7abc899
 
 genericPatternInPatterns
     :: MetaOrObject level
