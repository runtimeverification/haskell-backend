--- conflicted
+++ resolved
@@ -17,9 +17,9 @@
 import           Data.Kore.AST.PureML
 import           Data.Kore.Building.AsAst
 import           Data.Kore.Building.Patterns
-<<<<<<< HEAD
 import           Data.Kore.Building.Sorts         as Sorts
 import           Data.Kore.Implicit.ImplicitSorts
+import           Data.Kore.KoreHelpers
 
 import           Data.Fix
 
@@ -31,10 +31,6 @@
 extractPurePattern (UnsortedPatternStub ups) =
     error ("Cannot find a sort for "
         ++ show (ups (dummySort (undefined :: level))))
-=======
-import           Data.Kore.Building.Sorts    as Sorts
-import           Data.Kore.KoreHelpers
->>>>>>> 285d7c66
 
 mlPatternsTests :: TestTree
 mlPatternsTests =
@@ -63,7 +59,7 @@
                             (withSort charListMetaSort
                                 (forall_
                                     (Variable
-                                        (Id "x")
+                                        (testId "x")
                                         charListMetaSort
                                     )
                                     top_
@@ -93,11 +89,11 @@
                     charListMetaSort
                     (getPatternResultSort
                         undefinedHeadSort
-                        (VariablePattern (Variable (Id "x") charListMetaSort))
+                        (VariablePattern (Variable (testId "x") charListMetaSort))
                     )
                 )
             , let
-                s = symbol_ "test" [] charListMetaSort
+                s = symbol_ "test" AstLocationTest [] charListMetaSort
                 headSort x
                     | x == getSentenceSymbolOrAliasHead s [] = charListMetaSort
                     | otherwise = charMetaSort
