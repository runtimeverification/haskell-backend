module Data.Kore.ASTVerifier.DefinitionVerifierSortUsageTest
    (definitionVerifierSortUsageTests) where

import           Test.Tasty                                          (TestTree,
                                                                      testGroup)

import           Data.Kore.AST.Common
import           Data.Kore.AST.Kore
import           Data.Kore.AST.MetaOrObject
import           Data.Kore.ASTVerifier.DefinitionVerifierTestHelpers
import           Data.Kore.Error
import           Data.Kore.Implicit.ImplicitSorts

import qualified Data.List                                           as List
import           Data.Maybe                                          (mapMaybe)

data TestFlag
    = CannotSeeSortVariables
    | CannotSeeSortDeclarations
    deriving Eq

data AdditionalTestConfiguration
    = SkipTest
    | AdditionalSentences [KoreSentence]

data TestConfiguration level = TestConfiguration
    { testConfigurationDescription :: !String
    , testConfigurationAdditionalSentences :: ![KoreSentence]
    , testConfigurationAdditionalSortVariables :: ![SortVariable level]
    , testConfigurationCaseBasedConfiguration
        :: ![([TestFlag], AdditionalTestConfiguration)]
    }

data SuccessConfiguration level
    = SuccessConfiguration (TestConfiguration level)
    | SuccessConfigurationSkipAll
data FailureConfiguration level
    = FailureConfiguration (TestConfiguration level)
    | FailureConfigurationSkipAll

data FlaggedTestData = FlaggedTestData
    { flaggedTestDataFlags    :: ![TestFlag]
    , flaggedTestDataTestData :: !([KoreSentence] -> TestData)
    }

definitionVerifierSortUsageTests :: TestTree
definitionVerifierSortUsageTests =
    testGroup
        "Definition verifier - sort usage - unit tests"
        [ expectSuccess "Simplest definition"
            (simpleDefinitionFromSentences (ModuleName "MODULE") [])
        , expectSuccess "Definition with sort"
            ( simpleDefinitionFromSentences (ModuleName "MODULE")
                [ sortSentenceWithSortParameters
                    (SortName "sFailureDescription") []
                ]
            )
        , expectSuccess "Definition with meta alias"
            ( simpleDefinitionFromSentences (ModuleName "MODULE")
                [ metaAliasSentenceWithSortParameters
                    (AliasName "#a") charListMetaSort []
                ]
            )
        , testsForObjectSort
            (CommonDescription "Referencing simple sort")
            (SuccessConfiguration TestConfiguration
                { testConfigurationDescription = "The sort is declared"
                , testConfigurationAdditionalSentences =
                    [ simpleSortSentence (SortName "s") ]
                , testConfigurationAdditionalSortVariables = []
                , testConfigurationCaseBasedConfiguration =
                    [ ([CannotSeeSortDeclarations], SkipTest) ]
                }
            )
            (FailureConfiguration TestConfiguration
                { testConfigurationDescription = "The sort is not declared"
                , testConfigurationAdditionalSentences = []
                , testConfigurationAdditionalSortVariables = []
                , testConfigurationCaseBasedConfiguration =
                    [
                        ( [ CannotSeeSortDeclarations ]
                        , AdditionalSentences
                            [ simpleSortSentence (SortName "s") ]
                        )
                    ]
                }
            )
            (ExpectedErrorMessage "Sort 's' not declared.")
            (ErrorStack ["sort 's'"])
            (TestedSort (simpleSort (SortName "s")))
            (NamePrefix "#internal")
        , testsForObjectSort
            (CommonDescription "Referencing sort variable")
            (SuccessConfiguration TestConfiguration
                { testConfigurationDescription = "The variable is declared"
                , testConfigurationAdditionalSentences = []
                , testConfigurationAdditionalSortVariables =
                    [ sortVariable Object (SortVariableName "s") ]
                , testConfigurationCaseBasedConfiguration =
                    [
                        ( [CannotSeeSortDeclarations, CannotSeeSortVariables]
                        , SkipTest
                        )
                    ]
                }
            )
            (FailureConfiguration TestConfiguration
                { testConfigurationDescription = "The variable is not declared"
                , testConfigurationAdditionalSentences = []
                , testConfigurationAdditionalSortVariables = []
                , testConfigurationCaseBasedConfiguration = []
                }
            )
            (ExpectedErrorMessage "Sort variable 's' not declared.")
            (ErrorStack [])
            (TestedSort (objectVariableSort (SortVariableName "s")))
            (NamePrefix "internal")
        , let
            referencingSortVariableTestConfiguration = TestConfiguration
                { testConfigurationDescription = "Referencing sort variable"
                , testConfigurationAdditionalSentences =
                    [ simpleSortSentence additionalSortName ]
                , testConfigurationAdditionalSortVariables =
                    [ sortVariable Object (SortVariableName "s") ]
                , testConfigurationCaseBasedConfiguration =
                    [
                        ( [CannotSeeSortDeclarations, CannotSeeSortVariables]
                        , SkipTest
                        )
                    ]
                }
          in
            expectSuccessFlaggedTests
                (SuccessConfiguration referencingSortVariableTestConfiguration)
                (flaggedObjectTestsForSort
                    referencingSortVariableTestConfiguration
                    (TestedSort (objectVariableSort (SortVariableName "s")))
                    (SortActualThatIsDeclared
                        (simpleSortActual additionalSortName))
                    (NamePrefix "internal")
                )
        , successTestsForMetaSort
            (CommonDescription "Referencing simple sort")
            (SuccessConfiguration TestConfiguration
                { testConfigurationDescription = "The sort is declared"
                , testConfigurationAdditionalSentences = []
                , testConfigurationAdditionalSortVariables = []
                , testConfigurationCaseBasedConfiguration = []
                }
            )
            (TestedSort (simpleSort (SortName "#CharList")))
            (SortActualThatIsDeclared (simpleSortActual (SortName "#Char")))
            (NamePrefix "#internal")
        , failureTestsForMetaSort
            (CommonDescription "Referencing simple sort")
            (FailureConfiguration TestConfiguration
                { testConfigurationDescription = "The sort is not declared"
                , testConfigurationAdditionalSentences = []
                , testConfigurationAdditionalSortVariables = []
                , testConfigurationCaseBasedConfiguration = []
                }
            )
            (ExpectedErrorMessage "Sort '#s' not declared.")
            (ErrorStack ["sort '#s'"])
            (TestedSort (simpleSort (SortName "#s")))
            (SortActualThatIsDeclared (simpleSortActual (SortName "#Char")))
            (NamePrefix "#internal")
        , successTestsForMetaSort
            (CommonDescription "Referencing simple sort")
            (SuccessConfiguration TestConfiguration
                { testConfigurationDescription = "The sort is declared"
                , testConfigurationAdditionalSentences = []
                , testConfigurationAdditionalSortVariables =
                    [ sortVariable Meta (SortVariableName "#s") ]
                , testConfigurationCaseBasedConfiguration =
                    [([CannotSeeSortVariables], SkipTest)]
                }
            )
            (TestedSort (sortVariableSort (SortVariableName "#s")))
            (SortActualThatIsDeclared (simpleSortActual (SortName "#Char")))
            (NamePrefix "#internal")
        , testsForObjectSort
            (CommonDescription "Referencing parametrized sort")
            (SuccessConfiguration TestConfiguration
                { testConfigurationDescription = "Correct sort count"
                , testConfigurationAdditionalSentences =
                    [ simpleSortSentence additionalSortName
                    , asSentence
                        (SentenceSort
                            { sentenceSortName = Id "UnarySort"
                            , sentenceSortParameters = [ SortVariable (Id "svn") ]
                            , sentenceSortAttributes =
                                Attributes []
                            }
                        :: KoreSentenceSort)
                    ]
                , testConfigurationAdditionalSortVariables = []
                , testConfigurationCaseBasedConfiguration =
                    [ ([CannotSeeSortDeclarations], SkipTest) ]
                }
            )
            FailureConfigurationSkipAll
            (ExpectedErrorMessage "None")
            (ErrorStack [])
            (TestedSort
                (SortActualSort SortActual
                    { sortActualName = Id "UnarySort"
                    , sortActualSorts = [ simpleSort additionalSortName ]
                    }
                )
            )
            (NamePrefix "internal")
        , testsForObjectSort
            (CommonDescription "Referencing parametrized sort")
            SuccessConfigurationSkipAll
            (FailureConfiguration TestConfiguration
                { testConfigurationDescription = "Wrong sort count"
                , testConfigurationAdditionalSentences =
                    [ simpleSortSentence additionalSortName
                    , asSentence
                        (SentenceSort
                            { sentenceSortName = Id "UnarySort"
                            , sentenceSortParameters = [ SortVariable (Id "svn") ]
                            , sentenceSortAttributes =
                                Attributes []
                            }
                        :: KoreSentenceSort)
                    ]
                , testConfigurationAdditionalSortVariables = []
                , testConfigurationCaseBasedConfiguration =
                    [ ([CannotSeeSortDeclarations], SkipTest) ]
                }
            )
            (ExpectedErrorMessage "Expected 1 sort arguments, but got 2.")
            (ErrorStack ["sort 'UnarySort'"])
            (TestedSort
                (SortActualSort SortActual
                    { sortActualName = Id "UnarySort"
                    , sortActualSorts =
                        [ simpleSort additionalSortName
                        , simpleSort additionalSortName]
                    }
                )
            )
            (NamePrefix "internal")
         ]
  where
    additionalSortName = SortName "additionalSort1"

newtype CommonDescription = CommonDescription String

testsForObjectSort
    :: CommonDescription
    -> SuccessConfiguration Object
    -> FailureConfiguration Object
    -> ExpectedErrorMessage
    -> ErrorStack
    -> TestedSort Object
    -> NamePrefix
    -> TestTree
testsForObjectSort
    (CommonDescription commonDescription)
    successConfiguration
    failureConfiguration
    expectedErrorMessage
    errorStack
    sort
    namePrefix@(NamePrefix rawNamePrefix)
  =
    testGroup
        commonDescription
        (
            (case successConfiguration of
                SuccessConfigurationSkipAll -> []
                SuccessConfiguration testConfiguration ->
                    let
                        successTestConfiguration =
                            addAdditionalSortSentence testConfiguration
                    in
                        [ expectSuccessFlaggedTests
                            (SuccessConfiguration successTestConfiguration)
                            (testConfigurationToFlaggedTests
                                successTestConfiguration)
                        ]
            )
            ++
            (case failureConfiguration of
                FailureConfigurationSkipAll -> []
                FailureConfiguration testConfiguration ->
                    let
                        failureTestConfiguration =
                            addAdditionalSortSentence testConfiguration
                    in
                        [ expectFailureWithErrorFlaggedTests
                            (FailureConfiguration failureTestConfiguration)
                            expectedErrorMessage
                            errorStack
                            (testConfigurationToFlaggedTests
                                failureTestConfiguration)
                        ]
            )
        )
  where
    testConfigurationToFlaggedTests configuration =
        flaggedObjectTestsForSort
            configuration
            sort
            (SortActualThatIsDeclared additionalSortActual)
            namePrefix
    additionalSortActualName = SortName (rawNamePrefix ++ "_declaredSort")
    additionalSortActual = simpleSortActual additionalSortActualName
    additionalSortSentence = simpleSortSentence additionalSortActualName
    addAdditionalSortSentence =
        addSentenceToTestConfiguration additionalSortSentence

addSentenceToTestConfiguration
    :: KoreSentence -> TestConfiguration level -> TestConfiguration level
addSentenceToTestConfiguration
    sentence
    configuration@TestConfiguration
        { testConfigurationAdditionalSentences = existingSentences }
  =
    configuration
        { testConfigurationAdditionalSentences = sentence : existingSentences }

successTestsForMetaSort
    :: CommonDescription
    -> SuccessConfiguration Meta
    -> TestedSort Meta
    -> SortActualThatIsDeclared Meta
    -> NamePrefix
    -> TestTree
successTestsForMetaSort
    (CommonDescription commonDescription)
    successConfiguration@(SuccessConfiguration testConfiguration)
    sort
    additionalSortActual
    namePrefix
  =
    testGroup
        commonDescription
        [ expectSuccessFlaggedTests successConfiguration flaggedTests]
  where
    flaggedTests =
        flaggedMetaTestsForSort
            testConfiguration
            sort
            additionalSortActual
            namePrefix


failureTestsForMetaSort
    :: CommonDescription
    -> FailureConfiguration Meta
    -> ExpectedErrorMessage
    -> ErrorStack
    -> TestedSort Meta
    -> SortActualThatIsDeclared Meta
    -> NamePrefix
    -> TestTree
failureTestsForMetaSort
    (CommonDescription commonDescription)
    failureConfiguration@(FailureConfiguration testConfiguration)
    expectedErrorMessage
    errorStack
    sort
    additionalSortActual
    namePrefix
  =
    testGroup
        commonDescription
        [ expectFailureWithErrorFlaggedTests
            failureConfiguration expectedErrorMessage errorStack flaggedTests
        ]
  where
    flaggedTests =
        flaggedMetaTestsForSort
            testConfiguration
            sort
            additionalSortActual
            namePrefix

expectSuccessFlaggedTests
    :: SuccessConfiguration level
    -> [FlaggedTestData]
    -> TestTree
expectSuccessFlaggedTests
    (SuccessConfiguration testConfiguration)
    flaggedTests
  =
    testGroup (testConfigurationDescription testConfiguration)
        (map successTestData
            (applyTestConfiguration testConfiguration flaggedTests)
        )

expectFailureWithErrorFlaggedTests
    :: FailureConfiguration level
    -> ExpectedErrorMessage
    -> ErrorStack
    -> [FlaggedTestData]
    -> TestTree
expectFailureWithErrorFlaggedTests
    (FailureConfiguration testConfiguration)
    errorMessage
    additionalErrorStack
    flaggedTests
  =
    testGroup (testConfigurationDescription testConfiguration)
        (map
            (failureTestData errorMessage additionalErrorStack)
            (applyTestConfiguration testConfiguration flaggedTests)
        )

flaggedObjectTestsForSort
    :: TestConfiguration Object
    -> TestedSort Object
    -> SortActualThatIsDeclared Object
    -> NamePrefix
    -> [FlaggedTestData]
flaggedObjectTestsForSort
    testConfiguration
    sort
    additionalSortActual
    namePrefix
  =
    unfilteredTestExamplesForSort Object
        sort
        additionalSortActual
        sortVariables
        namePrefix
        asSentence
        asSentence
    ++ unfilteredTestExamplesForObjectSort
        sort
        additionalSortActual
        sortVariables
        namePrefix
  where
    sortVariables =
        testConfigurationAdditionalSortVariables testConfiguration

flaggedMetaTestsForSort
    :: TestConfiguration Meta
    -> TestedSort Meta
    -> SortActualThatIsDeclared Meta
    -> NamePrefix
    -> [FlaggedTestData]
flaggedMetaTestsForSort
    testConfiguration
    sort
    additionalSortActual
    namePrefix
  =
    unfilteredTestExamplesForSort Meta
        sort
        additionalSortActual
        (testConfigurationAdditionalSortVariables testConfiguration)
        namePrefix
<<<<<<< HEAD
        (MetaSentence . SentenceAliasSentence)
        (MetaSentence . SentenceSymbolSentence)
=======
        asSentence
        asSentence
    ++ unfilteredTestExamplesForMetaSort sort
>>>>>>> 1c25c814

applyTestConfiguration
    :: TestConfiguration level
    -> [FlaggedTestData]
    -> [TestData]
applyTestConfiguration testConfiguration =
    mapMaybe (applyOneTestConfiguration testConfiguration)

applyOneTestConfiguration
    :: TestConfiguration level
    -> FlaggedTestData
    -> Maybe TestData
applyOneTestConfiguration testConfiguration flaggedTestData =
  case currentConfiguration of
    Nothing -> Just (testDataFunction additionalSentences)
    Just SkipTest -> Nothing
    Just (AdditionalSentences moreSentences) ->
        Just (testDataFunction (additionalSentences ++ moreSentences))
  where
    additionalSentences = testConfigurationAdditionalSentences testConfiguration
    testDataFunction = flaggedTestDataTestData flaggedTestData
    currentConfiguration =
        snd <$>
            List.find
                testHasFlags
                (testConfigurationCaseBasedConfiguration testConfiguration)
    testHasFlags configurationWithFlags =
        any
            (`elem` flaggedTestDataFlags flaggedTestData)
            (fst configurationWithFlags)

newtype TestedSort level = TestedSort (Sort level)
newtype SortActualThatIsDeclared level =
    SortActualThatIsDeclared (SortActual level)

unfilteredTestExamplesForSort
    :: MetaOrObject level
    => level
    -> TestedSort level
    -> SortActualThatIsDeclared level
    -> [SortVariable level]
    -> NamePrefix
    -> (KoreSentenceAlias level -> KoreSentence)
    -> (KoreSentenceSymbol level -> KoreSentence)
    -> [FlaggedTestData]
unfilteredTestExamplesForSort
    x
    (TestedSort sort)
    (SortActualThatIsDeclared additionalSortActual)
    sortVariables
    (NamePrefix identifierPrefix)
    sentenceAliasSentence
    sentenceSymbolSentence
  =
    [ FlaggedTestData
        { flaggedTestDataFlags = []
        , flaggedTestDataTestData = \additionalSentences -> TestData
            { testDataDescription = "Alias definition with result sort"
            , testDataError =
                Error
                    [ "module 'MODULE'"
                    , "alias '" ++ rawAliasName ++ "' declaration"
                    ]
                    defaultErrorMessage
            , testDataDefinition =
                simpleDefinitionFromSentences
                    (ModuleName "MODULE")
                    (sentenceAliasSentence
                        (sentenceAliasWithResultSort
                            aliasName sort sortVariables)
                    : additionalSentences
                    )
            }
        }
    , FlaggedTestData
        { flaggedTestDataFlags = []
        , flaggedTestDataTestData = \additionalSentences -> TestData
            { testDataDescription = "Alias definition with sort argument"
            , testDataError =
                Error
                    [ "module 'MODULE'"
                    , "alias '" ++ rawAliasName ++ "' declaration"
                    ]
                    defaultErrorMessage
            , testDataDefinition =
                simpleDefinitionFromSentences
                    (ModuleName "MODULE")
                    (sentenceAliasSentence
                        (sentenceAliasWithSortArgument
                            aliasName sort additionalSort sortVariables)
                    : additionalSentences
                    )
            }
        }
    , FlaggedTestData
        { flaggedTestDataFlags = []
        , flaggedTestDataTestData = \additionalSentences -> TestData
            { testDataDescription =
                "Definition with axiom and binder of sort"
            , testDataError =
                Error
                    [ "module 'MODULE'"
                    , "axiom declaration"
                    , "\\exists '" ++ rawVariableName ++ "'"
                    ]
                    defaultErrorMessage
            , testDataDefinition =
                simpleDefinitionFromSentences
                    (ModuleName "MODULE")
                    ( axiomSentenceWithSortParameters
                        (simpleExistsUnifiedPattern variableName1 sort)
                        (map asUnified sortVariables)
                    : additionalSentences
                    )
            }
        }
    , FlaggedTestData
        { flaggedTestDataFlags = []
        , flaggedTestDataTestData = \additionalSentences -> TestData
            { testDataDescription =
                "Definition with ML pattern and operand sort"
            , testDataError =
                Error
                    [ "module 'MODULE'"
                    , "axiom declaration"
                    , "\\exists '" ++ rawVariableName ++ "'"
                    ]
                    defaultErrorMessage
            , testDataDefinition =
                simpleDefinitionFromSentences
                    (ModuleName "MODULE")
                    ( axiomSentenceWithSortParameters
                        ( simpleExistsEqualsUnifiedPattern
                            variableName1
                            (OperandSort sort)
                            (ResultSort additionalSort)
                        )
                        (map asUnified sortVariables)
                    : additionalSentences
                    )
            }
        }
    , FlaggedTestData
        { flaggedTestDataFlags = []
        , flaggedTestDataTestData = \additionalSentences -> TestData
            { testDataDescription =
                "Definition with ML pattern and operand sort"
            , testDataError =
                Error
                    [ "module 'MODULE'"
                    , "axiom declaration"
                    , "\\exists '" ++ rawVariableName ++ "'"
                    ]
                    defaultErrorMessage
            , testDataDefinition =
                simpleDefinitionFromSentences
                    (ModuleName "MODULE")
                    ( axiomSentenceWithSortParameters
                        ( simpleExistsEqualsUnifiedPattern
                            variableName1
                            (OperandSort additionalSort)
                            (ResultSort sort)
                        )
                        (map asUnified sortVariables)
                    : additionalSentences
                    )
            }
        }
    , FlaggedTestData
        { flaggedTestDataFlags = []
        , flaggedTestDataTestData = \additionalSentences -> TestData
            { testDataDescription = "Definition with application pattern"
            , testDataError =
                Error
                    [ "module 'MODULE'"
                    , "axiom declaration"
                    , "symbol or alias '" ++ rawAliasName ++ "'"
                    ]
                    defaultErrorMessage
            , testDataDefinition =
                simpleDefinitionFromSentences
                    (ModuleName "MODULE")
                    ( axiomSentenceWithSortParameters
                        ( applicationUnifiedPatternWithParams
                            (SymbolName rawAliasName)
                            [sort]
                        )
                        (map asUnified sortVariables)
                    : sentenceSymbolSentence
                        (symbolSentenceWithSortParameters
                            (SymbolName rawAliasName)
                            additionalSortName
                            [sortVariable x sortVariableName1]
                        )
                    : additionalSentences
                    )
            }
        }
    ]
  where
    rawAliasName = identifierPrefix ++ "_alias"
    aliasName = AliasName rawAliasName
    rawVariableName = identifierPrefix ++ "_variable"
    variableName1 = VariableName rawVariableName
    sortVariableName1 = SortVariableName (identifierPrefix ++ "_sortVariable")
    additionalSortRawName = getId (sortActualName additionalSortActual)
    additionalSortName = SortName additionalSortRawName
    additionalSort = SortActualSort additionalSortActual
    defaultErrorMessage = "Replace this with a real error message."

unfilteredTestExamplesForObjectSort
    :: TestedSort Object
    -> SortActualThatIsDeclared Object
    -> [SortVariable Object]
    -> NamePrefix
    -> [FlaggedTestData]
unfilteredTestExamplesForObjectSort
    (TestedSort sort)
    (SortActualThatIsDeclared additionalSortActual)
    sortVariables
    (NamePrefix namePrefix)
  =
    [ FlaggedTestData
        { flaggedTestDataFlags = []
        , flaggedTestDataTestData = \additionalSentences -> TestData
            { testDataDescription = "Definition with complex sort"
            , testDataError =
                Error
                    [ "module 'MODULE'"
                    , "axiom declaration"
                    , "symbol or alias 'a'"
                    , "sort '" ++ differentAdditionalSortRawName ++ "'"
                    ]
                    defaultErrorMessage
            , testDataDefinition =
                simpleDefinitionFromSentences
                    (ModuleName "MODULE")
                    ( axiomSentenceWithSortParameters
                        ( applicationUnifiedPatternWithParams
                            (SymbolName "a")
                            [ SortActualSort SortActual
                                { sortActualName =
                                    Id differentAdditionalSortRawName
                                , sortActualSorts = [sort]
                                }
                            ]
                        )
                        (map asUnified sortVariables)
                    : symbolSentenceWithResultSort
                        (SymbolName "a")
                        (SortActualSort SortActual
                            { sortActualName = Id differentAdditionalSortRawName
                            , sortActualSorts =
                                [ objectVariableSort sortVariableName1 ]
                            }
                        )
                        [sortVariable Object sortVariableName1]
                    : sortSentenceWithSortParameters
                        differentAdditionalSortName
                        [sortVariable Object sortVariableName2]
                    : additionalSentences
                    )
            }
        }
<<<<<<< HEAD
=======
    -- TODO: This also has a Meta definition
    , FlaggedTestData
        { flaggedTestDataFlags = []
        , flaggedTestDataTestData = \additionalSentences -> TestData
            { testDataDescription = "Definition with sort attributes"
            , testDataError =
                Error
                    [ "module 'MODULE'"
                    , "sort '"
                        ++ differentAdditionalSortRawName
                        ++ "' declaration"
                    , "attributes"
                    , "\\exists 'v'"
                    ]
                    defaultErrorMessage
            , testDataDefinition =
                simpleDefinitionFromSentences
                    (ModuleName "MODULE")
                    (
                        (asSentence
                            SentenceSort
                                { sentenceSortName =
                                        Id differentAdditionalSortRawName
                                , sentenceSortParameters = sortVariables
                                , sentenceSortAttributes =
                                    Attributes
                                        [ simpleExistsUnifiedPattern
                                            (VariableName "v")
                                            sort
                                        ]
                                }
                        )
                    : additionalSentences
                    )
            }
        }
>>>>>>> 1c25c814
    ]
  where
    sortVariableName1 = SortVariableName (namePrefix ++ "_sortVariable1")
    sortVariableName2 = SortVariableName (namePrefix ++ "_sortVariable2")
    additionalSortRawName = getId (sortActualName additionalSortActual)
    differentAdditionalSortRawName = additionalSortRawName ++ "1"
    differentAdditionalSortName = SortName differentAdditionalSortRawName
<<<<<<< HEAD
=======
    defaultErrorMessage = "Replace this with a real error message."

unfilteredTestExamplesForMetaSort
    :: TestedSort Meta
    -> [FlaggedTestData]
unfilteredTestExamplesForMetaSort (TestedSort sort) =
    [ FlaggedTestData
        { flaggedTestDataFlags = [CannotSeeSortVariables]
        , flaggedTestDataTestData = \additionalSentences -> TestData
            { testDataDescription = "Definition with sort attributes"
            , testDataError =
                Error
                    [ "module 'MODULE'"
                    , "sort 'additionalSort' declaration"
                    , "attributes"
                    , "\\exists 'v'"
                    ]
                    defaultErrorMessage
            , testDataDefinition =
                simpleDefinitionFromSentences
                    (ModuleName "MODULE")
                    (
                        (asSentence
                            (SentenceSort
                                { sentenceSortName =
                                    Id "additionalSort"
                                , sentenceSortParameters = []
                                , sentenceSortAttributes = Attributes
                                    [ simpleExistsUnifiedPattern
                                        (VariableName "v") sort
                                    ]
                                }
                            :: KoreSentenceSort)
                        )
                    : additionalSentences
                    )
            }
        }
    ]
  where
>>>>>>> 1c25c814
    defaultErrorMessage = "Replace this with a real error message."<|MERGE_RESOLUTION|>--- conflicted
+++ resolved
@@ -456,14 +456,8 @@
         additionalSortActual
         (testConfigurationAdditionalSortVariables testConfiguration)
         namePrefix
-<<<<<<< HEAD
-        (MetaSentence . SentenceAliasSentence)
-        (MetaSentence . SentenceSymbolSentence)
-=======
         asSentence
         asSentence
-    ++ unfilteredTestExamplesForMetaSort sort
->>>>>>> 1c25c814
 
 applyTestConfiguration
     :: TestConfiguration level
@@ -728,45 +722,6 @@
                     )
             }
         }
-<<<<<<< HEAD
-=======
-    -- TODO: This also has a Meta definition
-    , FlaggedTestData
-        { flaggedTestDataFlags = []
-        , flaggedTestDataTestData = \additionalSentences -> TestData
-            { testDataDescription = "Definition with sort attributes"
-            , testDataError =
-                Error
-                    [ "module 'MODULE'"
-                    , "sort '"
-                        ++ differentAdditionalSortRawName
-                        ++ "' declaration"
-                    , "attributes"
-                    , "\\exists 'v'"
-                    ]
-                    defaultErrorMessage
-            , testDataDefinition =
-                simpleDefinitionFromSentences
-                    (ModuleName "MODULE")
-                    (
-                        (asSentence
-                            SentenceSort
-                                { sentenceSortName =
-                                        Id differentAdditionalSortRawName
-                                , sentenceSortParameters = sortVariables
-                                , sentenceSortAttributes =
-                                    Attributes
-                                        [ simpleExistsUnifiedPattern
-                                            (VariableName "v")
-                                            sort
-                                        ]
-                                }
-                        )
-                    : additionalSentences
-                    )
-            }
-        }
->>>>>>> 1c25c814
     ]
   where
     sortVariableName1 = SortVariableName (namePrefix ++ "_sortVariable1")
@@ -774,47 +729,4 @@
     additionalSortRawName = getId (sortActualName additionalSortActual)
     differentAdditionalSortRawName = additionalSortRawName ++ "1"
     differentAdditionalSortName = SortName differentAdditionalSortRawName
-<<<<<<< HEAD
-=======
-    defaultErrorMessage = "Replace this with a real error message."
-
-unfilteredTestExamplesForMetaSort
-    :: TestedSort Meta
-    -> [FlaggedTestData]
-unfilteredTestExamplesForMetaSort (TestedSort sort) =
-    [ FlaggedTestData
-        { flaggedTestDataFlags = [CannotSeeSortVariables]
-        , flaggedTestDataTestData = \additionalSentences -> TestData
-            { testDataDescription = "Definition with sort attributes"
-            , testDataError =
-                Error
-                    [ "module 'MODULE'"
-                    , "sort 'additionalSort' declaration"
-                    , "attributes"
-                    , "\\exists 'v'"
-                    ]
-                    defaultErrorMessage
-            , testDataDefinition =
-                simpleDefinitionFromSentences
-                    (ModuleName "MODULE")
-                    (
-                        (asSentence
-                            (SentenceSort
-                                { sentenceSortName =
-                                    Id "additionalSort"
-                                , sentenceSortParameters = []
-                                , sentenceSortAttributes = Attributes
-                                    [ simpleExistsUnifiedPattern
-                                        (VariableName "v") sort
-                                    ]
-                                }
-                            :: KoreSentenceSort)
-                        )
-                    : additionalSentences
-                    )
-            }
-        }
-    ]
-  where
->>>>>>> 1c25c814
     defaultErrorMessage = "Replace this with a real error message."