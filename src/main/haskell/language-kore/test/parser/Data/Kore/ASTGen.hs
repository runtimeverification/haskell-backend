{-# LANGUAGE FlexibleInstances #-}
module Data.Kore.ASTGen where

import           Test.QuickCheck.Gen         (Gen, choose, chooseAny, elements,
                                              getSize, listOf, oneof, scale,
                                              sized, suchThat, vectorOf)

import           Data.Kore.AST
import           Data.Kore.Parser.LexemeImpl


couple :: Gen a -> Gen [a]
couple gen = do
    size <- getSize
    if size <= 0
        then return []
        else choose (0,3) >>= (`vectorOf` gen)

{-# ANN genericIdGen "HLint: ignore Use String" #-}
genericIdGen :: [Char] -> [Char] -> Gen String
genericIdGen firstChars nextChars = do
    firstChar <- elements firstChars
    body <- listOf (elements nextChars)
    return (firstChar : body)

idGen :: IsMeta a => a -> Gen (Id a)
idGen x
    | koreLevel x == ObjectLevel = Id <$> objectId
    | otherwise                  = Id . ('#' :) <$> objectId
  where
    objectId = genericIdGen idFirstChars (idFirstChars ++ idOtherChars)

stringLiteralGen :: Gen StringLiteral
stringLiteralGen = StringLiteral <$> listOf ( suchThat (oneof
    [ chooseAny
    , elements "\a\b\f\n\r\t\v\\\""
    , choose ('\32','\127')
    , choose ('\0','\255')
    , choose ('\0','\65535')
    ])
    (/='?'))

symbolOrAliasRawGen
    :: IsMeta a
    => a
    -> (Id a -> [Sort a] -> s a)
    -> Gen (s a)
symbolOrAliasRawGen x constructor = pure constructor
    <*> scale (`div` 2) (idGen x)
    <*> couple (scale (`div` 2) (sortGen x))

symbolOrAliasDeclarationRawGen
    :: IsMeta a
    => a
    -> (Id a -> [SortVariable a] -> s a)
    -> Gen (s a)
symbolOrAliasDeclarationRawGen x constructor = pure constructor
    <*> scale (`div` 2) (idGen x)
    <*> couple (scale (`div` 2) (sortVariableGen x))

symbolOrAliasGen :: IsMeta a => a -> Gen (SymbolOrAlias a)
symbolOrAliasGen x = symbolOrAliasRawGen x SymbolOrAlias

symbolGen :: IsMeta a => a -> Gen (Symbol a)
symbolGen x = symbolOrAliasDeclarationRawGen x Symbol

aliasGen :: IsMeta a => a -> Gen (Alias a)
aliasGen x = symbolOrAliasDeclarationRawGen x Alias

sortVariableGen :: IsMeta a => a -> Gen (SortVariable a)
sortVariableGen x = SortVariable <$> idGen x

sortActualGen :: IsMeta a => a -> Gen (SortActual a)
sortActualGen x
    | koreLevel x == ObjectLevel = pure SortActual
        <*> scale (`div` 2) (idGen x)
        <*> couple (scale (`div` 2) (sortGen x))
    | otherwise = SortActual <$>
        (Id <$> elements (map show metaSortsList)) <*> pure []

sortGen :: IsMeta a => a -> Gen (Sort a)
sortGen x = oneof
    [ SortVariableSort <$> sortVariableGen x
    , SortActualSort <$> sortActualGen x
    ]

unifiedSortVariableGen :: Gen UnifiedSortVariable
unifiedSortVariableGen = oneof
    [ ObjectSortVariable <$> sortVariableGen Object
    , MetaSortVariable <$> sortVariableGen Meta
    ]

moduleNameGen :: Gen ModuleName
moduleNameGen = ModuleName <$>
    genericIdGen idFirstChars (idFirstChars ++ idOtherChars)

variableGen :: IsMeta a => a -> Gen (Variable a)
variableGen x = pure Variable
    <*> scale (`div` 2) (idGen x)
    <*> scale (`div` 2) (sortGen x)

unifiedVariableGen :: Gen (UnifiedVariable Variable)
unifiedVariableGen = scale (`div` 2) $ oneof
    [ ObjectVariable <$> variableGen Object
    , MetaVariable <$> variableGen Meta
    ]

binaryOperatorGen
    :: IsMeta a
    => a
    -> (Sort a -> UnifiedPattern -> UnifiedPattern -> b a UnifiedPattern)
    -> Gen (b a UnifiedPattern)
binaryOperatorGen x constructor = pure constructor
    <*> scale (`div` 2) (sortGen x)
    <*> scale (`div` 2) unifiedPatternGen
    <*> scale (`div` 2) unifiedPatternGen

ceilFloorGen
    :: IsMeta a
    => a
    -> (Sort a -> Sort a -> UnifiedPattern -> c a UnifiedPattern)
    -> Gen (c a UnifiedPattern)
ceilFloorGen x constructor = pure constructor
    <*> scale (`div` 2) (sortGen x)
    <*> scale (`div` 2) (sortGen x)
    <*> scale (`div` 2) unifiedPatternGen

existsForallGen
    :: IsMeta a
    => a
    -> (Sort a -> UnifiedVariable Variable -> UnifiedPattern
        -> q a Variable UnifiedPattern)
    -> Gen (q a Variable UnifiedPattern)
existsForallGen x constructor = pure constructor
    <*> scale (`div` 2) (sortGen x)
    <*> scale (`div` 2) unifiedVariableGen
    <*> scale (`div` 2) unifiedPatternGen

topBottomGen
    :: IsMeta a
    => a
    -> (Sort a -> t a)
    -> Gen (t a)
topBottomGen x constructor = pure constructor
    <*> sortGen x

andGen :: IsMeta a => a -> Gen (And a UnifiedPattern)
andGen x = binaryOperatorGen x And

applicationGen :: IsMeta a => a -> Gen (Application a UnifiedPattern)
applicationGen x = pure Application
    <*> scale (`div` 2) (symbolOrAliasGen x)
    <*> couple (scale (`div` 4) unifiedPatternGen)

bottomGen :: IsMeta a => a -> Gen (Bottom a)
bottomGen x = topBottomGen x Bottom

ceilGen :: IsMeta a => a -> Gen (Ceil a UnifiedPattern)
ceilGen x = ceilFloorGen x Ceil

equalsGen :: IsMeta a => a -> Gen (Equals a UnifiedPattern)
equalsGen x = pure Equals
    <*> scale (`div` 2) (sortGen x)
    <*> scale (`div` 2) (sortGen x)
    <*> scale (`div` 2) unifiedPatternGen
    <*> scale (`div` 2) unifiedPatternGen

existsGen :: IsMeta a => a -> Gen (Exists a Variable UnifiedPattern)
existsGen x = existsForallGen x Exists

floorGen :: IsMeta a => a -> Gen (Floor a UnifiedPattern)
floorGen x = ceilFloorGen x Floor

forallGen :: IsMeta a => a -> Gen (Forall a Variable UnifiedPattern)
forallGen x = existsForallGen x Forall

iffGen :: IsMeta a => a -> Gen (Iff a UnifiedPattern)
iffGen x = binaryOperatorGen x Iff

impliesGen :: IsMeta a => a -> Gen (Implies a UnifiedPattern)
impliesGen x = binaryOperatorGen x Implies

<<<<<<< HEAD
memGen :: IsMeta a => a -> Gen (Mem a Variable UnifiedPattern)
memGen x = pure Mem
=======
inGen :: IsMeta a => a -> Gen (In a)
inGen x = pure In
>>>>>>> 46cf5556
    <*> scale (`div` 2) (sortGen x)
    <*> scale (`div` 2) (sortGen x)
    <*> scale (`div` 2) unifiedPatternGen
    <*> scale (`div` 2) unifiedPatternGen

notGen :: IsMeta a => a -> Gen (Not a UnifiedPattern)
notGen x = pure Not
    <*> scale (`div` 2) (sortGen x)
    <*> scale (`div` 2) unifiedPatternGen

orGen :: IsMeta a => a -> Gen (Or a UnifiedPattern)
orGen x = binaryOperatorGen x Or

topGen :: IsMeta a => a -> Gen (Top a)
topGen x = topBottomGen x Top

patternGen :: IsMeta a => a -> Gen (Pattern a Variable UnifiedPattern)
patternGen x =
    suchThat ( oneof
        [ AndPattern <$> andGen x
        , ApplicationPattern <$> applicationGen x
        , BottomPattern <$> bottomGen x
        , CeilPattern <$> ceilGen x
        , EqualsPattern <$> equalsGen x
        , ExistsPattern <$> existsGen x
        , FloorPattern <$> floorGen x
        , ForallPattern <$> forallGen x
        , IffPattern <$> iffGen x
        , ImpliesPattern <$> impliesGen x
        , InPattern <$> inGen x
        , NotPattern <$> notGen x
        , OrPattern <$> orGen x
        , StringLiteralPattern <$> stringLiteralGen
        , TopPattern <$> topGen x
        , VariablePattern <$> variableGen x
        ]
    ) checkStringLiteralMeta
  where
    checkStringLiteralMeta (StringLiteralPattern _) = koreLevel x == MetaLevel
    checkStringLiteralMeta _                        = True

unifiedPatternGen :: Gen UnifiedPattern
unifiedPatternGen = sized (\n ->
    if n<=0
        then MetaPattern . StringLiteralPattern <$> stringLiteralGen
        else oneof
            [ MetaPattern <$> patternGen Meta
            , ObjectPattern <$> patternGen Object
            ]
    )

sentenceAliasGen :: IsMeta a => a -> Gen (SentenceAlias a)
sentenceAliasGen x = pure SentenceAlias
    <*> scale (`div` 2) (aliasGen x)
    <*> couple (scale (`div` 2) (sortGen x))
    <*> scale (`div` 2) (sortGen x)
    <*> scale (`div` 2) attributesGen

sentenceSymbolGen :: IsMeta a => a -> Gen (SentenceSymbol a)
sentenceSymbolGen x = pure SentenceSymbol
    <*> scale (`div` 2) (symbolGen x)
    <*> couple (scale (`div` 2) (sortGen x))
    <*> scale (`div` 2) (sortGen x)
    <*> scale (`div` 2) attributesGen

sentenceAxiomGen :: Gen SentenceAxiom
sentenceAxiomGen = pure SentenceAxiom
    <*> couple (scale (`div` 2) unifiedSortVariableGen)
    <*> scale (`div` 2) unifiedPatternGen
    <*> scale (`div` 2) attributesGen

sentenceSortGen :: Gen SentenceSort
sentenceSortGen = pure SentenceSort
    <*> scale (`div` 2) (idGen Object)
    <*> couple (scale (`div` 2) (sortVariableGen Object))
    <*> scale (`div` 2) attributesGen

attributesGen :: Gen Attributes
attributesGen = Attributes <$> couple (scale (`div` 4) unifiedPatternGen)

sentenceGen :: Gen Sentence
sentenceGen = oneof
    [ MetaSentenceAliasSentence <$> sentenceAliasGen Meta
    , ObjectSentenceAliasSentence <$> sentenceAliasGen Object
    , MetaSentenceSymbolSentence <$> sentenceSymbolGen Meta
    , ObjectSentenceSymbolSentence <$> sentenceSymbolGen Object
    , SentenceAxiomSentence <$> sentenceAxiomGen
    , SentenceSortSentence <$> sentenceSortGen
    ]

moduleGen :: Gen Module
moduleGen = pure Module
    <*> scale (`div` 2) moduleNameGen
    <*> couple (scale (`div` 2) sentenceGen)
    <*> scale (`div` 2) attributesGen

definitionGen :: Gen Definition
definitionGen = pure Definition
    <*> scale (`div` 2) attributesGen
    <*> scale (`div` 2) moduleGen<|MERGE_RESOLUTION|>--- conflicted
+++ resolved
@@ -180,13 +180,8 @@
 impliesGen :: IsMeta a => a -> Gen (Implies a UnifiedPattern)
 impliesGen x = binaryOperatorGen x Implies
 
-<<<<<<< HEAD
-memGen :: IsMeta a => a -> Gen (Mem a Variable UnifiedPattern)
-memGen x = pure Mem
-=======
-inGen :: IsMeta a => a -> Gen (In a)
+inGen :: IsMeta a => a -> Gen (In a UnifiedPattern)
 inGen x = pure In
->>>>>>> 46cf5556
     <*> scale (`div` 2) (sortGen x)
     <*> scale (`div` 2) (sortGen x)
     <*> scale (`div` 2) unifiedPatternGen
