--- conflicted
+++ resolved
@@ -671,12 +671,8 @@
         , Failure FailureTest
             { failureInput = "\\next{#s}(\"a\")"
             , failureExpected =
-<<<<<<< HEAD
-                "Failed reading: Cannot have a \\next Meta pattern."
-=======
                 "\"<test-string>\" (line 1, column 7):\n"
-                ++"Cannot have a \\next meta pattern."
->>>>>>> 88e72a70
+                ++"Cannot have a \\next Meta pattern."
             }
         , FailureWithoutMessage
             [ ""
@@ -723,12 +719,8 @@
         , Failure FailureTest
             { failureInput = "\\rewrites{#s}(\"a\", \"b\")"
             , failureExpected =
-<<<<<<< HEAD
-                "Failed reading: Cannot have a \\rewrites Meta pattern."
-=======
                 "\"<test-string>\" (line 1, column 11):\n"
-                ++ "Cannot have a \\rewrites meta pattern."
->>>>>>> 88e72a70
+                ++ "Cannot have a \\rewrites Meta pattern."
             }
         , FailureWithoutMessage
             [ ""
