--- conflicted
+++ resolved
@@ -1,10 +1,3 @@
-<<<<<<< HEAD
-import           Test.Tasty                                (TestTree, testGroup)
-
-import           Test.Tasty.Runners                        (consoleTestReporter, defaultMainWithIngredients,
-                                                            listingTests)
-import           Test.Tasty.Runners.AntXML                 (antXMLRunner)
-=======
 import           Test.Tasty                                          (TestTree,
                                                                       testGroup)
 
@@ -12,7 +5,6 @@
                                                                       defaultMainWithIngredients,
                                                                       listingTests)
 import           Test.Tasty.Runners.AntXML                           (antXMLRunner)
->>>>>>> 8977dbb6
 
 import           Data.Kore.Algorithm.TopologicalSortTest
 import           Data.Kore.AST.CommonTest
@@ -23,13 +15,8 @@
 import           Data.Kore.ASTTraversalsTest
 import           Data.Kore.ASTVerifier.ASTVerifierTest
 import           Data.Kore.Implicit.ImplicitKoreTest
-<<<<<<< HEAD
-import           Data.Kore.Implicit.Verified               (implicitAttributesDefinition,
-                                                            implicitKoreDefinition)
-=======
 import           Data.Kore.Implicit.Verified                         (implicitAttributesDefinition,
                                                                       implicitKoreDefinition)
->>>>>>> 8977dbb6
 import           Data.Kore.IndentingPrinterTest
 import           Data.Kore.IndexedModule.MetadataToolsTest
 import           Data.Kore.IndexedModule.ResolversTest
@@ -101,10 +88,7 @@
         , unificationTests
         , metadataToolsTests
         , resolversTests
-<<<<<<< HEAD
-=======
         , pureToKoreTests
         , substitutionNormalizationTests
         , topologicalSortTest
->>>>>>> 8977dbb6
         ]