--- conflicted
+++ resolved
@@ -97,9 +97,6 @@
         , topologicalSortTest
         , baseStepTests
         , stepTests
-<<<<<<< HEAD
         , axiomPatternsTests
-=======
         , functionIntegrationTests
->>>>>>> ea89ff65
         ]