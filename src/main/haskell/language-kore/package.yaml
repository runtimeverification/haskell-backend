--- conflicted
+++ resolved
@@ -33,17 +33,13 @@
 - hashable
 - data-fix
 - clock
-<<<<<<< HEAD
 - lens
 - groom
 - deepseq
 - optparse-applicative
 - reflection
-=======
 - time
-- optparse-applicative
 - gitrev
->>>>>>> 561d0e3b
 
 library:
   source-dirs: src
