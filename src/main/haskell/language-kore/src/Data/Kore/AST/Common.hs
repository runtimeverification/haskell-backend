--- conflicted
+++ resolved
@@ -4,10 +4,7 @@
 {-# LANGUAGE FlexibleContexts       #-}
 {-# LANGUAGE FunctionalDependencies #-}
 {-# LANGUAGE GADTs                  #-}
-<<<<<<< HEAD
 {-# LANGUAGE KindSignatures         #-}
-=======
->>>>>>> 194d4086
 {-# LANGUAGE StandaloneDeriving     #-}
 {-|
 Module      : Data.Kore.AST.Common
@@ -175,13 +172,8 @@
 
 metaSortsList :: [MetaSortType]
 metaSortsList =
-<<<<<<< HEAD
-    map MetaBasicSortType metaBasicSortsList ++
-        map MetaListSortType metaBasicSortsList
-=======
     map MetaBasicSortType metaBasicSortsList
     ++ map MetaListSortType metaBasicSortsList
->>>>>>> 194d4086
 
 metaSortsListWithString :: [MetaSortType]
 metaSortsListWithString = StringSort : metaSortsList
@@ -195,12 +187,8 @@
 
 metaSortTypeString :: MetaSortType -> String
 metaSortTypeString (MetaBasicSortType s) = metaBasicSortTypeString s
-<<<<<<< HEAD
-metaSortTypeString (MetaListSortType s)  = metaBasicSortTypeString s ++ "List"
-=======
 metaSortTypeString (MetaListSortType s)  =
     metaBasicSortTypeString s ++ "List"
->>>>>>> 194d4086
 metaSortTypeString StringSort            = "String"
 
 instance Show MetaSortType where
@@ -655,15 +643,12 @@
 deriving instance Foldable (Pattern level variable)
 deriving instance Traversable (Pattern level variable)
 
-<<<<<<< HEAD
-newtype Attributes pat (variable :: * -> *) = Attributes { getAttributes :: [pat variable] }
-=======
 {-|'Attributes' corresponds to the @attributes@ Kore syntactic declaration.
 It is parameterized by the types of Patterns, @pat@.
 -}
-newtype Attributes pat = Attributes { getAttributes :: [pat] }
->>>>>>> 194d4086
-    deriving (Eq, Show)
+newtype Attributes pat (variable :: * -> *) =
+    Attributes { getAttributes :: [pat variable] }
+  deriving (Eq, Show)
 
 {-|'SentenceAlias' corresponds to the @object-alias-declaration@ and
 @meta-alias-declaration@ syntactic categories from the Semantics of K,
@@ -672,19 +657,11 @@
 The 'level' type parameter is used to distiguish between the meta- and object-
 versions of symbol declarations. It should verify 'MetaOrObject level'.
 -}
-<<<<<<< HEAD
 data SentenceAlias level pat variable = SentenceAlias
     { sentenceAliasAlias      :: !(Alias level)
     , sentenceAliasSorts      :: ![Sort level]
     , sentenceAliasResultSort :: !(Sort level)
     , sentenceAliasAttributes :: !(Attributes pat variable)
-=======
-data SentenceAlias pat level = SentenceAlias
-    { sentenceAliasAlias      :: !(Alias level)
-    , sentenceAliasSorts      :: ![Sort level]
-    , sentenceAliasResultSort :: !(Sort level)
-    , sentenceAliasAttributes :: !(Attributes pat)
->>>>>>> 194d4086
     }
     deriving (Eq, Show, Typeable)
 
@@ -695,19 +672,11 @@
 The 'level' type parameter is used to distiguish between the meta- and object-
 versions of symbol declarations. It should verify 'MetaOrObject level'.
 -}
-<<<<<<< HEAD
 data SentenceSymbol level pat variable = SentenceSymbol
     { sentenceSymbolSymbol     :: !(Symbol level)
     , sentenceSymbolSorts      :: ![Sort level]
     , sentenceSymbolResultSort :: !(Sort level)
     , sentenceSymbolAttributes :: !(Attributes pat variable)
-=======
-data SentenceSymbol pat level = SentenceSymbol
-    { sentenceSymbolSymbol     :: !(Symbol level)
-    , sentenceSymbolSorts      :: ![Sort level]
-    , sentenceSymbolResultSort :: !(Sort level)
-    , sentenceSymbolAttributes :: !(Attributes pat)
->>>>>>> 194d4086
     }
     deriving (Eq, Show, Typeable)
 
@@ -720,39 +689,25 @@
 {-|'SentenceImport' corresponds to the @import-declaration@ syntactic category
 from the Semantics of K, Section 9.1.6 (Declaration and Definitions).
 -}
-<<<<<<< HEAD
 data SentenceImport pat variable = SentenceImport
     { sentenceImportModuleName :: !ModuleName
     , sentenceImportAttributes :: !(Attributes pat variable)
-=======
-data SentenceImport pat = SentenceImport
-    { sentenceImportModuleName :: !ModuleName
-    , sentenceImportAttributes :: !(Attributes pat)
->>>>>>> 194d4086
     }
     deriving (Eq, Show, Typeable)
 
 {-|'SentenceSort' corresponds to the @sort-declaration@ syntactic category
 from the Semantics of K, Section 9.1.6 (Declaration and Definitions).
 -}
-<<<<<<< HEAD
 data SentenceSort level pat variable = SentenceSort
     { sentenceSortName       :: !(Id level)
     , sentenceSortParameters :: ![SortVariable level]
     , sentenceSortAttributes :: !(Attributes pat variable)
-=======
-data SentenceSort pat level = SentenceSort
-    { sentenceSortName       :: !(Id level)
-    , sentenceSortParameters :: ![SortVariable level]
-    , sentenceSortAttributes :: !(Attributes pat)
->>>>>>> 194d4086
     }
     deriving (Eq, Show)
 
 {-|'SentenceAxiom' corresponds to the @axiom-declaration@ syntactic category
 from the Semantics of K, Section 9.1.6 (Declaration and Definitions).
 -}
-<<<<<<< HEAD
 data SentenceAxiom sortParam pat variable = SentenceAxiom
     { sentenceAxiomParameters :: ![sortParam]
     , sentenceAxiomPattern    :: !(pat variable)
@@ -793,15 +748,6 @@
     , Show sortParam
     ) => Show (Sentence level sortParam pat variable)
 
-=======
-data SentenceAxiom sortParam pat = SentenceAxiom
-    { sentenceAxiomParameters :: ![sortParam]
-    , sentenceAxiomPattern    :: !pat
-    , sentenceAxiomAttributes :: !(Attributes pat)
-    }
-    deriving (Eq, Show)
-
->>>>>>> 194d4086
 {-|A 'Module' consists of a 'ModuleName' a list of 'Sentence's and some
 'Attributes'.
 
@@ -809,17 +755,10 @@
 syntactic category from the Semantics of K, Section 9.1.6
 (Declaration and Definitions).
 -}
-<<<<<<< HEAD
 data Module sentence sortParam pat variable = Module
     { moduleName       :: !ModuleName
     , moduleSentences  :: ![sentence sortParam pat variable]
     , moduleAttributes :: !(Attributes pat variable)
-=======
-data Module sentence pat = Module
-    { moduleName       :: !ModuleName
-    , moduleSentences  :: ![sentence]
-    , moduleAttributes :: !(Attributes pat)
->>>>>>> 194d4086
     }
     deriving (Eq, Show)
 
@@ -832,21 +771,14 @@
 'definitionAttributes' corresponds to the first non-terminal of @definition@,
 while the remaining three are grouped into 'definitionModules'.
 -}
-<<<<<<< HEAD
 data Definition sentence sortParam pat variable = Definition
     { definitionAttributes :: !(Attributes pat variable)
     , definitionModules    :: ![Module sentence sortParam pat variable]
-=======
-data Definition sentence pat = Definition
-    { definitionAttributes :: !(Attributes pat)
-    , definitionModules    :: ![Module sentence pat]
->>>>>>> 194d4086
     }
     deriving (Eq, Show)
 
 class SentenceSymbolOrAlias sentence where
     getSentenceSymbolOrAliasConstructor
-<<<<<<< HEAD
         :: sentence level pat variable -> Id level
     getSentenceSymbolOrAliasSortParams
         :: sentence level pat variable -> [SortVariable level]
@@ -860,21 +792,6 @@
         :: sentence level pat variable -> String
     getSentenceSymbolOrAliasHead
         :: sentence level pat variable -> [Sort level] -> SymbolOrAlias level
-=======
-        :: sentence pat level -> Id level
-    getSentenceSymbolOrAliasSortParams
-        :: sentence pat level -> [SortVariable level]
-    getSentenceSymbolOrAliasArgumentSorts
-        :: sentence pat level -> [Sort level]
-    getSentenceSymbolOrAliasResultSort
-        :: sentence pat level -> Sort level
-    getSentenceSymbolOrAliasAttributes
-        :: sentence pat level -> Attributes pat
-    getSentenceSymbolOrAliasSentenceName
-        :: sentence pat level -> String
-    getSentenceSymbolOrAliasHead
-        :: sentence pat level -> [Sort level] -> SymbolOrAlias level
->>>>>>> 194d4086
     getSentenceSymbolOrAliasHead sentence sortParameters = SymbolOrAlias
         { symbolOrAliasConstructor =
             getSentenceSymbolOrAliasConstructor sentence
