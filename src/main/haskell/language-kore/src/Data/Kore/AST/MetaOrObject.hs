<<<<<<< HEAD
{-# LANGUAGE ConstraintKinds      #-}
{-# LANGUAGE FlexibleContexts     #-}
{-# LANGUAGE GADTs                #-}
{-# LANGUAGE LambdaCase           #-}
{-# LANGUAGE Rank2Types           #-}
{-# LANGUAGE ScopedTypeVariables  #-}
{-# LANGUAGE StandaloneDeriving   #-}
{-# LANGUAGE UndecidableInstances #-}
module Data.Kore.AST.MetaOrObject
    ( Meta (..)
    , Object (..)
    , MetaOrObject (..)
    , Unified (..)
    , asUnified
    , transformUnified
    , mapUnified
    , sequenceUnified
    , ShowMetaOrObject
    , EqMetaOrObject
    , OrdMetaOrObject
    , getMetaOrObjectType
    , IsMetaOrObject (..)
    ) where

data Meta = Meta
    deriving (Show, Eq, Ord)

data Object = Object
    deriving (Show, Eq, Ord)

data IsMetaOrObject s where
    IsMeta :: IsMetaOrObject Meta
    IsObject :: IsMetaOrObject Object

instance Show (IsMetaOrObject s) where
    show IsMeta   = "Meta"
    show IsObject = "Object"

=======
{-# LANGUAGE FunctionalDependencies #-}
{-# LANGUAGE Rank2Types             #-}
{-# LANGUAGE GADTs                  #-}
module Data.Kore.AST.MetaOrObject where
import           Data.Proxy(Proxy(Proxy))
import           Data.Typeable        (Typeable, cast)

import           Data.Kore.AST.Common

toProxy :: a -> Proxy a
toProxy _ = Proxy

data IsMetaOrObject s where
  IsMeta :: IsMetaOrObject Meta
  IsObject :: IsMetaOrObject Object
>>>>>>> 2fd5f575

{-|Class identifying a Kore level. It should only be implemented by the
'Object' and 'Meta' types, and should verify:

* @ isObject Object && not (isMeta Object) @
* @ not (isObject Meta) && isMeta Meta @
-}
class (Show level, Ord level, Eq level)
    => MetaOrObject level
  where
<<<<<<< HEAD
    isMetaOrObject :: level -> IsMetaOrObject level
    isObject :: level -> Bool
    isObject l =  case isMetaOrObject l of IsObject -> True; _ -> False
    isMeta :: level -> Bool
    isMeta l = case isMetaOrObject l of IsMeta -> True; _ -> False
=======
    isMetaOrObject :: proxy level -> IsMetaOrObject level
    isObject :: level -> Bool
    isObject l = case isMetaOrObject (toProxy l) of IsObject -> True; _ -> False
    isMeta :: level -> Bool
    isMeta l = case isMetaOrObject (toProxy l) of IsMeta -> True; _ -> False
>>>>>>> 2fd5f575
    {-# MINIMAL isMetaOrObject #-}

instance MetaOrObject Meta where
    isMetaOrObject _ = IsMeta
instance MetaOrObject Object where
    isMetaOrObject _ = IsObject

<<<<<<< HEAD
getMetaOrObjectType :: MetaOrObject level => thing level -> IsMetaOrObject level
getMetaOrObjectType _ = isMetaOrObject (undefined :: level)

data Unified thing
    = UnifiedObject !(thing Object)
    | UnifiedMeta !(thing Meta)

type ShowMetaOrObject thing = (Show (thing Meta), Show (thing Object))
type EqMetaOrObject thing = (Eq (thing Meta), Eq (thing Object))
type OrdMetaOrObject thing = (Ord (thing Meta), Ord (thing Object))

deriving instance (EqMetaOrObject thing) => Eq (Unified thing)
deriving instance (OrdMetaOrObject thing) => Ord (Unified thing)
deriving instance (ShowMetaOrObject thing) => Show (Unified thing)

applyUnified
    :: (thing Meta -> b)
    -> (thing Object -> b)
    -> (Unified thing -> b)
applyUnified metaT _ (UnifiedMeta x)     = metaT x
applyUnified _ objectT (UnifiedObject x) = objectT x

transformUnified
    :: (forall level . MetaOrObject level => thing level -> b)
    -> (Unified thing -> b)
transformUnified f = applyUnified f f

mapUnified
    :: (forall level . MetaOrObject level => thing1 level -> thing2 level)
    -> (Unified thing1 -> Unified thing2)
mapUnified f (UnifiedObject o) = UnifiedObject (f o)
mapUnified f (UnifiedMeta o)   = UnifiedMeta (f o)

sequenceUnified
    :: Applicative a
    => (forall level . MetaOrObject level => thing1 level -> a (thing2 level))
    -> (Unified thing1 -> a (Unified thing2))
sequenceUnified f (UnifiedObject o) = UnifiedObject <$> f o
sequenceUnified f (UnifiedMeta o)   = UnifiedMeta <$> f o

asUnified
    :: MetaOrObject level => thing level -> Unified thing
asUnified x = case getMetaOrObjectType x of
    IsObject -> UnifiedObject x
    IsMeta   -> UnifiedMeta x
=======
class Typeable thing
    => UnifiedThing unifiedThing thing | unifiedThing -> thing
  where
    destructor :: unifiedThing -> Either (thing Meta) (thing Object)
    objectConstructor :: thing Object -> unifiedThing
    metaConstructor :: thing Meta -> unifiedThing
    transformUnified
        :: (forall level . MetaOrObject level => thing level -> b)
        -> (unifiedThing -> b)
    transformUnified f unifiedStuff = either f f (destructor unifiedStuff)
    asUnified :: (MetaOrObject level) => thing level -> unifiedThing
    asUnified x = case isMetaOrObject x of
      IsMeta -> metaConstructor x
      IsObject -> objectConstructor x
>>>>>>> 2fd5f575
<|MERGE_RESOLUTION|>--- conflicted
+++ resolved
@@ -1,8 +1,6 @@
-<<<<<<< HEAD
 {-# LANGUAGE ConstraintKinds      #-}
 {-# LANGUAGE FlexibleContexts     #-}
 {-# LANGUAGE GADTs                #-}
-{-# LANGUAGE LambdaCase           #-}
 {-# LANGUAGE Rank2Types           #-}
 {-# LANGUAGE ScopedTypeVariables  #-}
 {-# LANGUAGE StandaloneDeriving   #-}
@@ -16,12 +14,17 @@
     , transformUnified
     , mapUnified
     , sequenceUnified
+    , toProxy
     , ShowMetaOrObject
     , EqMetaOrObject
     , OrdMetaOrObject
-    , getMetaOrObjectType
     , IsMetaOrObject (..)
     ) where
+
+import           Data.Proxy (Proxy (Proxy))
+
+toProxy :: a -> Proxy a
+toProxy _ = Proxy
 
 data Meta = Meta
     deriving (Show, Eq, Ord)
@@ -37,23 +40,6 @@
     show IsMeta   = "Meta"
     show IsObject = "Object"
 
-=======
-{-# LANGUAGE FunctionalDependencies #-}
-{-# LANGUAGE Rank2Types             #-}
-{-# LANGUAGE GADTs                  #-}
-module Data.Kore.AST.MetaOrObject where
-import           Data.Proxy(Proxy(Proxy))
-import           Data.Typeable        (Typeable, cast)
-
-import           Data.Kore.AST.Common
-
-toProxy :: a -> Proxy a
-toProxy _ = Proxy
-
-data IsMetaOrObject s where
-  IsMeta :: IsMetaOrObject Meta
-  IsObject :: IsMetaOrObject Object
->>>>>>> 2fd5f575
 
 {-|Class identifying a Kore level. It should only be implemented by the
 'Object' and 'Meta' types, and should verify:
@@ -64,29 +50,17 @@
 class (Show level, Ord level, Eq level)
     => MetaOrObject level
   where
-<<<<<<< HEAD
-    isMetaOrObject :: level -> IsMetaOrObject level
-    isObject :: level -> Bool
-    isObject l =  case isMetaOrObject l of IsObject -> True; _ -> False
-    isMeta :: level -> Bool
-    isMeta l = case isMetaOrObject l of IsMeta -> True; _ -> False
-=======
     isMetaOrObject :: proxy level -> IsMetaOrObject level
     isObject :: level -> Bool
-    isObject l = case isMetaOrObject (toProxy l) of IsObject -> True; _ -> False
+    isObject l =  case isMetaOrObject (toProxy l) of IsObject -> True; _ -> False
     isMeta :: level -> Bool
     isMeta l = case isMetaOrObject (toProxy l) of IsMeta -> True; _ -> False
->>>>>>> 2fd5f575
     {-# MINIMAL isMetaOrObject #-}
 
 instance MetaOrObject Meta where
     isMetaOrObject _ = IsMeta
 instance MetaOrObject Object where
     isMetaOrObject _ = IsObject
-
-<<<<<<< HEAD
-getMetaOrObjectType :: MetaOrObject level => thing level -> IsMetaOrObject level
-getMetaOrObjectType _ = isMetaOrObject (undefined :: level)
 
 data Unified thing
     = UnifiedObject !(thing Object)
@@ -127,22 +101,6 @@
 
 asUnified
     :: MetaOrObject level => thing level -> Unified thing
-asUnified x = case getMetaOrObjectType x of
+asUnified x = case isMetaOrObject x of
     IsObject -> UnifiedObject x
-    IsMeta   -> UnifiedMeta x
-=======
-class Typeable thing
-    => UnifiedThing unifiedThing thing | unifiedThing -> thing
-  where
-    destructor :: unifiedThing -> Either (thing Meta) (thing Object)
-    objectConstructor :: thing Object -> unifiedThing
-    metaConstructor :: thing Meta -> unifiedThing
-    transformUnified
-        :: (forall level . MetaOrObject level => thing level -> b)
-        -> (unifiedThing -> b)
-    transformUnified f unifiedStuff = either f f (destructor unifiedStuff)
-    asUnified :: (MetaOrObject level) => thing level -> unifiedThing
-    asUnified x = case isMetaOrObject x of
-      IsMeta -> metaConstructor x
-      IsObject -> objectConstructor x
->>>>>>> 2fd5f575
+    IsMeta   -> UnifiedMeta x