{-# LANGUAGE FlexibleInstances     #-}
{-# LANGUAGE GADTs                 #-}
{-# LANGUAGE MultiParamTypeClasses #-}
{-# LANGUAGE TypeSynonymInstances  #-}
{-|
Module      : Data.Kore.AST.PureToKore
Description : Functionality for viewing "Pure"-only as unified Kore constructs.
Copyright   : (c) Runtime Verification, 2018
License     : UIUC/NCSA
Maintainer  : traian.serbanuta@runtimeverification.com
Stability   : experimental
Portability : portable

The name of the functions defined below are self-explanatory. They link
"Pure" structures from 'Data.Kore.AST.PureML' to their "Kore" counterparts in
'Data.Kore.AST.Kore'

-}
module Data.Kore.AST.PureToKore
    ( patternPureToKore
    , sentencePureToKore
    , axiomSentencePureToKore
    , modulePureToKore
    , definitionPureToKore
    , patternKoreToPure
    ) where

import           Data.Kore.AST.Common
import           Data.Kore.AST.Kore
import           Data.Kore.AST.MetaOrObject
import           Data.Kore.AST.PureML
import           Data.Kore.AST.Sentence
import           Data.Kore.ASTTraversals
import           Data.Kore.Error
import           Data.Kore.HaskellExtensions (Rotate31 (..))

import           Data.Fix

patternPureToKore
    :: MetaOrObject level => CommonPurePattern level -> CommonKorePattern
patternPureToKore = cata asKorePattern

-- |Given a level, this function attempts to extract a pure patten
-- of this level from a KorePattern.
-- Note that this function does not lift the term, but rather fails with
-- 'error' any part of the pattern if of a different level.
-- For lifting functions see 'Data.Kore.MetaML.Lift'.
patternKoreToPure
    :: MetaOrObject level
    => level
    -> CommonKorePattern
    -> Either (Error a) (CommonPurePattern level)
patternKoreToPure level = patternBottomUpVisitorM (extractPurePattern level)

extractPurePattern
    :: (MetaOrObject level, MetaOrObject level1)
    => level
    -> Pattern level1 Variable (CommonPurePattern level)
    -> Either (Error a) (CommonPurePattern level)
extractPurePattern level p =
    case (isMetaOrObject (Rotate31 p), isMetaOrObject (toProxy level)) of
        (IsMeta, IsMeta) -> return (Fix p)
        (IsObject, IsObject) -> return (Fix p)
        _ -> koreFail ("Unexpected non-" ++ show level ++ " pattern")

-- FIXME : all of this attribute record syntax stuff
-- Should be temporary measure
sentencePureToKore
    :: MetaOrObject level => PureSentence level -> KoreSentence
<<<<<<< HEAD
sentencePureToKore (SentenceAliasSentence (SentenceAlias a b c d)) =
    constructUnifiedSentence SentenceAliasSentence $ SentenceAlias a b c d
=======
sentencePureToKore (SentenceAliasSentence (SentenceAlias a b c d e f)) =
  constructUnifiedSentence SentenceAliasSentence $ 
    SentenceAlias a b c (patternPureToKore <$> d) (patternPureToKore <$> e) f
>>>>>>> 6f5785df
sentencePureToKore (SentenceSymbolSentence (SentenceSymbol a b c d)) =
    constructUnifiedSentence SentenceSymbolSentence $ SentenceSymbol a b c d
sentencePureToKore (SentenceImportSentence (SentenceImport a b)) =
    constructUnifiedSentence SentenceImportSentence $ SentenceImport a b
sentencePureToKore (SentenceAxiomSentence msx) =
    asSentence (axiomSentencePureToKore msx)
sentencePureToKore (SentenceSortSentence mss) =
  constructUnifiedSentence SentenceSortSentence mss
    { sentenceSortName = sentenceSortName mss
    , sentenceSortParameters = sentenceSortParameters mss
    }
sentencePureToKore (SentenceHookSentence (SentenceHookedSort mss)) =
  constructUnifiedSentence (SentenceHookSentence . SentenceHookedSort) mss
    { sentenceSortName = sentenceSortName mss
    , sentenceSortParameters = sentenceSortParameters mss
    }
sentencePureToKore (SentenceHookSentence (SentenceHookedSymbol (SentenceSymbol a b c d))) =
    constructUnifiedSentence (SentenceHookSentence . SentenceHookedSymbol) $ SentenceSymbol a b c d

axiomSentencePureToKore
    :: MetaOrObject level
    => PureSentenceAxiom level
    -> KoreSentenceAxiom
axiomSentencePureToKore msx = SentenceAxiom
    { sentenceAxiomAttributes =
        sentenceAxiomAttributes msx
    , sentenceAxiomPattern =
        patternPureToKore (sentenceAxiomPattern msx)
    , sentenceAxiomParameters =
        map asUnified (sentenceAxiomParameters msx)
    }

modulePureToKore
    :: MetaOrObject level => PureModule level -> KoreModule
modulePureToKore mm = Module
    { moduleName = moduleName mm
    , moduleSentences = map sentencePureToKore (moduleSentences mm)
    , moduleAttributes =  moduleAttributes mm
    }

definitionPureToKore
    :: MetaOrObject level => PureDefinition level -> KoreDefinition
definitionPureToKore dm = Definition
    { definitionAttributes = definitionAttributes dm
    , definitionModules = map modulePureToKore (definitionModules dm)
    }<|MERGE_RESOLUTION|>--- conflicted
+++ resolved
@@ -67,14 +67,9 @@
 -- Should be temporary measure
 sentencePureToKore
     :: MetaOrObject level => PureSentence level -> KoreSentence
-<<<<<<< HEAD
-sentencePureToKore (SentenceAliasSentence (SentenceAlias a b c d)) =
-    constructUnifiedSentence SentenceAliasSentence $ SentenceAlias a b c d
-=======
 sentencePureToKore (SentenceAliasSentence (SentenceAlias a b c d e f)) =
-  constructUnifiedSentence SentenceAliasSentence $ 
+  constructUnifiedSentence SentenceAliasSentence $
     SentenceAlias a b c (patternPureToKore <$> d) (patternPureToKore <$> e) f
->>>>>>> 6f5785df
 sentencePureToKore (SentenceSymbolSentence (SentenceSymbol a b c d)) =
     constructUnifiedSentence SentenceSymbolSentence $ SentenceSymbol a b c d
 sentencePureToKore (SentenceImportSentence (SentenceImport a b)) =
