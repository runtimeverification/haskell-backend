{-# LANGUAGE GADTs #-}
{-|
Module      : Data.Kore.AST.PureToKore
Description : Functionality for viewing "Pure"-only as unified Kore constructs.
Copyright   : (c) Runtime Verification, 2018
License     : UIUC/NCSA
Maintainer  : traian.serbanuta@runtimeverification.com
Stability   : experimental
Portability : portable

The name of the functions defined below are self-explanatory. They link
"Pure" structures from 'Data.Kore.AST.PureML' to their "Kore" counterparts in
'Data.Kore.AST.Kore'

-}
module Data.Kore.AST.PureToKore where

import           Data.Kore.AST.Common
import           Data.Kore.AST.Kore
import           Data.Kore.AST.MetaOrObject
import           Data.Kore.AST.PureML
import           Data.Kore.ASTTraversals
import           Data.Kore.HaskellExtensions (Rotate31 (..))

import           Data.Fix

patternPureToKore
    :: MetaOrObject level => CommonPurePattern level -> CommonKorePattern
patternPureToKore = cata asKorePattern

patternKoreToPure
    :: MetaOrObject level
    => level -> CommonKorePattern -> CommonPurePattern level
patternKoreToPure level = patternBottomUpVisitor (extractPurePattern level)

extractPurePattern
    :: (MetaOrObject level, MetaOrObject level1)
    => level
    -> Pattern level1 Variable (CommonPurePattern level)
    -> CommonPurePattern level
extractPurePattern level p =
  case (isMetaOrObject (Rotate31 p), isMetaOrObject (toProxy level)) of
<<<<<<< HEAD
    (IsMeta, IsMeta)     -> Fix p
    (IsObject, IsObject) -> Fix p
    _ -> error ("Unexpected non-" ++ show level ++ "object pattern")
=======
    (IsMeta, IsMeta) -> Fix p
    (IsObject, IsObject) -> Fix p
    _ -> error ("Undexpected non-" ++ show level ++ " pattern")
>>>>>>> ba1df605

attributesPureToKore
    :: MetaOrObject level => PureAttributes level -> KoreAttributes
attributesPureToKore ma =
    Attributes (map patternPureToKore (getAttributes ma))

sentencePureToKore
    :: MetaOrObject level => PureSentence level -> KoreSentence
sentencePureToKore (SentenceAliasSentence msa) = asSentence msa
    { sentenceAliasAttributes =
        attributesPureToKore (sentenceAliasAttributes msa)
    }
sentencePureToKore (SentenceSymbolSentence mss) = asSentence mss
    { sentenceSymbolAttributes =
        attributesPureToKore (sentenceSymbolAttributes mss)
    }
sentencePureToKore (SentenceImportSentence msi) = asSentence msi
    { sentenceImportAttributes =
        attributesPureToKore (sentenceImportAttributes msi)
    }
sentencePureToKore (SentenceAxiomSentence msx) = asSentence SentenceAxiom
    { sentenceAxiomAttributes =
        attributesPureToKore (sentenceAxiomAttributes msx)
    , sentenceAxiomPattern =
        patternPureToKore (sentenceAxiomPattern msx)
    , sentenceAxiomParameters =
        map asUnified (sentenceAxiomParameters msx)
    }
sentencePureToKore (SentenceSortSentence mss) = asSentence SentenceSort
    { sentenceSortName = sentenceSortName mss
    , sentenceSortParameters = sentenceSortParameters mss
    , sentenceSortAttributes = attributesPureToKore (sentenceSortAttributes mss)
    }

modulePureToKore
    :: MetaOrObject level => PureModule level -> KoreModule
modulePureToKore mm = Module
    { moduleName = moduleName mm
    , moduleSentences = map sentencePureToKore (moduleSentences mm)
    , moduleAttributes = attributesPureToKore (moduleAttributes mm)
    }

definitionPureToKore
    :: MetaOrObject level => PureDefinition level -> KoreDefinition
definitionPureToKore dm = Definition
    { definitionAttributes = attributesPureToKore (definitionAttributes dm)
    , definitionModules = map modulePureToKore (definitionModules dm)
    }<|MERGE_RESOLUTION|>--- conflicted
+++ resolved
@@ -40,15 +40,9 @@
     -> CommonPurePattern level
 extractPurePattern level p =
   case (isMetaOrObject (Rotate31 p), isMetaOrObject (toProxy level)) of
-<<<<<<< HEAD
-    (IsMeta, IsMeta)     -> Fix p
-    (IsObject, IsObject) -> Fix p
-    _ -> error ("Unexpected non-" ++ show level ++ "object pattern")
-=======
     (IsMeta, IsMeta) -> Fix p
     (IsObject, IsObject) -> Fix p
     _ -> error ("Undexpected non-" ++ show level ++ " pattern")
->>>>>>> ba1df605
 
 attributesPureToKore
     :: MetaOrObject level => PureAttributes level -> KoreAttributes
