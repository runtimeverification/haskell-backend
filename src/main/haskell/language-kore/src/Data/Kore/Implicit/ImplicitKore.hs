{-# OPTIONS_GHC -Wno-missing-signatures #-}
{-|
Module      : Data.Kore.Implicit.ImplicitKore
Description : Builds the implicit kore definitions.
Copyright   : (c) Runtime Verification, 2018
License     : UIUC/NCSA
Maintainer  : virgil.serbanuta@runtimeverification.com
Stability   : experimental
Portability : POSIX
-}

module Data.Kore.Implicit.ImplicitKore ( uncheckedKoreModule
                                       , uncheckedKoreDefinition
                                       , str_
                                       , char_
                                       , sortList_
                                       , patternList_
                                       , sortA
                                       , applicationA
                                       , mlPatternA
                                       , mlPatternP
                                       , symbolA
                                       , variableA
                                       , variable
                                       , parameterizedAxiom
                                       , equalsAxiom
                                       , sortsDeclaredA
                                       , sortDeclaredA
                                       , symbolDeclaredA
                                       ) where

import           Data.Kore.AST.Common
import           Data.Kore.Implicit.ImplicitKoreImpl
import           Data.Kore.Implicit.ImplicitSorts
import           Data.Kore.Implicit.ImplicitVarsInternal
import           Data.Kore.MetaML.AST
import           Data.Kore.MetaML.Builders

{-
Conventions used:

Variables start with 'v', a variable called '#a' will be denoted by the 'va'
Haskell name. A variable may end with an apostrophe.

<<<<<<< HEAD
Meta sorts are denoted by their name in camelCase followed by an
apostrophe, e.g. patternListMetaSort.
=======
Meta sorts are denoted by their name in camelCase followed by @MetaSort@,
e.g. patternListMetaSort.
>>>>>>> 194d4086

Constructors of meta objects that correspond to lexical symbols are followed by
an underscore, e.g. symbol_, equals_.

Some of the helper functions for building meta-objects are denoted in the same
way, e.g. sort_.

-}

epsilon = symbol_ "#epsilon" [] stringMetaSort
epsilonA = applyS epsilon []
epsilonAxiom = equalsAxiom epsilonA nilCharListA

sort = symbol_ "#sort" [stringMetaSort, sortListMetaSort] sortMetaSort
sortA = applyS sort

symbol =
    symbol_
        "#symbol"
        [stringMetaSort, sortListMetaSort, sortListMetaSort, sortMetaSort]
        symbolMetaSort
symbolA = applyS symbol

getArgumentSorts = symbol_ "#getArgumentSorts" [symbolMetaSort] sortListMetaSort
getArgumentSortsA = applyS getArgumentSorts
getArgumentSortsAxiom =
    equalsAxiom (getArgumentSortsA [symbolA [vf, vS, vS', vs]]) vS'

getReturnSort = symbol_ "#getReturnSort" [symbolMetaSort] sortMetaSort
getReturnSortA = applyS getReturnSort
getReturnSortAxiom =
    equalsAxiom (getReturnSortA [symbolA [vf, vS, vS', vs]]) vs

variable = symbol_ "#variable" [stringMetaSort, sortMetaSort] variableMetaSort
variableA = applyS variable

applicationP = symbol_ "#application" [symbolMetaSort, patternListMetaSort] patternMetaSort
applicationA = applyS applicationP

mlPatternA :: MLPatternType -> ([MetaPatternStub] -> MetaPatternStub)
mlPatternA patternType = applyS (mlPatternP patternType)

mlPatternP :: MLPatternType -> MetaSentenceSymbol
mlPatternP AndPatternType =
    symbol_
        "#\\and"
        [sortMetaSort, patternMetaSort, patternMetaSort]
        patternMetaSort
mlPatternP NotPatternType =
    symbol_ "#\\not" [sortMetaSort, patternMetaSort] patternMetaSort
mlPatternP ExistsPatternType =
    symbol_
        "#\\exists"
        [sortMetaSort, variableMetaSort, patternMetaSort]
        patternMetaSort
mlPatternP OrPatternType =
    symbol_
        "#\\or"
        [sortMetaSort, patternMetaSort, patternMetaSort]
        patternMetaSort
mlPatternP ImpliesPatternType =
    symbol_
        "#\\implies"
        [sortMetaSort, patternMetaSort, patternMetaSort]
        patternMetaSort
mlPatternP IffPatternType =
    symbol_
        "#\\iff"
        [sortMetaSort, patternMetaSort, patternMetaSort]
        patternMetaSort
mlPatternP ForallPatternType =
    symbol_
        "#\\forall"
        [sortMetaSort, variableMetaSort, patternMetaSort]
        patternMetaSort
mlPatternP CeilPatternType =
    symbol_
        "#\\ceil"
        [sortMetaSort, sortMetaSort, patternMetaSort]
        patternMetaSort
mlPatternP FloorPatternType =
    symbol_
        "#\\floor"
        [sortMetaSort, sortMetaSort, patternMetaSort]
        patternMetaSort
mlPatternP EqualsPatternType =
    symbol_
        "#\\equals"
        [sortMetaSort, sortMetaSort, patternMetaSort, patternMetaSort]
        patternMetaSort
mlPatternP InPatternType =
    symbol_
        "#\\in"
        [sortMetaSort, sortMetaSort, patternMetaSort, patternMetaSort]
        patternMetaSort
mlPatternP TopPatternType =
    symbol_ "#\\top" [sortMetaSort] patternMetaSort
mlPatternP BottomPatternType =
    symbol_ "#\\bottom" [sortMetaSort] patternMetaSort

[ andA, bottomA, ceilA, _, equalsA, existsA, floorA, forallA, iffA, impliesA,
  inA, _, notA, orA, _, topA] = map mlPatternA allPatternTypes

[ andP, bottomP, ceilP, _, equalsP, existsP, floorP, forallP, iffP, impliesP,
  inP, _, notP, orP, _, topP] = map mlPatternP allPatternTypes

variableAsPattern =
    symbol_ "#variableAsPattern" [variableMetaSort] patternMetaSort
variableAsPatternA = applyS variableAsPattern
variableAsPatternAxiom =
    parameterizedAxiom
        [pS]
        (withSort spS
            (implies_
                (not_ (equalsS_ variableMetaSort v1 v2))
                (not_
                    (equals_
                        (variableAsPatternA [v1])
                        (variableAsPatternA [v2])
                    )
                )
            )
        )

variablePattern = symbol_ "#variablePattern" [stringMetaSort, sortMetaSort] patternMetaSort
variablePatternA = applyS variablePattern
variablePatternAxiom =
    equalsAxiom
        (variablePatternA [vx, vs])
        (variableAsPatternA [variableA [vx, vs]])

patternAxioms =
    [ equalsAxiom
        (orA [vs, vphi, vpsi])
        (notA [vs, andA [vs, notA [vs, vphi], notA[vs, vpsi]]])
    , equalsAxiom
        (impliesA [vs, vphi, vpsi])
        (orA [vs, notA [vs, vphi], vpsi])
    , equalsAxiom
        (iffA [vs, vphi, vpsi])
        (andA [vs, impliesA [vs, vphi, vpsi], impliesA [vs, vphi, vpsi]])
    , equalsAxiom
        (forallA [vs, v, vphi])
        (notA [vs, existsA [vs, v, notA [vs, vphi]]])
    , equalsAxiom
        (ceilA [vs1, vs2, vphi])
        (applicationA
            [ceilBTA [vs1, vs2], consPatternListA [vphi, nilPatternListA]]
        )
    , equalsAxiom
        (floorA [vs1, vs2, vphi])
        (notA [vs2, ceilA [vs1, vs2, notA [vs1, vphi]]])
    , equalsAxiom
        (equalsA [vs1, vs2, vphi, vpsi])
        (floorA [vs1, vs2, iffA [vs1, vphi, vpsi]])
    , equalsAxiom
        (inA [vs1, vs2, vphi, vpsi])
        (ceilA [vs1, vs2, andA [vs1, vphi, vpsi]])
    , equalsAxiom
        (topA [vs])
        (existsA
            [ vs
            , variableA [vx, vs]
            , variableAsPatternA [variableA [vx, vs]]
            ]
        )
    , equalsAxiom
        (bottomA [vs])
        (notA [vs, topA [vs]])
    ]

getFV = symbol_ "#getFV" [patternMetaSort] variableListMetaSort
getFVA = applyS getFV
getFVFromPatterns = symbol_ "#getFVFromPatterns" [patternListMetaSort] variableListMetaSort
getFVFromPatternsA = applyS getFVFromPatterns

getFVAxioms =
    [ equalsAxiom
        (getFVA [variableAsPatternA [v]])
        (consVariableListA [v, nilVariableListA])
    , equalsAxiom
        (getFVA [applicationA [vsigma, vL]])
        (getFVFromPatternsA [vL])
    , equalsAxiom
        (getFVA [andA [vs, vphi, vpsi]])
        (appendVariableListA [getFVA [vphi], getFVA [vpsi]])
    , equalsAxiom
        (getFVA [notA [vs, vphi]])
        (getFVA [vphi])
    , equalsAxiom
        (getFVA [existsA [vs, v, vphi]])
        (deleteVariableListA [v, getFVA [vphi]])
    , equalsAxiom
        (getFVFromPatternsA [nilPatternListA])
        nilVariableListA
    , equalsAxiom
        (getFVFromPatternsA [consPatternListA [vphi, vL]])
        (appendVariableListA [getFVA [vphi], getFVFromPatternsA [vL]])
    ]

occursFree = parameterizedSymbol_ "#occursFree" [pS] [variableMetaSort, patternMetaSort] spS
occursFreeA = applyPS occursFree
occursFreeAxiom =
    parameterizedEqualsAxiom [pS]
        (occursFreeA [spS] [v, vphi])
        (inVariableListA [spS] [v, getFVA [vphi]])

freshName = symbol_ "#freshName" [patternListMetaSort] stringMetaSort
freshNameA = applyS freshName
freshNameAxiom =
    parameterizedAxiom [pS]
        (not_
            (inVariableListA [spS]
                [variableA [freshNameA [vL], vs], getFVFromPatternsA [vL]]
            )
        )

substitute = symbol_ "#substitute" [patternMetaSort, patternMetaSort, variableMetaSort] patternMetaSort
substituteA = applyS substitute
substitutePatterns =
    symbol_ "#substitutePatterns"
        [patternListMetaSort, patternMetaSort, variableMetaSort]
        patternListMetaSort
substitutePatternsA = applyS substitutePatterns

substitutePatternAxioms =
    [ equalsAxiom
        (substituteA [variableAsPatternA [vu], vpsi, v])
        (or_
            (and_ (equalsS_ variableMetaSort vu v) vpsi)
            (and_
                (not_ (equalsS_ variableMetaSort vu v))
                (variableAsPatternA [vu])
            )
        )
    , equalsAxiom
        (substituteA [applicationA [vsigma, vL], vpsi, v])
        (applicationA [vsigma, substitutePatternsA [vL, vpsi, v]])
    , equalsAxiom
        (substituteA [orA [vs, vphi1, vphi2], vpsi, v])
        (orA [vs, substituteA [vphi1, vpsi, v], substituteA [vphi2, vpsi, v]])
    , equalsAxiom
        (substituteA [notA [vs, vphi], vpsi, v])
        (notA [vs, substituteA [vphi, vpsi, v]])
    , equalsAxiom
        (substituteA [existsA [vs', variableA [vx, vs], vphi], vpsi, v])
        (exists_ (stringVariable_ "#x'")
            (and_
                (equals_
                    vx'
                    (freshNameA
                        [patternList_ [vphi, vpsi, variableAsPatternA [v]]]
                    )
                )
                (existsA
                    [ vs'
                    , variableA [vx', vs]
                    , substituteA
                        [ substituteA
                            [ vphi
                            , variableAsPatternA [variableA [vx', vs]]
                            , variableA [vx, vs]
                            ]
                        , vpsi
                        , v
                        ]
                    ]
                )
            )
        )
    , equalsAxiom
        (substitutePatternsA [nilPatternListA, vpsi, v])
        nilPatternListA
    , equalsAxiom
        (substitutePatternsA [consPatternListA [vphi, vL], vpsi, v])
        (consPatternListA
            [substituteA [vphi, vpsi, v], substitutePatternsA [vL, vpsi, v]]
        )
    ]

alphaEquivalenceAxiom =
    parameterizedAxiom [pS]
        (implies_
            (and_
                (not_ (occursFreeA [spS] [v1, vphi]))
                (not_ (occursFreeA [spS] [v2, vphi]))
            )
            (equals_
                (existsA
                    [vs, v1, substituteA [vphi, variableAsPatternA [v1], vu]])
                (existsA
                    [vs, v2, substituteA [vphi, variableAsPatternA [v2], vu]])
            )
        )

-- 7.6 Matching Logic Theories

sortDeclared = parameterizedSymbol_ "#sortDeclared" [pS] [sortMetaSort] spS
sortDeclaredA = applyPS sortDeclared
symbolDeclared =
    parameterizedSymbol_ "#symbolDeclared" [pS] [symbolMetaSort] spS
symbolDeclaredA = applyPS symbolDeclared
axiomDeclared =
    parameterizedSymbol_ "#axiomDeclared" [pS] [patternMetaSort] spS
axiomDeclaredA = applyPS axiomDeclared

sortsDeclared =
    parameterizedSymbol_ "#sortsDeclared" [pS] [sortListMetaSort] spS
sortsDeclaredA = applyPS sortsDeclared
sortsDeclaredAxioms =
    [ parameterizedAxiom [pS] (sortsDeclaredA [spS] [nilSortListA])
    , parameterizedEqualsAxiom [pS]
        (sortsDeclaredA [spS] [consSortListA [vs, vS]])
        (and_ (sortDeclaredA [spS] [vs]) (sortsDeclaredA [spS] [vS]))
    ]

ceilBTDeclaredAxiom =
    parameterizedAxiom [pS]
        (implies_
            (and_ (sortDeclaredA [spS] [vs1]) (sortDeclaredA [spS] [vs2]))
            (symbolDeclaredA [spS] [ceilBTA [vs1, vs2]])
        )

wellFormedPatterns =
    parameterizedSymbol_ "#wellFormedPatterns" [pS] [patternListMetaSort] spS
wellFormedPatternsA = applyPS wellFormedPatterns
wellFormedPatternsAxioms =
    [ parameterizedAxiom [pS]
        (wellFormedPatternsA [spS] [nilPatternListA])
    , parameterizedEqualsAxiom [pS]
        (wellFormedPatternsA [spS] [consPatternListA [vphi, vL]])
        (and_ (wellFormedA [spS] [vphi]) (wellFormedPatternsA [spS] [vL]))
    ]

getSort = symbol_ "#getSort" [patternMetaSort] sortMetaSort
getSortA = applyS getSort

getSortsFromPatterns = symbol_ "#getSortsFromPatterns" [patternListMetaSort] sortListMetaSort
getSortsFromPatternsA = applyS getSortsFromPatterns
getSortsFromPattersAxioms =
    [ equalsAxiom
        (getSortsFromPatternsA [nilPatternListA])
        nilSortListA
    , equalsAxiom
        (getSortsFromPatternsA [consPatternListA [vphi, vL]])
        (consSortListA [getSortA [vphi], getSortsFromPatternsA [vL]])
    ]

wellFormedGetSortAxioms =
    [ parameterizedEqualsAxiom [pS]
        (wellFormedA [spS] [variableAsPatternA [variableA [vx, vs]]])
        (sortDeclaredA [spS] [vs])
    , parameterizedEqualsAxiom [pS]
        (wellFormedA [spS] [applicationA [vsigma, vL]])
        (and_
            (and_
                (symbolDeclaredA [spS] [vsigma])
                (wellFormedPatternsA [spS] [vL])
            )
            (and_
                (sortDeclaredA [spS] [getReturnSortA [vsigma]])
                (equals_
                    (getSortsFromPatternsA [vL])
                    (getArgumentSortsA [vsigma])
                )
            )
        )
    , parameterizedEqualsAxiom [pS]
        (wellFormedA [spS] [andA [vs, vphi, vpsi]])
        (and_
            (and_
                (wellFormedA [spS] [vphi])
                (wellFormedA [spS] [vpsi])
            )
            (and_
                (equals_ (getSortA [vphi]) vs)
                (equals_ (getSortA [vpsi]) vs)
            )
        )
    , parameterizedEqualsAxiom [pS]
        (wellFormedA [spS] [notA [vs, vphi]])
        (and_
            (wellFormedA [spS] [vphi])
            (equals_ (getSortA [vpsi]) vs)
        )
    , parameterizedEqualsAxiom [pS]
        (wellFormedA [spS] [existsA [vs, v, vphi]])
        (and_
            (wellFormedA [spS] [variableAsPatternA [v]])
            (and_
                (wellFormedA [spS] [vphi])
                (equals_ (getSortA [vpsi]) vs)
            )
        )
    , parameterizedEqualsAxiom [pS]
        (getSortA [variableAsPatternA [variableA [vx, vs]]])
        (and_
            (wellFormedA
                [sortMetaSort]
                [variableAsPatternA [variableA [vx, vs]]]
            )
            vs
        )
    , parameterizedEqualsAxiom [pS]
        (getSortA [applicationA [vsigma, vL]])
        (and_
            (wellFormedA [sortMetaSort] [applicationA [vsigma, vL]])
            vs
        )
    , parameterizedEqualsAxiom [pS]
        (getSortA [andA [vs, vphi, vpsi]])
        (and_
            (wellFormedA [sortMetaSort] [andA [vs, vphi, vpsi]])
            vs
        )
    , parameterizedEqualsAxiom [pS]
        (getSortA [notA [vs, vphi]])
        (and_
            (wellFormedA [sortMetaSort] [notA [vs, vphi]])
            vs
        )
    , parameterizedEqualsAxiom [pS]
        (getSortA [existsA [vs, v, vphi]])
        (and_
            (wellFormedA [sortMetaSort] [existsA [vs, v, vphi]])
            vs
        )
    ]

{-|'wellFormedImpliesProvableAxiom' is a special case for an axioms of the form
#wellFormed(phi) -> #provable(phi), which covers most axioms encoded in the
meta-theory of K.
-}
wellFormedImpliesProvableAxiom :: MetaPatternStub -> MetaSentenceAxiom
wellFormedImpliesProvableAxiom pattern1 =
    parameterizedAxiom [pS]
        (implies_
            (wellFormedA [spS] [pattern1])
            (provableA [spS] [pattern1])
        )

wellFormed = parameterizedSymbol_ "#wellFormed" [pS] [patternMetaSort] spS
wellFormedA = applyPS wellFormed

char_ :: Char -> MetaPatternStub
char_ c =
    SortedPatternStub SortedPattern
        { sortedPatternPattern = CharLiteralPattern (CharLiteral c)
        , sortedPatternSort    = charMetaSort
        }

str_ :: String -> MetaPatternStub
str_ s =
    SortedPatternStub SortedPattern
        { sortedPatternPattern = StringLiteralPattern (StringLiteral s)
        , sortedPatternSort    = stringMetaSort
        }

sortList_ :: [MetaPatternStub] -> MetaPatternStub
sortList_ = foldr (\p ps -> consSortListA [p, ps]) nilSortListA

patternList_ :: [MetaPatternStub] -> MetaPatternStub
patternList_ = foldr (\p ps -> consPatternListA [p, ps]) nilPatternListA

stringVariable_ :: String -> Variable Meta
stringVariable_ name =
    Variable
        { variableName = Id name
        , variableSort = stringMetaSort
        }

-- 7.7 Matching logic Proof System

provable = parameterizedSymbol_ "#provable" [pS] [patternMetaSort] spS
provableA = applyPS provable

propositionalLogicAxioms =
    [ wellFormedImpliesProvableAxiom
        (impliesA [vs, vphi, impliesA [vs, vpsi, vphi]])
    , wellFormedImpliesProvableAxiom
        (impliesA
            [ vs
            , impliesA [vs, vphi1, impliesA [vs, vphi2, vphi3]]
            , impliesA
                [ vs
                , impliesA [vs, vphi1, vphi2]
                , impliesA [vs, vphi1, vphi3]]
            ]
        )
    , wellFormedImpliesProvableAxiom
        (impliesA
            [ vs
            , impliesA [vs, notA [vs, vpsi], notA [vs, vphi]]
            , impliesA [vs, vphi, vpsi]
            ]
        )
    -- modus ponens
    , parameterizedAxiom [pS]
        (implies_
            (and_
                (wellFormedA [spS] [vphi])
                (and_
                    (wellFormedA [spS] [vpsi])
                    (wellFormedA [spS] [impliesA [vs, vphi, vpsi]])
                )
            )
            (implies_
                (and_
                    (provableA [spS] [vphi])
                    (provableA [spS] [impliesA [vs, vphi, vpsi]])
                )
                (provableA [spS] [vpsi])
            )
        )
    ]

firstOrderLogicWithEqualityAxioms =
    -- forall
    [ let
        forallFormula =
            forallA
                [ vs
                , v
                , impliesA
                    [ vs
                    , impliesA [vs, vphi, vpsi]
                    , impliesA [vs, vphi, forallA [vs, v, vpsi]]
                    ]
                ]
      in
        parameterizedAxiom [pS]
            (implies_
                (and_
                    (wellFormedA [spS] [variableAsPatternA [v]])
                    (and_
                        (wellFormedA [spS] [vphi])
                        (wellFormedA [spS] [forallFormula])
                    )
                )
                (implies_
                    (not_ (occursFreeA [spS] [v, vphi]))
                    (provableA [spS] [forallFormula])
                )
            )
    -- universal generalization
    , parameterizedAxiom [pS]
        (implies_
            (and_
                (wellFormedA [spS] [vphi])
                (wellFormedA [spS] [forallA [vs, v, vphi]])
            )
            (implies_
                (provableA [spS] [vphi])
                (provableA [spS] [forallA [vs, v, vphi]])
            )
        )
    -- functional substitution
    , let
        substitutionFormula =
            impliesA
                [ vs2
                , andA
                    [ vs2
                    , existsA
                        [ vs2
                        , vu
                        , equalsA [vs1, vs2, variableAsPatternA [vu], vpsi]
                        ]
                    , forallA [vs2, v, vphi]
                    ]
                , substituteA [vphi, vpsi, v]
                ]
      in
        parameterizedAxiom [pS]
            (implies_
                (and_
                    (wellFormedA [spS] [vpsi])
                    (wellFormedA [spS] [substitutionFormula])
                )
                (implies_
                    (occursFreeA [spS] [vu, vphi])
                    (provableA [spS] [substitutionFormula])
                )
            )
    -- functional variable
    , wellFormedImpliesProvableAxiom
        (existsA [vs2, vu, equalsA [vs1, vs2, variableAsPatternA [vu], v]])
    -- equality introduction
    , wellFormedImpliesProvableAxiom
        (equalsA [vs1, vs2, vphi, vphi])
    -- equality elimination
    , wellFormedImpliesProvableAxiom
        (impliesA
            [vs2
            , equalsA [vs1, vs2, vphi1, vphi2]
            , impliesA
                [ vs2
                , substituteA [vpsi, vphi1, v]
                , substituteA [vpsi, vphi2, v]
                ]
            ]
        )
    ]

definednessAxiom =
    wellFormedImpliesProvableAxiom
        (ceilA [vs, vs', variableAsPatternA [variableA [vx, vs]]])

membershipAxioms =
    -- membership introduction
    [ let
        introductionFormula = inA [vs1, vs2, variableAsPatternA [v], vphi]
      in
        parameterizedAxiom [pS]
            (implies_
                (and_
                    (wellFormedA [spS] [vphi])
                    (and_
                        (wellFormedA [spS] [variableAsPatternA [v]])
                        (wellFormedA [spS] [introductionFormula])
                    )
                )
                (implies_
                    (and_
                        (provableA [spS] [vphi])
                        (not_ (occursFreeA [spS] [v, vphi]))
                    )
                    (provableA [spS] [introductionFormula])
                )
            )
    -- membership elimination
    , let
        introductionFormula = inA [vs1, vs2, variableAsPatternA [v], vphi]
      in
        parameterizedAxiom [pS]
            (implies_
                (and_
                    (wellFormedA [spS] [vphi])
                    (and_
                        (wellFormedA [spS] [variableAsPatternA [v]])
                        (wellFormedA [spS] [introductionFormula])
                    )
                )
                (implies_
                    (and_
                        (provableA [spS] [introductionFormula])
                        (not_ (occursFreeA [spS] [v, vphi]))
                    )
                    (provableA [spS] [vphi])
                )
            )
    -- membership variable
    , wellFormedImpliesProvableAxiom
        (equalsA [vs2, vs3, inA [vs1, vs2, v, vu], equalsA [vs1, vs2, v, vu]])
    -- membership and
    , wellFormedImpliesProvableAxiom
        (equalsA
            [ vs2
            , vs3
            , inA [vs1, vs2, v, andA [vs1, vphi, vpsi]]
            , andA [vs2, inA [vs1, vs2, v, vphi], inA [vs1, vs2, v, vpsi]]
            ]
        )
    -- membership not
    , wellFormedImpliesProvableAxiom
        (equalsA
            [ vs2
            , vs3
            , inA [vs1, vs2, v, notA [vs1, vphi]]
            , notA [vs2, inA [vs1, vs2, v, vphi]]
            ]
        )
    -- membership forall
    , let
        forallFormula =
            equalsA
                [ vs2
                , vs3
                , inA
                    [vs1, vs2, variableAsPatternA [v], forallA [vs1, vu, vphi]]
                , forallA
                    [vs2, vu, inA [vs1, vs2, variableAsPatternA [v], vphi]]]
      in
        parameterizedAxiom [pS]
            (implies_
                (and_
                    (wellFormedA [spS] [variableAsPatternA [vu]])
                    (and_
                        (wellFormedA [spS] [variableAsPatternA [v]])
                        (wellFormedA [spS] [forallFormula])
                    )
                )
                (implies_
                    (not_ (equalsS_ variableMetaSort vu v))
                    (provableA [spS] [forallFormula])
                )
            )
    -- membership symbol
    , let
        sigmaFormula pattern1 =
            applicationA
                [ vsigma
                , appendPatternListA [vL, consPatternListA [pattern1, vR]]]
        membershipFormula =
            equalsA
                [ vs2
                , vs3
                , inA [vs1, vs2, variableAsPatternA [v], sigmaFormula vphii]
                , existsA
                    [ vs2
                    , vu
                    , andA
                        [ vs2
                        , inA [vs1, vs2, variableAsPatternA [vu], vphii]
                        , inA
                            [ vs1
                            , vs2
                            , variableAsPatternA [v]
                            , sigmaFormula (variableAsPatternA [vu])
                            ]
                        ]
                    ]
                ]
      in
        parameterizedAxiom [pS]
            (implies_
                (and_
                    (and_
                        (wellFormedA [spS] [variableAsPatternA [vu]])
                        (wellFormedA [spS] [variableAsPatternA [v]])
                    )
                    (and_
                        (wellFormedA [spS] [sigmaFormula vphii])
                        (wellFormedA [spS] [membershipFormula])
                    )
                )
                (implies_
                    (and_
                        (not_ (equalsS_ variableMetaSort vu v))
                        (not_ (occursFreeA [spS] [vu, sigmaFormula vphii]))
                    )
                    (provableA [spS] [membershipFormula])
                )
            )
    ]

axiomAxiom =
    parameterizedAxiom [pS]
        (implies_
            (wellFormedA [spS] [vphi])
            (implies_
                (axiomDeclaredA [spS] [vphi])
                (provableA [spS] [vphi])
            )
        )

ceilBT = symbol_ "#`ceil" [sortMetaSort, sortMetaSort] symbolMetaSort
ceilBTA = applyS ceilBT
ceilBTAxiom =
    equalsAxiom
        (ceilBTA [vs, vs'])
        (symbolA [str_ "ceil", sortList_ [vs, vs'], sortList_ [vs], vs'])

uncheckedKoreModule :: MetaModule
uncheckedKoreModule =
    Module
        { moduleName       = ModuleName "kore"
        , moduleSentences  =
            [ asSentence nilCharList, asSentence consCharList
            , asSentence appendCharList
            , asSentence inCharList
            , asSentence deleteCharList
            ]
            ++ map asSentence charListAxioms

            ++
            [ asSentence nilSortList, asSentence consSortList
            , asSentence appendSortList
            , asSentence inSortList
            , asSentence deleteSortList
            ]
            ++ map asSentence sortListAxioms

            ++
            [ asSentence nilSymbolList, asSentence consSymbolList
            , asSentence appendSymbolList
            , asSentence inSymbolList
            , asSentence deleteSymbolList
            ]
            ++ map asSentence symbolListAxioms

            ++
            [ asSentence nilVariableList, asSentence consVariableList
            , asSentence appendVariableList
            , asSentence inVariableList
            , asSentence deleteVariableList
            ]
            ++ map asSentence variableListAxioms

            ++
            [ asSentence nilPatternList, asSentence consPatternList
            , asSentence appendPatternList
            , asSentence inPatternList
            , asSentence deletePatternList
            ]
            ++ map asSentence patternListAxioms

            ++
            [ asSentence epsilon
            , asSentence epsilonAxiom

            , asSentence sort

            , asSentence symbol

            , asSentence getArgumentSorts
            , asSentence getArgumentSortsAxiom

            , asSentence getReturnSort
            , asSentence getReturnSortAxiom

            , asSentence variable

            , asSentence applicationP
            , asSentence andP
            , asSentence notP
            , asSentence existsP

            , asSentence variableAsPattern
            , asSentence variableAsPatternAxiom

            , asSentence variablePattern
            , asSentence variablePatternAxiom

            , asSentence orP
            , asSentence impliesP
            , asSentence iffP
            , asSentence forallP
            , asSentence ceilP
            , asSentence floorP
            , asSentence equalsP
            , asSentence inP
            , asSentence topP
            , asSentence bottomP
            ]
            ++ map asSentence patternAxioms

            ++
            [ asSentence getFV
            , asSentence getFVFromPatterns
            ]

            ++ map asSentence getFVAxioms

            ++
            [ asSentence occursFree
            , asSentence occursFreeAxiom

            , asSentence freshName
            , asSentence freshNameAxiom

            , asSentence substitute
            , asSentence substitutePatterns
            ]

            ++ map asSentence substitutePatternAxioms

            ++
            [ asSentence alphaEquivalenceAxiom

            , asSentence sortDeclared
            , asSentence symbolDeclared
            , asSentence axiomDeclared

            , asSentence sortsDeclared
            ]

            ++ map asSentence sortsDeclaredAxioms

            ++
            [ asSentence ceilBTDeclaredAxiom

            , asSentence wellFormed

            , asSentence wellFormedPatterns
            ]
            ++ map asSentence wellFormedPatternsAxioms

            ++
            [ asSentence getSort

            , asSentence getSortsFromPatterns
            ]
            ++ map asSentence getSortsFromPattersAxioms
            ++ map asSentence wellFormedGetSortAxioms

            ++ [ asSentence provable ]
            ++ map asSentence propositionalLogicAxioms
            ++ map asSentence firstOrderLogicWithEqualityAxioms
            ++ [ asSentence definednessAxiom ]
            ++ map asSentence membershipAxioms
            ++ [ asSentence axiomAxiom ]

            ++
            [ asSentence ceilBT
            , asSentence ceilBTAxiom
            ]
        , moduleAttributes = Attributes []
        }

uncheckedKoreDefinition :: MetaDefinition
uncheckedKoreDefinition =
    Definition
        { definitionAttributes = Attributes []
        , definitionModules    = [uncheckedKoreModule]
        }<|MERGE_RESOLUTION|>--- conflicted
+++ resolved
@@ -42,13 +42,8 @@
 Variables start with 'v', a variable called '#a' will be denoted by the 'va'
 Haskell name. A variable may end with an apostrophe.
 
-<<<<<<< HEAD
-Meta sorts are denoted by their name in camelCase followed by an
-apostrophe, e.g. patternListMetaSort.
-=======
 Meta sorts are denoted by their name in camelCase followed by @MetaSort@,
 e.g. patternListMetaSort.
->>>>>>> 194d4086
 
 Constructors of meta objects that correspond to lexical symbols are followed by
 an underscore, e.g. symbol_, equals_.
