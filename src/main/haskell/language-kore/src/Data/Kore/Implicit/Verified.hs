--- conflicted
+++ resolved
@@ -11,14 +11,9 @@
 module Data.Kore.Implicit.Verified
     (implicitKoreModule, implicitKoreDefinition) where
 
-<<<<<<< HEAD
 import           Data.Kore.AST.Common                     (Definition (..))
-import           Data.Kore.ASTVerifier.DefinitionVerifier (verifyKoreDefinition)
-=======
-import           Data.Kore.AST.Kore
 import           Data.Kore.ASTVerifier.DefinitionVerifier (AttributesVerification (..),
                                                            verifyKoreDefinition)
->>>>>>> 2529fdcb
 import           Data.Kore.ASTVerifier.Error              (VerifyError)
 import           Data.Kore.Error                          (Error, printError)
 import           Data.Kore.Implicit.ImplicitKore          (uncheckedKoreDefinition)
@@ -27,11 +22,7 @@
 
 checkedKoreDefinition :: Either (Error VerifyError) MetaDefinition
 checkedKoreDefinition = do
-<<<<<<< HEAD
-    verifyKoreDefinition (definitionMetaToKore uncheckedKoreDefinition)
-=======
-    verifyKoreDefinition VerifyAttributes uncheckedKoreDefinition
->>>>>>> 2529fdcb
+    verifyKoreDefinition VerifyAttributes (definitionMetaToKore uncheckedKoreDefinition)
     return uncheckedKoreDefinition
 
 implicitKoreDefinition :: MetaDefinition
