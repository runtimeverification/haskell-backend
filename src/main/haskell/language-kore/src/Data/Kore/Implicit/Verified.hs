{-|
Module      : Data.Kore.Implicit.Verified
Description : Builds and verifies the implicit kore definitions.
Copyright   : (c) Runtime Verification, 2018
License     : UIUC/NCSA
Maintainer  : virgil.serbanuta@runtimeverification.com
Stability   : experimental
Portability : POSIX
-}

module Data.Kore.Implicit.Verified
    (implicitKoreModule, implicitKoreDefinition) where

import           Data.Kore.AST.Common                     (Definition (..))
<<<<<<< HEAD
import           Data.Kore.ASTVerifier.DefinitionVerifier (verifyKoreDefinition)
=======
import           Data.Kore.ASTVerifier.DefinitionVerifier (AttributesVerification (..),
                                                           verifyKoreDefinition)
>>>>>>> 194d4086
import           Data.Kore.ASTVerifier.Error              (VerifyError)
import           Data.Kore.Error                          (Error, printError)
import           Data.Kore.Implicit.ImplicitKore          (uncheckedKoreDefinition)
import           Data.Kore.MetaML.AST
import           Data.Kore.MetaML.MetaToKore

checkedKoreDefinition :: Either (Error VerifyError) MetaDefinition
checkedKoreDefinition = do
<<<<<<< HEAD
    verifyKoreDefinition (definitionMetaToKore uncheckedKoreDefinition)
=======
    verifyKoreDefinition VerifyAttributes (definitionMetaToKore uncheckedKoreDefinition)
>>>>>>> 194d4086
    return uncheckedKoreDefinition

implicitKoreDefinition :: MetaDefinition
implicitKoreDefinition =
    case checkedKoreDefinition of
        Left err -> error (printError err)
        Right d  -> d

implicitKoreModule :: MetaModule
implicitKoreModule =
    case checkedKoreDefinition of
        Left err                                   -> error (printError err)
        Right Definition {definitionModules = [m]} -> m<|MERGE_RESOLUTION|>--- conflicted
+++ resolved
@@ -12,12 +12,8 @@
     (implicitKoreModule, implicitKoreDefinition) where
 
 import           Data.Kore.AST.Common                     (Definition (..))
-<<<<<<< HEAD
-import           Data.Kore.ASTVerifier.DefinitionVerifier (verifyKoreDefinition)
-=======
 import           Data.Kore.ASTVerifier.DefinitionVerifier (AttributesVerification (..),
                                                            verifyKoreDefinition)
->>>>>>> 194d4086
 import           Data.Kore.ASTVerifier.Error              (VerifyError)
 import           Data.Kore.Error                          (Error, printError)
 import           Data.Kore.Implicit.ImplicitKore          (uncheckedKoreDefinition)
@@ -26,11 +22,9 @@
 
 checkedKoreDefinition :: Either (Error VerifyError) MetaDefinition
 checkedKoreDefinition = do
-<<<<<<< HEAD
-    verifyKoreDefinition (definitionMetaToKore uncheckedKoreDefinition)
-=======
-    verifyKoreDefinition VerifyAttributes (definitionMetaToKore uncheckedKoreDefinition)
->>>>>>> 194d4086
+    verifyKoreDefinition
+        VerifyAttributes
+        (definitionMetaToKore uncheckedKoreDefinition)
     return uncheckedKoreDefinition
 
 implicitKoreDefinition :: MetaDefinition
