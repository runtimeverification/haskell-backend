--- conflicted
+++ resolved
@@ -37,13 +37,9 @@
 -}
 module Data.Kore.Parser.ParserImpl where
 
-<<<<<<< HEAD
-import           Data.Kore.AST
-import           Data.Kore.MetaML.AST
-=======
 import           Data.Kore.AST.Common
 import           Data.Kore.AST.Kore
->>>>>>> 74efd0ca
+import           Data.Kore.MetaML.AST
 import           Data.Kore.Parser.Lexeme
 import qualified Data.Kore.Parser.ParserUtils     as ParserUtils
 import           Data.Kore.Unparser.Unparse
@@ -76,37 +72,6 @@
     -> Parser (SortVariable level)
 sortVariableParser x = SortVariable <$> idParser x
 
-<<<<<<< HEAD
-=======
-{-|'inCurlyBracesSortVariableListParser' parses a comma delimited
-@object-sort-variable-list@ or a @meta-sort-variable-list@.
-
-Example BNF definition for @object-sort-variable-list@:
-
-@
-⟨object-sort-variable-list⟩ ::=
-    | ε
-    | ⟨object-sort-variable⟩
-    | ⟨object-sort-variable⟩ ‘,’ ⟨object-sort-variable-list⟩
-@
-
-Example BNF definition fragment for what we're parsing here:
-
-@
-⟨...⟩ ::= ... ‘{’ ⟨object-sort-variable-list⟩ ‘}’ ...
-@
-
-Always starts with @{@,
--}
-inCurlyBracesSortVariableListParser
-    :: MetaOrObject level
-    => level        -- ^ Distinguishes between the meta and non-meta elements.
-    -> Parser [SortVariable level]
-inCurlyBracesSortVariableListParser x =
-    ParserUtils.sepByCharWithDelimitingChars skipWhitespace '{' '}' ','
-        (sortVariableParser x)
-
->>>>>>> 74efd0ca
 {-|'unifiedSortVariableParser' parses a sort variable.-}
 unifiedSortVariableParser :: Parser UnifiedSortVariable
 unifiedSortVariableParser = do
@@ -140,13 +105,8 @@
         _        -> return (SortVariableSort $ SortVariable identifier)
   where
     actualSortParser identifier = do
-<<<<<<< HEAD
         sorts <- inCurlyBracesListParser (sortParser x)
-        when (koreLevel x == MetaLevel) (validateMetaSort identifier sorts)
-=======
-        sorts <- inCurlyBracesSortListParser x
         when (isMeta x) (validateMetaSort identifier sorts)
->>>>>>> 74efd0ca
         return $ SortActualSort SortActual
             { sortActualName = stringNameNormalizer identifier
             , sortActualSorts = sorts
@@ -181,45 +141,6 @@
     metaId = getId identifier
 validateMetaSort _ _ = fail "metaSortConverter: Non empty parameter sorts."
 
-<<<<<<< HEAD
-=======
-{-|'inCurlyBracesSortListParser' parses either an @object-sort-list@
-or a @meta-sort-list@, delimited by curly braces and separated by commas.
-
-BNF definitions:
-
-@
-⟨object-sort-list⟩ ::= ε | ⟨object-sort⟩ | ⟨object-sort⟩ ‘,’ ⟨object-sort-list⟩
-⟨meta-sort-list⟩ ::= ε | ⟨meta-sort⟩ | ⟨meta-sort⟩ ‘,’ ⟨meta-sort-list⟩
-@
-
-BNF definition fragment for what we're parsing here:
-
-@
-⟨...⟩ ::= ... ‘{’ ⟨object-sort-list⟩ ‘}’ ...
-⟨...⟩ ::= ... ‘{’ ⟨meta-sort-list⟩ ‘}’ ...
-@
-
-Always starts with @{@,
--}
-inCurlyBracesSortListParser
-    :: MetaOrObject level
-    => level        -- ^ Distinguishes between the meta and non-meta elements.
-    -> Parser [Sort level]
-inCurlyBracesSortListParser x =
-    ParserUtils.sepByCharWithDelimitingChars skipWhitespace '{' '}' ','
-        (sortParser x)
-
-{-|'inParenthesesSortListParser' is similar to
-'inCurlyBracesSortListParser', except that it uses parentheses
-instead of curly braces.
--}
-inParenthesesSortListParser :: MetaOrObject level => level -> Parser [Sort level]
-inParenthesesSortListParser x =
-    ParserUtils.sepByCharWithDelimitingChars skipWhitespace '(' ')' ','
-        (sortParser x)
-
->>>>>>> 74efd0ca
 {-|'symbolOrAliasDeclarationRawParser' parses a head and constructs it using the provided
 constructor.
 
@@ -301,22 +222,13 @@
 The @meta-@ version always starts with @#@, while the @object-@ one does not.
 -}
 unaryOperatorRemainderParser
-<<<<<<< HEAD
-    :: IsMeta a
+    :: MetaOrObject level
     => Parser child
-    -> a  -- ^ Distinguishes between the meta and non-meta elements.
-    -> (Sort a -> child -> m a child)
+    -> level  -- ^ Distinguishes between the meta and non-meta elements.
+    -> (Sort level -> child -> m level child)
     -- ^ Element constructor.
-    -> Parser (m a child)
+    -> Parser (m level child)
 unaryOperatorRemainderParser childParser x constructor =
-=======
-    :: MetaOrObject level
-    => level  -- ^ Distinguishes between the meta and non-meta elements.
-    -> (Sort level -> UnifiedPattern -> m level UnifiedPattern)
-    -- ^ Element constructor.
-    -> Parser (m level UnifiedPattern)
-unaryOperatorRemainderParser x constructor =
->>>>>>> 74efd0ca
     pure constructor
         <*> inCurlyBracesRemainderParser (sortParser x)
         <*> inParenthesesParser childParser
@@ -336,22 +248,13 @@
 The @meta-@ version always starts with @#@, while the @object-@ one does not.
 -}
 binaryOperatorRemainderParser
-<<<<<<< HEAD
-    :: IsMeta a
+    :: MetaOrObject level
     => Parser child
-    -> a  -- ^ Distinguishes between the meta and non-meta elements.
-    -> (Sort a -> child -> child -> m a child)
+    -> level  -- ^ Distinguishes between the meta and non-meta elements.
+    -> (Sort level -> child -> child -> m level child)
     -- ^ Element constructor.
-    -> Parser (m a child)
+    -> Parser (m level child)
 binaryOperatorRemainderParser childParser x constructor = do
-=======
-    :: MetaOrObject level
-    => level  -- ^ Distinguishes between the meta and non-meta elements.
-    -> (Sort level -> UnifiedPattern -> UnifiedPattern -> m level UnifiedPattern)
-    -- ^ Element constructor.
-    -> Parser (m level UnifiedPattern)
-binaryOperatorRemainderParser x constructor = do
->>>>>>> 74efd0ca
     sort <- inCurlyBracesRemainderParser (sortParser x)
     (child1, child2) <-
         parenPairParser childParser childParser
@@ -372,24 +275,14 @@
 The @meta-@ version always starts with @#@, while the @object-@ one does not.
 -}
 existsForallRemainderParser
-<<<<<<< HEAD
-    :: IsMeta a
+    :: MetaOrObject level
     => Parser child
-    -> a  -- ^ Distinguishes between the meta and non-meta elements.
-    -> (Sort a -> Variable a -> child
-        -> m a Variable child)
+    -> level  -- ^ Distinguishes between the meta and non-meta elements.
+    -> (Sort level -> Variable level -> child
+        -> m level Variable child)
     -- ^ Element constructor.
-    -> Parser (m a Variable child)
+    -> Parser (m level Variable child)
 existsForallRemainderParser childParser x constructor = do
-=======
-    :: MetaOrObject level
-    => level  -- ^ Distinguishes between the meta and non-meta elements.
-    -> (Sort level -> Variable level -> UnifiedPattern
-        -> m level Variable UnifiedPattern)
-    -- ^ Element constructor.
-    -> Parser (m level Variable UnifiedPattern)
-existsForallRemainderParser x constructor = do
->>>>>>> 74efd0ca
     sort <- inCurlyBracesRemainderParser (sortParser x)
     (variable, qChild) <- parenPairParser (variableParser x) childParser
     return (constructor sort variable qChild)
@@ -409,43 +302,13 @@
 The @meta-@ version always starts with @#@, while the @object-@ one does not.
 -}
 ceilFloorRemainderParser
-<<<<<<< HEAD
-    :: IsMeta a
+    :: MetaOrObject level
     => Parser child
-    -> a  -- ^ Distinguishes between the meta and non-meta elements.
-    -> (Sort a -> Sort a -> child -> m a child)
+    -> level  -- ^ Distinguishes between the meta and non-meta elements.
+    -> (Sort level -> Sort level -> child -> m level child)
     -- ^ Element constructor.
-    -> Parser (m a child)
+    -> Parser (m level child)
 ceilFloorRemainderParser childParser x constructor = do
-=======
-    :: MetaOrObject level
-    => level  -- ^ Distinguishes between the meta and non-meta elements.
-    -> (Sort level -> Sort level -> UnifiedPattern -> m level UnifiedPattern)
-    -- ^ Element constructor.
-    -> Parser (m level UnifiedPattern)
-ceilFloorRemainderParser x constructor = do
-    (sort1, sort2) <- curlyPairRemainderParser (sortParser x)
-    cfPattern <- inParenthesesParser patternParser
-    return (constructor sort1 sort2 cfPattern)
-
-{-|'inRemainderParser' parses the part after a in
-operator's name and the first open curly brace and constructs it.
-
-BNF fragments:
-
-@
-... ::= ... ⟨object-sort⟩ ‘,’ ⟨object-sort⟩ ‘}’ ‘(’ ⟨pattern⟩ ‘,’ ⟨pattern⟩ ‘)’
-... ::= ... ⟨meta-sort⟩ ‘,’ ⟨meta-sort⟩ ‘}’ ‘(’ ⟨pattern⟩ ‘,’ ⟨pattern⟩ ‘)’
-@
-
-The @meta-@ version always starts with @#@, while the @object-@ one does not.
--}
-inRemainderParser
-    :: MetaOrObject level
-    => level  -- ^ Distinguishes between the meta and non-meta elements.
-    -> Parser (In level UnifiedPattern)
-inRemainderParser x = do
->>>>>>> 74efd0ca
     (sort1, sort2) <- curlyPairRemainderParser (sortParser x)
     cfChild <- inParenthesesParser childParser
     return (constructor sort1 sort2 cfChild)
@@ -464,25 +327,14 @@
 
 The @meta-@ version always starts with @#@, while the @object-@ one does not.
 -}
-<<<<<<< HEAD
 equalsInRemainderParser
-    :: IsMeta a
+    :: MetaOrObject level
     => Parser child
-    -> a  -- ^ Distinguishes between the meta and non-meta elements.
-    -> (Sort a -> Sort a -> child -> child -> m a child)
+    -> level  -- ^ Distinguishes between the meta and non-meta elements.
+    -> (Sort level -> Sort level -> child -> child -> m level child)
     -- ^ Element constructor.
-    -> Parser (m a child)
+    -> Parser (m level child)
 equalsInRemainderParser childParser x constructor = do
-=======
-equalsLikeRemainderParser
-    :: MetaOrObject level
-    => level  -- ^ Distinguishes between the meta and non-meta elements.
-    -> (Sort level -> Sort level -> UnifiedPattern -> UnifiedPattern ->
-        m level UnifiedPattern)
-    -- ^ Element constructor.
-    -> Parser (m level UnifiedPattern)
-equalsLikeRemainderParser x constructor = do
->>>>>>> 74efd0ca
     (sort1, sort2) <- curlyPairRemainderParser (sortParser x)
     (child1, child2) <-
         parenPairParser childParser childParser
@@ -502,17 +354,10 @@
 The @meta-@ version always starts with @#@, while the @object-@ one does not.
 -}
 topBottomRemainderParser
-<<<<<<< HEAD
-    :: IsMeta a
-    => a  -- ^ Distinguishes between the meta and non-meta elements.
-    -> (Sort a -> m a child)  -- ^ Element constructor.
-    -> Parser (m a child)
-=======
     :: MetaOrObject level
     => level  -- ^ Distinguishes between the meta and non-meta elements.
-    -> (Sort level -> m level p)  -- ^ Element constructor.
-    -> Parser (m level p)
->>>>>>> 74efd0ca
+    -> (Sort level -> m level child)  -- ^ Element constructor.
+    -> Parser (m level child)
 topBottomRemainderParser x constructor = do
     sort <- inCurlyBracesRemainderParser (sortParser x)
     inParenthesesParser (return ())
@@ -535,12 +380,11 @@
 Always starts with @{@.
 -}
 symbolOrAliasPatternRemainderParser
-<<<<<<< HEAD
-    :: IsMeta a
+    :: MetaOrObject level
     => Parser child
-    -> a  -- ^ Distinguishes between the meta and non-meta elements.
-    -> Id a  -- ^ The already parsed prefix.
-    -> Parser (Pattern a Variable child)
+    -> level  -- ^ Distinguishes between the meta and non-meta elements.
+    -> Id level  -- ^ The already parsed prefix.
+    -> Parser (Pattern level Variable child)
 symbolOrAliasPatternRemainderParser childParser x identifier =
     ApplicationPattern <$>
         ( pure Application
@@ -549,17 +393,6 @@
                 <$> inCurlyBracesListParser (sortParser x))
             <*> inParenthesesListParser childParser
         )
-=======
-    :: MetaOrObject level
-    => level  -- ^ Distinguishes between the meta and non-meta elements.
-    -> Id level  -- ^ The already parsed prefix.
-    -> Parser (Pattern level Variable UnifiedPattern)
-symbolOrAliasPatternRemainderParser x identifier = ApplicationPattern <$>
-    ( pure Application
-        <*> (SymbolOrAlias identifier <$> inCurlyBracesSortListParser x)
-        <*> inParenthesesPatternListParser
-    )
->>>>>>> 74efd0ca
 
 {-|'variableRemainderParser' parses the part after a variable's name and
 constructs it.
@@ -641,18 +474,11 @@
 The @meta-@ version always starts with @#@, while the @object-@ one does not.
 -}
 variableOrTermPatternParser
-<<<<<<< HEAD
-    :: IsMeta a
+    :: MetaOrObject level
     => Parser child
-    -> a  -- ^ Distinguishes between the meta and non-meta elements.
-    -> Parser (Pattern a Variable child)
+    -> level  -- ^ Distinguishes between the meta and non-meta elements.
+    -> Parser (Pattern level Variable child)
 variableOrTermPatternParser childParser x = do
-=======
-    :: MetaOrObject level
-    => level  -- ^ Distinguishes between the meta and non-meta elements.
-    -> Parser (Pattern level Variable UnifiedPattern)
-variableOrTermPatternParser x = do
->>>>>>> 74efd0ca
     identifier <- idParser x
     c <- Parser.peekChar'
     if c == ':'
@@ -782,10 +608,10 @@
 @
 -}
 leveledMLConstructorParser
-    :: IsMeta a
+    :: MetaOrObject level
     => Parser child
-    -> a
-    -> Parser (Pattern a Variable child)
+    -> level
+    -> Parser (Pattern level Variable child)
 leveledMLConstructorParser childParser level = do
     void (Parser.char '\\')
     keywordBasedParsers
@@ -820,12 +646,12 @@
 order to determine whether we are parsing a 'Meta' or an 'Object' 'Pattern'.
 -}
 mlConstructorRemainderParser
-    :: IsMeta a
+    :: MetaOrObject level
     => Parser child
-    -> a
+    -> level
     -> MLPatternType
-    -> (MLPatternType -> Parser (Pattern a Variable child))
-    -> Parser (Pattern a Variable child)
+    -> (MLPatternType -> Parser (Pattern level Variable child))
+    -> Parser (Pattern level Variable child)
 mlConstructorRemainderParser childParser x patternType otherParsers =
     case patternType of
         AndPatternType -> AndPattern <$>
