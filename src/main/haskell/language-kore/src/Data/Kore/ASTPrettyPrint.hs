--- conflicted
+++ resolved
@@ -132,7 +132,7 @@
             flags
             (do
                 write "Id "
-                write " \""
+                write "\""
                 write (getId x)
                 write "\""
                 write " :: Id "
@@ -247,27 +247,6 @@
             , writeFieldNewLine "variableSort" variableSort var
             ]
 
-<<<<<<< HEAD
-=======
-instance PrettyPrint UnifiedSortVariable where
-    prettyPrint flags (ObjectSortVariable sv) =
-        writeOneFieldStruct flags "ObjectSortVariable" sv
-    prettyPrint flags (MetaSortVariable sv)   =
-        writeOneFieldStruct flags "MetaSortVariable" sv
-
-instance PrettyPrint (UnifiedVariable Variable) where
-    prettyPrint flags (ObjectVariable sv) =
-        writeOneFieldStruct flags "ObjectVariable" sv
-    prettyPrint flags (MetaVariable sv)   =
-        writeOneFieldStruct flags "MetaVariable" sv
-
-instance PrettyPrint UnifiedPattern where
-    prettyPrint flags (ObjectPattern sv) =
-        writeOneFieldStruct flags "ObjectPattern" sv
-    prettyPrint flags (MetaPattern sv)   =
-        writeOneFieldStruct flags "MetaPattern" sv
-
->>>>>>> 65261b18
 instance
     ( PrettyPrint child
     , MetaOrObject level
