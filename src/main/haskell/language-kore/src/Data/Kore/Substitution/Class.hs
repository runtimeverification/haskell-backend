--- conflicted
+++ resolved
@@ -46,18 +46,6 @@
     -> SubstitutionAndQuantifiedVars s var
 addFreeVariable v s = s { quantifiedVars = v `Set.insert` quantifiedVars s }
 
-<<<<<<< HEAD
-instance
-    (EmptyTestable s) => EmptyTestable (SubstitutionAndQuantifiedVars s var)
-  where
-    isEmpty = isEmpty . substitution
-    empty = SubstitutionAndQuantifiedVars
-        { substitution = empty
-        , quantifiedVars = Set.empty
-        }
-
-=======
->>>>>>> 194d4086
 instance ( VariableClass var
          , SubstitutionClass s (UnifiedVariable var) (FixedPattern var)
          )
