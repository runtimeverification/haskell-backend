{-# LANGUAGE FlexibleInstances     #-}
{-# LANGUAGE MultiParamTypeClasses #-}
module Data.Kore.Substitution.List ( Substitution
                                   , SubstitutionClass(..)
                                   , MapClass(..)
                                   , fromList
                                   , toList
                                   ) where

import           Data.List                         (nubBy)

import           Data.Kore.Datastructures.MapClass
import           Data.Kore.Substitution.Class
import           Data.Kore.Variables.Free

-- |A very simple substitution represented as a list of pairs
newtype Substitution v t = Substitution { getSubstitution :: [(v,t)] }

instance (Ord v, TermWithVariablesClass t v)
    => SubstitutionClass (Substitution v t) v t where
    substitutionTermsFreeVars = foldMap (freeVariables . snd) . getSubstitution

<<<<<<< HEAD
instance EmptyTestable (Substitution v t) where
    isEmpty = null . getSubstitution
    empty = Substitution []

=======
>>>>>>> 194d4086
instance Eq v => MapClass (Substitution v t) v t where
    isEmpty = null . getSubstitution
    empty = Substitution []
    lookup v (Substitution l) = Prelude.lookup v l
    delete v = Substitution . filter ((v /=) . fst) . getSubstitution
    insert v t  =
        Substitution . ((v,t) :) . filter ((v /=) . fst) . getSubstitution

fromList :: Eq k => [(k,v)] -> Substitution k v
fromList = Substitution . nubBy (\x y -> fst x == fst y)

toList :: Substitution k v -> [(k,v)]
toList = getSubstitution<|MERGE_RESOLUTION|>--- conflicted
+++ resolved
@@ -20,13 +20,6 @@
     => SubstitutionClass (Substitution v t) v t where
     substitutionTermsFreeVars = foldMap (freeVariables . snd) . getSubstitution
 
-<<<<<<< HEAD
-instance EmptyTestable (Substitution v t) where
-    isEmpty = null . getSubstitution
-    empty = Substitution []
-
-=======
->>>>>>> 194d4086
 instance Eq v => MapClass (Substitution v t) v t where
     isEmpty = null . getSubstitution
     empty = Substitution []
