{-# LANGUAGE FlexibleContexts      #-}
{-# LANGUAGE FlexibleInstances     #-}
{-# LANGUAGE GADTs                 #-}
{-# LANGUAGE MultiParamTypeClasses #-}
module Data.Kore.Unparser.Unparse (Unparse(..), unparseToString) where

import           Data.Kore.AST.Common
import           Data.Kore.AST.Kore
import           Data.Kore.IndentingPrinter (PrinterOutput, StringPrinter,
                                             betweenLines, printToString,
                                             withIndent, write)
import           Data.Kore.MetaML.AST
import           Data.Kore.Parser.CString   (escapeCString)

import           Data.Fix

{-  Unparse to string instance
-}
class Unparse a where
    unparse :: PrinterOutput w m => a -> m ()

stringUnparse :: Unparse a => a -> StringPrinter ()
stringUnparse = unparse

unparseToString :: Unparse a => a -> String
unparseToString a = printToString (stringUnparse a)


{- unparse instances for Kore datastructures -}

instance Unparse (Id level) where
    unparse = write . getId

unparseList :: (PrinterOutput w m, Unparse a) => m () -> [a] -> m ()
unparseList _ []           = return ()
unparseList between xs =
    withIndent 4 (betweenLines >> unparseList' xs) >> betweenLines
  where
    unparseList' []     = return ()
    unparseList' [x]    = unparse x
    unparseList' (y:ys) = unparse y >> between >> unparseList' ys

instance Unparse a => Unparse [a] where
    unparse = unparseList (write "," >> betweenLines)

withDelimiters :: PrinterOutput w m => String -> String -> m () -> m ()
withDelimiters start end m =
    write start >> m >> write end

inCurlyBraces :: PrinterOutput w m => m () -> m ()
inCurlyBraces = withDelimiters "{" "}"

inSquareBrackets :: PrinterOutput w m => m () -> m ()
inSquareBrackets = withDelimiters "[" "]"

inParens :: PrinterOutput w m => m () -> m ()
inParens = withDelimiters "(" ")"

inDoubleQuotes :: PrinterOutput w m => m () -> m ()
inDoubleQuotes = withDelimiters "\"" "\""

inSingleQuotes :: PrinterOutput w m => m () -> m ()
inSingleQuotes = withDelimiters "\'" "\'"

instance Unparse (SortVariable level) where
    unparse sv = unparse (getSortVariable sv)

instance Unparse (Sort level) where
    unparse (SortVariableSort sv) = unparse sv
    unparse (SortActualSort sa)   = do
        unparse (sortActualName sa)
        inCurlyBraces (unparse (sortActualSorts sa))

instance Unparse StringLiteral where
    unparse = inDoubleQuotes . write . escapeCString . getStringLiteral

instance Unparse CharLiteral where
    unparse =
        inSingleQuotes . write . escapeCString . charToString . getCharLiteral
      where
        charToString c = [c]

unparseSymbolOrAliasRaw :: (PrinterOutput w m) => SymbolOrAlias level -> m ()
unparseSymbolOrAliasRaw sa = do
    unparse (symbolOrAliasConstructor sa)
    inCurlyBraces (unparse (symbolOrAliasParams sa))

unparseSymbolRaw :: (PrinterOutput w m) => Symbol level -> m ()
unparseSymbolRaw sa = do
    unparse (symbolConstructor sa)
    inCurlyBraces (unparse (symbolParams sa))

unparseAliasRaw :: (PrinterOutput w m) => Alias level -> m ()
unparseAliasRaw sa = do
    unparse (aliasConstructor sa)
    inCurlyBraces (unparse (aliasParams sa))

instance Unparse (SymbolOrAlias level) where
    unparse = unparseSymbolOrAliasRaw

instance Unparse (Alias level) where
    unparse = unparseAliasRaw

instance Unparse (Symbol level) where
    unparse = unparseSymbolRaw

instance Unparse ModuleName where
    unparse = write . getModuleName

instance Unparse (Variable level) where
    unparse var =
        unparse (variableName var) >> write ":" >> unparse (variableSort var)

instance Unparse UnifiedSortVariable where
    unparse (ObjectSortVariable sv) = unparse sv
    unparse (MetaSortVariable sv)   = unparse sv

instance Unparse (UnifiedVariable Variable) where
    unparse (ObjectVariable sv) = unparse sv
    unparse (MetaVariable sv)   = unparse sv

instance Unparse UnifiedPattern where
    unparse (ObjectPattern sv) = unparse sv
    unparse (MetaPattern sv)   = unparse sv


instance Unparse MLPatternType where
    unparse pt = write ('\\' : patternString pt)

unparseMLPattern :: (PrinterOutput w m, MLPatternClass p, Unparse rpt)
    => p level rpt -> m ()
unparseMLPattern p = do
    unparse (getPatternType p)
    inCurlyBraces (unparse (getPatternSorts p))
    inParens (unparse (getPatternChildren p))

unparseMLBinderPattern
    :: (PrinterOutput w m, MLBinderPatternClass p, Unparse rpt,
        Unparse (v level))
    => p level v rpt -> m ()
unparseMLBinderPattern p = do
    unparse (getBinderPatternType p)
    inCurlyBraces (unparse (getBinderPatternSort p))
    inParens ( do
        unparse (getBinderPatternVariable p)
        write ", "
        unparse (getBinderPatternChild p)
        )

instance Unparse p => Unparse (And level p) where
    unparse = unparseMLPattern

instance Unparse p => Unparse (Application level p) where
    unparse a =
        unparse (applicationSymbolOrAlias a)
        >> inParens (unparse (applicationChildren a))

instance Unparse (Bottom level p) where
    unparse bottom = do
        unparse BottomPatternType
        inCurlyBraces (unparse (bottomSort bottom))
        inParens (return ())

instance Unparse p => Unparse (Ceil level p) where
    unparse = unparseMLPattern

instance Unparse p => Unparse (Equals level p) where
    unparse = unparseMLPattern

instance (Unparse (v level), Unparse p)
    => Unparse (Exists level v p) where
    unparse = unparseMLBinderPattern

instance Unparse p => Unparse (Floor level p) where
    unparse = unparseMLPattern

instance (Unparse (v level), Unparse p)
    => Unparse (Forall level v p) where
    unparse = unparseMLBinderPattern

instance Unparse p => Unparse (Iff level p) where
    unparse = unparseMLPattern

instance Unparse p => Unparse (Implies level p) where
    unparse = unparseMLPattern

instance Unparse p => Unparse (In level p) where
    unparse = unparseMLPattern

instance Unparse p => Unparse (Next level p) where
    unparse = unparseMLPattern

instance Unparse p => Unparse (Not level p) where
    unparse = unparseMLPattern

instance Unparse p => Unparse (Or level p) where
    unparse = unparseMLPattern

instance Unparse p => Unparse (Rewrites level p) where
    unparse = unparseMLPattern

instance Unparse (Top level p) where
    unparse top = do
        unparse TopPatternType
        inCurlyBraces (unparse (topSort top))
        inParens (return ())

instance (Unparse (UnifiedVariable v), Unparse p, Unparse (v level))
    => Unparse (Pattern level v p) where
    unparse (AndPattern p)           = unparse p
    unparse (ApplicationPattern p)   = unparse p
    unparse (BottomPattern p)        = unparse p
    unparse (CeilPattern p)          = unparse p
    unparse (EqualsPattern p)        = unparse p
    unparse (ExistsPattern p)        = unparse p
    unparse (FloorPattern p)         = unparse p
    unparse (ForallPattern p)        = unparse p
    unparse (IffPattern p)           = unparse p
    unparse (ImpliesPattern p)       = unparse p
    unparse (InPattern p)            = unparse p
    unparse (NextPattern p)          = unparse p
    unparse (NotPattern p)           = unparse p
    unparse (OrPattern p)            = unparse p
    unparse (RewritesPattern p)      = unparse p
    unparse (StringLiteralPattern p) = unparse p
    unparse (CharLiteralPattern p)   = unparse p
    unparse (TopPattern p)           = unparse p
    unparse (VariablePattern p)      = unparse p

instance Unparse Attributes where
    unparse = inSquareBrackets . unparse . getAttributes

instance Unparse attributes => Unparse (SentenceAlias attributes level) where
    unparse sa = do
        write "alias"
        write " "
        unparse (sentenceAliasAlias sa)
        inParens (unparse (sentenceAliasSorts sa))
        write ":"
        unparse (sentenceAliasResultSort sa)
        unparse (sentenceAliasAttributes sa)

instance Unparse attributes => Unparse (SentenceSymbol attributes level) where
    unparse sa = do
        write "symbol"
        write " "
        unparse (sentenceSymbolSymbol sa)
        inParens (unparse (sentenceSymbolSorts sa))
        write ":"
        unparse (sentenceSymbolResultSort sa)
        unparse (sentenceSymbolAttributes sa)

instance Unparse attributes => Unparse (SentenceImport attributes) where
    unparse a = do
        write "import"
        write " "
        unparse (sentenceImportModuleName a)
        unparse (sentenceImportAttributes a)

instance
    ( Unparse attributes
    , Unparse param
    , Unparse pat
    ) => Unparse (SentenceAxiom param pat attributes)
  where
    unparse a = do
        write "axiom"
        inCurlyBraces (unparse (sentenceAxiomParameters a))
        unparse (sentenceAxiomPattern a)
        unparse (sentenceAxiomAttributes a)

<<<<<<< HEAD
instance Unparse MetaSentenceAxiom where
    unparse a = do
        write "axiom"
        inCurlyBraces (unparse (metaSentenceAxiomParameters a))
        unparse (metaSentenceAxiomPattern a)
        unparse (metaSentenceAxiomAttributes a)

instance Unparse SentenceSort where
=======
instance Unparse attributes => Unparse (SentenceSort attributes level) where
>>>>>>> 74efd0ca
    unparse a = do
        write "sort"
        write " "
        unparse (sentenceSortName a)
        inCurlyBraces (unparse (sentenceSortParameters a))
        unparse (sentenceSortAttributes a)

instance Unparse Sentence where
    unparse (MetaSentenceAliasSentence s)    = unparse s
    unparse (ObjectSentenceAliasSentence s)  = unparse s
    unparse (MetaSentenceSymbolSentence s)   = unparse s
    unparse (ObjectSentenceSymbolSentence s) = unparse s
    unparse (SentenceImportSentence s)       = unparse s
    unparse (SentenceAxiomSentence s)        = unparse s
    unparse (SentenceSortSentence s)         = unparse s

instance Unparse MetaSentence where
    unparse (AliasMetaSentence s)  = unparse s
    unparse (SymbolMetaSentence s) = unparse s
    unparse (ImportMetaSentence s) = unparse s
    unparse (AxiomMetaSentence s)  = unparse s

unparseModule
    :: (PrinterOutput w m, Unparse sentence)
    => ModuleName -> [sentence] -> Attributes -> m ()
unparseModule name sentences attributes = do
    write "module "
    unparse name
    if null sentences
        then betweenLines
        else do
            withIndent 4
                (  betweenLines
                >> unparseList betweenLines sentences
                )
            betweenLines
    write "endmodule"
    betweenLines
    unparse attributes

instance Unparse Module where
    unparse m =
        unparseModule (moduleName m) (moduleSentences m) (moduleAttributes m)

instance Unparse MetaModule where
    unparse m =
        unparseModule
            (metaModuleName m)
            (metaModuleSentences m)
            (metaModuleAttributes m)

instance Unparse Definition where
    unparse d = do
        unparse (definitionAttributes d)
        betweenLines
        unparseList betweenLines (definitionModules d)

instance Unparse (Fix (Pattern Meta Variable)) where
    unparse = unparse . unFix<|MERGE_RESOLUTION|>--- conflicted
+++ resolved
@@ -230,6 +230,9 @@
 instance Unparse Attributes where
     unparse = inSquareBrackets . unparse . getAttributes
 
+instance Unparse MetaAttributes where
+    unparse = inSquareBrackets . unparse . getMetaAttributes
+
 instance Unparse attributes => Unparse (SentenceAlias attributes level) where
     unparse sa = do
         write "alias"
@@ -269,18 +272,7 @@
         unparse (sentenceAxiomPattern a)
         unparse (sentenceAxiomAttributes a)
 
-<<<<<<< HEAD
-instance Unparse MetaSentenceAxiom where
-    unparse a = do
-        write "axiom"
-        inCurlyBraces (unparse (metaSentenceAxiomParameters a))
-        unparse (metaSentenceAxiomPattern a)
-        unparse (metaSentenceAxiomAttributes a)
-
-instance Unparse SentenceSort where
-=======
 instance Unparse attributes => Unparse (SentenceSort attributes level) where
->>>>>>> 74efd0ca
     unparse a = do
         write "sort"
         write " "
@@ -304,8 +296,8 @@
     unparse (AxiomMetaSentence s)  = unparse s
 
 unparseModule
-    :: (PrinterOutput w m, Unparse sentence)
-    => ModuleName -> [sentence] -> Attributes -> m ()
+    :: (PrinterOutput w m, Unparse sentence, Unparse attributes)
+    => ModuleName -> [sentence] -> attributes -> m ()
 unparseModule name sentences attributes = do
     write "module "
     unparse name
