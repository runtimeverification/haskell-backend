{-# LANGUAGE FlexibleContexts      #-}
{-# LANGUAGE FlexibleInstances     #-}
{-# LANGUAGE GADTs                 #-}
{-# LANGUAGE MultiParamTypeClasses #-}
{-# LANGUAGE UndecidableInstances  #-}
{-|
Module      : Data.Kore.Unparser.Unparse
Description : Class for unparsing and instances for it for 'Meta' and
              unified Kore constructs.
Copyright   : (c) Runtime Verification, 2018
License     : UIUC/NCSA
Maintainer  : traian.serbanuta@runtimeverification.com
Stability   : experimental
Portability : portable
-}
module Data.Kore.Unparser.Unparse (Unparse(..), unparseToString) where

<<<<<<< HEAD
import           Data.Kore.AST.Common
import           Data.Kore.AST.Kore
import           Data.Kore.AST.MetaOrObject
import           Data.Kore.AST.MLPatterns
import           Data.Kore.AST.PureML
import           Data.Kore.AST.Sentence
import           Data.Kore.IndentingPrinter (PrinterOutput, StringPrinter,
                                             betweenLines, printToString,
                                             withIndent, write)
import           Data.Kore.Parser.CString   (escapeCString)
=======
import           Data.Text.Prettyprint.Doc.Render.String (renderString)
>>>>>>> 781184ba

import           Data.Kore.AST.Pretty

-- |'Unparse' class offers functionality to reverse the parsing process.
class Pretty a => Unparse a where
    unparse :: a -> Doc ann
    unparse = pretty

instance Pretty a => Unparse a

-- |'unparseToString' uses a 'StringPrinter' to serialize an object to 'String'.
unparseToString :: Unparse a => a -> String
unparseToString = renderString . layoutPrettyUnbounded . pretty<|MERGE_RESOLUTION|>--- conflicted
+++ resolved
@@ -15,20 +15,7 @@
 -}
 module Data.Kore.Unparser.Unparse (Unparse(..), unparseToString) where
 
-<<<<<<< HEAD
-import           Data.Kore.AST.Common
-import           Data.Kore.AST.Kore
-import           Data.Kore.AST.MetaOrObject
-import           Data.Kore.AST.MLPatterns
-import           Data.Kore.AST.PureML
-import           Data.Kore.AST.Sentence
-import           Data.Kore.IndentingPrinter (PrinterOutput, StringPrinter,
-                                             betweenLines, printToString,
-                                             withIndent, write)
-import           Data.Kore.Parser.CString   (escapeCString)
-=======
 import           Data.Text.Prettyprint.Doc.Render.String (renderString)
->>>>>>> 781184ba
 
 import           Data.Kore.AST.Pretty
 
