--- conflicted
+++ resolved
@@ -21,10 +21,7 @@
 import           Data.Kore.AST.MetaOrObject
 import           Data.Kore.ASTHelpers
 import           Data.Kore.IndexedModule.IndexedModule
-<<<<<<< HEAD
-=======
 import           Data.Kore.IndexedModule.Resolvers
->>>>>>> ba1df605
 
 -- |'MetadataTools' defines a dictionary of functions which can be used to
 -- access the metadata needed during the unification process.
