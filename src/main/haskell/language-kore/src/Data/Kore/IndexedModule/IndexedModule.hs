--- conflicted
+++ resolved
@@ -38,12 +38,8 @@
 import qualified Data.Map                         as Map
 import qualified Data.Set                         as Set
 
-<<<<<<< HEAD
 newtype SortDescription level = SortDescription
     { getSortDescription :: SentenceSort level FixedPattern Variable }
-=======
-type SortDescription = SentenceSort UnifiedPattern
->>>>>>> 194d4086
 
 {-|'IndexedModule' represents an AST 'Module' somewhat optimized for resolving
 IDs.
@@ -59,7 +55,6 @@
 'indexedModuleWithMetaSorts' or they should start from an instance created by
 'indexedModuleWithDefaultImports'.
 -}
-<<<<<<< HEAD
 data IndexedModule sortParam pat variable = IndexedModule
     { indexedModuleName          :: !ModuleName
     , indexedModuleMetaAliasSentences
@@ -106,58 +101,12 @@
         (SentenceImportSentence
             (SentenceImport (indexedModuleName m) attributes)
          )
-=======
-data IndexedModule sortParam pat = IndexedModule
-    { indexedModuleName          :: !ModuleName
-    , indexedModuleMetaAliasSentences
-        :: !(Map.Map (Id Meta) (SentenceAlias pat Meta))
-    , indexedModuleObjectAliasSentences
-        :: !(Map.Map (Id Object) (SentenceAlias pat Object))
-    , indexedModuleMetaSymbolSentences
-        :: !(Map.Map (Id Meta) (SentenceSymbol pat Meta))
-    , indexedModuleObjectSymbolSentences
-        :: !(Map.Map (Id Object) (SentenceSymbol pat Object))
-    , indexedModuleObjectSortDescriptions
-        :: !(Map.Map (Id Object) (SentenceSort pat Object))
-    , indexedModuleMetaSortDescriptions
-        :: !(Map.Map (Id Meta) (SentenceSort pat Meta))
-    , indexedModuleAxioms     :: ![SentenceAxiom sortParam pat]
-    , indexedModuleAttributes :: !(Attributes pat)
-    , indexedModuleImports
-        :: ![(Attributes pat, IndexedModule sortParam pat)]
-    }
-
-type KoreIndexedModule =
-    IndexedModule UnifiedSortVariable UnifiedPattern
-
-indexedModuleRawSentences  :: KoreIndexedModule -> [Sentence]
-indexedModuleRawSentences im =
-    map MetaSentenceAliasSentence
-        (Map.elems (indexedModuleMetaAliasSentences im))
-    ++
-    map ObjectSentenceAliasSentence
-        (Map.elems (indexedModuleObjectAliasSentences im))
-    ++
-    map MetaSentenceSymbolSentence
-        (Map.elems (indexedModuleMetaSymbolSentences im))
-    ++
-    map ObjectSentenceSymbolSentence
-        (Map.elems (indexedModuleObjectSymbolSentences im))
-    ++
-    map SentenceSortSentence
-        (Map.elems (indexedModuleObjectSortDescriptions im))
-    ++
-    map SentenceAxiomSentence (indexedModuleAxioms im)
-    ++
-    [ SentenceImportSentence (SentenceImport (indexedModuleName m) attributes)
->>>>>>> 194d4086
     | (attributes, m) <- indexedModuleImports im
     ]
 
 {-|'ImplicitIndexedModule' is the type for the 'IndexedModule' containing
 things that are implicitly defined.
 -}
-<<<<<<< HEAD
 newtype ImplicitIndexedModule sortParam pat variable =
     ImplicitIndexedModule (IndexedModule sortParam pat variable)
 
@@ -165,15 +114,6 @@
     ImplicitIndexedModule UnifiedSortVariable FixedPattern Variable
 
 emptyIndexedModule :: ModuleName -> IndexedModule sortParam pat variable
-=======
-newtype ImplicitIndexedModule sortParam pat =
-    ImplicitIndexedModule (IndexedModule sortParam pat)
-
-type KoreImplicitIndexedModule =
-    ImplicitIndexedModule UnifiedSortVariable UnifiedPattern
-
-emptyIndexedModule :: ModuleName -> IndexedModule sortParam pat
->>>>>>> 194d4086
 emptyIndexedModule name =
     IndexedModule
         { indexedModuleName = name
@@ -193,13 +133,8 @@
 -}
 indexedModuleWithDefaultImports
     :: ModuleName
-<<<<<<< HEAD
     -> ImplicitIndexedModule sortParam pat variable
     -> IndexedModule sortParam pat variable
-=======
-    -> ImplicitIndexedModule sortParam pat
-    -> IndexedModule sortParam pat
->>>>>>> 194d4086
 indexedModuleWithDefaultImports name (ImplicitIndexedModule implicitModule) =
     (emptyIndexedModule name)
         { indexedModuleImports = [(Attributes [], implicitModule)] }
@@ -209,11 +144,7 @@
 -}
 indexedModuleWithMetaSorts
     :: ModuleName
-<<<<<<< HEAD
     -> (ImplicitIndexedModule sortParam pat variable, Set.Set String)
-=======
-    -> (ImplicitIndexedModule sortParam pat, Set.Set String)
->>>>>>> 194d4086
 indexedModuleWithMetaSorts name =
     ( ImplicitIndexedModule (emptyIndexedModule name)
         { indexedModuleMetaSortDescriptions = msd }
@@ -224,17 +155,10 @@
   where
     msd = metaSortDescriptions
 
-<<<<<<< HEAD
 metaSortDescriptions :: Map.Map (Id Meta) (SentenceSort Meta pat variable)
 metaSortDescriptions = Map.fromList (map metaSortDescription metaSortsList)
 
 metaSortDescription :: MetaSortType -> (Id Meta, SentenceSort Meta pat variable)
-=======
-metaSortDescriptions :: Map.Map (Id Meta) (SentenceSort attributes Meta)
-metaSortDescriptions = Map.fromList (map metaSortDescription metaSortsList)
-
-metaSortDescription :: MetaSortType -> (Id Meta, SentenceSort attributes Meta)
->>>>>>> 194d4086
 metaSortDescription sortType =
     ( sortId
     , SentenceSort
@@ -322,11 +246,7 @@
     -> Set.Set ModuleName
     -> Map.Map ModuleName KoreModule
     -> (Map.Map ModuleName KoreIndexedModule, KoreIndexedModule)
-<<<<<<< HEAD
     -> KoreSentence
-=======
-    -> Sentence
->>>>>>> 194d4086
     -> Either
         (Error a)
         (Map.Map ModuleName KoreIndexedModule, KoreIndexedModule)
@@ -403,15 +323,6 @@
             }
         )
 indexModuleSentence
-<<<<<<< HEAD
-    _ _ _
-    ( indexedModules
-    , indexedModule @ IndexedModule
-        { indexedModuleObjectSortDescriptions = descriptions }
-    )
-    (ObjectSentence (SentenceSortSentence sentence))
-  =
-=======
     implicitModule
     importingModules
     nameToModule
@@ -424,23 +335,25 @@
             importingModules
             nameToModule
             indexedStuff
-            (MetaSentenceSymbolSentence SentenceSymbol
-                { sentenceSymbolSymbol = Symbol
-                    { symbolConstructor =
-                        Id
-                            (metaNameForObjectSort
-                                (getId (sentenceSortName sentence))
-                            )
-                    , symbolParams = []
+            (MetaSentence
+                (SentenceSymbolSentence SentenceSymbol
+                    { sentenceSymbolSymbol = Symbol
+                        { symbolConstructor =
+                            Id
+                                (metaNameForObjectSort
+                                    (getId (sentenceSortName sentence))
+                                )
+                        , symbolParams = []
+                        }
+                    , sentenceSymbolSorts =
+                        map (const sortMetaSort)
+                            (sentenceSortParameters sentence)
+                    , sentenceSymbolResultSort = sortMetaSort
+                    , sentenceSymbolAttributes = Attributes []
                     }
-                , sentenceSymbolSorts =
-                    map (const sortMetaSort) (sentenceSortParameters sentence)
-                , sentenceSymbolResultSort = sortMetaSort
-                , sentenceSymbolAttributes = Attributes []
-                }
+                )
             )
 
->>>>>>> 194d4086
     return
         ( indexedModules
         , indexedModule
@@ -469,19 +382,12 @@
     ( indexedModules
     , indexedModule @ IndexedModule { indexedModuleImports = indexedImports }
     )
-<<<<<<< HEAD
     (MetaSentence
         (SentenceImportSentence SentenceImport
             { sentenceImportModuleName = importedModuleName
             , sentenceImportAttributes = attributes
             }
         )
-=======
-    ( SentenceImportSentence SentenceImport
-        { sentenceImportModuleName = importedModuleName
-        , sentenceImportAttributes = attributes
-        }
->>>>>>> 194d4086
     )
   = do
     (newIndexedModules, importedModule) <-
@@ -535,17 +441,10 @@
 imported modules.
 -}
 resolveThing
-<<<<<<< HEAD
     :: (IndexedModule sortParam par variable
         -> Map.Map (Id level) (thing level))
     -- ^ extracts the map into which to look up the id
     -> IndexedModule sortParam par variable
-=======
-    :: (IndexedModule sortParam par
-        -> Map.Map (Id level) (thing level))
-    -- ^ extracts the map into which to look up the id
-    -> IndexedModule sortParam par
->>>>>>> 194d4086
     -> Id level
     -> Maybe (thing level)
 resolveThing
@@ -560,15 +459,9 @@
 
 resolveThingInternal
     :: (Maybe (thing level), Set.Set ModuleName)
-<<<<<<< HEAD
     -> (IndexedModule sortParam par variable
         -> Map.Map (Id level) (thing level))
     -> IndexedModule sortParam par variable
-=======
-    -> (IndexedModule sortParam par
-        -> Map.Map (Id level) (thing level))
-    -> IndexedModule sortParam par
->>>>>>> 194d4086
     -> Id level
     -> (Maybe (thing level), Set.Set ModuleName)
 resolveThingInternal x@(Just _, _) _ _ _ = x
