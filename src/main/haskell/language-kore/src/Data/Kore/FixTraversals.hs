{-# LANGUAGE FlexibleContexts      #-}
{-# LANGUAGE LambdaCase            #-}
{-# LANGUAGE MultiParamTypeClasses #-}
{-# LANGUAGE Rank2Types            #-}
module Data.Kore.FixTraversals ( fixBottomUpVisitor
                               , fixBottomUpVisitorM
                               , fixTopDownVisitor
                               , fixTopDownVisitorM
                               , fixTopDownTransformer
                               , fixTopDownTransformerM
                               ) where


import           Control.Monad.Identity
import           Data.Fix

{-|'fixTopDownVisitorM' is a generalized monadic visitor.
It takes as arguments a preprocess function and a postprocess function and
produces a function transforming a 'Fix' object into a monadic value.

@preprocess@ takes as argument an unfixed object and works in two modes:
* Transform the input directly into a result and skip the visiting recursion
* Transform the input into a pattern which will be visited recursively. It also
  returns a monad action modifier that will be used when visiting the object's
  children (use 'id' if you don't need one).

The @postprocess@ function assumes that all children of the object have
been visited and transformed into results and aggregates these results into a
new result.
-}
fixTopDownVisitorM
    :: (Monad m, Traversable pat)
    => (pat (Fix pat)
        -> m (Either result ( pat (Fix pat) , m result -> m result))
       )
    -> (pat result -> m result)
    -> (Fix pat -> m result)
fixTopDownVisitorM preprocess postprocess = self
  where
    self =
        preprocess . unFix
        >=> (\case
            Left r   -> return r
            Right (p', f) ->
                traverse (f . self) p' >>= postprocess
        )

fixTopDownTransformerM
    :: (Monad m, Traversable pat)
    => (pat (Fix pat)
        -> m
            (Either
                (pat (Fix pat))
                ( pat (Fix pat) , m (pat (Fix pat)) -> m (pat (Fix pat)))
            )
       )
    -> (pat (Fix pat) -> m (pat (Fix pat)))
    -> (Fix pat -> m (Fix pat))
fixTopDownTransformerM preTransform postTransform =
    fixTopDownVisitorM preprocess postprocess
  where
    preprocess x = do
        pre <- preTransform x
        case pre of
            Left p        -> return (Left (Fix p))
            Right (p, mf) -> return (Right (p, fmap Fix . mf . fmap unFix))
    postprocess = fmap Fix . postTransform

{-|'fixBottomUpVisitorM' is the specialization of 'fixTopDownVisitorM' where the
preprocessor function always requests the recursive visitation of its children,
basically resulting in a bottom-up visitor given by the aggregation function.

The aggreagation function provided as argument is a local visitor/reducer
which assumes that all children have been visited and
transformed into results and aggregates these results into a new result.
-}
fixBottomUpVisitorM
    :: (Monad m, Traversable pat)
    => (pat result -> m result) -> (Fix pat -> m result)
fixBottomUpVisitorM = cataM

-- |'fixTopDownVisitor' is the non-monadic version of 'fixTopDownVisitorM'.
fixTopDownVisitor
    :: Functor pat
    => (pat (Fix pat) -> Either result (pat (Fix pat)))
    -> (pat result -> result)
    -> (Fix pat -> result)
fixTopDownVisitor preprocess postprocess = self
  where
    self =
        (\case
            Left r   -> r
            Right p' -> postprocess (fmap self p')
        )
        . preprocess . unFix

fixTopDownTransformer
    :: Functor pat
    => (pat (Fix pat) -> Either (pat (Fix pat)) (pat (Fix pat)))
    -> (pat (Fix pat) -> pat (Fix pat))
    -> (Fix pat -> Fix pat)
fixTopDownTransformer preTransform postTransform =
    fixTopDownVisitor preprocess postprocess
  where
    preprocess x =
<<<<<<< HEAD
        case (preTransform x) of
=======
        case preTransform x of
>>>>>>> 8a939da6
            Left p  -> Left (Fix p)
            Right p -> Right p
    postprocess = Fix . postTransform

-- |'fixBottomUpVisitor' is the non-monadic version of 'fixBottomUpVisitorM'.
fixBottomUpVisitor
    :: Functor pat
    => (pat result -> result)
    -> (Fix pat -> result)
fixBottomUpVisitor = cata<|MERGE_RESOLUTION|>--- conflicted
+++ resolved
@@ -103,11 +103,7 @@
     fixTopDownVisitor preprocess postprocess
   where
     preprocess x =
-<<<<<<< HEAD
-        case (preTransform x) of
-=======
         case preTransform x of
->>>>>>> 8a939da6
             Left p  -> Left (Fix p)
             Right p -> Right p
     postprocess = Fix . postTransform
