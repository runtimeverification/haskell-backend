{-# LANGUAGE FlexibleContexts #-}
{-# LANGUAGE GADTs            #-}
{-# LANGUAGE PatternSynonyms  #-}
{-|
Module      : Data.Kore.Step.Function.UserDefined
Description : Evaluates user-defined functions in a pattern.
Copyright   : (c) Runtime Verification, 2018
License     : UIUC/NCSA
Maintainer  : virgil.serbanuta@runtimeverification.com
Stability   : experimental
Portability : portable
-}
module Data.Kore.Step.Function.UserDefined
    ( PureMLPatternFunctionEvaluator
    , axiomFunctionEvaluator
    ) where

import           Data.Reflection                       (Given)

import           Data.Kore.AST.Common                  (Application (..),
                                                        Pattern (..),
                                                        SortedVariable)
import           Data.Kore.AST.MetaOrObject            (MetaOrObject)
import           Data.Kore.AST.PureML                  (CommonPurePattern,
                                                        PureMLPattern,
                                                        asPurePattern)
import           Data.Kore.IndexedModule.MetadataTools (MetadataTools (..))
import           Data.Kore.Predicate.Predicate         (pattern PredicateFalse,
                                                        makeTruePredicate)
import           Data.Kore.Step.BaseStep               (AxiomPattern,
                                                        stepWithAxiom)
import           Data.Kore.Step.ExpandedPattern        as ExpandedPattern (ExpandedPattern (..),
                                                                           bottom)
import           Data.Kore.Step.Function.Data          as AttemptedFunction (AttemptedFunction (..))
import           Data.Kore.Step.Function.Data          (CommonAttemptedFunction,
                                                        CommonConditionEvaluator,
                                                        CommonPurePatternFunctionEvaluator,
                                                        ConditionEvaluator (..),
<<<<<<< HEAD
                                                        FunctionResult (..),
                                                        FunctionResultProof (..))
import           Data.Kore.Step.StepperAttributes
=======
                                                        FunctionResultProof (..),
                                                        PureMLPatternFunctionEvaluator (..))
import           Data.Kore.Step.Substitution           (mergePredicatesAndSubstitutions)
>>>>>>> 39c442ff
import           Data.Kore.Variables.Fresh.IntCounter  (IntCounter)

{-| 'axiomFunctionEvaluator' evaluates a user-defined function. After
evaluating the function, it tries to re-evaluate all functions on the result.

The function is assumed to be defined through an axiom.
-}
axiomFunctionEvaluator
<<<<<<< HEAD
    :: MetaOrObject level
    => MetadataTools level StepperAttributes
    -> ConditionSort level
    -- ^ Sort used for conditions. This function assumes that all conditions
    -- have this sort and will use it to create new conditions.
    -> AxiomPattern level
=======
    ::  ( MetaOrObject level
        , Given (MetadataTools level)
        )
    => AxiomPattern level
>>>>>>> 39c442ff
    -- ^ Axiom defining the current function.
    -> CommonConditionEvaluator level
    -- ^ Evaluates conditions
    -> CommonPurePatternFunctionEvaluator level
    -- ^ Evaluates functions in patterns
    -> Application level (CommonPurePattern level)
    -- ^ The function on which to evaluate the current function.
    -> IntCounter (CommonAttemptedFunction level, FunctionResultProof level)
axiomFunctionEvaluator
    axiom
    (ConditionEvaluator conditionEvaluator)
    functionEvaluator
    app
  =
    case stepResult of
        -- TODO: Make sure that Left excludes bottom results
        Left _ ->
            return (AttemptedFunction.NotApplicable, FunctionResultProof)
        Right configurationWithProof ->
            do
                (   ExpandedPattern
                        { term = rewrittenPattern
                        , predicate = rewritingCondition
                        , substitution = rewritingSubstitution
                        }
                    , _
                    ) <- configurationWithProof
                (evaluatedRewritingCondition, _) <-
                    conditionEvaluator rewritingCondition
                case evaluatedRewritingCondition of
                    PredicateFalse ->
                        return
                            ( AttemptedFunction.Applied ExpandedPattern.bottom
                            , FunctionResultProof
                            )
                    _ ->
                        reevaluateFunctions
                            (ConditionEvaluator conditionEvaluator)
                            functionEvaluator
                            ExpandedPattern
                                { term   = rewrittenPattern
                                , predicate = evaluatedRewritingCondition
                                , substitution = rewritingSubstitution
                                }
  where
    stepResult =
        stepWithAxiom
            (stepperConfiguration app)
            axiom
    stepperConfiguration
        :: MetaOrObject level
        => Application level (PureMLPattern level variable)
        -> ExpandedPattern level variable
    stepperConfiguration app' =
        ExpandedPattern
            { term = asPurePattern $ ApplicationPattern app'
            , predicate = makeTruePredicate
            , substitution = []
            }

{-| 'reevaluateFunctions' re-evaluates functions after a user-defined function
was evaluated.
-}
reevaluateFunctions
    ::  ( MetaOrObject level
        , Given (MetadataTools level)
        , SortedVariable variable
        , Ord (variable level)
        , Show (variable level))
    => ConditionEvaluator level variable
    -- ^ Evaluates conditions
    -> PureMLPatternFunctionEvaluator level variable
    -- ^ Evaluates functions in patterns.
    -> ExpandedPattern level variable
    -- ^ Function evaluation result.
    -> IntCounter (AttemptedFunction level variable, FunctionResultProof level)
reevaluateFunctions
    (ConditionEvaluator conditionEvaluator)
    (PureMLPatternFunctionEvaluator functionEvaluator)
    ExpandedPattern
        { term   = rewrittenPattern
        , predicate = rewritingCondition
        , substitution = rewrittenSubstitution
        }
  = do
    ( ExpandedPattern
        { term = simplifiedPattern
        , predicate = simplificationCondition
        , substitution = simplificationSubstitution
        }
        , _  -- TODO: Use this proof
        -- TODO(virgil): This call should be done in Evaluator.hs, but,
        -- for optimization purposes, it's done here. Make sure that
        -- this still makes sense after the evaluation code is fully
        -- optimized.
        ) <- functionEvaluator rewrittenPattern
    let
        (mergedCondition, mergedSubstitution, _) =
            mergePredicatesAndSubstitutions
                [rewritingCondition, simplificationCondition]
                [rewrittenSubstitution, simplificationSubstitution]
    (evaluatedMergedCondition, _) <- conditionEvaluator mergedCondition
    case evaluatedMergedCondition of
        PredicateFalse -> return
            ( AttemptedFunction.Applied ExpandedPattern.bottom
            , FunctionResultProof
            )
        _ -> return
            ( AttemptedFunction.Applied ExpandedPattern
                { term   = simplifiedPattern
                , predicate = evaluatedMergedCondition
                , substitution = mergedSubstitution
                }
            , FunctionResultProof
            )<|MERGE_RESOLUTION|>--- conflicted
+++ resolved
@@ -14,8 +14,6 @@
     ( PureMLPatternFunctionEvaluator
     , axiomFunctionEvaluator
     ) where
-
-import           Data.Reflection                       (Given)
 
 import           Data.Kore.AST.Common                  (Application (..),
                                                         Pattern (..),
@@ -36,15 +34,10 @@
                                                         CommonConditionEvaluator,
                                                         CommonPurePatternFunctionEvaluator,
                                                         ConditionEvaluator (..),
-<<<<<<< HEAD
-                                                        FunctionResult (..),
-                                                        FunctionResultProof (..))
-import           Data.Kore.Step.StepperAttributes
-=======
                                                         FunctionResultProof (..),
                                                         PureMLPatternFunctionEvaluator (..))
+import           Data.Kore.Step.StepperAttributes
 import           Data.Kore.Step.Substitution           (mergePredicatesAndSubstitutions)
->>>>>>> 39c442ff
 import           Data.Kore.Variables.Fresh.IntCounter  (IntCounter)
 
 {-| 'axiomFunctionEvaluator' evaluates a user-defined function. After
@@ -53,20 +46,10 @@
 The function is assumed to be defined through an axiom.
 -}
 axiomFunctionEvaluator
-<<<<<<< HEAD
-    :: MetaOrObject level
-    => MetadataTools level StepperAttributes
-    -> ConditionSort level
-    -- ^ Sort used for conditions. This function assumes that all conditions
-    -- have this sort and will use it to create new conditions.
-    -> AxiomPattern level
-=======
-    ::  ( MetaOrObject level
-        , Given (MetadataTools level)
-        )
+    ::  ( MetaOrObject level)
     => AxiomPattern level
->>>>>>> 39c442ff
     -- ^ Axiom defining the current function.
+    -> MetadataTools level StepperAttributes
     -> CommonConditionEvaluator level
     -- ^ Evaluates conditions
     -> CommonPurePatternFunctionEvaluator level
@@ -76,6 +59,7 @@
     -> IntCounter (CommonAttemptedFunction level, FunctionResultProof level)
 axiomFunctionEvaluator
     axiom
+    tools
     (ConditionEvaluator conditionEvaluator)
     functionEvaluator
     app
@@ -103,6 +87,7 @@
                             )
                     _ ->
                         reevaluateFunctions
+                            tools
                             (ConditionEvaluator conditionEvaluator)
                             functionEvaluator
                             ExpandedPattern
@@ -113,6 +98,7 @@
   where
     stepResult =
         stepWithAxiom
+            tools
             (stepperConfiguration app)
             axiom
     stepperConfiguration
@@ -131,11 +117,11 @@
 -}
 reevaluateFunctions
     ::  ( MetaOrObject level
-        , Given (MetadataTools level)
         , SortedVariable variable
         , Ord (variable level)
         , Show (variable level))
-    => ConditionEvaluator level variable
+    => MetadataTools level StepperAttributes
+    -> ConditionEvaluator level variable
     -- ^ Evaluates conditions
     -> PureMLPatternFunctionEvaluator level variable
     -- ^ Evaluates functions in patterns.
@@ -143,6 +129,7 @@
     -- ^ Function evaluation result.
     -> IntCounter (AttemptedFunction level variable, FunctionResultProof level)
 reevaluateFunctions
+    tools
     (ConditionEvaluator conditionEvaluator)
     (PureMLPatternFunctionEvaluator functionEvaluator)
     ExpandedPattern
@@ -165,6 +152,7 @@
     let
         (mergedCondition, mergedSubstitution, _) =
             mergePredicatesAndSubstitutions
+                tools
                 [rewritingCondition, simplificationCondition]
                 [rewrittenSubstitution, simplificationSubstitution]
     (evaluatedMergedCondition, _) <- conditionEvaluator mergedCondition
