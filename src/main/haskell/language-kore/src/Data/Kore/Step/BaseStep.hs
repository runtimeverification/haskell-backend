{-# LANGUAGE DuplicateRecordFields #-}
{-# LANGUAGE FlexibleContexts      #-}
{-# LANGUAGE GADTs                 #-}
{-# LANGUAGE NamedFieldPuns        #-}
{-# LANGUAGE PatternSynonyms       #-}
{-|
Module      : Data.Kore.Step.BaseStep
Description : Single step execution
Copyright   : (c) Runtime Verification, 2018
License     : UIUC/NCSA
Maintainer  : virgil.serbanuta@runtimeverification.com
Stability   : experimental
Portability : portable
-}
module Data.Kore.Step.BaseStep
    ( AxiomPattern (..)
    , StepperVariable (..)
    , StepProof (..)
    , VariableRenaming (..)
    , stepProofSumName
    , stepWithAxiom
    ) where

import qualified Control.Arrow                                   as Arrow
import qualified Data.Map                                        as Map
import           Data.Maybe                                      (fromMaybe)
import           Data.Monoid                                     ((<>))
import           Data.Reflection                                 (Given, given)
import qualified Data.Set                                        as Set

import           Data.Kore.AST.Common
import           Data.Kore.AST.MetaOrObject
import           Data.Kore.AST.PureML                            (PureMLPattern, mapPatternVariables)
import           Data.Kore.IndexedModule.MetadataTools           (MetadataTools)
import           Data.Kore.Predicate.Predicate                   (Predicate, PredicateProof (..),
                                                                  makeMultipleAndPredicate,
                                                                  variableSetFromPredicate)
import           Data.Kore.Step.AxiomPatterns
import           Data.Kore.Step.Error
<<<<<<< HEAD
import           Data.Kore.Step.StepperAttributes
=======
import           Data.Kore.Step.ExpandedPattern                  (ExpandedPattern (ExpandedPattern))
import qualified Data.Kore.Step.ExpandedPattern                  as ExpandedPattern
import           Data.Kore.Step.Substitution                     (mergeSubstitutions)
>>>>>>> 39c442ff
import           Data.Kore.Substitution.Class                    (Hashable (..), PatternSubstitutionClass (..))
import qualified Data.Kore.Substitution.List                     as ListSubstitution
import           Data.Kore.Unification.Error                     (UnificationError)
import           Data.Kore.Unification.SubstitutionNormalization (normalizeSubstitution)
import           Data.Kore.Unification.Unifier                   (FunctionalProof (..),
                                                                  UnificationProof (..),
                                                                  UnificationSubstitution,
                                                                  mapSubstitutionVariables,
                                                                  unificationProcedure)
import           Data.Kore.Variables.Free                        (pureAllVariables)
import           Data.Kore.Variables.Fresh.Class                 (FreshVariablesClass (freshVariableSuchThat))
import           Data.Kore.Variables.Fresh.IntCounter            (IntCounter)
import           Data.Kore.Variables.Int                         (IntVariable (..))

{-| 'StepProof' is a proof for a single execution step.
-}
data StepProof level
    = StepProofCombined ![StepProof level]
    -- ^ combines multiple parts of a proof.
    | StepProofUnification !(UnificationProof level Variable)
    -- ^ Proof for a unification that happened during the step.
    | StepProofVariableRenamings [VariableRenaming level]
    -- ^ Proof for the remanings that happened during ther proof.
    deriving (Show, Eq)

{-| 'simplifyStepProof' simplifies the representation of a 'StepProof'.

As an example, it replaces a StepProofCombined wit a single element with its
contents.
-}
simplifyStepProof :: StepProof level -> StepProof level
simplifyStepProof (StepProofCombined things) =
    StepProofCombined (simplifyCombinedItems things)
simplifyStepProof a@(StepProofUnification _) = a
simplifyStepProof (StepProofVariableRenamings []) = StepProofCombined []
simplifyStepProof a@(StepProofVariableRenamings _) = a

{-| `simplifyCombinedItems` simplifies the representation of a list of
    'StepProof's recursively.

    As an example, it replaces a 'StepProofCombined' with its contents.
-}
simplifyCombinedItems :: [StepProof level] -> [StepProof level]
simplifyCombinedItems =
    foldr (simplifyAndAdd . simplifyStepProof) []
  where
    simplifyAndAdd
        :: StepProof level
        -> [StepProof level]
        -> [StepProof level]
    simplifyAndAdd (StepProofCombined items) proofItems = items ++ proofItems
    simplifyAndAdd other proofItems                     = other : proofItems

{-| 'VariableRenaming' represents a renaming of a variable.
-}
data VariableRenaming level = VariableRenaming
    { variableRenamingOriginal :: StepperVariable level
    , variableRenamingRenamed  :: StepperVariable level
    }
    deriving (Show, Eq)

{-| 'StepperVariable' wraps a variable in a variable-like type, distinguishing
variables by source.
-}
data StepperVariable level
    = AxiomVariable (Variable level)
    | ConfigurationVariable (Variable level)
    deriving (Show, Ord, Eq)

instance SortedVariable StepperVariable where
    sortedVariableSort = sortedVariableSort . getStepperVariableVariable

instance Hashable StepperVariable where
    -- TODO(virgil): For performance reasons, this should generate different
    -- hashes for axiom and configuration variables.
    getVariableHash = getVariableHash . getStepperVariableVariable

instance IntVariable StepperVariable where
    intVariable (AxiomVariable a) n = AxiomVariable (intVariable a n)
    intVariable (ConfigurationVariable a) n =
        ConfigurationVariable (intVariable a n)

{-| 'getStepperVariableVariable' extracts the initial variable from a stepper
one.
-}
getStepperVariableVariable :: StepperVariable level -> Variable level
getStepperVariableVariable (AxiomVariable a)         = a
getStepperVariableVariable (ConfigurationVariable a) = a

{-| 'stepProofSumName' extracts the constructor name for a 'StepProof' -}
stepProofSumName :: StepProof level -> String
stepProofSumName (StepProofUnification _)       = "StepProofUnification"
stepProofSumName (StepProofCombined _)          = "StepProofCombined"
stepProofSumName (StepProofVariableRenamings _) = "StepProofVariableRenamings"

{-| 'stepWithAxiom' executes a single rewriting step using the provided axiom.

Does not handle properly various cases, among which:
sigma(x, y) => y    vs    a

TODO: Decide if Left here also includes bottom results or only impossibilities.
-}
stepWithAxiom
<<<<<<< HEAD
    :: MetaOrObject level
    => MetadataTools level StepperAttributes
    -- ^ Functions yielding metadata for pattern heads.
    -> StepperConfiguration level
=======
    ::  ( MetaOrObject level
        , Given (MetadataTools level)
        )
    => ExpandedPattern.CommonExpandedPattern level
>>>>>>> 39c442ff
    -- ^ Configuration being rewritten.
    -> AxiomPattern level
    -- ^ Rewriting axiom
    -> Either
        (IntCounter (StepError level Variable))
        (IntCounter
            (ExpandedPattern.CommonExpandedPattern level, StepProof level)
        )
stepWithAxiom
    expandedPattern
    AxiomPattern
        { axiomPatternLeft = axiomLeftRaw
        , axiomPatternRight = axiomRightRaw
        }
  = do
    let
        wrappedExpandedPattern =
            ExpandedPattern.mapVariables ConfigurationVariable expandedPattern
        (startPattern, startCondition, startSubstitution) =
            case wrappedExpandedPattern of
                ExpandedPattern { term, predicate, substitution } ->
                    (term, predicate, substitution)
        wrapAxiomVariables = mapPatternVariables AxiomVariable
        axiomLeft = wrapAxiomVariables axiomLeftRaw
        axiomRight = wrapAxiomVariables axiomRightRaw

    let
        existingVars =
            ExpandedPattern.allVariables expandedPattern
            <> pureAllVariables axiomLeftRaw
            <> pureAllVariables axiomRightRaw
        normalizeUnificationError
            :: MetaOrObject level
            => Set.Set (Variable level)
            -> Either (UnificationError level) a
            -> Either (IntCounter (StepError level Variable)) a
        normalizeUnificationError existingVariables action =
            stepperVariableToVariableForError
                existingVariables (unificationToStepError action)
        normalizeSubstitutionError action =
            stepperVariableToVariableForError
                existingVars (substitutionToStepError action)

    (     unificationSubstitution
        , unificationCondition
        , rawSubstitutionProof
        ) <-
            normalizeUnificationError existingVars
                (unificationProcedure
                    given
                    axiomLeft
                    startPattern
                )

    (     substitutionMergeCondition
        , substitution
        , _  -- TODO: Use this proof
        ) <-
            normalizeUnificationError existingVars
                (mergeSubstitutions unificationSubstitution startSubstitution)

    normalizedSubstitutionWithCounter <-
        normalizeSubstitutionError
            (normalizeSubstitution substitution)

    let
        (mergedConditionWithCounter, _) = -- TODO: Use this proof
            mergeConditionsWithAnd
                [ startCondition
                , unificationCondition
                , substitutionMergeCondition
                ]

    return $ do
        normalizedSubstitution <- normalizedSubstitutionWithCounter

        let
            unifiedSubstitution =
                ListSubstitution.fromList
                    (makeUnifiedSubstitution normalizedSubstitution)

        rawResult <- substitute axiomRight unifiedSubstitution

        normalizedMergedCondition <- mergedConditionWithCounter
        rawCondition <-
            traverse
                (`substitute` unifiedSubstitution)
                normalizedMergedCondition

        (variableMapping, result) <-
            patternStepVariablesToCommon existingVars Map.empty rawResult
        (variableMapping1, condition) <-
            predicateStepVariablesToCommon
                existingVars variableMapping rawCondition
        (variableMapping2, substitutionProof) <-
            unificationProofStepVariablesToCommon
                existingVars variableMapping1 rawSubstitutionProof

        return
            ( ExpandedPattern
                { term = result
                , predicate = condition
                -- TODO(virgil): Can there be unused variables? Should we
                -- remove them?
                , substitution =
                    mapSubstitutionVariables
                        configurationVariableToCommon
                        (removeAxiomVariables normalizedSubstitution)
                }
            , simplifyStepProof
                (StepProofCombined
                    [ StepProofVariableRenamings
                        (map variablePairToRenaming
                            (Map.toList variableMapping2)
                        )
                    , StepProofUnification substitutionProof
                    ]
                )
            )
  where
    stepperVariableToVariableForError
        :: MetaOrObject level
        => Set.Set (Variable level)
        -> Either (StepError level StepperVariable) a
        -> Either (IntCounter (StepError level Variable)) a
    stepperVariableToVariableForError existingVars action =
        case action of
            Left err -> Left $ do
                let axiomVars = stepErrorVariables err
                mapping <-
                    addAxiomVariablesAsConfig
                        existingVars Map.empty (Set.toList axiomVars)
                let errorWithoutAxiomVars =
                        mapStepErrorVariables
                            (\var -> fromMaybe var (Map.lookup var mapping))
                            err
                return $ mapStepErrorVariables
                    configurationVariableToCommon errorWithoutAxiomVars
            Right result -> Right result
    variablePairToRenaming
        :: (StepperVariable level, StepperVariable level)
        -> VariableRenaming level
    variablePairToRenaming (original, renamed) = VariableRenaming
        { variableRenamingOriginal = original
        , variableRenamingRenamed  = renamed
        }

mergeConditionsWithAnd
    ::  ( MetaOrObject level
        , Given (MetadataTools level)
        , SortedVariable var
        , Show (var level))
    => [Predicate level var]
    -> (IntCounter (Predicate level var), PredicateProof level)
mergeConditionsWithAnd conditions =
    let
        (predicate, proof) = makeMultipleAndPredicate conditions
    in
        (return predicate, proof)

unificationProofStepVariablesToCommon
    :: MetaOrObject level
    => Set.Set (Variable level)
    -> Map.Map (StepperVariable level) (StepperVariable level)
    -> UnificationProof level StepperVariable
    -> IntCounter
        ( Map.Map (StepperVariable level) (StepperVariable level)
        , UnificationProof level Variable
        )
unificationProofStepVariablesToCommon _ mapping EmptyUnificationProof =
    return (mapping, EmptyUnificationProof)
unificationProofStepVariablesToCommon
    existingVars
    mapping
    (CombinedUnificationProof items)
  = do
    (newMapping, mappedItems) <-
        listStepVariablesToCommon
            unificationProofStepVariablesToCommon existingVars mapping items
    return
        ( newMapping
        , CombinedUnificationProof mappedItems
        )
unificationProofStepVariablesToCommon
    existingVars
    mapping
    (ConjunctionIdempotency patt)
  = do
    (newMapping, mappedPattern) <-
        patternStepVariablesToCommon existingVars mapping patt
    return (newMapping, ConjunctionIdempotency mappedPattern)
unificationProofStepVariablesToCommon
    existingVars
    mapping
    (Proposition_5_24_3 functionalProof variable patt)
  = do
    (newMapping1, mappedVariable) <-
        variableStepVariablesToCommon existingVars mapping variable
    (newMapping2, mappedFunctionalProof) <-
        listStepVariablesToCommon
            functionalProofStepVariablesToCommon
            existingVars
            newMapping1
            functionalProof
    (newMapping3, mappedPattern) <-
        patternStepVariablesToCommon
            existingVars
            newMapping2
            patt
    return
        ( newMapping3
        , Proposition_5_24_3
            mappedFunctionalProof
            mappedVariable
            mappedPattern
        )
unificationProofStepVariablesToCommon
    existingVars
    mapping
    (AndDistributionAndConstraintLifting symbolOrAlias unificationProof)
  = do
    (newMapping, mappedItems) <-
        listStepVariablesToCommon
            unificationProofStepVariablesToCommon
            existingVars
            mapping
            unificationProof
    return
        ( newMapping
        , AndDistributionAndConstraintLifting
            symbolOrAlias
            mappedItems
        )
unificationProofStepVariablesToCommon
    existingVars
    mapping
    (SubstitutionMerge variable patt1 patt2)
  = do
    (newMapping1, mappedVariable) <-
        variableStepVariablesToCommon existingVars mapping variable
    (newMapping2, mappedPattern1) <-
        patternStepVariablesToCommon existingVars newMapping1 patt1
    (newMapping3, mappedPattern2) <-
        patternStepVariablesToCommon existingVars newMapping2 patt2
    return
        ( newMapping3
        , SubstitutionMerge
            mappedVariable
            mappedPattern1
            mappedPattern2
        )

listStepVariablesToCommon
    :: MetaOrObject level
    =>  (Set.Set (Variable level)
            -> Map.Map (StepperVariable level) (StepperVariable level)
            -> listElement StepperVariable
            -> IntCounter
                ( Map.Map (StepperVariable level) (StepperVariable level)
                , listElement Variable
                )
        )
    -> Set.Set (Variable level)
    -> Map.Map (StepperVariable level) (StepperVariable level)
    -> [listElement StepperVariable]
    -> IntCounter
        ( Map.Map (StepperVariable level) (StepperVariable level)
        , [listElement Variable]
        )
listStepVariablesToCommon _ _ mapping [] =
    return (mapping, [])
listStepVariablesToCommon elementMapper existingVars mapping (proof : proofs)
  = do
    (newMapping1, mappedProof) <- elementMapper existingVars mapping proof
    (newMapping2, mappedProofs) <-
        listStepVariablesToCommon elementMapper existingVars newMapping1 proofs
    return (newMapping2, mappedProof : mappedProofs)

functionalProofStepVariablesToCommon
    :: MetaOrObject level
    => Set.Set (Variable level)
    -> Map.Map (StepperVariable level) (StepperVariable level)
    -> FunctionalProof level StepperVariable
    -> IntCounter
        ( Map.Map (StepperVariable level) (StepperVariable level)
        , FunctionalProof level Variable
        )
functionalProofStepVariablesToCommon
    existingVars mapping (FunctionalVariable variable)
  = do
    (newMapping, mappedVariable) <-
        variableStepVariablesToCommon existingVars mapping variable
    return (newMapping, FunctionalVariable mappedVariable)
functionalProofStepVariablesToCommon _ mapping (FunctionalHead f) =
    return (mapping, FunctionalHead f)

variableStepVariablesToCommon
    :: MetaOrObject level
    => Set.Set (Variable level)
    -> Map.Map (StepperVariable level) (StepperVariable level)
    -> StepperVariable level
    -> IntCounter
        ( Map.Map (StepperVariable level) (StepperVariable level)
        , Variable level
        )
variableStepVariablesToCommon existingVars mapping variable =
    case variable of
        ConfigurationVariable v -> return (mapping, v)
        AxiomVariable av ->
            case Map.lookup variable mapping of
                Just var ->
                    case var of
                        AxiomVariable _         ->
                            error "Unexpected axiom variable"
                        ConfigurationVariable v -> return (mapping, v)
                Nothing -> do
                    newVar <-
                        freshVariableSuchThat
                            av
                            ( not . (`Set.member` existingVars) )
                    return
                        ( Map.insert
                            variable (ConfigurationVariable newVar) mapping
                        , newVar
                        )

predicateStepVariablesToCommon
    :: MetaOrObject level
    => Set.Set (Variable level)
    -> Map.Map (StepperVariable level) (StepperVariable level)
    -> Predicate level StepperVariable
    -> IntCounter
        ( Map.Map (StepperVariable level) (StepperVariable level)
        , Predicate level Variable
        )
predicateStepVariablesToCommon existingVars mapped predicate' = do
    let axiomVars = variableSetFromPredicate (fmap pureAllVariables predicate')
    mapping <-
        addAxiomVariablesAsConfig existingVars mapped (Set.toList axiomVars)
    return
        ( mapping
        , fmap
            (configurationVariablesToCommon . replacePatternVariables mapping)
            predicate'
        )
  where
    configurationVariablesToCommon =
        mapPatternVariables configurationVariableToCommon

patternStepVariablesToCommon
    :: MetaOrObject level
    => Set.Set (Variable level)
    -> Map.Map (StepperVariable level) (StepperVariable level)
    -> PureMLPattern level StepperVariable
    -> IntCounter
        ( Map.Map (StepperVariable level) (StepperVariable level)
        , PureMLPattern level Variable
        )
patternStepVariablesToCommon existingVars mapped patt = do
    let axiomVars = pureAllVariables patt
    mapping <-
        addAxiomVariablesAsConfig existingVars mapped (Set.toList axiomVars)
    return
        ( mapping
        , configurationVariablesToCommon (replacePatternVariables mapping patt)
        )
  where
    configurationVariablesToCommon =
        mapPatternVariables configurationVariableToCommon

configurationVariableToCommon :: StepperVariable level -> Variable level
configurationVariableToCommon (AxiomVariable a) =
    error ("Unexpected AxiomVariable: '" ++ show a ++ "'.")
configurationVariableToCommon (ConfigurationVariable v) = v

replacePatternVariables
    :: MetaOrObject level
    => Map.Map (StepperVariable level) (StepperVariable level)
    -> PureMLPattern level StepperVariable
    -> PureMLPattern level StepperVariable
replacePatternVariables mapping =
    mapPatternVariables
        (\var -> fromMaybe var (Map.lookup var mapping))

addAxiomVariablesAsConfig
    :: MetaOrObject level
    => Set.Set (Variable level)
    -> Map.Map (StepperVariable level) (StepperVariable level)
    -> [StepperVariable level]
    -> IntCounter (Map.Map (StepperVariable level) (StepperVariable level))
addAxiomVariablesAsConfig _ mapping [] = return mapping
addAxiomVariablesAsConfig
    existingVars mapping (ConfigurationVariable _ : vars)
  =
    addAxiomVariablesAsConfig existingVars mapping vars
addAxiomVariablesAsConfig
    existingVars mapping (var@(AxiomVariable av) : vars)
  =
    case Map.lookup var mapping of
        Just _ -> addAxiomVariablesAsConfig existingVars mapping vars
        Nothing -> do
            newVar <-
                freshVariableSuchThat
                    av
                    ( not . (`Set.member` existingVars) )
            addAxiomVariablesAsConfig
                existingVars
                (Map.insert var (ConfigurationVariable newVar) mapping)
                vars

removeAxiomVariables
    :: MetaOrObject level
    => UnificationSubstitution level StepperVariable
    -> UnificationSubstitution level StepperVariable
removeAxiomVariables =
    filter
        (\ (variable, _) -> case variable of
            AxiomVariable _         -> False
            ConfigurationVariable _ -> True
        )

makeUnifiedSubstitution
    :: MetaOrObject level
    => [(StepperVariable level, PureMLPattern level StepperVariable)]
    -> [(Unified StepperVariable, PureMLPattern level StepperVariable)]
makeUnifiedSubstitution =
    map (Arrow.first asUnified)<|MERGE_RESOLUTION|>--- conflicted
+++ resolved
@@ -25,25 +25,23 @@
 import qualified Data.Map                                        as Map
 import           Data.Maybe                                      (fromMaybe)
 import           Data.Monoid                                     ((<>))
-import           Data.Reflection                                 (Given, given)
+import           Data.Reflection                                 (Given, give)
 import qualified Data.Set                                        as Set
 
 import           Data.Kore.AST.Common
 import           Data.Kore.AST.MetaOrObject
 import           Data.Kore.AST.PureML                            (PureMLPattern, mapPatternVariables)
-import           Data.Kore.IndexedModule.MetadataTools           (MetadataTools)
+import           Data.Kore.IndexedModule.MetadataTools           (MetadataTools (..),
+                                                                  SortTools)
 import           Data.Kore.Predicate.Predicate                   (Predicate, PredicateProof (..),
                                                                   makeMultipleAndPredicate,
                                                                   variableSetFromPredicate)
 import           Data.Kore.Step.AxiomPatterns
 import           Data.Kore.Step.Error
-<<<<<<< HEAD
-import           Data.Kore.Step.StepperAttributes
-=======
 import           Data.Kore.Step.ExpandedPattern                  (ExpandedPattern (ExpandedPattern))
 import qualified Data.Kore.Step.ExpandedPattern                  as ExpandedPattern
+import           Data.Kore.Step.StepperAttributes
 import           Data.Kore.Step.Substitution                     (mergeSubstitutions)
->>>>>>> 39c442ff
 import           Data.Kore.Substitution.Class                    (Hashable (..), PatternSubstitutionClass (..))
 import qualified Data.Kore.Substitution.List                     as ListSubstitution
 import           Data.Kore.Unification.Error                     (UnificationError)
@@ -147,17 +145,9 @@
 TODO: Decide if Left here also includes bottom results or only impossibilities.
 -}
 stepWithAxiom
-<<<<<<< HEAD
-    :: MetaOrObject level
+    ::  ( MetaOrObject level)
     => MetadataTools level StepperAttributes
-    -- ^ Functions yielding metadata for pattern heads.
-    -> StepperConfiguration level
-=======
-    ::  ( MetaOrObject level
-        , Given (MetadataTools level)
-        )
-    => ExpandedPattern.CommonExpandedPattern level
->>>>>>> 39c442ff
+    -> ExpandedPattern.CommonExpandedPattern level
     -- ^ Configuration being rewritten.
     -> AxiomPattern level
     -- ^ Rewriting axiom
@@ -167,6 +157,7 @@
             (ExpandedPattern.CommonExpandedPattern level, StepProof level)
         )
 stepWithAxiom
+    tools
     expandedPattern
     AxiomPattern
         { axiomPatternLeft = axiomLeftRaw
@@ -207,7 +198,7 @@
         ) <-
             normalizeUnificationError existingVars
                 (unificationProcedure
-                    given
+                    tools
                     axiomLeft
                     startPattern
                 )
@@ -217,7 +208,7 @@
         , _  -- TODO: Use this proof
         ) <-
             normalizeUnificationError existingVars
-                (mergeSubstitutions unificationSubstitution startSubstitution)
+                (mergeSubstitutions tools unificationSubstitution startSubstitution)
 
     normalizedSubstitutionWithCounter <-
         normalizeSubstitutionError
@@ -225,7 +216,8 @@
 
     let
         (mergedConditionWithCounter, _) = -- TODO: Use this proof
-            mergeConditionsWithAnd
+            give (sortTools tools)
+            $ mergeConditionsWithAnd
                 [ startCondition
                 , unificationCondition
                 , substitutionMergeCondition
@@ -307,7 +299,7 @@
 
 mergeConditionsWithAnd
     ::  ( MetaOrObject level
-        , Given (MetadataTools level)
+        , Given (SortTools level)
         , SortedVariable var
         , Show (var level))
     => [Predicate level var]
