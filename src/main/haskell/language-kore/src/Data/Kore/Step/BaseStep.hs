--- conflicted
+++ resolved
@@ -32,11 +32,8 @@
                                                                   mapPatternVariables)
 import           Data.Kore.FixTraversals                         (fixBottomUpVisitor)
 import           Data.Kore.IndexedModule.MetadataTools           (MetadataTools)
-<<<<<<< HEAD
 import           Data.Kore.Step.Condition.Condition              (ConditionSort (..))
-=======
 import           Data.Kore.Step.AxiomPatterns
->>>>>>> d8fda27c
 import           Data.Kore.Step.Error
 import           Data.Kore.Substitution.Class                    (Hashable (..), PatternSubstitutionClass (..))
 import qualified Data.Kore.Substitution.List                     as ListSubstitution
@@ -50,6 +47,15 @@
 import           Data.Kore.Variables.Fresh.IntCounter            (IntCounter)
 import           Data.Kore.Variables.Int                         (IntVariable (..))
 import           Data.Maybe                                      (fromMaybe)
+
+{--| 'AxiomPattern' is a rewriting axiom in a normalized form. Right now
+it can only represent axioms that look like left-pattern => right-pattern.
+--}
+data AxiomPattern level = AxiomPattern
+    { axiomPatternLeft  :: !(CommonPurePattern level)
+    , axiomPatternRight :: !(CommonPurePattern level)
+    }
+    deriving (Show, Eq)
 
 {--| 'StepperConfiguration' represents the configuration to which a rewriting
 axiom is applied.
