{-# LANGUAGE MultiParamTypeClasses #-}
module Data.Kore.Variables.Int ( IntVariable(..)
                                     ) where

import           Data.Kore.AST.Common
import           Data.Kore.AST.Kore

class IntVariable var where
    {-|Given an existing variable @v@ and an integer index @n@, 'intVariable'
    generates a "fresh" variable, whose name is based on index @n@, but
    which inherits the meta type and sort from @v@.
    -}
<<<<<<< HEAD
    intVariable :: MetaOrObject level => var level -> Int -> var level
=======
    intVariable :: var -> Int -> var
>>>>>>> 7942cdea

instance IsMeta a => IntVariable (Variable a) where
    intVariable var n =
        var { variableName = Id (metaObjectPrefix ++ "var_" ++ show n) }
      where
        metaObjectPrefix =
            applyMetaObjectFunction var MetaOrObjectTransformer
                { objectTransformer = const ""
                , metaTransformer = const "#"
                }<|MERGE_RESOLUTION|>--- conflicted
+++ resolved
@@ -10,13 +10,9 @@
     generates a "fresh" variable, whose name is based on index @n@, but
     which inherits the meta type and sort from @v@.
     -}
-<<<<<<< HEAD
     intVariable :: MetaOrObject level => var level -> Int -> var level
-=======
-    intVariable :: var -> Int -> var
->>>>>>> 7942cdea
 
-instance IsMeta a => IntVariable (Variable a) where
+instance IntVariable Variable where
     intVariable var n =
         var { variableName = Id (metaObjectPrefix ++ "var_" ++ show n) }
       where
