--- conflicted
+++ resolved
@@ -15,10 +15,6 @@
 
 import           Data.Kore.Unification.Error       as Error (UnificationError (..))
 import           Data.Kore.Unification.UnifierImpl as UnifierImpl (FunctionalProof (..),
-<<<<<<< HEAD
-                                                                   UnificationError (..),
-=======
->>>>>>> 8977dbb6
                                                                    UnificationProof (..),
                                                                    UnificationSolution (..),
                                                                    unificationProcedure)