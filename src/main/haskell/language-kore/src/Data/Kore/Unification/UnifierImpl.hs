--- conflicted
+++ resolved
@@ -16,7 +16,6 @@
 import           Data.Function                         (on)
 import           Data.List                             (groupBy, partition,
                                                         sortBy)
-import           Data.Reflection                       (Given)
 
 import           Data.Kore.AST.Common
 import           Data.Kore.AST.MetaOrObject
@@ -24,12 +23,9 @@
 import           Data.Kore.AST.PureML
 import           Data.Kore.FixTraversals
 import           Data.Kore.IndexedModule.MetadataTools
-<<<<<<< HEAD
-import           Data.Kore.Step.StepperAttributes
-=======
 import           Data.Kore.Predicate.Predicate         (Predicate,
                                                         makeTruePredicate)
->>>>>>> 39c442ff
+import           Data.Kore.Step.StepperAttributes
 import           Data.Kore.Unification.Error
 
 type UnificationSubstitution level variable
@@ -468,16 +464,10 @@
 -- If successful, it also produces a proof of how the substitution was obtained.
 -- If failing, it gives a 'UnificationError' reason for the failure.
 unificationProcedure
-<<<<<<< HEAD
-    :: (SortedVariable variable, Ord (variable level))
-    => MetadataTools level StepperAttributes
-=======
     ::  ( SortedVariable variable
         , Ord (variable level)
-        , MetaOrObject level
-        , Given (MetadataTools level))
-    => MetadataTools level
->>>>>>> 39c442ff
+        , MetaOrObject level)
+    => MetadataTools level StepperAttributes
     -- ^functions yielding metadata for pattern heads
     -> PureMLPattern level variable
     -- ^left-hand-side of unification
