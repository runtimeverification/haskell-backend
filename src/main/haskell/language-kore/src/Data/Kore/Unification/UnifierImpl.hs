{-|
Module      : Data.Kore.Unification.UnifierImpl
Description : Datastructures and functionality for performing unification on
              Pure patterns
Copyright   : (c) Runtime Verification, 2018
License     : UIUC/NCSA
Maintainer  : traian.serbanuta@runtimeverification.com
Stability   : experimental
Portability : portable
-}
module Data.Kore.Unification.UnifierImpl where

import           Data.Kore.AST.Common
import           Data.Kore.AST.MLPatterns
import           Data.Kore.AST.PureML
import           Data.Kore.FixTraversals
<<<<<<< HEAD
import           Data.Kore.IndexedModule.MetadataTools

import           Control.Monad                         (foldM)
import           Data.Fix
import           Data.Function                         (on)
import           Data.List                             (groupBy, partition,
                                                        sortBy)
=======
import           Data.Kore.Unification.Error

import           Control.Monad               (foldM)
import           Data.Fix
import           Data.Function               (on)
import           Data.List                   (groupBy, partition, sortBy)
>>>>>>> 06aa2d58

type UnificationSubstitution level = [(Variable level, CommonPurePattern level)]

-- |'UnificationSolution' describes the solution of an unification problem,
-- consisting of the unified term and the set of constraints (equalities)
-- obtained during unification.
data UnificationSolution level = UnificationSolution
    { unificationSolutionTerm        :: !(CommonPurePattern level)
    , unificationSolutionConstraints :: !(UnificationSubstitution level)
    }
  deriving (Eq, Show)

-- |'unificationSolutionToPurePattern' packages an unification solution into
-- a 'CommonPurePattern' by transforming the constraints into a conjunction of
-- equalities and conjoining them with the unified term.
unificationSolutionToPurePattern
    :: MetadataTools level
    -> UnificationSolution level
    -> CommonPurePattern level
unificationSolutionToPurePattern tools ucp =
    case unificationSolutionConstraints ucp of
        [] -> unifiedTerm
        (constraint:constraints) ->
            andPat unifiedTerm (foldr andEquals (equals constraint) constraints)
  where
    resultSort = getPatternResultSort (getResultSort tools) (unFix unifiedTerm)
    unifiedTerm = unificationSolutionTerm ucp
    andEquals = andPat . equals
    andPat first second =
        Fix $ AndPattern And
            { andSort = resultSort
            , andFirst = first
            , andSecond = second
            }
    equals (var, p) =
        Fix $ EqualsPattern Equals
            { equalsOperandSort = variableSort var
            , equalsResultSort = resultSort
            , equalsFirst = Fix $ VariablePattern var
            , equalsSecond = p
            }

-- |'UnificationProof' is meant to represent proof term stubs for various
-- steps performed during unification
-- TODO: replace this datastructures with proper ones representing
-- both hypotheses and conclusions in the proof object.
data UnificationProof level
    = EmptyUnificationProof
    -- ^Empty proof (nothing to prove)
    | CombinedUnificationProof [UnificationProof level]
    -- ^Putting multiple proofs together
    | ConjunctionIdempotency (CommonPurePattern level)
    -- ^Used to specify the reduction a/\a <-> a
    | Proposition_5_24_3
        [FunctionalProof level]
        (Variable level)
        (CommonPurePattern level)
    -- ^Used to specify the application of Proposition 5.24 (3)
    -- https://arxiv.org/pdf/1705.06312.pdf#subsection.5.4
    -- if ϕ and ϕ' are functional patterns, then
    -- |= (ϕ ∧ ϕ') = (ϕ ∧ (ϕ = ϕ'))
    | AndDistributionAndConstraintLifting
        (SymbolOrAlias level)
        [UnificationProof level]
    -- ^Used to specify both the application of the constructor axiom
    -- c(x1, .., xn) /\ c(y1, ..., yn) -> c(x1 /\ y1, ..., xn /\ yn)
    -- and of Proposition 5.12 (Constraint propagation) after unification:
    -- https://arxiv.org/pdf/1705.06312.pdf#subsection.5.2
    -- if ϕ is a predicate, then:
    -- |= c(ϕ1, ..., ϕi /\ ϕ, ..., ϕn) = c(ϕ1, ..., ϕi, ..., ϕn) /\ ϕ
    | SubstitutionMerge
        (Variable level)
        (CommonPurePattern level)
        (CommonPurePattern level)
    -- ^Specifies the merging of (x = t1) /\ (x = t2) into x = (t1 /\ t2)
    -- Semantics of K, 7.7.1:
    -- (Equality Elimination). |- (ϕ1 = ϕ2) → (ψ[ϕ1/v] → ψ[ϕ2/v])
    -- if we instantiate it using  ϕ1 = x, ϕ2 = y and ψ = (v = t2), we get
    -- |- x = t1 -> ((x = t2) -> (t1 = t2))
    -- by boolean manipulation, we can get
    -- |- (x = t1) /\ (x = t2) -> ((x = t1) /\ (t1 = t2))
    -- By some ??magic?? similar to Proposition 5.12
    -- ((x = t1) /\ (t1 = t2)) = (x = (t1 /\ (t1 = t2)))
    -- then, applying Proposition 5.24(3), this further gets to
    -- (x = (t1 /\ t2))
  deriving (Eq, Show)

-- ^'FunctionalProof' is used for providing arguments that a pattern is
-- functional.  Currently we only support arguments stating that a
-- pattern consists only of functional symbols and variables.
-- Hence, a proof that a pattern is functional is a list of 'FunctionalProof'.
-- TODO: replace this datastructures with proper ones representing
-- both hypotheses and conclusions in the proof object.
data FunctionalProof level
    = FunctionalVariable (Variable level)
    -- ^Variables are functional as per Corollary 5.19
    -- https://arxiv.org/pdf/1705.06312.pdf#subsection.5.4
    -- |= ∃y . x = y
    | FunctionalHead (SymbolOrAlias level)
    -- ^Head of a total function, conforming to Definition 5.21
    -- https://arxiv.org/pdf/1705.06312.pdf#subsection.5.4
  deriving (Eq, Show)

-- checks whether a pattern is functional or not
isFunctionalPattern
    :: MetadataTools level
    -> PureMLPattern level Variable
    -> Either (UnificationError level) [FunctionalProof level]
isFunctionalPattern tools = fixBottomUpVisitorM reduceM
  where
    reduceM (VariablePattern v) =
        Right [FunctionalVariable v]
    reduceM (ApplicationPattern ap) =
        if isFunctional tools patternHead
            then return (FunctionalHead patternHead : concat proofs)
            else Left (NonFunctionalHead patternHead)
      where
        patternHead = applicationSymbolOrAlias ap
        proofs = applicationChildren ap
    reduceM _ = Left NonFunctionalPattern

simplifyAnds
    :: MetadataTools level
    -> [CommonPurePattern level]
    -> Either
        (UnificationError level)
        (UnificationSolution level, UnificationProof level)
simplifyAnds _ [] = Left EmptyPatternList
simplifyAnds tools (p:ps) =
    foldM
        simplifyAnds'
        ( UnificationSolution
            { unificationSolutionTerm = p
            , unificationSolutionConstraints = []
            }
        , EmptyUnificationProof
        )
        ps
  where
    resultSort = getPatternResultSort (getResultSort tools) (unFix p)
    simplifyAnds' (solution,proof) pat = do
        let
            conjunct = Fix $ AndPattern And
                { andSort = resultSort
                , andFirst = unificationSolutionTerm solution
                , andSecond = pat
                }
        (solution', proof') <- simplifyAnd tools conjunct
        return
            ( solution'
                { unificationSolutionConstraints =
                    unificationSolutionConstraints solution
                    ++ unificationSolutionConstraints solution'
                }
            , CombinedUnificationProof [proof, proof']
            )

simplifyAnd
    :: MetadataTools level
    -> PureMLPattern level Variable
    -> Either
        (UnificationError level)
        (UnificationSolution level, UnificationProof level)
simplifyAnd tools =
    fixTopDownVisitor (preTransform tools) postTransform

-- Performs variable and equality checks and distributes the conjunction
-- to the children, creating sub-unification problems
preTransform
    :: MetadataTools level
    -> UnFixedPureMLPattern level Variable
    -> Either
        ( Either
            (UnificationError level)
            ( UnificationSolution level
            , UnificationProof level
            )
        )
        (UnFixedPureMLPattern level Variable)
preTransform tools (AndPattern ap) = if left == right
    then Left $ Right
        ( UnificationSolution
            { unificationSolutionTerm = left
            , unificationSolutionConstraints = []
            }
        , ConjunctionIdempotency left
        )
    else case (unFix left, unFix right) of
        (VariablePattern vp, _) ->
            Left (mlProposition_5_24_3 tools vp right)

        (_, VariablePattern vp) -> -- add commutativity here
            Left (mlProposition_5_24_3 tools vp left)
        (ApplicationPattern ap1, ApplicationPattern ap2) ->
            let
                head1 = applicationSymbolOrAlias ap1
                head2 = applicationSymbolOrAlias ap2
            in
                if isConstructor tools head1
                    then if head1 == head2
                        then Right
                            $ ApplicationPattern Application
                                { applicationSymbolOrAlias = head1
                                , applicationChildren =
                                    Fix . AndPattern
                                        <$> zipWith3 And
                                            (getArgumentSorts tools head1)
                                            (applicationChildren ap1)
                                            (applicationChildren ap2)
                                }
                        else if isConstructor tools head2
                            then Left $ Left (ConstructorClash head1 head2)
                            else Left $ Left (NonConstructorHead head2)
                    else Left $ Left (NonConstructorHead head1)
        _ -> Left $ Left UnsupportedPatterns
  where
    left = andFirst ap
    right = andSecond ap
preTransform _ _ = Left $ Left UnsupportedPatterns

-- applies Proposition 5.24 (3) which replaces x /\ phi with phi /\ x = phi
-- if phi is a functional pattern.
mlProposition_5_24_3
    :: MetadataTools level
    -> Variable level
    -- ^variable pattern
    -> PureMLPattern level Variable
    -- ^functional (term) pattern
    -> Either
        (UnificationError level)
        (UnificationSolution level, UnificationProof level)
mlProposition_5_24_3
    tools
    v
    functionalPattern
  = case isFunctionalPattern tools functionalPattern of
        Right functionalProof -> Right --Matching Logic 5.24 (3)
            ( UnificationSolution
                { unificationSolutionTerm        = functionalPattern
                , unificationSolutionConstraints = [ (v, functionalPattern) ]
                }
            , Proposition_5_24_3 functionalProof v functionalPattern
            )
        _ -> Left NonFunctionalPattern

-- returns from the recursion, building the unified term and
-- pushing up the constraints (substitution)
postTransform
    :: Pattern level Variable
        (Either
            (UnificationError level)
            (UnificationSolution level, UnificationProof level)
        )
    -> Either
        (UnificationError level)
        (UnificationSolution level, UnificationProof level)
postTransform (ApplicationPattern ap) = do
    children <- sequenceA (applicationChildren ap)
    let (subSolutions, subProofs) = unzip children
    return
        ( UnificationSolution
            { unificationSolutionTerm = Fix $ ApplicationPattern ap
                { applicationChildren =
                        map unificationSolutionTerm subSolutions
                }
            , unificationSolutionConstraints =
                concatMap
                    unificationSolutionConstraints
                    subSolutions
            }
        , AndDistributionAndConstraintLifting
            (applicationSymbolOrAlias ap)
            subProofs
        )

groupSubstitutionByVariable
    :: UnificationSubstitution level -> [UnificationSubstitution level]
groupSubstitutionByVariable =
    groupBy ((==) `on` fst) . sortBy (compare `on` fst) . map sortRenaming
  where
    sortRenaming (var, Fix (VariablePattern var'))
        | var' < var = (var', Fix (VariablePattern var))
    sortRenaming eq = eq

-- simplifies x = t1 /\ x = t2 /\ ... /\ x = tn by transforming it into
-- x = ((t1 /\ t2) /\ (..)) /\ tn
-- then recursively reducing that to finally get x = t /\ subst
solveGroupedSubstitution
    :: MetadataTools level
    -> UnificationSubstitution level
    -> Either
        (UnificationError level)
        (UnificationSubstitution level, UnificationProof level)
solveGroupedSubstitution _ [] = Left EmptyPatternList
solveGroupedSubstitution tools ((x,p):subst) = do
    (solution, proof) <- simplifyAnds tools (p : map snd subst)
    return
        ( (x,unificationSolutionTerm solution)
          : unificationSolutionConstraints solution
        , proof)

instance Monoid (UnificationProof level) where
    mempty = EmptyUnificationProof
    mappend proof1 proof2 = CombinedUnificationProof [proof1, proof2]
    mconcat = CombinedUnificationProof

-- Takes a potentially non-normalized substitution,
-- and if it contains multiple assignments to the same variable,
-- it solves all such assignments.
-- As new assignments may be produced during the solving process,
-- `normalizeSubstitution` recursively calls itself until it stabilizes.
normalizeSubstitution
    :: MetadataTools level
    -> UnificationSubstitution level
    -> Either
        (UnificationError level)
        (UnificationSubstitution level, UnificationProof level)
normalizeSubstitution tools subst =
    if null nonSingletonSubstitutions
        then return (subst, EmptyUnificationProof)
        else do
            (subst', proof') <- mconcat <$>
                mapM (solveGroupedSubstitution tools) nonSingletonSubstitutions
            (finalSubst, proof) <-
                normalizeSubstitution tools
                    (concat singletonSubstitutions
                     ++ subst'
                    )
            return
                ( finalSubst
                , CombinedUnificationProof
                    [ proof'
                    , proof
                    ]
                )
  where
    groupedSubstitution = groupSubstitutionByVariable subst
    isSingleton [_] = True
    isSingleton _   = False
    (singletonSubstitutions, nonSingletonSubstitutions) =
        partition isSingleton groupedSubstitution

-- ^'unificationProcedure' atempts to simplify @t1 = t2@, assuming @t1@ and @t2@
-- are terms (functional patterns) to a substitution.
-- If successful, it also produces a proof of how the substitution was obtained.
-- If failing, it gives a 'UnificationError' reason for the failure.
unificationProcedure
    :: MetadataTools level
    -- ^functions yielding metadata for pattern heads
    -> CommonPurePattern level
    -- ^left-hand-side of unification
    -> CommonPurePattern level
    -> Either
        (UnificationError level)
        (UnificationSubstitution level, UnificationProof level)
unificationProcedure tools p1 p2
    | p1Sort /= p2Sort =
        Left (SortClash p1Sort p2Sort)
    | otherwise = do
        (solution, proof) <- simplifyAnd tools conjunct
        (normSubst, normProof) <-
            normalizeSubstitution tools (unificationSolutionConstraints solution)
        return (normSubst, CombinedUnificationProof [proof, normProof])
  where
    resultSort = getPatternResultSort (getResultSort tools)
    p1Sort =  resultSort (unFix p1)
    p2Sort =  resultSort (unFix p2)
    conjunct = Fix $ AndPattern And
        { andSort = p1Sort
        , andFirst = p1
        , andSecond = p2
        }<|MERGE_RESOLUTION|>--- conflicted
+++ resolved
@@ -14,22 +14,14 @@
 import           Data.Kore.AST.MLPatterns
 import           Data.Kore.AST.PureML
 import           Data.Kore.FixTraversals
-<<<<<<< HEAD
 import           Data.Kore.IndexedModule.MetadataTools
+import           Data.Kore.Unification.Error
 
 import           Control.Monad                         (foldM)
 import           Data.Fix
 import           Data.Function                         (on)
 import           Data.List                             (groupBy, partition,
                                                         sortBy)
-=======
-import           Data.Kore.Unification.Error
-
-import           Control.Monad               (foldM)
-import           Data.Fix
-import           Data.Function               (on)
-import           Data.List                   (groupBy, partition, sortBy)
->>>>>>> 06aa2d58
 
 type UnificationSubstitution level = [(Variable level, CommonPurePattern level)]
 
