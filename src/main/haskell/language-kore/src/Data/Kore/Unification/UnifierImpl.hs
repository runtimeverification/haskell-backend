--- conflicted
+++ resolved
@@ -15,10 +15,7 @@
 import           Data.Kore.AST.PureML
 import           Data.Kore.FixTraversals
 import           Data.Kore.IndexedModule.MetadataTools
-<<<<<<< HEAD
-=======
 import           Data.Kore.Unification.Error
->>>>>>> 8977dbb6
 
 import           Control.Monad                         (foldM)
 import           Data.Fix
