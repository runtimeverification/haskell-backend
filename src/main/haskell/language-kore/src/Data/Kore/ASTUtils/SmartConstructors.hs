{-|
Module      : Data.Kore.ASTUtils.SmartConstructors
Description : Tree-based proof system, which can be
              hash-consed into a list-based one.
Copyright   : (c) Runtime Verification, 2018
License     : UIUC/NCSA
Maintainer  : phillip.harris@runtimeverification.com
Stability   : experimental
Portability : portable
-}

{-# LANGUAGE AllowAmbiguousTypes   #-}
{-# LANGUAGE FlexibleContexts      #-}
{-# LANGUAGE FlexibleInstances     #-}
{-# LANGUAGE GADTs                 #-}
{-# LANGUAGE LambdaCase            #-}
{-# LANGUAGE MultiParamTypeClasses #-}
{-# LANGUAGE PatternSynonyms       #-}
{-# LANGUAGE Rank2Types            #-}
{-# LANGUAGE ScopedTypeVariables   #-}
{-# LANGUAGE TypeFamilies          #-}
{-# LANGUAGE TypeSynonymInstances  #-}
{-# OPTIONS_GHC -Wno-name-shadowing #-}
{-# OPTIONS_GHC -Wno-missing-signatures #-}
{-# OPTIONS_GHC -Wno-missing-pattern-synonym-signatures #-}

module Data.Kore.ASTUtils.SmartConstructors
( -- * Utility funcs for dealing with sorts
  getSort
, forceSort
, flexibleSort
, isRigid
, isFlexible
, makeSortsAgree
, ensureSortAgreement
-- * Lenses -- all applicative
, patternLens
, inputSort   -- | will have 0 or 1 inhabitants
, resultSort  -- | will have 0 or 1 inhabitants
, variable    -- | will have 0 or 1 inhabitants
, allChildren -- | will have 0+ inhabitants
, inPath
, localInPattern
, mkAnd
, mkApp
, mkBottom
, mkCeil
, mkDomainValue
, mkEquals
, mkExists
, mkFloor
, mkForall
, mkIff
, mkImplies
, mkIn
, mkNext
, mkNot
, mkOr
, mkRewrites
, mkTop
, mkVar
, mkStringLiteral
, mkCharLiteral
)
where


import           Control.Lens
import           Control.Monad.State

import           Data.Fix
import           Data.Foldable
import           Data.Reflection


import           Data.Kore.AST.Common
import           Data.Kore.AST.MetaOrObject
import           Data.Kore.AST.MLPatterns
import           Data.Kore.AST.PureML                  (PureMLPattern)
import           Data.Kore.ASTUtils.SmartPatterns
import           Data.Kore.IndexedModule.MetadataTools


-- | Gets the sort of of a pattern, taking the Metadatatools implicitly
-- from the context.
-- The smart constructors `mkAnd`, etc also require this context.
-- Usage: give metadatatools (... computation with Given Metadatatools ..)
getSort
    :: (MetaOrObject level, Given (SortTools level), SortedVariable var)
    => PureMLPattern level var
    -> Sort level
getSort x = getPatternResultSort (getResultSort given) $ unFix x

-- | Placeholder sort for when we construct a new predicate
-- But we don't know yet where it's going to be attached.
-- This will probably happen often during proof routines.
flexibleSort
    :: MetaOrObject level
    => Sort level
flexibleSort =
    SortVariableSort SortVariable
        { getSortVariable = noLocationId "__FlexibleSort__" } --FIXME


patternLens
    :: (Applicative f, MetaOrObject level)
    => (Sort level -> f (Sort level))
    -> (Sort level -> f (Sort level))
    -> (var level -> f (var level))
    -> (PureMLPattern level var -> f (PureMLPattern level var))
    -> (PureMLPattern level var -> f (PureMLPattern level var))
patternLens
  i   -- input sort
  o   -- result sort
  var -- variable
  c   -- child
  = \case
  And_       s2   a b -> And_      <$>          o s2           <*> c a <*> c b
  Bottom_    s2       -> Bottom_   <$>          o s2
  Ceil_   s1 s2   a   -> Ceil_     <$> i s1 <*> o s2           <*> c a
  DV_        s2   a   -> DV_       <$>          o s2           <*> pure a
  Equals_ s1 s2   a b -> Equals_   <$> i s1 <*> o s2           <*> c a <*> c b
  Exists_    s2 v a   -> Exists_   <$>          o s2 <*> var v <*> c a
  Floor_  s1 s2   a   -> Floor_    <$> i s1 <*> o s2           <*> c a
  Forall_    s2 v a   -> Forall_   <$>          o s2 <*> var v <*> c a
  Iff_       s2   a b -> Iff_      <$>          o s2           <*> c a <*> c b
  Implies_   s2   a b -> Implies_  <$>          o s2           <*> c a <*> c b
  In_     s1 s2   a b -> In_       <$> i s1 <*> o s2           <*> c a <*> c b
  Next_      s2   a   -> Next_     <$>          o s2           <*> c a
  Not_       s2   a   -> Not_      <$>          o s2           <*> c a
  Or_        s2   a b -> Or_       <$>          o s2           <*> c a <*> c b
  Rewrites_  s2   a b -> Rewrites_ <$>          o s2           <*> c a <*> c b
  Top_       s2       -> Top_      <$>          o s2
  Var_          v     -> Var_      <$>                   var v
  StringLiteral_ s -> pure (StringLiteral_ s)
  CharLiteral_   c -> pure (CharLiteral_   c)
  App_ h children -> App_ h <$> traverse c children

-- | The sort of a,b in \equals(a,b), \ceil(a) etc.
inputSort        f = patternLens f    pure pure pure
-- | The sort returned by a top level constructor.
-- NOTE ABOUT NOTATION:
-- In the this haskell code, this is always `s2`.
-- In the semantics.pdf documentation, the sorts are written
-- {s1} if there is one sort parameter, and {s1, s2}
-- if there are two sort parameters. This has the effect
-- that the result sort is sometimes s1 and sometimes s2.
-- I believe this convention is less confusing.
-- Note that a few constructors like App, StringLiteral and Var
-- Lack a result sort.
resultSort       f = patternLens pure f    pure pure
-- | Points to the bound variable in Forall/Exists,
-- and also the Variable in VariablePattern
variable         f = patternLens pure pure f    pure
-- All sub-expressions which are Patterns.
-- use partsOf allChildren to get a lens to a List.
allChildren      f = patternLens pure pure pure f


-- | Applies a function at an `[Int]` path.
localInPattern
    :: MetaOrObject level
    => [Int]
    -> (PureMLPattern level var -> PureMLPattern level var)
    -> PureMLPattern level var
    -> PureMLPattern level var
localInPattern path f pat = pat & inPath path %~ f


-- | Takes an `[Int]` representing a path, and returns a lens to that position.
-- The ints represent subpatterns in the obvious way:
-- [0,1] points to b in \ceil(a /\ b), etc.
inPath
    :: (MetaOrObject level, Applicative f)
    => [Int]
    -> (PureMLPattern level var -> f (PureMLPattern level var))
    -> (PureMLPattern level var -> f (PureMLPattern level var))
inPath []       = id --aka the identity lens
inPath (n : ns) = partsOf allChildren . ix n . inPath ns

-- | Rigid patterns are those which have a
-- single uniquely determined sort,
-- which we can't change.
isRigid
    :: MetaOrObject level
    => PureMLPattern level var
    -> Bool
isRigid p = case unFix p of
    ApplicationPattern   _ -> True
    DomainValuePattern   _ -> True
    VariablePattern      _ -> True
    StringLiteralPattern _ -> True
    CharLiteralPattern   _ -> True
    _                      -> False


-- | Flexible patterns are those which can be
-- any sort, like predicates \equals, \ceil etc.
-- The 3rd possibility (not isFlexible && not isRigid)
-- is a constructor whose sort
-- must match the sort of of its subexpressions:
-- \and, \or, \implies, etc.
isFlexible
    :: MetaOrObject level
    => PureMLPattern level var
    -> Bool
isFlexible p = case unFix p of
    BottomPattern _ -> True
    CeilPattern   _ -> True
    EqualsPattern _ -> True
    FloorPattern  _ -> True
    InPattern     _ -> True
    TopPattern    _ -> True
    _               -> False

-- | Tries to modify p to have sort s.
forceSort
    :: (MetaOrObject level, Given (SortTools level), SortedVariable var)
    => Sort level
    -> PureMLPattern level var
    -> Maybe (PureMLPattern level var)
forceSort s p
   | isRigid    p = checkIfAlreadyCorrectSort s p
   | isFlexible p = Just $ p & resultSort .~ s
   | otherwise = traverseOf allChildren (forceSort s) p

checkIfAlreadyCorrectSort
    :: (MetaOrObject level, Given (SortTools level), SortedVariable var)
    => Sort level
    -> PureMLPattern level var
    -> Maybe (PureMLPattern level var)
checkIfAlreadyCorrectSort s p
   | getSort p == s = Just p
   | otherwise = Nothing

-- | Modify all patterns in a list to have the same sort.
makeSortsAgree
    :: (MetaOrObject level, Given (SortTools level), SortedVariable var)
    => [PureMLPattern level var]
    -> Maybe [PureMLPattern level var]
makeSortsAgree ps =
    forM ps $ forceSort $
        case asum $ getRigidSort <$> ps of
          Nothing -> flexibleSort
          Just a  -> a

getRigidSort
    :: (MetaOrObject level, Given (SortTools level), SortedVariable var)
    => PureMLPattern level var
    -> Maybe (Sort level)
getRigidSort p =
    case forceSort flexibleSort p of
      Nothing -> Just $ getSort p
      Just _  -> Nothing

-- | Ensures that the subpatterns of a pattern match in their sorts
-- and assigns the correct sort to the top level pattern
-- i.e. converts the invalid (x : Int /\ ( x < 3 : Float)) : Bool
-- to the valid (x : Int /\ (x < 3 : Int)) : Int
ensureSortAgreement
    ::  ( MetaOrObject level
        , Given (SortTools level)
        , SortedVariable var
        , Show (var level))
    => PureMLPattern level var
    -> PureMLPattern level var
ensureSortAgreement p =
  case makeSortsAgree $ p ^. partsOf allChildren of
    Just []    -> p & resultSort .~ flexibleSort
    Just children ->
      p & (partsOf allChildren) .~ children
        & inputSort  .~ childSort
        & resultSort .~ (
          if isFlexible p
            then flexibleSort
            else childSort
          )
      where childSort = getSort $ head children
    Nothing -> error $ "Can't unify sorts of subpatterns: " ++ show p

-- | Constructors that handle sort information automatically.
-- To use, put `give metadatatools` at the top of the computation.
mkAnd
    ::  ( MetaOrObject level
        , Given (SortTools level)
        , SortedVariable var
        , Show (var level))
    => PureMLPattern level var
    -> PureMLPattern level var
    -> PureMLPattern level var
mkAnd a b = ensureSortAgreement $ And_ fixmeSort a b

mkApp
    :: (MetaOrObject level, Given (SortTools level))
    => SymbolOrAlias level
    -> [PureMLPattern level var]
    -> PureMLPattern level var
mkApp = App_

mkBottom
    :: MetaOrObject level
    => PureMLPattern level var
mkBottom = Bottom_ flexibleSort

mkCeil
    :: (MetaOrObject level, Given (SortTools level), SortedVariable var)
    => PureMLPattern level var
    -> PureMLPattern level var
mkCeil a = Ceil_ (getSort a) flexibleSort a

mkDomainValue
    :: (MetaOrObject Object, Given (SortTools Object))
    => Sort Object
    -> PureMLPattern Meta Variable
    -> PureMLPattern Object var
mkDomainValue = DV_

mkEquals
    ::  ( MetaOrObject level
        , Given (SortTools level)
        , SortedVariable var
        , Show (var level))
    => PureMLPattern level var
    -> PureMLPattern level var
    -> PureMLPattern level var
mkEquals a b = ensureSortAgreement $ Equals_ fixmeSort fixmeSort a b

mkExists
    ::  ( MetaOrObject level
        , Given (SortTools level)
        , SortedVariable var
        , Show (var level))
    => var level
    -> PureMLPattern level var
    -> PureMLPattern level var
mkExists v a = ensureSortAgreement $ Exists_ fixmeSort v a

mkFloor
    ::  ( MetaOrObject level
        , Given (SortTools level)
        , SortedVariable var
        , Show (var level))
    => PureMLPattern level var
    -> PureMLPattern level var
mkFloor a = ensureSortAgreement $ Floor_ fixmeSort fixmeSort a

mkForall
    ::  ( MetaOrObject level
        , Given (SortTools level)
        , SortedVariable var
        , Show (var level))
    => var level
    -> PureMLPattern level var
    -> PureMLPattern level var
mkForall v a = ensureSortAgreement $ Forall_ fixmeSort v a

mkIff
    ::  ( MetaOrObject level
        , Given (SortTools level)
        , SortedVariable var
        , Show (var level))
    => PureMLPattern level var
    -> PureMLPattern level var
    -> PureMLPattern level var
mkIff a b = ensureSortAgreement $ Iff_ fixmeSort a b

mkImplies
    ::  ( MetaOrObject level
        , Given (SortTools level)
        , SortedVariable var
        , Show (var level))
    => PureMLPattern level var
    -> PureMLPattern level var
    -> PureMLPattern level var
mkImplies a b = ensureSortAgreement $ Implies_ fixmeSort a b

mkIn
    ::  ( MetaOrObject level
        , Given (SortTools level)
        , SortedVariable var
        , Show (var level))
    => PureMLPattern level var
    -> PureMLPattern level var
    -> PureMLPattern level var
mkIn a b = ensureSortAgreement $ In_ fixmeSort fixmeSort a b

mkNext
    ::  ( MetaOrObject Object
        , Given (SortTools Object)
        , SortedVariable var
        , Show (var Object))
    => PureMLPattern Object var
    -> PureMLPattern Object var
mkNext a = ensureSortAgreement $ Next_ fixmeSort a

mkNot
    ::  ( MetaOrObject level
        , Given (SortTools level)
        , SortedVariable var
        , Show (var level))
    => PureMLPattern level var
    -> PureMLPattern level var
mkNot a = ensureSortAgreement $ Not_ fixmeSort a

mkOr
    ::  ( MetaOrObject level
        , Given (SortTools level)
        , SortedVariable var
        , Show (var level))
    => PureMLPattern level var
    -> PureMLPattern level var
    -> PureMLPattern level var
mkOr a b = ensureSortAgreement $ Or_ fixmeSort a b

mkRewrites
    ::  ( MetaOrObject Object
        , Given (SortTools Object)
        , SortedVariable var
        , Show (var Object))
    => PureMLPattern Object var
    -> PureMLPattern Object var
    -> PureMLPattern Object var
mkRewrites a b = ensureSortAgreement $ Rewrites_ fixmeSort a b

mkTop
<<<<<<< HEAD
    :: (MetaOrObject level, Given (SortTools level))
=======
    :: MetaOrObject level
>>>>>>> 39c442ff
    => PureMLPattern level var
mkTop = Top_ flexibleSort

mkVar
    :: (MetaOrObject level, Given (SortTools level))
    => var level
    -> PureMLPattern level var
mkVar = Var_

mkStringLiteral = StringLiteral_
mkCharLiteral   = CharLiteral_


-- | Should never appear in output of 'mk' funcs
fixmeSort
    :: MetaOrObject level
    => Sort level
fixmeSort =
    SortVariableSort SortVariable
        { getSortVariable = noLocationId "FIXME" } --FIXME<|MERGE_RESOLUTION|>--- conflicted
+++ resolved
@@ -423,11 +423,7 @@
 mkRewrites a b = ensureSortAgreement $ Rewrites_ fixmeSort a b
 
 mkTop
-<<<<<<< HEAD
-    :: (MetaOrObject level, Given (SortTools level))
-=======
-    :: MetaOrObject level
->>>>>>> 39c442ff
+    :: MetaOrObject level
     => PureMLPattern level var
 mkTop = Top_ flexibleSort
 
