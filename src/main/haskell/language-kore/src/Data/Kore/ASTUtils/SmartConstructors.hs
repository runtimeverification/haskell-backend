--- conflicted
+++ resolved
@@ -112,7 +112,6 @@
 
 -- | Placeholder sort for when we construct a new predicate
 -- But we don't know yet where it's going to be attached.
-<<<<<<< HEAD
 -- No particular way to avoid this, unfortunately. 
 -- This will probably happen often during proof routines. 
 flexibleSort 
@@ -121,15 +120,6 @@
 flexibleSort =
     SortVariableSort $ SortVariable 
         { getSortVariable = noLocationId "*" } --FIXME
-=======
--- This will probably happen often during proof routines.
-flexibleSort
-    :: MetaOrObject level
-    => Sort level
-flexibleSort =
-    SortVariableSort SortVariable
-        { getSortVariable = noLocationId "__FlexibleSort__" } --FIXME
->>>>>>> d39aed70
 
 
 pattern And_
