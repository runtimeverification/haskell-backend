{-|
Module      : Data.Kore.ASTUtils.Substitution
Description : Substitute phi_1 for phi_2, avoiding capture
              In particular this implements axiom 7 in
              the "large" axiom set (Rosu 2017).
Copyright   : (c) Runtime Verification, 2018
License     : UIUC/NCSA
Maintainer  : phillip.harris@runtimeverification.com
Stability   : experimental
Portability : portable
-}

<<<<<<< HEAD
{-# LANGUAGE AllowAmbiguousTypes   #-}
{-# LANGUAGE FlexibleContexts      #-}
{-# LANGUAGE LambdaCase            #-}
{-# LANGUAGE MultiParamTypeClasses #-}
{-# LANGUAGE PatternSynonyms       #-}
{-# LANGUAGE Rank2Types            #-}
{-# LANGUAGE ScopedTypeVariables   #-}
{-# LANGUAGE TypeFamilies          #-}
=======
{-# LANGUAGE AllowAmbiguousTypes    #-}
{-# LANGUAGE DeriveFoldable         #-}
{-# LANGUAGE DeriveFunctor          #-}
{-# LANGUAGE DeriveTraversable      #-}
{-# LANGUAGE FlexibleContexts       #-}
{-# LANGUAGE FunctionalDependencies #-}
{-# LANGUAGE LambdaCase             #-}
{-# LANGUAGE MultiParamTypeClasses  #-}
{-# LANGUAGE PatternSynonyms        #-}
{-# LANGUAGE Rank2Types             #-}
{-# LANGUAGE ScopedTypeVariables    #-}
{-# LANGUAGE TypeApplications       #-}
{-# LANGUAGE TypeFamilies           #-}
>>>>>>> 0f6677a3
{-# OPTIONS_GHC -Wno-unused-matches #-}
{-# OPTIONS_GHC -Wno-missing-signatures #-}
{-# OPTIONS_GHC -Wno-name-shadowing #-}

module Data.Kore.ASTUtils.Substitution
( subst
, localSubst
)
where


import           Control.Lens

import           Data.Fix
import qualified Data.Set                             as S

import           Data.Kore.AST.Common
import           Data.Kore.AST.MetaOrObject
import           Data.Kore.AST.PureML
import           Data.Kore.ASTUtils.SmartConstructors (allChildren,
                                                       localInPattern)
import           Data.Kore.ASTUtils.SmartPatterns

-- | subst phi_1 phi_2 phi = phi[phi_2/phi_1]
-- Note that different papers use different conventions.
-- Here `phi_1` is the old pattern that disappears
-- and `phi_2` is the new pattern that replaces it.
subst
    :: MetaOrObject level
    => CommonPurePattern level
    -> CommonPurePattern level
    -> CommonPurePattern level
    -> CommonPurePattern level
subst old new = \case
    Forall_ s1 v p -> handleBinder old new Forall_ s1 v p
    Exists_ s1 v p -> handleBinder old new Exists_ s1 v p
    pat
     | pat == old -> new
     | otherwise  -> Fix $ fmap (subst old new) $ unFix pat

<<<<<<< HEAD
-- subst2 a b = cata (\pat -> if Fix pat == a then b else Fix pat)

-- handleBinder
--     :: MetaOrObject level
--     => CommonPurePattern level
--     -> CommonPurePattern level
--     -> ( Sort level
--       -> Variable level
--       -> CommonPurePattern level
--       -> CommonPurePattern level
--       )
--     -> Sort level
--     -> Variable level
--     -> CommonPurePattern level
--     -> CommonPurePattern level
-- handleBinder old new binder s1 v p =
--     let fa = freeVars old
--         fb = freeVars new
--     in if S.member v fa
--         then binder s1 v p
--     else if S.member v fb
--         then subst old new $ alphaRename $ binder s1 v p
--         else binder s1 v $ subst old new p

=======
>>>>>>> 0f6677a3
handleBinder old new binder s1 v p
  | S.member v (freeVars old) = binder s1 v p
  | S.member v (freeVars new) = subst old new $ alphaRename binder s1 v p
  | otherwise = binder s1 v $ subst old new p
  where
    alphaRename binder s1 v p =
        binder s1 (replacementVar v p)
        (subst (Var_ v) (Var_ $ replacementVar v p) p)
    replacementVar v p =
        head $ filter (not . flip S.member freeVarsP) $ alternatives v
    freeVarsP = freeVars p
    alternatives (Variable (Id name loc) sort) =
        [Variable (Id (name ++ show n) loc) sort | n <- [(0::Integer)..] ]

freeVars
    :: MetaOrObject level
    => CommonPurePattern level
    -> S.Set (Variable level)
freeVars = \case
    Forall_ s1 v p -> S.delete v $ freeVars p
    Exists_ s1 v p -> S.delete v $ freeVars p
    Var_ v -> S.singleton v
    p -> S.unions $ map freeVars $ p ^. partsOf allChildren

-- | Apply a substitution at every eligible position below the specified path.
-- This is technically less general than axiom 7, which allows for
-- substituting at an arbitrary set of eligible positions,
-- but it doesn't matter in practice.
localSubst
    :: MetaOrObject level
    => CommonPurePattern level
    -> CommonPurePattern level
    -> [Int]
    -> CommonPurePattern level
    -> CommonPurePattern level
localSubst a b path pat = localInPattern path (subst a b) pat

<|MERGE_RESOLUTION|>--- conflicted
+++ resolved
@@ -10,7 +10,6 @@
 Portability : portable
 -}
 
-<<<<<<< HEAD
 {-# LANGUAGE AllowAmbiguousTypes   #-}
 {-# LANGUAGE FlexibleContexts      #-}
 {-# LANGUAGE LambdaCase            #-}
@@ -19,21 +18,6 @@
 {-# LANGUAGE Rank2Types            #-}
 {-# LANGUAGE ScopedTypeVariables   #-}
 {-# LANGUAGE TypeFamilies          #-}
-=======
-{-# LANGUAGE AllowAmbiguousTypes    #-}
-{-# LANGUAGE DeriveFoldable         #-}
-{-# LANGUAGE DeriveFunctor          #-}
-{-# LANGUAGE DeriveTraversable      #-}
-{-# LANGUAGE FlexibleContexts       #-}
-{-# LANGUAGE FunctionalDependencies #-}
-{-# LANGUAGE LambdaCase             #-}
-{-# LANGUAGE MultiParamTypeClasses  #-}
-{-# LANGUAGE PatternSynonyms        #-}
-{-# LANGUAGE Rank2Types             #-}
-{-# LANGUAGE ScopedTypeVariables    #-}
-{-# LANGUAGE TypeApplications       #-}
-{-# LANGUAGE TypeFamilies           #-}
->>>>>>> 0f6677a3
 {-# OPTIONS_GHC -Wno-unused-matches #-}
 {-# OPTIONS_GHC -Wno-missing-signatures #-}
 {-# OPTIONS_GHC -Wno-name-shadowing #-}
@@ -74,33 +58,6 @@
      | pat == old -> new
      | otherwise  -> Fix $ fmap (subst old new) $ unFix pat
 
-<<<<<<< HEAD
--- subst2 a b = cata (\pat -> if Fix pat == a then b else Fix pat)
-
--- handleBinder
---     :: MetaOrObject level
---     => CommonPurePattern level
---     -> CommonPurePattern level
---     -> ( Sort level
---       -> Variable level
---       -> CommonPurePattern level
---       -> CommonPurePattern level
---       )
---     -> Sort level
---     -> Variable level
---     -> CommonPurePattern level
---     -> CommonPurePattern level
--- handleBinder old new binder s1 v p =
---     let fa = freeVars old
---         fb = freeVars new
---     in if S.member v fa
---         then binder s1 v p
---     else if S.member v fb
---         then subst old new $ alphaRename $ binder s1 v p
---         else binder s1 v $ subst old new p
-
-=======
->>>>>>> 0f6677a3
 handleBinder old new binder s1 v p
   | S.member v (freeVars old) = binder s1 v p
   | S.member v (freeVars new) = subst old new $ alphaRename binder s1 v p
