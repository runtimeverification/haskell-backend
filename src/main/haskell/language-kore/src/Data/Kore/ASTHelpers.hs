{-# LANGUAGE GADTs #-}
module Data.Kore.ASTHelpers ( ApplicationSorts (..)
                            , symbolOrAliasSorts
                            ) where

import           Data.Kore.AST.Common
import           Data.Kore.Error

import qualified Data.Map             as Map

data ApplicationSorts level = ApplicationSorts
    { applicationSortsOperands :: ![Sort level]
    , applicationSortsResult   :: !(Sort level)
    }
    deriving (Show, Eq)

{-|'symbolOrAliasSorts' builds the return and operand sorts for an application
pattern from the given sort parameters.
-}
symbolOrAliasSorts
    :: (SentenceSymbolOrAlias ssoa)
    => [Sort level]
<<<<<<< HEAD
    -> ssoa level pat variable
=======
    -> ssoa pat level
>>>>>>> 194d4086
    -> Either (Error b) (ApplicationSorts level)
symbolOrAliasSorts params sentence = do
    variableToSort <-
        pairVariablesToSorts
            paramVariables
            params
    fullReturnSort <-
        substituteSortVariables
            (Map.fromList variableToSort)
            parametrizedReturnSort
    operandSorts <-
        mapM
            (substituteSortVariables (Map.fromList variableToSort))
            parametrizedArgumentSorts
    return ApplicationSorts
        { applicationSortsOperands = operandSorts
        , applicationSortsResult = fullReturnSort
        }
  where
    paramVariables = getSentenceSymbolOrAliasSortParams sentence
    parametrizedArgumentSorts = getSentenceSymbolOrAliasArgumentSorts sentence
    parametrizedReturnSort = getSentenceSymbolOrAliasResultSort sentence


substituteSortVariables
    :: Map.Map (SortVariable level) (Sort level)
    -> Sort level
    -> Either (Error b) (Sort level)
substituteSortVariables variableToSort (SortVariableSort variable) =
    case Map.lookup variable variableToSort of
        Just sort -> Right sort
        Nothing   ->
            koreFail
                (  "Sort variable not found: '"
                ++ getId (getSortVariable variable)
                ++ "'."
                )
substituteSortVariables
    variableToSort
    (SortActualSort sort@SortActual { sortActualSorts = sortList })
  = do
    substituted <- mapM (substituteSortVariables variableToSort) sortList
    return (SortActualSort sort { sortActualSorts = substituted })

pairVariablesToSorts
    :: [SortVariable level]
    -> [Sort level]
    -> Either (Error b) [(SortVariable level, Sort level)]
pairVariablesToSorts variables sorts
    | variablesLength < sortsLength =
        koreFail "Application uses more sorts than the declaration."
    | variablesLength > sortsLength =
        koreFail "Application uses less sorts than the declaration."
    | otherwise = Right (zip variables sorts)
  where
    variablesLength = length variables
    sortsLength = length sorts<|MERGE_RESOLUTION|>--- conflicted
+++ resolved
@@ -20,11 +20,7 @@
 symbolOrAliasSorts
     :: (SentenceSymbolOrAlias ssoa)
     => [Sort level]
-<<<<<<< HEAD
     -> ssoa level pat variable
-=======
-    -> ssoa pat level
->>>>>>> 194d4086
     -> Either (Error b) (ApplicationSorts level)
 symbolOrAliasSorts params sentence = do
     variableToSort <-
