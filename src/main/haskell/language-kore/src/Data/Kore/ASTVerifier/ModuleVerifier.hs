--- conflicted
+++ resolved
@@ -39,12 +39,8 @@
 
 {-|'verifyModule' verifies the welformedness of a Kore 'Module'. -}
 verifyModule
-<<<<<<< HEAD
-    :: KoreIndexedModule
-=======
     :: AttributesVerification
-    -> IndexedModule
->>>>>>> 2529fdcb
+    -> KoreIndexedModule
     -> Either (Error VerifyError) VerifySuccess
 verifyModule attributesVerification indexedModule =
     withContext
