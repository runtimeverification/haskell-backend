{-# LANGUAGE DuplicateRecordFields #-}
{-# LANGUAGE GADTs                 #-}
{-|
Module      : Data.Kore.ASTVerifier.SentenceVerifier
Description : Tools for verifying the wellformedness of a Kore 'Sentence'.
Copyright   : (c) Runtime Verification, 2018
License     : UIUC/NCSA
Maintainer  : virgil.serbanuta@runtimeverification.com
Stability   : experimental
Portability : POSIX
-}
module Data.Kore.ASTVerifier.SentenceVerifier ( verifyUniqueNames
                                              , verifySentences
                                              ) where

import           Control.Monad                            (foldM)
import           Data.Kore.AST.Common
import           Data.Kore.AST.Error
import           Data.Kore.AST.Kore
import           Data.Kore.AST.MetaOrObject
import           Data.Kore.AST.MLPatterns
import           Data.Kore.AST.Sentence
import           Data.Kore.ASTHelpers
import           Data.Kore.ASTVerifier.AttributesVerifier
import           Data.Kore.ASTVerifier.Error
import           Data.Kore.ASTVerifier.PatternVerifier
import           Data.Kore.ASTVerifier.SortVerifier
import           Data.Kore.Error
import           Data.Kore.IndexedModule.IndexedModule
import           Data.Kore.IndexedModule.Resolvers

import qualified Data.Map                                 as Map
import qualified Data.Set                                 as Set

{-|'verifyUniqueNames' verifies that names defined in a list of sentences are
unique both within the list and outside, using the provided name set.
-}
verifyUniqueNames
    :: [KoreSentence]
    -> Map.Map String AstLocation
    -- ^ Names that are already defined.
    -> Either (Error VerifyError) (Map.Map String AstLocation)
    -- ^ On success returns the names that were previously defined together with
    -- the names defined in the given 'Module'.
verifyUniqueNames sentences existingNames =
    foldM verifyUniqueId existingNames
        (concatMap definedNamesForSentence sentences)

data UnparameterizedId = UnparameterizedId
    { unparameterizedIdName     :: String
    , unparameterizedIdLocation :: AstLocation
    }
toUnparameterizedId :: Id level -> UnparameterizedId
toUnparameterizedId Id {getId = name, idLocation = location} =
    UnparameterizedId
        { unparameterizedIdName = name
        , unparameterizedIdLocation = location
        }

verifyUniqueId
    :: Map.Map String AstLocation
    -> UnparameterizedId
    -> Either (Error VerifyError) (Map.Map String AstLocation)
verifyUniqueId existing (UnparameterizedId name location) =
    case Map.lookup name existing of
        Just location' ->
            koreFailWithLocations [location, location']
                ("Duplicated name: '" ++ name ++ "'.")
        _ -> Right (Map.insert name location existing)

definedNamesForSentence :: KoreSentence -> [UnparameterizedId]
definedNamesForSentence =
    applyUnifiedSentence
        definedNamesForMetaSentence
        definedNamesForObjectSentence

definedNamesForMetaSentence
    :: Sentence Meta sortParam pat variable -> [UnparameterizedId]
definedNamesForMetaSentence (SentenceAliasSentence sentenceAlias) =
    [ toUnparameterizedId (getSentenceSymbolOrAliasConstructor sentenceAlias) ]
definedNamesForMetaSentence (SentenceSymbolSentence sentenceSymbol) =
    [ toUnparameterizedId (getSentenceSymbolOrAliasConstructor sentenceSymbol) ]
definedNamesForMetaSentence (SentenceImportSentence _) = []
definedNamesForMetaSentence (SentenceAxiomSentence _)  = []
definedNamesForMetaSentence (SentenceSortSentence _)   = []

definedNamesForObjectSentence
    :: Sentence Object sortParam pat variable -> [UnparameterizedId]
definedNamesForObjectSentence (SentenceAliasSentence sentenceAlias) =
    [ toUnparameterizedId (getSentenceSymbolOrAliasConstructor sentenceAlias) ]
definedNamesForObjectSentence (SentenceSymbolSentence sentenceSymbol) =
    [ toUnparameterizedId (getSentenceSymbolOrAliasConstructor sentenceSymbol) ]
definedNamesForObjectSentence (SentenceSortSentence sentenceSort) =
    [ sentenceName
    , UnparameterizedId
        { unparameterizedIdName =
            metaNameForObjectSort (unparameterizedIdName sentenceName)
        , unparameterizedIdLocation =
            AstLocationLifted (unparameterizedIdLocation sentenceName)
        }
    ]
  where sentenceName = toUnparameterizedId (sentenceSortName sentenceSort)
definedNamesForObjectSentence
    (SentenceHookSentence (SentenceHookedSort sentence))
  = definedNamesForObjectSentence (SentenceSortSentence sentence)
definedNamesForObjectSentence
    (SentenceHookSentence (SentenceHookedSymbol sentence))
  = definedNamesForObjectSentence (SentenceSymbolSentence sentence)

{-|'verifySentences' verifies the welformedness of a list of Kore 'Sentence's.
-}
verifySentences
    :: KoreIndexedModule atts
    -- ^ The module containing all definitions which are visible in this
    -- pattern.
    -> AttributesVerification atts
    -> [KoreSentence]
    -> Either (Error VerifyError) VerifySuccess
verifySentences
    indexedModule attributesVerification sentences
  = do
    mapM_ (verifySentence indexedModule attributesVerification) sentences
    verifySuccess

verifySentence
    :: KoreIndexedModule atts
    -> AttributesVerification atts
    -> KoreSentence
    -> Either (Error VerifyError) VerifySuccess
verifySentence indexedModule attributesVerification =
    applyUnifiedSentence
        (verifyMetaSentence indexedModule attributesVerification)
        (verifyObjectSentence indexedModule attributesVerification)

verifyMetaSentence
    :: KoreIndexedModule atts
    -> AttributesVerification atts
    -> Sentence Meta UnifiedSortVariable UnifiedPattern Variable
    -> Either (Error VerifyError) VerifySuccess
verifyMetaSentence
    indexedModule
    attributesVerification
    (SentenceAliasSentence aliasSentence)
  =
    verifyAliasSentence
        (fmap snd . resolveSort indexedModule)
        indexedModule
        attributesVerification
        aliasSentence
verifyMetaSentence
    indexedModule
    attributesVerification
    (SentenceSymbolSentence symbolSentence)
  =
    verifySymbolSentence
        (fmap snd . resolveSort indexedModule)
        indexedModule
        attributesVerification
        symbolSentence
verifyMetaSentence
    indexedModule
    attributesVerification
    (SentenceAxiomSentence axiomSentence)
  =
    verifyAxiomSentence axiomSentence indexedModule attributesVerification
verifyMetaSentence
    _indexedModule
    attributesVerification
    (SentenceSortSentence sortSentence)
  = do
    koreFailWithLocationsWhen
        (sortParams /= [])
        [sortId]
        ("Malformed meta sort '" ++ getId sortId ++ "' with non-empty Parameter sorts.")
    verifyAttributes
        (sentenceSortAttributes sortSentence)
        attributesVerification
  where
    sortId     = sentenceSortName sortSentence
    sortParams = sentenceSortParameters sortSentence
verifyMetaSentence _ _ (SentenceImportSentence _) =
    -- Since we have an IndexedModule, we assume that imports were already
    -- resolved, so there is nothing left to verify here.
    verifySuccess

verifyObjectSentence
    :: KoreIndexedModule atts
    -> AttributesVerification atts
    -> Sentence Object UnifiedSortVariable UnifiedPattern Variable
    -> Either (Error VerifyError) VerifySuccess
verifyObjectSentence
    indexedModule
    attributesVerification
    (SentenceAliasSentence aliasSentence)
  =
    verifyAliasSentence
        (fmap snd . resolveSort indexedModule)
        indexedModule
        attributesVerification
        aliasSentence
verifyObjectSentence
    indexedModule
    attributesVerification
    (SentenceSymbolSentence symbolSentence)
  =
    verifySymbolSentence
        (fmap snd . resolveSort indexedModule)
        indexedModule
        attributesVerification
        symbolSentence
verifyObjectSentence
    _
    attributesVerification
    (SentenceSortSentence sortSentence)
  =
    verifySortSentence sortSentence attributesVerification
verifyObjectSentence
    _
    attributesVerification
    (SentenceHookSentence (SentenceHookedSort sortSentence))
  =
    verifySortSentence sortSentence attributesVerification
verifyObjectSentence
    indexedModule
    attributesVerification
    (SentenceHookSentence (SentenceHookedSymbol symbolSentence))
  =
    verifySymbolSentence
        (fmap snd . resolveSort indexedModule)
        indexedModule
        attributesVerification
        symbolSentence

verifySymbolSentence
    :: (MetaOrObject level)
    => (Id level -> Either (Error VerifyError) (SortDescription level))
    -> KoreIndexedModule atts
    -> AttributesVerification atts
    -> KoreSentenceSymbol level
    -> Either (Error VerifyError) VerifySuccess
verifySymbolSentence
    findSortDeclaration _ attributesVerification sentence
  =
    withLocationAndContext
        ((symbolConstructor . sentenceSymbolSymbol) sentence)
        (  "symbol"
        ++ " '"
        ++ getId ((symbolConstructor . sentenceSymbolSymbol) sentence)
        ++ "' declaration"
        )
        (do
            variables <- buildDeclaredSortVariables sortParams
            mapM_
                (verifySort findSortDeclaration variables)
                (sentenceSymbolSorts sentence)
            verifySort
                findSortDeclaration
                variables
                (sentenceSymbolResultSort sentence)
            verifyAttributes
                (sentenceSymbolAttributes sentence)
                attributesVerification
        )
  where
    sortParams = (symbolParams . sentenceSymbolSymbol) sentence

verifyAliasSentence
    :: (MetaOrObject level)
    => (Id level -> Either (Error VerifyError) (SortDescription level))
    -> KoreIndexedModule atts
    -> AttributesVerification atts
    -> KoreSentenceAlias level
    -> Either (Error VerifyError) VerifySuccess
verifyAliasSentence
    findSortDeclaration indexedModule attributesVerification sentence
  =
    withLocationAndContext
        (aliasConstructor $ sentenceAliasAlias sentence)
        (  "alias"
        ++ " '"
        ++ getId (aliasConstructor $ sentenceAliasAlias sentence)
        ++ "' declaration"
        )
        (do
            variables <- buildDeclaredSortVariables sortParams
            mapM_
                (verifySort findSortDeclaration variables)
                (sentenceAliasSorts sentence)
            verifySort
                findSortDeclaration
                variables
                (sentenceAliasResultSort sentence)
            if leftPatternSort == rightPatternSort
                then
                    verifySuccess
                else
                    koreFail "Left and Right sorts do not match"
            verifyAliasLeftPattern
                (asKorePattern $ sentenceAliasLeftPattern sentence)
                (Just $ (asUnified leftPatternSort))
                indexedModule
                variables
            verifyPattern
                (asKorePattern $ sentenceAliasRightPattern sentence)
                (Just $ (asUnified rightPatternSort))
                indexedModule
                variables
            verifyAttributes
                (sentenceAliasAttributes sentence)
                attributesVerification
        )
  where
    sortParams       = (aliasParams . sentenceAliasAlias) sentence
    leftPatternSort  = patternSort leftPattern
    rightPatternSort = patternSort rightPattern
    headSort         = applicationSortsResult . getHeadApplicationSorts indexedModule
    patternSort      = getPatternResultSort headSort
    leftPattern      = sentenceAliasLeftPattern sentence
    rightPattern     = sentenceAliasRightPattern sentence

verifyAxiomSentence
    :: KoreSentenceAxiom
    -> KoreIndexedModule atts
    -> AttributesVerification atts
    -> Either (Error VerifyError) VerifySuccess
verifyAxiomSentence axiom indexedModule attributesVerification =
    withContext
        "axiom declaration"
        (do
            variables <-
                buildDeclaredUnifiedSortVariables
                    (sentenceAxiomParameters axiom)
            verifyPattern
                (sentenceAxiomPattern axiom)
                Nothing
                indexedModule
                variables
            verifyAttributes
                (sentenceAxiomAttributes axiom)
                attributesVerification
        )

verifySortSentence
<<<<<<< HEAD
    :: KoreSentenceSort
    -> AttributesVerification atts
=======
    :: KoreSentenceSort Object
    -> AttributesVerification
>>>>>>> 7321677b
    -> Either (Error VerifyError) VerifySuccess
verifySortSentence sentenceSort attributesVerification =
    withLocationAndContext
        (sentenceSortName sentenceSort)
        ("sort '" ++ getId (sentenceSortName sentenceSort) ++ "' declaration")
        (do
            _ <-
                buildDeclaredSortVariables (sentenceSortParameters sentenceSort)
            verifyAttributes
                (sentenceSortAttributes sentenceSort)
                attributesVerification
        )

buildDeclaredSortVariables
    :: MetaOrObject level
    => [SortVariable level]
    -> Either (Error VerifyError) (Set.Set UnifiedSortVariable)
buildDeclaredSortVariables variables =
    buildDeclaredUnifiedSortVariables
        (map asUnified variables)

buildDeclaredUnifiedSortVariables
    :: [UnifiedSortVariable]
    -> Either (Error VerifyError) (Set.Set UnifiedSortVariable)
buildDeclaredUnifiedSortVariables [] = Right Set.empty
buildDeclaredUnifiedSortVariables (unifiedVariable : list) = do
    variables <- buildDeclaredUnifiedSortVariables list
    koreFailWithLocationsWhen
        (unifiedVariable `Set.member` variables)
        [unifiedVariable]
        (  "Duplicated sort variable: '"
        ++ extractVariableName unifiedVariable
        ++ "'.")
    return (Set.insert unifiedVariable variables)
  where
    extractVariableName (UnifiedObject variable) =
        getId (getSortVariable variable)
    extractVariableName (UnifiedMeta variable) =
        getId (getSortVariable variable)<|MERGE_RESOLUTION|>--- conflicted
+++ resolved
@@ -341,13 +341,8 @@
         )
 
 verifySortSentence
-<<<<<<< HEAD
-    :: KoreSentenceSort
-    -> AttributesVerification atts
-=======
     :: KoreSentenceSort Object
-    -> AttributesVerification
->>>>>>> 7321677b
+    -> AttributesVerification atts
     -> Either (Error VerifyError) VerifySuccess
 verifySortSentence sentenceSort attributesVerification =
     withLocationAndContext
