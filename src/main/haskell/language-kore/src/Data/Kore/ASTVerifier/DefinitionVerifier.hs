{-|
Module      : Data.Kore.ASTVerifier.DefinitionVerifier
Description : Tools for verifying the wellformedness of a Kore 'Definiton'.
Copyright   : (c) Runtime Verification, 2018
License     : UIUC/NCSA
Maintainer  : virgil.serbanuta@runtimeverification.com
Stability   : experimental
Portability : POSIX
-}
module Data.Kore.ASTVerifier.DefinitionVerifier (verifyDefinition,
                                                 verifyKoreDefinition,
                                                 AttributesVerification (..)) where

import           Control.Monad                            (foldM, foldM_)
import           Data.Kore.AST.Common
import           Data.Kore.AST.Kore
import           Data.Kore.ASTVerifier.AttributesVerifier
import           Data.Kore.ASTVerifier.Error
import           Data.Kore.ASTVerifier.ModuleVerifier
import           Data.Kore.Error
import           Data.Kore.Implicit.ImplicitKore
import           Data.Kore.IndexedModule.IndexedModule
import           Data.Kore.MetaML.MetaToKore

import qualified Data.Map                                 as Map
import qualified Data.Set                                 as Set

{-|'verifyDefinition' verifies the welformedness of a Kore 'Definition'.

It does not fully verify the validity of object-meta combinations of patterns,
e.g.:

@
  axiom{S1,S2,R}
    \equals{Ctxt{S1,S2},R}(
      gamma{S1,S2}(
        #variableToPattern{}(#X:#Variable{}),
        #P:#Pattern{}),
      \exists{Ctxt{S1,S2}}(
        #X:#Variable{},
        gamma0{S1,S2}(
          #variableToPattern{}(#X:#Variable{}),
          #P:#Pattern{}))) []
@

-}
<<<<<<< HEAD
verifyDefinition :: KoreDefinition -> Either (Error VerifyError) VerifySuccess
verifyDefinition definition = do
=======
verifyDefinition
    :: AttributesVerification
    -> Definition
    -> Either (Error VerifyError) VerifySuccess
verifyDefinition attributesVerification definition = do
>>>>>>> 2529fdcb
    defaultNames <- verifyUniqueNames sortNames implicitModule
    foldM_ verifyUniqueNames defaultNames (definitionModules definition)

    implicitIndexedModules <-
        indexModuleIfNeeded
            moduleWithMetaSorts
            nameToModule
            (Map.singleton defaultModuleName defaultModuleWithMetaSorts)
            implicitModule
    let
        implicitIndexedModule =
            case
                Map.lookup (moduleName implicitModule) implicitIndexedModules
            of
                Just m -> m
    indexedModules <-
        foldM
            (indexModuleIfNeeded
                (ImplicitIndexedModule implicitIndexedModule)
                nameToModule
            )
            implicitIndexedModules
            (definitionModules definition)
    mapM_ (verifyModule attributesVerification) (Map.elems indexedModules)
    verifyAttributes
        (definitionAttributes definition)
        implicitIndexedModule
        Set.empty
        attributesVerification
  where
    defaultModuleName = ModuleName "Default module"
    (moduleWithMetaSorts, sortNames) =
        indexedModuleWithMetaSorts defaultModuleName
    getIndexedModule (ImplicitIndexedModule im) = im
    defaultModuleWithMetaSorts = getIndexedModule moduleWithMetaSorts
    implicitModule = moduleMetaToKore uncheckedKoreModule
    nameToModule =
        Map.fromList
            (map (\m -> (moduleName m, m)) (definitionModules definition))

{-|'verifyKoreDefinition' is meant to be used only in the
'Data.Kore.Implicit' package. It verifies the correctness of a definition
containing only the 'kore' default module.
-}
<<<<<<< HEAD
verifyKoreDefinition :: KoreDefinition -> Either (Error VerifyError) VerifySuccess
verifyKoreDefinition definition =
=======
verifyKoreDefinition
    :: AttributesVerification
    -> Definition
    -> Either (Error VerifyError) VerifySuccess
verifyKoreDefinition attributesVerification definition =
>>>>>>> 2529fdcb
    -- VerifyDefinition already checks the Kore module, so we skip it.
    verifyDefinition attributesVerification definition { definitionModules = [] }<|MERGE_RESOLUTION|>--- conflicted
+++ resolved
@@ -44,16 +44,11 @@
 @
 
 -}
-<<<<<<< HEAD
-verifyDefinition :: KoreDefinition -> Either (Error VerifyError) VerifySuccess
-verifyDefinition definition = do
-=======
 verifyDefinition
     :: AttributesVerification
-    -> Definition
+    -> KoreDefinition
     -> Either (Error VerifyError) VerifySuccess
 verifyDefinition attributesVerification definition = do
->>>>>>> 2529fdcb
     defaultNames <- verifyUniqueNames sortNames implicitModule
     foldM_ verifyUniqueNames defaultNames (definitionModules definition)
 
@@ -98,15 +93,10 @@
 'Data.Kore.Implicit' package. It verifies the correctness of a definition
 containing only the 'kore' default module.
 -}
-<<<<<<< HEAD
-verifyKoreDefinition :: KoreDefinition -> Either (Error VerifyError) VerifySuccess
-verifyKoreDefinition definition =
-=======
 verifyKoreDefinition
     :: AttributesVerification
-    -> Definition
+    -> KoreDefinition
     -> Either (Error VerifyError) VerifySuccess
 verifyKoreDefinition attributesVerification definition =
->>>>>>> 2529fdcb
     -- VerifyDefinition already checks the Kore module, so we skip it.
     verifyDefinition attributesVerification definition { definitionModules = [] }