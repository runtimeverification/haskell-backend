{-|
Module      : Kore.Step.Merging.OrOfExpandedPattern
Description : Tools for merging OrOfExpandedPatterns with various stuff.
Copyright   : (c) Runtime Verification, 2018
License     : NCSA
Maintainer  : virgil.serbanuta@runtimeverification.com
Stability   : experimental
Portability : portable
-}
module Kore.Step.Merging.OrOfExpandedPattern
    ( mergeWithPredicateSubstitution
    ) where

import           Data.Reflection ( Given )
import           Kore.AST.Common
import           Kore.AST.MetaOrObject
import           Kore.IndexedModule.MetadataTools
                 ( MetadataTools )
import           Kore.Step.ExpandedPattern
                 ( PredicateSubstitution )
import qualified Kore.Step.Merging.ExpandedPattern as ExpandedPattern
                 ( mergeWithPredicateSubstitution )
import           Kore.Step.OrOfExpandedPattern
                 ( OrOfExpandedPattern )
import qualified Kore.Step.OrOfExpandedPattern as OrOfExpandedPattern
                 ( traverseWithPairs )
import           Kore.Step.Simplification.Data
                 ( PureMLPatternSimplifier (..), SimplificationProof (..),
                 Simplifier )
import           Kore.Step.StepperAttributes
                 ( StepperAttributes (..) )
<<<<<<< HEAD
import           Kore.SMT.SMT ( SMTAttributes )
=======
import           Kore.Substitution.Class
                 ( Hashable )
import           Kore.Variables.Fresh

>>>>>>> 4e09dbad
{-| 'mergeWithPredicateSubstitution' ands the given predicate/substitution
to the given Or.
-}
mergeWithPredicateSubstitution
    ::  ( MetaOrObject level
<<<<<<< HEAD
        , Given (MetadataTools level SMTAttributes)
=======
        , SortedVariable variable
        , Show (variable level)
        , Ord (variable level)
        , Ord (variable Meta)
        , Ord (variable Object)
        , FreshVariable variable
        , Hashable variable
>>>>>>> 4e09dbad
        )
    => MetadataTools level StepperAttributes
    -- ^ Tools for finding additional information about patterns
    -- such as their sorts, whether they are constructors or hooked.
    -> PureMLPatternSimplifier level Variable
    -- ^ Evaluates functions in a pattern.
    -> PredicateSubstitution level Variable
    -- ^ PredicateSubstitution to add.
    -> OrOfExpandedPattern level Variable
    -- ^ Pattern to which the condition should be added.
    -> Simplifier (OrOfExpandedPattern level Variable, SimplificationProof level)
mergeWithPredicateSubstitution
    tools
    simplifier
    toMerge
    patt
  = do
    (evaluated, _proofs) <-
        OrOfExpandedPattern.traverseWithPairs
            (ExpandedPattern.mergeWithPredicateSubstitution
                tools
                simplifier
                toMerge
            )
            patt
    return (evaluated, SimplificationProof)<|MERGE_RESOLUTION|>--- conflicted
+++ resolved
@@ -29,30 +29,14 @@
                  Simplifier )
 import           Kore.Step.StepperAttributes
                  ( StepperAttributes (..) )
-<<<<<<< HEAD
 import           Kore.SMT.SMT ( SMTAttributes )
-=======
-import           Kore.Substitution.Class
-                 ( Hashable )
-import           Kore.Variables.Fresh
 
->>>>>>> 4e09dbad
 {-| 'mergeWithPredicateSubstitution' ands the given predicate/substitution
 to the given Or.
 -}
 mergeWithPredicateSubstitution
     ::  ( MetaOrObject level
-<<<<<<< HEAD
         , Given (MetadataTools level SMTAttributes)
-=======
-        , SortedVariable variable
-        , Show (variable level)
-        , Ord (variable level)
-        , Ord (variable Meta)
-        , Ord (variable Object)
-        , FreshVariable variable
-        , Hashable variable
->>>>>>> 4e09dbad
         )
     => MetadataTools level StepperAttributes
     -- ^ Tools for finding additional information about patterns
