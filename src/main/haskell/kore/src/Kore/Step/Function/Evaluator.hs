{-|
Module      : Kore.Step.Function.Evaluator
Description : Evaluates functions in a pattern.
Copyright   : (c) Runtime Verification, 2018
License     : NCSA
Maintainer  : virgil.serbanuta@runtimeverification.com
Stability   : experimental
Portability : portable
-}
module Kore.Step.Function.Evaluator
    ( evaluateApplication
    ) where

import           Control.Exception
                 ( assert )
import           Data.List
                 ( nub, partition )
import qualified Data.Map as Map
import Data.Reflection (Given)
import           Kore.AST.Common
import           Kore.AST.MetaOrObject
import           Kore.AST.PureML
                 ( PureMLPattern, asPurePattern )
import           Kore.ASTUtils.SmartPatterns
                 ( pattern App_ )
import           Kore.IndexedModule.MetadataTools
                 ( MetadataTools (..) )
import           Kore.Predicate.Predicate
                 ( makeTruePredicate )
import           Kore.Step.ExpandedPattern
                 ( PredicateSubstitution )
import           Kore.Step.ExpandedPattern as ExpandedPattern
                 ( ExpandedPattern (..) )
import           Kore.Step.ExpandedPattern as PredicateSubstitution
                 ( PredicateSubstitution (..) )
import           Kore.Step.Function.Data
                 ( ApplicationFunctionEvaluator (..) )
import           Kore.Step.Function.Data as AttemptedFunction
                 ( AttemptedFunction (..) )
import qualified Kore.Step.Merging.OrOfExpandedPattern as OrOfExpandedPattern
                 ( mergeWithPredicateSubstitution )
import           Kore.Step.OrOfExpandedPattern
                 ( OrOfExpandedPattern )
import qualified Kore.Step.OrOfExpandedPattern as OrOfExpandedPattern
                 ( isFalse, make, merge )
import           Kore.Step.Simplification.Data
                 ( PureMLPatternSimplifier (..), SimplificationProof (..),
                 Simplifier )
import           Kore.Step.StepperAttributes
                 ( StepperAttributes (..) )
<<<<<<< HEAD
import Kore.SMT.SMT
=======
import           Kore.Substitution.Class
                 ( Hashable )
import           Kore.Variables.Fresh

>>>>>>> 4e09dbad
{-| 'evaluateApplication' - evaluates functions on an application pattern.
-}
evaluateApplication
    ::  ( MetaOrObject level
<<<<<<< HEAD
        , Given (MetadataTools level SMTAttributes)
=======
        , SortedVariable variable
        , Show (variable level)
        , Ord (variable level)
        , Ord (variable Meta)
        , Ord (variable Object)
        , FreshVariable variable
        , Hashable variable
>>>>>>> 4e09dbad
        )
    => MetadataTools level StepperAttributes
    -- ^ Tools for finding additional information about patterns
    -- such as their sorts, whether they are constructors or hooked.
    -> PureMLPatternSimplifier level Variable
    -- ^ Evaluates functions.
    -> Map.Map (Id level) [ApplicationFunctionEvaluator level Variable]
    -- ^ Map from symbol IDs to defined functions
    -> PredicateSubstitution level Variable
    -- ^ Aggregated children predicate and substitution.
    -> Application level (PureMLPattern level Variable)
    -- ^ The pattern to be evaluated
    -> Simplifier (OrOfExpandedPattern level Variable, SimplificationProof level)
evaluateApplication
    tools
    simplifier
    symbolIdToEvaluator
    childrenPredicateSubstitution
    app@Application
        { applicationSymbolOrAlias = appHead@SymbolOrAlias
            { symbolOrAliasConstructor = symbolId }
        }
  =
    case Map.lookup symbolId symbolIdToEvaluator of
        Nothing -> if isSortInjection (symAttributes tools appHead)
            then evaluateSortInjection tools unchangedOr app
            else return unchanged
        Just evaluators -> do
            results <- mapM (applyEvaluator app) evaluators
            mergedResults <-
                mapM
                    (mergeWithConditionAndSubstitution
                        tools
                        simplifier
                        childrenPredicateSubstitution
                    )
                    results
            let
                -- Separate into NotApplied and Applied results.
                (notApplied, applied) =
                    partition
                        notApplicable
                        -- TODO(virgil): nub is O(n^2), should do better than
                        -- that.
                        (nub (filter notBottom mergedResults))
                -- All NotApplied results are equivalent, so we just check if
                -- we have at leas one.
                notAppliedTerm = case notApplied of
                    [] -> OrOfExpandedPattern.make []
                    _ -> OrOfExpandedPattern.make [unchangedPatt]
                appliedTerms = map unwrapApplied applied
            return
                ( foldr OrOfExpandedPattern.merge notAppliedTerm appliedTerms
                , SimplificationProof
                )
  where
    notApplicable :: (AttemptedFunction level variable, x) -> Bool
    notApplicable (AttemptedFunction.NotApplicable, _) = True
    notApplicable _ = False

    unwrapApplied
        :: (AttemptedFunction level variable, proof)
        -> OrOfExpandedPattern level variable
    unwrapApplied (AttemptedFunction.Applied term, _proof) = term
    unwrapApplied _ = error "Can only unwrap 'Applied' terms."

    unchangedPatt =
        case childrenPredicateSubstitution of
            PredicateSubstitution {predicate, substitution} ->
                ExpandedPattern
                    { term         = asPurePattern $ ApplicationPattern app
                    , predicate    = predicate
                    , substitution = substitution
                    }
    unchangedOr = OrOfExpandedPattern.make [unchangedPatt]
    unchanged = (unchangedOr, SimplificationProof)
    applyEvaluator app' (ApplicationFunctionEvaluator evaluator) =
        evaluator
            tools
            simplifier
            app'
    notBottom =
        \case
            (AttemptedFunction.NotApplicable, _) ->
                True
            (AttemptedFunction.Applied thing, _) ->
                not (OrOfExpandedPattern.isFalse thing)
-- TODO(virgil): Builtins are not expected to recursively simplify until the
-- result stabilizes. Find out if that is indeed the case, then, if needed,
-- move the recursive simplification call from UserDefined.hs here.

evaluateSortInjection
    :: (MetaOrObject level, Given (MetadataTools level SMTAttributes))
    => MetadataTools level StepperAttributes
    -> OrOfExpandedPattern level Variable
    -> Application level (PureMLPattern level Variable)
    -> Simplifier (OrOfExpandedPattern level Variable, SimplificationProof level)
evaluateSortInjection tools unchanged ap = case apChild of
    (App_ apHeadChild grandChildren)
        | isSortInjection (symAttributes tools apHeadChild) ->
        let
            [fromSort', toSort'] = symbolOrAliasParams apHeadChild
            apHeadNew = updateSortInjectionSource apHead fromSort'
        in
            assert (toSort' == fromSort) $
            return
                ( OrOfExpandedPattern.make
                    [ ExpandedPattern
                        { term = App_ apHeadNew grandChildren
                        , predicate = makeTruePredicate
                        , substitution = []
                        }
                    ]
                , SimplificationProof
                )
    _ -> return (unchanged, SimplificationProof)
  where
    apHead = applicationSymbolOrAlias ap
    [fromSort, _] = symbolOrAliasParams apHead
    [apChild] = applicationChildren ap
    updateSortInjectionSource
        :: SymbolOrAlias level -> Sort level -> SymbolOrAlias level
    updateSortInjectionSource head1 fromSort1 =
        head1 { symbolOrAliasParams = [fromSort1, toSort1] }
      where
        [_, toSort1] = symbolOrAliasParams head1

{-| 'mergeWithCondition' ands the given condition-substitution to the given
function evaluation.
-}
mergeWithConditionAndSubstitution
    ::  ( MetaOrObject level
<<<<<<< HEAD
        , Given (MetadataTools level SMTAttributes)
=======
        , SortedVariable variable
        , Show (variable level)
        , Ord (variable level)
        , Ord (variable level)
        , Ord (variable Meta)
        , Ord (variable Object)
        , FreshVariable variable
        , Hashable variable
>>>>>>> 4e09dbad
        )
    => MetadataTools level StepperAttributes
    -> PureMLPatternSimplifier level Variable
    -- ^ Evaluates functions in a pattern.
    -> PredicateSubstitution level Variable
    -- ^ Condition and substitution to add.
    -> (AttemptedFunction level Variable, SimplificationProof level)
    -- ^ AttemptedFunction to which the condition should be added.
    -> Simplifier (AttemptedFunction level Variable, SimplificationProof level)
mergeWithConditionAndSubstitution
    _ _ _ (AttemptedFunction.NotApplicable, _proof)
  =
    return (AttemptedFunction.NotApplicable, SimplificationProof)
mergeWithConditionAndSubstitution
    tools
    simplifier
    toMerge
    (AttemptedFunction.Applied functionResult, _proof)
  = do
    (evaluated, _proof) <- OrOfExpandedPattern.mergeWithPredicateSubstitution
        tools
        simplifier
        toMerge
        functionResult
    return (AttemptedFunction.Applied evaluated, SimplificationProof)<|MERGE_RESOLUTION|>--- conflicted
+++ resolved
@@ -48,29 +48,13 @@
                  Simplifier )
 import           Kore.Step.StepperAttributes
                  ( StepperAttributes (..) )
-<<<<<<< HEAD
 import Kore.SMT.SMT
-=======
-import           Kore.Substitution.Class
-                 ( Hashable )
-import           Kore.Variables.Fresh
-
->>>>>>> 4e09dbad
+
 {-| 'evaluateApplication' - evaluates functions on an application pattern.
 -}
 evaluateApplication
     ::  ( MetaOrObject level
-<<<<<<< HEAD
         , Given (MetadataTools level SMTAttributes)
-=======
-        , SortedVariable variable
-        , Show (variable level)
-        , Ord (variable level)
-        , Ord (variable Meta)
-        , Ord (variable Object)
-        , FreshVariable variable
-        , Hashable variable
->>>>>>> 4e09dbad
         )
     => MetadataTools level StepperAttributes
     -- ^ Tools for finding additional information about patterns
@@ -203,18 +187,7 @@
 -}
 mergeWithConditionAndSubstitution
     ::  ( MetaOrObject level
-<<<<<<< HEAD
         , Given (MetadataTools level SMTAttributes)
-=======
-        , SortedVariable variable
-        , Show (variable level)
-        , Ord (variable level)
-        , Ord (variable level)
-        , Ord (variable Meta)
-        , Ord (variable Object)
-        , FreshVariable variable
-        , Hashable variable
->>>>>>> 4e09dbad
         )
     => MetadataTools level StepperAttributes
     -> PureMLPatternSimplifier level Variable
