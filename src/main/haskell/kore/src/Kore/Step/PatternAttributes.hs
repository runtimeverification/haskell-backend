{-|
Module      : Kore.Step.PatternAttributes
Description : Tools for using pattern attributes in step execution
Copyright   : (c) Runtime Verification, 2018
License     : UIUC/NCSA
Maintainer  : virgil@runtimeverification.com
Stability   : experimental
Portability : portable
-}

module Kore.Step.PatternAttributes
    ( FunctionProof(..)
    , FunctionalProof(..)
    , isConstructorTop
    , isFunctionPattern
    , isFunctionalPattern
    , mapFunctionalProofVariables
    ) where

<<<<<<< HEAD
import Data.Either
       ( isRight )

import           Data.Functor.Traversable
                 ( fixBottomUpVisitorM )
=======
import Control.Lens
import Data.Functor.Foldable
       ( cata )

>>>>>>> ab0a563e
import           Kore.AST.Common
                 ( Application (..), CharLiteral, DomainValue, Pattern (..),
                 StringLiteral, SymbolOrAlias, Variable )
import           Kore.AST.MetaOrObject
                 ( Meta )
import           Kore.AST.PureML
                 ( PureMLPattern )
import           Kore.IndexedModule.MetadataTools
                 ( MetadataTools )
import qualified Kore.IndexedModule.MetadataTools as MetadataTools
                 ( MetadataTools (..) )
import           Kore.Step.PatternAttributesError
                 ( FunctionError (..), FunctionalError (..) )
import           Kore.Step.StepperAttributes
                 ( StepperAttributes (..) )

-- |'FunctionalProof' is used for providing arguments that a pattern is
-- functional.  Currently we only support arguments stating that a
-- pattern consists of domain values, functional symbols and variables.
-- Hence, a proof that a pattern is functional is a list of 'FunctionalProof'.
-- TODO: replace this datastructures with proper ones representing
-- both hypotheses and conclusions in the proof object.
data FunctionalProof level variable
    = FunctionalVariable (variable level)
    -- ^Variables are functional as per Corollary 5.19
    -- https://arxiv.org/pdf/1705.06312.pdf#subsection.5.4
    -- |= ∃y . x = y
    | FunctionalDomainValue (DomainValue level (PureMLPattern Meta Variable))
    -- ^Domain values are functional as ther represent one value in the model.
    | FunctionalHead (SymbolOrAlias level)
    -- ^Head of a total function, conforming to Definition 5.21
    -- https://arxiv.org/pdf/1705.06312.pdf#subsection.5.4
    | FunctionalStringLiteral StringLiteral
    -- ^A string literal is the repeated application of functional constructors.
    | FunctionalCharLiteral CharLiteral
    -- ^A char literal is a functional constructor without arguments.
  deriving (Eq, Show)

functionalProofVars
    :: Prism
         (FunctionalProof level variableFrom)
         (FunctionalProof level variableTo)
         (variableFrom level)
         (variableTo level)
functionalProofVars = prism FunctionalVariable isVar
  where
    isVar (FunctionalVariable v) = Right v
    isVar (FunctionalDomainValue dv) = Left (FunctionalDomainValue dv)
    isVar (FunctionalHead sym) = Left (FunctionalHead sym)
    isVar (FunctionalStringLiteral str) = Left (FunctionalStringLiteral str)
    isVar (FunctionalCharLiteral char) = Left (FunctionalCharLiteral char)

-- |'FunctionProof' is used for providing arguments that a pattern is
-- function-like.  Currently we only support arguments stating that a
-- pattern consists of domain values, functional and function symbols and
-- variables.
-- Hence, a proof that a pattern is function-like is a list of 'FunctionProof'.
-- TODO: replace this datastructures with proper ones representing
-- both hypotheses and conclusions in the proof object.
data FunctionProof level variable
    = FunctionProofFunctional (FunctionalProof level variable)
    -- ^ A functional component is also function-like.
    | FunctionHead (SymbolOrAlias level)
    -- ^Head of a partial function.
  deriving (Eq, Show)

{-| 'mapFunctionalProofVariables' replaces all variables in a 'FunctionalProof'
using the provided mapping.
-}
mapFunctionalProofVariables
    :: (variableFrom level -> variableTo level)
    -> FunctionalProof level variableFrom
    -> FunctionalProof level variableTo
mapFunctionalProofVariables mapper = functionalProofVars %~ mapper

{-| checks whether a pattern is functional or not and, if it is, returns a proof
    certifying that.
-}
isFunctionalPattern
    :: MetadataTools level StepperAttributes
    -> PureMLPattern level variable
    -> Either (FunctionalError level) [FunctionalProof level variable]
isFunctionalPattern tools = cata  reduceM
  where
    reduceM patt = do
        proof <- checkFunctionalHead tools patt
        proofs <- concat <$> sequence patt
        return (proof : proofs)

<<<<<<< HEAD
isPreconstructedPattern
    :: err
    -> Pattern level variable pat
    -> Either err (FunctionalProof level variable)
isPreconstructedPattern _ (DomainValuePattern dv) =
    return (FunctionalDomainValue dv)
isPreconstructedPattern _ (StringLiteralPattern str) =
    Right (FunctionalStringLiteral str)
isPreconstructedPattern _ (CharLiteralPattern str) =
    Right (FunctionalCharLiteral str)
isPreconstructedPattern err _ = Left err

functionalReduce
    :: MetadataTools level StepperAttributes
    -> Pattern level variable [proof]
    -> Either (FunctionalError level) (FunctionalProof level variable, [proof])
functionalReduce _ (VariablePattern v) =
    Right (FunctionalVariable v, [])
functionalReduce tools (ApplicationPattern ap) =
=======
checkFunctionalHead
    :: MetadataTools level StepperAttributes
    -> Pattern level variable a
    -> Either (FunctionalError level) (FunctionalProof level variable)
checkFunctionalHead _ (DomainValuePattern dv) =
    Right (FunctionalDomainValue dv)
checkFunctionalHead _ (StringLiteralPattern str) =
    Right (FunctionalStringLiteral str)
checkFunctionalHead _ (CharLiteralPattern str) =
    Right (FunctionalCharLiteral str)
checkFunctionalHead _ (VariablePattern v) =
    Right (FunctionalVariable v)
checkFunctionalHead tools (ApplicationPattern ap) =
>>>>>>> ab0a563e
    if isFunctional (MetadataTools.attributes tools patternHead)
        then return (FunctionalHead patternHead)
        else Left (NonFunctionalHead patternHead)
  where
    patternHead = applicationSymbolOrAlias ap
<<<<<<< HEAD
    proofs = applicationChildren ap
functionalReduce _ p = do
    proof <- isPreconstructedPattern NonFunctionalPattern p
    return (proof, [])

{-|@isConstructorTop@ checks whether the given 'Pattern' is topped in a
constructor / constructor-like (literal / domain value) construct.
-}
isConstructorTop
    :: MetadataTools level StepperAttributes
    -> Pattern level variable pat
    -> Bool
isConstructorTop tools (ApplicationPattern ap) =
    isConstructor (MetadataTools.attributes tools patternHead)
  where
    patternHead = applicationSymbolOrAlias ap
isConstructorTop _ p = isRight (isPreconstructedPattern undefined p)
=======
checkFunctionalHead _ _ = Left NonFunctionalPattern
>>>>>>> ab0a563e

{-| checks whether a pattern is function-like or not and, if it is, returns
    a proof certifying that.
-}
isFunctionPattern
    :: MetadataTools level StepperAttributes
    -> PureMLPattern level variable
    -> Either (FunctionError level) [FunctionProof level variable]
isFunctionPattern tools = cata reduceM
  where
    reduceM patt = do
        proof <- checkFunctionHead tools patt
        proofs <- concat <$> sequence patt
        return (proof : proofs)

checkFunctionHead
    :: MetadataTools level StepperAttributes
    -> Pattern level variable a
    -> Either (FunctionError level) (FunctionProof level variable)
checkFunctionHead tools (ApplicationPattern ap)
  | isFunction (MetadataTools.attributes tools patternHead) =
    Right (FunctionHead patternHead)
  where
    patternHead = applicationSymbolOrAlias ap
checkFunctionHead tools patt =
    case checkFunctionalHead tools patt of
        Right proof -> Right (FunctionProofFunctional proof)
        Left (NonFunctionalHead patternHead) ->
            Left (NonFunctionHead patternHead)
        Left NonFunctionalPattern -> Left NonFunctionPattern<|MERGE_RESOLUTION|>--- conflicted
+++ resolved
@@ -17,18 +17,12 @@
     , mapFunctionalProofVariables
     ) where
 
-<<<<<<< HEAD
+import Control.Lens
 import Data.Either
        ( isRight )
-
-import           Data.Functor.Traversable
-                 ( fixBottomUpVisitorM )
-=======
-import Control.Lens
 import Data.Functor.Foldable
        ( cata )
 
->>>>>>> ab0a563e
 import           Kore.AST.Common
                  ( Application (..), CharLiteral, DomainValue, Pattern (..),
                  StringLiteral, SymbolOrAlias, Variable )
@@ -118,7 +112,6 @@
         proofs <- concat <$> sequence patt
         return (proof : proofs)
 
-<<<<<<< HEAD
 isPreconstructedPattern
     :: err
     -> Pattern level variable pat
@@ -131,38 +124,19 @@
     Right (FunctionalCharLiteral str)
 isPreconstructedPattern err _ = Left err
 
-functionalReduce
-    :: MetadataTools level StepperAttributes
-    -> Pattern level variable [proof]
-    -> Either (FunctionalError level) (FunctionalProof level variable, [proof])
-functionalReduce _ (VariablePattern v) =
-    Right (FunctionalVariable v, [])
-functionalReduce tools (ApplicationPattern ap) =
-=======
 checkFunctionalHead
     :: MetadataTools level StepperAttributes
     -> Pattern level variable a
     -> Either (FunctionalError level) (FunctionalProof level variable)
-checkFunctionalHead _ (DomainValuePattern dv) =
-    Right (FunctionalDomainValue dv)
-checkFunctionalHead _ (StringLiteralPattern str) =
-    Right (FunctionalStringLiteral str)
-checkFunctionalHead _ (CharLiteralPattern str) =
-    Right (FunctionalCharLiteral str)
 checkFunctionalHead _ (VariablePattern v) =
     Right (FunctionalVariable v)
 checkFunctionalHead tools (ApplicationPattern ap) =
->>>>>>> ab0a563e
     if isFunctional (MetadataTools.attributes tools patternHead)
         then return (FunctionalHead patternHead)
         else Left (NonFunctionalHead patternHead)
   where
     patternHead = applicationSymbolOrAlias ap
-<<<<<<< HEAD
-    proofs = applicationChildren ap
-functionalReduce _ p = do
-    proof <- isPreconstructedPattern NonFunctionalPattern p
-    return (proof, [])
+checkFunctionalHead _ p = isPreconstructedPattern NonFunctionalPattern p
 
 {-|@isConstructorTop@ checks whether the given 'Pattern' is topped in a
 constructor / constructor-like (literal / domain value) construct.
@@ -176,9 +150,6 @@
   where
     patternHead = applicationSymbolOrAlias ap
 isConstructorTop _ p = isRight (isPreconstructedPattern undefined p)
-=======
-checkFunctionalHead _ _ = Left NonFunctionalPattern
->>>>>>> ab0a563e
 
 {-| checks whether a pattern is function-like or not and, if it is, returns
     a proof certifying that.
