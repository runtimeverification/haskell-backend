{-|
Module      : Kore.Step.Simplification.Data
Description : Data structures used for term simplification.
Copyright   : (c) Runtime Verification, 2018
License     : NCSA
Maintainer  : virgil.serbanuta@runtimeverification.com
Stability   : experimental
Portability : portable
-}
module Kore.Step.Simplification.Data
    ( Simplifier
    , runSimplifier
    , evalSimplifier
    , PureMLPatternSimplifier (..)
    , CommonPureMLPatternSimplifier
    , SimplificationProof (..)
    ) where

import Kore.AST.Common
       ( Variable )
import Kore.AST.PureML
       ( PureMLPattern )
import Kore.Step.OrOfExpandedPattern
       ( OrOfExpandedPattern )
import Kore.Variables.Fresh

{-| 'SimplificationProof' is a placeholder for proofs showing that the
simplification of a MetaMLPattern was correct.
-}
data SimplificationProof level = SimplificationProof
    deriving (Show, Eq)

type Simplifier = Counter

{- | Run a simplifier computation.

  The result is returned along with the final 'Counter'.

 -}
runSimplifier
    :: Simplifier a
    -- ^ simplifier computation
<<<<<<< HEAD
    -> Int
    -- ^ initial counter for fresh Variables
    -> (a, Int)
runSimplifier = runIntCounter
=======
    -> Natural
    -- ^ initial counter for fresh variables
    -> (a, Natural)
runSimplifier = runCounter
>>>>>>> 4e09dbad

{- | Evaluate a simplifier computation.

  Only the result is returned. The 'IntCounter' is discarded.

  -}
evalSimplifier :: Simplifier a -> a
evalSimplifier simplifier =
    let
        (result, _) = runSimplifier simplifier 0
    in
      result

{-| 'PureMLPatternSimplifier' wraps a function that evaluates
Kore functions on PureMLPatterns.
-}
newtype PureMLPatternSimplifier level variable =
    PureMLPatternSimplifier
        ( PureMLPattern level variable
        -> Simplifier
            ( OrOfExpandedPattern level variable
            , SimplificationProof level
            )
        )

{-| 'CommonPurePatternFunctionEvaluator' wraps a function that evaluates
Kore functions on CommonPurePatterns.
-}
type CommonPureMLPatternSimplifier level =
    PureMLPatternSimplifier level Variable<|MERGE_RESOLUTION|>--- conflicted
+++ resolved
@@ -40,17 +40,10 @@
 runSimplifier
     :: Simplifier a
     -- ^ simplifier computation
-<<<<<<< HEAD
-    -> Int
-    -- ^ initial counter for fresh Variables
-    -> (a, Int)
-runSimplifier = runIntCounter
-=======
     -> Natural
     -- ^ initial counter for fresh variables
     -> (a, Natural)
 runSimplifier = runCounter
->>>>>>> 4e09dbad
 
 {- | Evaluate a simplifier computation.
 
