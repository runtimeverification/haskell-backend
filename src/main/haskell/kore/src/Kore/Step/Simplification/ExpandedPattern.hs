{-|
Module      : Kore.Step.Simplification.ExpandedPattern
Description : Tools for ExpandedPattern simplification.
Copyright   : (c) Runtime Verification, 2018
License     : NCSA
Maintainer  : virgil.serbanuta@runtimeverification.com
Stability   : experimental
Portability : portable
-}
module Kore.Step.Simplification.ExpandedPattern
    ( simplify
    ) where

import           Kore.AST.Common
import           Kore.AST.MetaOrObject
import           Kore.IndexedModule.MetadataTools
                 ( MetadataTools )
import           Kore.Step.ExpandedPattern
                 ( ExpandedPattern (ExpandedPattern),
                 PredicateSubstitution (PredicateSubstitution) )
import qualified Kore.Step.ExpandedPattern as ExpandedPattern
                 ( ExpandedPattern (..) )
import qualified Kore.Step.ExpandedPattern as PredicateSubstitution
                 ( PredicateSubstitution (..) )
import qualified Kore.Step.Merging.ExpandedPattern as ExpandedPattern
                 ( mergeWithPredicateSubstitution )
import           Kore.Step.OrOfExpandedPattern
                 ( OrOfExpandedPattern )
import qualified Kore.Step.OrOfExpandedPattern as OrOfExpandedPattern
                 ( traverseWithPairs )
import           Kore.Step.Simplification.Data
                 ( PureMLPatternSimplifier (..), SimplificationProof (..),
                 Simplifier )
import           Kore.Step.StepperAttributes
<<<<<<< HEAD
=======
                 ( StepperAttributes (..) )
import           Kore.Substitution.Class
                 ( Hashable )
import           Kore.Variables.Fresh
>>>>>>> 4e09dbad

import Data.Reflection
{-| Simplifies an 'ExpandedPattern', returning an 'OrOfExpandedPattern'.
-}
simplify
    ::  ( MetaOrObject level
<<<<<<< HEAD
        -- , Given (MetadataTools level SMTAttributes)
=======
        , SortedVariable variable
        , Show (variable level)
        , Ord (variable level)
        , Ord (variable Meta)
        , Ord (variable Object)
        , Show (variable Meta)
        , Show (variable Object)
        , FreshVariable variable
        , Hashable variable
>>>>>>> 4e09dbad
        )
    => MetadataTools level StepperAttributes
    -> PureMLPatternSimplifier level Variable
    -- ^ Evaluates functions in patterns.
    -> ExpandedPattern level Variable
    -> Simplifier
        ( OrOfExpandedPattern level Variable
        , SimplificationProof level
        )
simplify
    tools
    wrappedSimplifier@(PureMLPatternSimplifier simplifier)
    ExpandedPattern {term, predicate, substitution}
  = give (convertMetadataTools tools) $ do
    (simplifiedTerm, _)
        <- simplifier term
    (simplifiedPatt, _) <-
        OrOfExpandedPattern.traverseWithPairs
            (ExpandedPattern.mergeWithPredicateSubstitution
                tools
                wrappedSimplifier
                PredicateSubstitution
                    { predicate = predicate
                    , substitution = substitution
                    }
            )
            simplifiedTerm
    return (simplifiedPatt, SimplificationProof)<|MERGE_RESOLUTION|>--- conflicted
+++ resolved
@@ -32,32 +32,12 @@
                  ( PureMLPatternSimplifier (..), SimplificationProof (..),
                  Simplifier )
 import           Kore.Step.StepperAttributes
-<<<<<<< HEAD
-=======
-                 ( StepperAttributes (..) )
-import           Kore.Substitution.Class
-                 ( Hashable )
-import           Kore.Variables.Fresh
->>>>>>> 4e09dbad
 
 import Data.Reflection
 {-| Simplifies an 'ExpandedPattern', returning an 'OrOfExpandedPattern'.
 -}
 simplify
     ::  ( MetaOrObject level
-<<<<<<< HEAD
-        -- , Given (MetadataTools level SMTAttributes)
-=======
-        , SortedVariable variable
-        , Show (variable level)
-        , Ord (variable level)
-        , Ord (variable Meta)
-        , Ord (variable Object)
-        , Show (variable Meta)
-        , Show (variable Object)
-        , FreshVariable variable
-        , Hashable variable
->>>>>>> 4e09dbad
         )
     => MetadataTools level StepperAttributes
     -> PureMLPatternSimplifier level Variable
