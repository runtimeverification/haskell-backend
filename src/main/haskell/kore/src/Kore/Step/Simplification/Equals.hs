{-|
Module      : Kore.Step.Simplification.Equals
Description : Tools for Equals pattern simplification.
Copyright   : (c) Runtime Verification, 2018
License     : NCSA
Maintainer  : virgil.serbanuta@runtimeverification.com
Stability   : experimental
Portability : portable
-}
module Kore.Step.Simplification.Equals
    ( makeEvaluate
    , simplify
    ) where

import Data.Maybe
       ( fromMaybe, isNothing )
import Data.Reflection
       ( give )

import           Kore.AST.Common
import           Kore.AST.MetaOrObject
import           Kore.AST.PureML
                 ( PureMLPattern )
import           Kore.ASTUtils.SmartConstructors
                 ( mkTop )
import           Kore.ASTUtils.SmartPatterns
                 ( pattern Top_ )
import           Kore.IndexedModule.MetadataTools
                 ( MetadataTools )
import qualified Kore.IndexedModule.MetadataTools as MetadataTools
                 ( MetadataTools (..) )
import           Kore.Predicate.Predicate
                 ( pattern PredicateTrue, makeEqualsPredicate )
import           Kore.Step.ExpandedPattern
                 ( ExpandedPattern (ExpandedPattern) )
import qualified Kore.Step.ExpandedPattern as ExpandedPattern
                 ( ExpandedPattern (..), top )
import           Kore.Step.OrOfExpandedPattern
                 ( OrOfExpandedPattern )
import qualified Kore.Step.OrOfExpandedPattern as OrOfExpandedPattern
                 ( extractPatterns, make, toExpandedPattern )
import qualified Kore.Step.Simplification.And as And
                 ( simplifyEvaluated )
import qualified Kore.Step.Simplification.AndTerms as AndTerms
                 ( termEquals )
import qualified Kore.Step.Simplification.Ceil as Ceil
                 ( makeEvaluate )
import           Kore.Step.Simplification.Data
                 ( SimplificationProof (..), Simplifier )
import qualified Kore.Step.Simplification.Iff as Iff
                 ( makeEvaluate )
import qualified Kore.Step.Simplification.Not as Not
                 ( simplifyEvaluated )
import qualified Kore.Step.Simplification.Or as Or
                 ( simplifyEvaluated )
import           Kore.Step.StepperAttributes
                 ( StepperAttributes )
<<<<<<< HEAD
=======
import           Kore.Substitution.Class
                 ( Hashable )
import           Kore.Variables.Fresh
>>>>>>> 4e09dbad

{-|'simplify' simplifies an 'Equals' pattern made of 'OrOfExpandedPattern's.

This uses the following simplifications
(t = term, s = substitution, p = predicate):

* Equals(a, a) = true
* Equals(t1 and t2) = ceil(t1 and t2) or (not ceil(t1) and not ceil(t2))
    if t1 and t2 are functions.
* Equals(t1 and p1 and s1, t2 and p2 and s2) =
    Or(
        And(
            Equals(t1, t2)
            And(ceil(t1) and p1 and s1, ceil(t2) and p2 and s2))
        And(not(ceil(t1) and p1 and s1), not(ceil(t2) and p2 and s2))
    )
    + If t1 and t2 can't be bottom, then this becomes
      Equals(t1 and p1 and s1, t2 and p2 and s2) =
        Or(
            And(
                Equals(t1, t2)
                And(p1 and s1, p2 and s2))
            And(not(p1 and s1), not(p2 and s2))
        )
    + If the two terms are constructors, then this becomes
      Equals(
        constr1(t1, t2, ...) and p1 and s1,
        constr2(t1', t2', ...) and p2 and s2)
        = Or(
            and(
                (p1 and s2) iff (p2 and s2),
                constr1 == constr2,
                ceil(constr1(t1, t2, ...), constr2(t1', t2', ...))
                Equals(t1, t1'), Equals(t2, t2'), ...
                )
            and(
                not(ceil(constr1(t1, t2, ...)) and p1 and s1),
                not(ceil(constr2(t1', t2', ...)), p2 and s2)
                )
        )
      Note that when expanding Equals(t1, t1') recursively we don't need to
      put the ceil conditions again, since we already asserted that.
      Also note that ceil(constr(...)) is simplifiable.
    + If the first term is a Variable and the second is functional,
      then we get a substitution:
        Or(
            And(
                [t1 = t2]
                And(p1 and s1, p2 and s2))
            And(not(p1 and s1), not(p2 and s2))
        )
    + If the terms are Top, this becomes
      Equals(p1 and s1, p2 and s2) = Iff(p1 and s1, p2 and s2)
    + If the predicate and substitution are Top, then the result is just
      Equals(t1, t2)

Normalization of the compared terms is not implemented yet, so
Equals(a and b, b and a) will not be evaluated to Top.
-}
simplify
    ::  ( MetaOrObject level
<<<<<<< HEAD
=======
        , SortedVariable variable
        , Show (variable level)
        , Ord (variable level)
        , Ord (variable Meta)
        , Ord (variable Object)
        , FreshVariable variable
        , Hashable variable
>>>>>>> 4e09dbad
        )
    => MetadataTools level StepperAttributes
    -> Equals level (OrOfExpandedPattern level Variable)
    -> Simplifier
        ( OrOfExpandedPattern level Variable
        , SimplificationProof level
        )
simplify
    tools
    Equals
        { equalsFirst = first
        , equalsSecond = second
        }
  =
    simplifyEvaluated tools first second

simplifyEvaluated
    ::  ( MetaOrObject level
<<<<<<< HEAD
=======
        , SortedVariable variable
        , Show (variable level)
        , Ord (variable level)
        , Ord (variable Meta)
        , Ord (variable Object)
        , FreshVariable variable
        , Hashable variable
>>>>>>> 4e09dbad
        )
    => MetadataTools level StepperAttributes
    -> OrOfExpandedPattern level Variable
    -> OrOfExpandedPattern level Variable
    -> Simplifier
        (OrOfExpandedPattern level Variable, SimplificationProof level)
simplifyEvaluated tools first second
  | first == second =
    return (OrOfExpandedPattern.make [ExpandedPattern.top], SimplificationProof)
  -- TODO: Maybe simplify equalities with top and bottom to ceil and floor
  | otherwise =
    case ( firstPatterns, secondPatterns )
      of
        ([firstP], [secondP]) -> makeEvaluate tools firstP secondP
        _ ->
            give (MetadataTools.sortTools tools)
                $ makeEvaluate tools
                    (OrOfExpandedPattern.toExpandedPattern first)
                    (OrOfExpandedPattern.toExpandedPattern second)
  where
    firstPatterns = OrOfExpandedPattern.extractPatterns first
    secondPatterns = OrOfExpandedPattern.extractPatterns second

{-| evaluates an 'Equals' given its two 'ExpandedPattern' children.

See 'simplify' for detailed documentation.
-}
makeEvaluate
    ::  ( MetaOrObject level
<<<<<<< HEAD
=======
        , SortedVariable variable
        , Show (variable level)
        , Ord (variable level)
        , Ord (variable Meta)
        , Ord (variable Object)
        , FreshVariable variable
        , Hashable variable
>>>>>>> 4e09dbad
        )
    => MetadataTools level StepperAttributes
    -> ExpandedPattern level Variable
    -> ExpandedPattern level Variable
    -> Simplifier
        (OrOfExpandedPattern level Variable, SimplificationProof level)
makeEvaluate
    tools
    first@ExpandedPattern
        { term = Top_ _ }
    second@ExpandedPattern
        { term = Top_ _ }
  =
    let
        (result, _proof) = give (MetadataTools.sortTools tools )
            $ Iff.makeEvaluate first second
    in
        return (result, SimplificationProof)
makeEvaluate
    tools
    ExpandedPattern
        { term = firstTerm
        , predicate = PredicateTrue
        , substitution = []
        }
    ExpandedPattern
        { term = secondTerm
        , predicate = PredicateTrue
        , substitution = []
        }
  | isNothing maybeSimplified
  = return
        (OrOfExpandedPattern.make
            [ ExpandedPattern
                { term = mkTop
                , predicate = give (MetadataTools.sortTools tools)
                    $ makeEqualsPredicate firstTerm secondTerm
                , substitution = []
                }
            ]
        , SimplificationProof
        )
  where
    maybeSimplified =
        makeEvaluateTermsAssumesNoBottomMaybe tools firstTerm secondTerm
makeEvaluate
    tools
    first@ExpandedPattern
        { term = firstTerm }
    second@ExpandedPattern
        { term = secondTerm }
  = do
    let
        (firstCeil, _proof1) =
            Ceil.makeEvaluate tools
                first
                    { ExpandedPattern.term =
                        if termsAreEqual then mkTop else firstTerm
                    }
        (secondCeil, _proof2) =
            Ceil.makeEvaluate tools
                second
                    { ExpandedPattern.term =
                        if termsAreEqual then mkTop else secondTerm
                    }
        (firstCeilNegation, _proof3) =
            give sortTools $ Not.simplifyEvaluated firstCeil
        (secondCeilNegation, _proof4) =
            give sortTools $ Not.simplifyEvaluated secondCeil
    (termEquality, _proof) <-
        makeEvaluateTermsAssumesNoBottom tools firstTerm secondTerm
    (negationAnd, _proof) <-
        And.simplifyEvaluated tools firstCeilNegation secondCeilNegation
    (ceilAnd, _proof) <- And.simplifyEvaluated tools firstCeil secondCeil
    (equalityAnd, _proof) <-
        And.simplifyEvaluated tools termEquality ceilAnd
    let
        (finalOr, _proof) =
            give sortTools $ Or.simplifyEvaluated equalityAnd negationAnd
    return (finalOr, SimplificationProof)
  where
    sortTools = MetadataTools.sortTools tools
    termsAreEqual = firstTerm == secondTerm

-- Do not export this. This not valid as a standalone function, it
-- assumes that some extra conditions will be added on the outside
makeEvaluateTermsAssumesNoBottom
    ::  ( MetaOrObject level
<<<<<<< HEAD
=======
        , SortedVariable variable
        , Show (variable level)
        , Ord (variable level)
        , Ord (variable Meta)
        , Ord (variable Object)
        , FreshVariable variable
        , Hashable variable
>>>>>>> 4e09dbad
        )
    => MetadataTools level StepperAttributes
    -> PureMLPattern level Variable
    -> PureMLPattern level Variable
    -> Simplifier
        (OrOfExpandedPattern level Variable, SimplificationProof level)
makeEvaluateTermsAssumesNoBottom
    tools
    firstTerm
    secondTerm
  =
    fromMaybe
        (return
            (OrOfExpandedPattern.make
                [ ExpandedPattern
                    { term = mkTop
                    , predicate = give (MetadataTools.sortTools tools)
                        $ makeEqualsPredicate firstTerm secondTerm
                    , substitution = []
                    }
                ]
            , SimplificationProof
            )
        )
        (makeEvaluateTermsAssumesNoBottomMaybe tools firstTerm secondTerm)

-- Do not export this. This not valid as a standalone function, it
-- assumes that some extra conditions will be added on the outside
makeEvaluateTermsAssumesNoBottomMaybe
    ::  ( MetaOrObject level
<<<<<<< HEAD
=======
        , SortedVariable variable
        , Show (variable level)
        , Ord (variable level)
        , Ord (variable Meta)
        , Ord (variable Object)
        , FreshVariable variable
        , Hashable variable
>>>>>>> 4e09dbad
        )
    => MetadataTools level StepperAttributes
    -> PureMLPattern level Variable
    -> PureMLPattern level Variable
    -> Maybe
        (Simplifier
            (OrOfExpandedPattern level Variable, SimplificationProof level)
        )
makeEvaluateTermsAssumesNoBottomMaybe tools first second =
    give tools $ do  -- Maybe monad
        result <- AndTerms.termEquals tools first second
        return $ do -- Simplifier monad
            (patt, _proof) <- result
            return
                ( OrOfExpandedPattern.make [ patt ]
                , SimplificationProof
                )<|MERGE_RESOLUTION|>--- conflicted
+++ resolved
@@ -55,12 +55,9 @@
                  ( simplifyEvaluated )
 import           Kore.Step.StepperAttributes
                  ( StepperAttributes )
-<<<<<<< HEAD
-=======
 import           Kore.Substitution.Class
                  ( Hashable )
 import           Kore.Variables.Fresh
->>>>>>> 4e09dbad
 
 {-|'simplify' simplifies an 'Equals' pattern made of 'OrOfExpandedPattern's.
 
@@ -122,16 +119,6 @@
 -}
 simplify
     ::  ( MetaOrObject level
-<<<<<<< HEAD
-=======
-        , SortedVariable variable
-        , Show (variable level)
-        , Ord (variable level)
-        , Ord (variable Meta)
-        , Ord (variable Object)
-        , FreshVariable variable
-        , Hashable variable
->>>>>>> 4e09dbad
         )
     => MetadataTools level StepperAttributes
     -> Equals level (OrOfExpandedPattern level Variable)
@@ -150,16 +137,6 @@
 
 simplifyEvaluated
     ::  ( MetaOrObject level
-<<<<<<< HEAD
-=======
-        , SortedVariable variable
-        , Show (variable level)
-        , Ord (variable level)
-        , Ord (variable Meta)
-        , Ord (variable Object)
-        , FreshVariable variable
-        , Hashable variable
->>>>>>> 4e09dbad
         )
     => MetadataTools level StepperAttributes
     -> OrOfExpandedPattern level Variable
@@ -189,16 +166,6 @@
 -}
 makeEvaluate
     ::  ( MetaOrObject level
-<<<<<<< HEAD
-=======
-        , SortedVariable variable
-        , Show (variable level)
-        , Ord (variable level)
-        , Ord (variable Meta)
-        , Ord (variable Object)
-        , FreshVariable variable
-        , Hashable variable
->>>>>>> 4e09dbad
         )
     => MetadataTools level StepperAttributes
     -> ExpandedPattern level Variable
@@ -287,16 +254,6 @@
 -- assumes that some extra conditions will be added on the outside
 makeEvaluateTermsAssumesNoBottom
     ::  ( MetaOrObject level
-<<<<<<< HEAD
-=======
-        , SortedVariable variable
-        , Show (variable level)
-        , Ord (variable level)
-        , Ord (variable Meta)
-        , Ord (variable Object)
-        , FreshVariable variable
-        , Hashable variable
->>>>>>> 4e09dbad
         )
     => MetadataTools level StepperAttributes
     -> PureMLPattern level Variable
@@ -327,16 +284,6 @@
 -- assumes that some extra conditions will be added on the outside
 makeEvaluateTermsAssumesNoBottomMaybe
     ::  ( MetaOrObject level
-<<<<<<< HEAD
-=======
-        , SortedVariable variable
-        , Show (variable level)
-        , Ord (variable level)
-        , Ord (variable Meta)
-        , Ord (variable Object)
-        , FreshVariable variable
-        , Hashable variable
->>>>>>> 4e09dbad
         )
     => MetadataTools level StepperAttributes
     -> PureMLPattern level Variable
