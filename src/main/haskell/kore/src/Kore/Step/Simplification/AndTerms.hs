{-|
Module      : Kore.Step.Simplification.AndTerms
Description : Unification and "and" simplification for terms.
Copyright   : (c) Runtime Verification, 2018
License     : UIUC/NCSA
Maintainer  : virgil.serbanuta@runtimeverification.com
Stability   : experimental
Portability : portable
-}
module Kore.Step.Simplification.AndTerms
    ( termAnd
    , termEquals
    , termUnification
    ) where

import Control.Exception
       ( assert )
import Data.Functor.Foldable
       ( project )
import Data.Maybe
       ( fromMaybe )
import Data.Reflection
       ( give )

import           Kore.AST.Common
                 ( BuiltinDomain (..), SortedVariable )
import           Kore.AST.MetaOrObject
import           Kore.AST.PureML
                 ( PureMLPattern )
import           Kore.ASTUtils.SmartConstructors
                 ( mkAnd, mkApp, mkBottom, mkTop )
import           Kore.ASTUtils.SmartPatterns
                 ( pattern App_, pattern Bottom_, pattern CharLiteral_,
                 pattern DV_, pattern StringLiteral_, pattern Top_,
                 pattern Var_ )
import           Kore.IndexedModule.MetadataTools
                 ( MetadataTools )
import qualified Kore.IndexedModule.MetadataTools as MetadataTools
                 ( MetadataTools (..) )
import           Kore.Predicate.Predicate
                 ( pattern PredicateTrue, makeEqualsPredicate,
                 makeNotPredicate, makeTruePredicate )
import           Kore.Step.ExpandedPattern
                 ( ExpandedPattern (ExpandedPattern),
                 PredicateSubstitution (PredicateSubstitution) )
import           Kore.Step.ExpandedPattern as PredicateSubstitution
                 ( PredicateSubstitution (..) )
import qualified Kore.Step.ExpandedPattern as ExpandedPattern
                 ( ExpandedPattern (..), bottom, fromPurePattern )
import           Kore.Step.PatternAttributes
                 ( isConstructorLikeTop, isFunctionPattern )
import qualified Kore.Step.Simplification.Ceil as Ceil
                 ( makeEvaluateTerm )
import           Kore.Step.Simplification.Data
                 ( SimplificationProof (..) )
import           Kore.Step.StepperAttributes
                 ( StepperAttributes )
import qualified Kore.Step.StepperAttributes as StepperAttributes
                 ( StepperAttributes (..) )
import           Kore.Step.Substitution
                 ( mergePredicatesAndSubstitutions )
import           Kore.Substitution.Class
                 ( Hashable )
import           Kore.Variables.Fresh

import Debug.Trace

data SimplificationType = SimplifyAnd | SimplifyEquals

{-| equals for two terms. It assumes that this will be part of a predicate
which has a special condition for testing bottom=bottom equality.

This is very similar to termAnd.

The comment for 'Kore.Step.Simplification.And.simplify' describes all
the special cases handled by this.
-}
termEquals
    ::  ( MetaOrObject level
        , Hashable variable
        , FreshVariable variable
        , Ord (variable level)
        , Ord (variable Meta)
        , Ord (variable Object)
        , Show (variable level)
        , SortedVariable variable
        , MonadCounter m
        )
    => MetadataTools level StepperAttributes
    -> PureMLPattern level variable
    -> PureMLPattern level variable
    -> Maybe
<<<<<<< HEAD
        (m (ExpandedPattern level variable, SimplificationProof level))
=======
        (Counter (PredicateSubstitution level variable, SimplificationProof level))
>>>>>>> ac2a4cd9
termEquals tools first second = do  -- Maybe monad
    result <-termEqualsAnd tools first second
    return $ do  -- Counter monad
        (ExpandedPattern {predicate, substitution}, _pred) <- result
        return
            ( PredicateSubstitution
                {predicate = predicate, substitution = substitution}
            , SimplificationProof
            )

termEqualsAnd
    ::  ( MetaOrObject level
        , Hashable variable
        , FreshVariable variable
        , Ord (variable level)
        , Ord (variable Meta)
        , Ord (variable Object)
        , Show (variable level)
        , SortedVariable variable
        , MonadCounter m
        )
    => MetadataTools level StepperAttributes
    -> PureMLPattern level variable
    -> PureMLPattern level variable
    -> Maybe
        (m (ExpandedPattern level variable, SimplificationProof level))
termEqualsAnd tools =
    maybeTermEquals
        tools
        (\p1 p2 -> Just $ termEqualsAndChild tools p1 p2)

termEqualsAndChild
    ::  ( MetaOrObject level
        , Hashable variable
        , FreshVariable variable
        , Ord (variable level)
        , Ord (variable Meta)
        , Ord (variable Object)
        , Show (variable level)
        , SortedVariable variable
        , MonadCounter m
        )
    => MetadataTools level StepperAttributes
    -> PureMLPattern level variable
    -> PureMLPattern level variable
    -> m (ExpandedPattern level variable, SimplificationProof level)
termEqualsAndChild tools first second =
    fromMaybe
        (give (MetadataTools.sortTools tools) $
            return
                ( ExpandedPattern
                    { term = mkTop
                    , predicate = makeEqualsPredicate first second
                    , substitution = []
                    }
                , SimplificationProof
                )
        )
        (maybeTermEquals
            tools
            (\p1 p2 -> Just $ termEqualsAndChild tools p1 p2)
            first
            second
        )

maybeTermEquals
    ::  ( MetaOrObject level
        , Hashable variable
        , FreshVariable variable
        , Ord (variable level)
        , Ord (variable Meta)
        , Ord (variable Object)
        , Show (variable level)
        , SortedVariable variable
        , MonadCounter m
        )
    => MetadataTools level StepperAttributes
    -> TermSimplifier level variable m
    -- ^ Used to simplify subterm "and".
    -> PureMLPattern level variable
    -> PureMLPattern level variable
    -> Maybe
        ( m (ExpandedPattern level variable, SimplificationProof level) )
maybeTermEquals =
    maybeTransformTerm
        [ liftET equalAndEquals
        , lift   bottomTermEquals
        , lift   termBottomEquals
        , lift   (variableFunctionAndEquals SimplifyEquals)
        , lift   (functionVariableAndEquals SimplifyEquals)
        ,        equalInjectiveHeadsAndEquals
        , liftE  sortInjectionAndEqualsAssumesDifferentHeads
        , liftE  constructorSortInjectionAndEquals
        , liftE  constructorAndEqualsAssumesDifferentHeads
        , liftET domainValueAndEqualsAssumesDifferent
        , liftET stringLiteralAndEqualsAssumesDifferent
        , liftET charLiteralAndEqualsAssumesDifferent
        ]
  where
    lift = transformerLift
    liftE = lift . toExpanded
    liftET = liftE . addToolsArg

{-| unification for two terms. Note that, most likely, we do not want
to throw away the term, since the substitution part relies on it being
non-bottom.

The main difference from 'termAnd' is that termUnification does not make an
"and" term when it does not know how to handle the given values, it returns
Nothing instead. Arguably, they should be the same.

The comment for 'Kore.Step.Simplification.And.simplify' describes all
the special cases handled by this.
-}
termUnification
    ::  ( MetaOrObject level
        , Hashable variable
        , FreshVariable variable
        , Ord (variable level)
        , Ord (variable Meta)
        , Ord (variable Object)
        , Show (variable level)
        , SortedVariable variable
        , MonadCounter m
        )
    => MetadataTools level StepperAttributes
    -> PureMLPattern level variable
    -> PureMLPattern level variable
    -> Maybe
        (m (ExpandedPattern level variable, SimplificationProof level))
termUnification tools =
    maybeTermAnd
        tools
        (termUnification tools)

{-| "and" simplification for two terms. The comment for
'Kore.Step.Simplification.And.simplify' describes all the special cases
handled by this.
-}
termAnd
    ::  ( MetaOrObject level
        , Hashable variable
        , FreshVariable variable
        , Ord (variable level)
        , Ord (variable Meta)
        , Ord (variable Object)
        , Show (variable level)
        , SortedVariable variable
        , MonadCounter m
        )
    => MetadataTools level StepperAttributes
    -> PureMLPattern level variable
    -> PureMLPattern level variable
    -> m (ExpandedPattern level variable, SimplificationProof level)
termAnd tools first second =
    fromMaybe
        (give (MetadataTools.sortTools tools) $
            return
                ( ExpandedPattern.fromPurePattern (mkAnd first second)
                , SimplificationProof
                )
        )
        (maybeTermAnd tools (\p1 p2 -> Just $ termAnd tools p1 p2) first second)

type TermSimplifier level variable m =
    (  PureMLPattern level variable
    -> PureMLPattern level variable
    -> Maybe
        ( m
            (ExpandedPattern level variable, SimplificationProof level)
        )
    )

data FunctionResult a
    = Handled a
    | NotHandled

maybeTermAnd
    ::  ( MetaOrObject level
        , Hashable variable
        , FreshVariable variable
        , Ord (variable level)
        , Ord (variable Meta)
        , Ord (variable Object)
        , Show (variable level)
        , SortedVariable variable
        , MonadCounter m
        )
    => MetadataTools level StepperAttributes
    -> TermSimplifier level variable m
    -- ^ Used to simplify subterm "and".
    -> PureMLPattern level variable
    -> PureMLPattern level variable
    -> Maybe
        ( m (ExpandedPattern level variable
        , SimplificationProof level)
        )
maybeTermAnd =
    maybeTransformTerm
        [ liftET boolAnd
        , liftET equalAndEquals
        , lift (variableFunctionAndEquals SimplifyAnd)
        , lift (functionVariableAndEquals SimplifyAnd)
        , equalInjectiveHeadsAndEquals
        , liftE sortInjectionAndEqualsAssumesDifferentHeads
        , liftE constructorSortInjectionAndEquals
        , liftE constructorAndEqualsAssumesDifferentHeads
        , liftET domainValueAndEqualsAssumesDifferent
        , liftET stringLiteralAndEqualsAssumesDifferent
        , liftET charLiteralAndEqualsAssumesDifferent
        , lift functionAnd
        ]
  where
    lift = transformerLift
    liftE = lift . toExpanded
    liftET = liftE . addToolsArg

type TermTransformation level variable m =
     ( MetadataTools level StepperAttributes
    -> TermSimplifier level variable m
    -> PureMLPattern level variable
    -> PureMLPattern level variable
    -> FunctionResult
        (Maybe
            ( m
                ( ExpandedPattern level variable
                , SimplificationProof level
                )
            )
        )
    )

maybeTransformTerm
    ::  ( MetaOrObject level
        , Hashable variable
        , FreshVariable variable
        , Ord (variable level)
        , Ord (variable Meta)
        , Ord (variable Object)
        , Show (variable level)
        , SortedVariable variable
        , MonadCounter m
        )
    => [TermTransformation level variable m]
    -> MetadataTools level StepperAttributes
    -> TermSimplifier level variable m
    -- ^ Used to simplify subterm pairs.
    -> PureMLPattern level variable
    -> PureMLPattern level variable
    -> Maybe
        ( m (ExpandedPattern level variable
        , SimplificationProof level)
        )
maybeTransformTerm topTransformers tools childTransformers first second =
    firstHandledWithDefault
        Nothing
        (map (\f -> f tools childTransformers first second) topTransformers)

addToolsArg
    ::  (  PureMLPattern level variable
        -> PureMLPattern level variable
        -> FunctionResult
            (PureMLPattern level variable, SimplificationProof level)
        )
    ->  (  MetadataTools level StepperAttributes
        -> PureMLPattern level variable
        -> PureMLPattern level variable
        -> FunctionResult
            (PureMLPattern level variable, SimplificationProof level)
        )
addToolsArg = pure

toExpanded
    :: MetaOrObject level
    =>   (  MetadataTools level StepperAttributes
        -> PureMLPattern level variable
        -> PureMLPattern level variable
        -> FunctionResult
            (PureMLPattern level variable, SimplificationProof level)
        )
    ->  (  MetadataTools level StepperAttributes
        -> PureMLPattern level variable
        -> PureMLPattern level variable
        -> FunctionResult
            (ExpandedPattern level variable, SimplificationProof level)
        )
toExpanded transformer tools first second =
    case transformer tools first second of
        NotHandled -> NotHandled
        Handled (Bottom_ _, _proof) ->
            Handled (ExpandedPattern.bottom, SimplificationProof)
        Handled (term, _proof) ->
            Handled
                ( ExpandedPattern
                    { term = term
                    , predicate = makeTruePredicate
                    , substitution = []
                    }
                , SimplificationProof
                )

transformerLift
    :: MonadCounter m
    =>  (  MetadataTools level StepperAttributes
        -> PureMLPattern level variable
        -> PureMLPattern level variable
        -> FunctionResult
            (ExpandedPattern level variable, SimplificationProof level)
        )
    -> TermTransformation level variable m
transformerLift
    transformation
    tools
    _childSimplifier
    first
    second
  = liftExpandedPattern (transformation tools first second)

liftExpandedPattern
    :: MonadCounter m
    => FunctionResult
        (ExpandedPattern level variable, SimplificationProof level)
    -> FunctionResult
        (Maybe
            ( m
                ( ExpandedPattern level variable
                , SimplificationProof level
                )
            )
        )
liftExpandedPattern (Handled (patt, proof)) =
    Handled $ Just $ return (patt, proof)
liftExpandedPattern NotHandled = NotHandled

firstHandledWithDefault
    :: a -> [FunctionResult a] -> a
firstHandledWithDefault default' [] = default'
firstHandledWithDefault default' (NotHandled : results) =
    trace "nope" $ firstHandledWithDefault default' results
firstHandledWithDefault _ (Handled result : _) = trace "yep" $ result


{-| And simplification when one of the terms is a bool.

Returns NotHandled if it could not handle the input.
-}
boolAnd
    :: PureMLPattern level variable
    -> PureMLPattern level variable
    -> FunctionResult (PureMLPattern level variable, SimplificationProof level)
boolAnd first second =
    case first of
        Bottom_ _ -> Handled (first, SimplificationProof)
        Top_ _ -> Handled (second, SimplificationProof)
        _ -> case second of
            Bottom_ _ -> Handled (second, SimplificationProof)
            Top_ _ -> Handled (first, SimplificationProof)
            _ -> NotHandled

{-| And simplification for identical terms.

Returns NotHandled if it could not handle the input.
-}
equalAndEquals
    ::  ( Eq (variable level)
        , Eq (variable Object)
        , MetaOrObject level
        )
    => PureMLPattern level variable
    -> PureMLPattern level variable
    -> FunctionResult (PureMLPattern level variable, SimplificationProof level)
equalAndEquals first second
  | first == second =
    Handled (first, SimplificationProof)
equalAndEquals _ _ = NotHandled

{-| Equals simplification for `bottom == term`.

Returns NotHandled if it could not handle the input.
-}
bottomTermEquals
    ::  ( MetaOrObject level
        , SortedVariable variable
        , Show (variable level)
        , Ord (variable level)
        )
    => MetadataTools level StepperAttributes
    -> PureMLPattern level variable
    -> PureMLPattern level variable
    -> FunctionResult
        (ExpandedPattern level variable, SimplificationProof level)
bottomTermEquals
    tools
    (Bottom_ _)
    second
  = case Ceil.makeEvaluateTerm tools second of
    (PredicateTrue, _proof) ->
        Handled (ExpandedPattern.bottom, SimplificationProof)
    (predicate, _proof) ->
        Handled
            ( ExpandedPattern
                { term = mkTop
                , predicate = give (MetadataTools.sortTools tools) $
                    case makeNotPredicate predicate of
                        (predicate', _proof) -> predicate'
                , substitution = []
                }
            , SimplificationProof
            )
bottomTermEquals _ _ _ = NotHandled

{-| Equals simplification for `term == bottom`.

Returns NotHandled if it could not handle the input.
-}
termBottomEquals
    ::  ( MetaOrObject level
        , SortedVariable variable
        , Show (variable level)
        , Ord (variable level)
        )
    => MetadataTools level StepperAttributes
    -> PureMLPattern level variable
    -> PureMLPattern level variable
    -> FunctionResult
        (ExpandedPattern level variable, SimplificationProof level)
termBottomEquals tools first second = bottomTermEquals tools second first

{-| And simplification for `variable and function`.

Returns NotHandled if it could not handle the input.
-}
variableFunctionAndEquals
    ::  ( MetaOrObject level
        , SortedVariable variable
        , Show (variable level)
        , Ord (variable level)
        )
    => SimplificationType
    -> MetadataTools level StepperAttributes
    -> PureMLPattern level variable
    -> PureMLPattern level variable
    -> FunctionResult
        (ExpandedPattern level variable, SimplificationProof level)
variableFunctionAndEquals
    simplificationType
    tools
    (Var_ v)
    second
  = case isFunctionPattern tools second of
    Left _ -> NotHandled
    Right _proof ->
        -- assumes functional implies function.
        Handled
            ( ExpandedPattern
                { term = second  -- different for Equals
                , predicate =
                    case simplificationType of
                        -- Ceil predicate not needed since 'second' being bottom
                        -- will make the entire term bottom. However, one must
                        -- be careful to not just drop the term.
                        SimplifyAnd ->
                            makeTruePredicate
                        SimplifyEquals ->
                            case Ceil.makeEvaluateTerm tools second of
                                (pred', _proof) -> pred'
                , substitution = [(v, second)]
                }
            , SimplificationProof
            )
variableFunctionAndEquals _ _ _ _ = NotHandled

{-| And simplification for `function and variable`.

Returns NotHandled if it could not handle the input.
-}
functionVariableAndEquals
    ::  ( MetaOrObject level
        , SortedVariable variable
        , Show (variable level)
        , Ord (variable level)
        )
    => SimplificationType
    -> MetadataTools level StepperAttributes
    -> PureMLPattern level variable
    -> PureMLPattern level variable
    -> FunctionResult
        (ExpandedPattern level variable, SimplificationProof level)
functionVariableAndEquals
    simplificationType
    tools
    first
    second
  = variableFunctionAndEquals simplificationType tools second first

{-| And simplification for patterns with identical injective heads.

This includes constructors and sort injections.

Returns NotHandled if it could not handle the input.
-}
equalInjectiveHeadsAndEquals
    ::  ( MetaOrObject level
        , Hashable variable
        , FreshVariable variable
        , Ord (variable level)
        , Ord (variable Meta)
        , Ord (variable Object)
        , Show (variable level)
        , SortedVariable variable
        , MonadCounter m
        )
    => MetadataTools level StepperAttributes
    -> TermSimplifier level variable m
    -- ^ Used to simplify subterm "and".
    -> PureMLPattern level variable
    -> PureMLPattern level variable
    -> FunctionResult
        (Maybe
            ( m (ExpandedPattern level variable
            , SimplificationProof level)
            )
        )
equalInjectiveHeadsAndEquals
    tools
    termMerger
    (App_ firstHead firstChildren)
    (App_ secondHead secondChildren)
  | StepperAttributes.isInjective firstHeadAttributes
    && StepperAttributes.isInjective secondHeadAttributes
    && firstHead == secondHead
  = Handled $ do -- Maybe monad
    intCounterChildren <- sequenceA $
        zipWith termMerger firstChildren secondChildren
    return $ do -- Counter monad
        children <- sequenceA intCounterChildren
        (   PredicateSubstitution
                { predicate = mergedPredicate
                , substitution = mergedSubstitution
                }
            , _proof
            ) <- mergePredicatesAndSubstitutions
                tools
                (map (ExpandedPattern.predicate . fst) children)
                (map (ExpandedPattern.substitution . fst) children)
        return
            ( ExpandedPattern
                { term = give (MetadataTools.sortTools tools) $
                    mkApp firstHead (map (ExpandedPattern.term . fst) children)
                , predicate = mergedPredicate
                , substitution = mergedSubstitution
                }
            , SimplificationProof
            )
  where
    firstHeadAttributes = MetadataTools.symAttributes tools firstHead
    secondHeadAttributes = MetadataTools.symAttributes tools firstHead
equalInjectiveHeadsAndEquals _ _ _ _ = NotHandled

{-| And simplification for patterns with sortInjection heads.

Assumes that the two heads were already tested for equality and were found
to be different.

Returns NotHandled if it could not handle the input.
-}
sortInjectionAndEqualsAssumesDifferentHeads
    ::  ( Eq (variable Object)
        , MetaOrObject level
        )
    => MetadataTools level StepperAttributes
    -> PureMLPattern level variable
    -> PureMLPattern level variable
    -> FunctionResult (PureMLPattern level variable, SimplificationProof level)
sortInjectionAndEqualsAssumesDifferentHeads
    tools
    (App_ firstHead [firstChild])
    (App_ secondHead [secondChild])
  | StepperAttributes.isSortInjection firstHeadAttributes
    && StepperAttributes.isSortInjection secondHeadAttributes
    && isConstructorLikeTop tools (project firstChild)
    && isConstructorLikeTop tools (project secondChild)
  =
    assert (firstHead /= secondHead) $
        -- TODO(virgil): This is copied from the unification code, but
        -- it's not obvious that this is correct.
        -- It should work for two constructors, but it may not work
        -- for domainvalue-domainvalue pairs - can't these be obtained
        -- through sort injections?
        --
        -- To give an example, if we have
        -- inj{Integer, s}(\dv{Nat}("1")) vs inj{Nat, s}(\dv{Nat}("1"))
        -- can it happen that
        -- \dv{Integer}("1") = inj{Nat, Integer}(\dv{Nat}("1"))?
        -- If yes, then the conditions above are not enough for returning
        -- bottom here.
        --
        -- For now we will assume that inj does not work like that.
        Handled (mkBottom, SimplificationProof)
  where
    firstHeadAttributes = MetadataTools.symAttributes tools firstHead
    secondHeadAttributes = MetadataTools.symAttributes tools firstHead
sortInjectionAndEqualsAssumesDifferentHeads _ _ _ = NotHandled

{-| And simplification for patterns with constructor heads vs
sortInjection heads.

Returns NotHandled if it could not handle the input.
-}
constructorSortInjectionAndEquals
    ::  ( Eq (variable Object)
        , MetaOrObject level
        )
    => MetadataTools level StepperAttributes
    -> PureMLPattern level variable
    -> PureMLPattern level variable
    -> FunctionResult (PureMLPattern level variable, SimplificationProof level)
constructorSortInjectionAndEquals
    tools
    (App_ firstHead _)
    (App_ secondHead _)
  | (  StepperAttributes.isConstructor firstHeadAttributes
    && StepperAttributes.isSortInjection secondHeadAttributes
    )
    ||  (  StepperAttributes.isConstructor secondHeadAttributes
        && StepperAttributes.isSortInjection firstHeadAttributes
        )
  =
    assert (firstHead /= secondHead) $
        Handled (mkBottom, SimplificationProof)
  where
    firstHeadAttributes = MetadataTools.symAttributes tools firstHead
    secondHeadAttributes = MetadataTools.symAttributes tools firstHead
constructorSortInjectionAndEquals _ _ _ = NotHandled

{-| And simplification for patterns with constructor heads.

Assumes that the two patterns were already tested for equality and were found
to be different.

Returns NotHandled if it could not handle the input.
-}
constructorAndEqualsAssumesDifferentHeads
    ::  ( Eq (variable Object)
        , MetaOrObject level
        )
    => MetadataTools level StepperAttributes
    -> PureMLPattern level variable
    -> PureMLPattern level variable
    -> FunctionResult (PureMLPattern level variable, SimplificationProof level)
constructorAndEqualsAssumesDifferentHeads
    tools
    (App_ firstHead _)
    (App_ secondHead _)
  | StepperAttributes.isConstructor firstHeadAttributes
    && StepperAttributes.isConstructor secondHeadAttributes
  =
    assert (firstHead /= secondHead) $
        Handled (mkBottom, SimplificationProof)
  where
    firstHeadAttributes = MetadataTools.symAttributes tools firstHead
    secondHeadAttributes = MetadataTools.symAttributes tools secondHead
constructorAndEqualsAssumesDifferentHeads _ _ _ = NotHandled

{-| And simplification for domain values.

Assumes that the two patterns were already tested for equality and were found
to be different.

Returns NotHandled if it could not handle the input.
-}
domainValueAndEqualsAssumesDifferent
    :: Eq (variable Object)
    => PureMLPattern level variable
    -> PureMLPattern level variable
    -> FunctionResult (PureMLPattern level variable, SimplificationProof level)
domainValueAndEqualsAssumesDifferent
    first@(DV_ _ (BuiltinDomainPattern _))
    second@(DV_ _ (BuiltinDomainPattern _))
  =
    assert (first /= second) $
        Handled (mkBottom, SimplificationProof)
domainValueAndEqualsAssumesDifferent _ _ = NotHandled

{-| And simplification for string literals.

Assumes that the two patterns were already tested for equality and were found
to be different.

Returns NotHandled if it could not handle the input.
-}
stringLiteralAndEqualsAssumesDifferent
    :: Eq (variable Meta)
    => PureMLPattern level variable
    -> PureMLPattern level variable
    -> FunctionResult (PureMLPattern level variable, SimplificationProof level)
stringLiteralAndEqualsAssumesDifferent
    first@(StringLiteral_ _)
    second@(StringLiteral_ _)
  =
    assert (first /= second) $
        Handled (mkBottom, SimplificationProof)
stringLiteralAndEqualsAssumesDifferent _ _ = NotHandled

{-| And simplification for char literals.

Assumes that the two patterns were already tested for equality and were found
to be different.

Returns NotHandled if it could not handle the input.
-}
charLiteralAndEqualsAssumesDifferent
    :: Eq (variable Meta)
    => PureMLPattern level variable
    -> PureMLPattern level variable
    -> FunctionResult (PureMLPattern level variable, SimplificationProof level)
charLiteralAndEqualsAssumesDifferent
    first@(CharLiteral_ _)
    second@(CharLiteral_ _)
  =
    assert (first /= second) $
        Handled (mkBottom, SimplificationProof)
charLiteralAndEqualsAssumesDifferent _ _ = NotHandled

{-| And simplification for `function and function`.

Returns NotHandled if it could not handle the input.
-}
functionAnd
    ::  ( MetaOrObject level
        , Show (variable level)
        , SortedVariable variable
        )
    => MetadataTools level StepperAttributes
    -> PureMLPattern level variable
    -> PureMLPattern level variable
    -> FunctionResult
        (ExpandedPattern level variable, SimplificationProof level)
functionAnd
    tools
    first
    second
  = case isFunctionPattern tools first of
    Left _ -> NotHandled
    Right _proof ->
        case isFunctionPattern tools second of
            Left _ -> NotHandled
            Right _proof ->
                Handled
                    ( ExpandedPattern
                        { term = first  -- different for Equals
                        -- Ceil predicate not needed since first being
                        -- bottom will make the entire term bottom. However,
                        -- one must be careful to not just drop the term.
                        , predicate = give (MetadataTools.sortTools tools) $
                            makeEqualsPredicate first second
                        , substitution = []
                        }
                    , SimplificationProof
                    )<|MERGE_RESOLUTION|>--- conflicted
+++ resolved
@@ -90,11 +90,7 @@
     -> PureMLPattern level variable
     -> PureMLPattern level variable
     -> Maybe
-<<<<<<< HEAD
-        (m (ExpandedPattern level variable, SimplificationProof level))
-=======
-        (Counter (PredicateSubstitution level variable, SimplificationProof level))
->>>>>>> ac2a4cd9
+        (m (PredicateSubstitution level variable, SimplificationProof level))
 termEquals tools first second = do  -- Maybe monad
     result <-termEqualsAnd tools first second
     return $ do  -- Counter monad
