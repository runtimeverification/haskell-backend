{-|
Module      : Kore.Step.Simplification.Next
Description : Tools for Next pattern simplification.
Copyright   : (c) Runtime Verification, 2018
License     : NCSA
Maintainer  : virgil.serbanuta@runtimeverification.com
Stability   : experimental
Portability : portable
-}
module Kore.Step.Simplification.Next
    ( simplify
    ) where

import Data.Reflection
       ( Given )

import           Kore.AST.Common
import           Kore.AST.MetaOrObject
import           Kore.ASTUtils.SmartConstructors
                 ( mkNext )
import           Kore.IndexedModule.MetadataTools
                 ( SortTools )
import           Kore.Predicate.Predicate
                 ( makeTruePredicate )
import           Kore.Step.ExpandedPattern
                 ( ExpandedPattern (ExpandedPattern) )
import qualified Kore.Step.ExpandedPattern as ExpandedPattern
                 ( ExpandedPattern (..), toMLPattern )
import           Kore.Step.OrOfExpandedPattern
                 ( OrOfExpandedPattern )
import qualified Kore.Step.OrOfExpandedPattern as OrOfExpandedPattern
                 ( make, toExpandedPattern )
import           Kore.Step.Simplification.Data
                 ( SimplificationProof (..) )

-- TODO: Move Next up in the other simplifiers or something similar. Note
-- that it messes up top/bottom testing so moving it up must be done
-- immediately after evaluating the children.
{-|'simplify' simplifies a 'Next' pattern with an 'OrOfExpandedPattern'
child.

Right now this does not do any actual simplification.
-}
simplify
    ::  ( MetaOrObject Object
        , Given (SortTools Object)
        )
    => Next Object (OrOfExpandedPattern Object Variable)
    ->  ( OrOfExpandedPattern Object Variable
        , SimplificationProof Object
        )
simplify
    Next { nextChild = child }
  =
    simplifyEvaluated child

simplifyEvaluated
    ::  ( MetaOrObject Object
        , Given (SortTools Object)
        )
<<<<<<< HEAD
    => OrOfExpandedPattern Object Variable
    -> (OrOfExpandedPattern Object Variable, SimplificationProof Object)
simplifyEvaluatedNext simplified =
=======
    => OrOfExpandedPattern Object variable
    -> (OrOfExpandedPattern Object variable, SimplificationProof Object)
simplifyEvaluated simplified =
>>>>>>> 4e09dbad
    ( OrOfExpandedPattern.make
        [ ExpandedPattern
            { term =
                mkNext
                    $ ExpandedPattern.toMLPattern
                    $ OrOfExpandedPattern.toExpandedPattern simplified
            , predicate = makeTruePredicate
            , substitution = []
            }
        ]
    , SimplificationProof
    )<|MERGE_RESOLUTION|>--- conflicted
+++ resolved
@@ -58,15 +58,9 @@
     ::  ( MetaOrObject Object
         , Given (SortTools Object)
         )
-<<<<<<< HEAD
     => OrOfExpandedPattern Object Variable
     -> (OrOfExpandedPattern Object Variable, SimplificationProof Object)
-simplifyEvaluatedNext simplified =
-=======
-    => OrOfExpandedPattern Object variable
-    -> (OrOfExpandedPattern Object variable, SimplificationProof Object)
 simplifyEvaluated simplified =
->>>>>>> 4e09dbad
     ( OrOfExpandedPattern.make
         [ ExpandedPattern
             { term =
