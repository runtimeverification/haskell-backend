{-|
Module      : Kore.Step.Simplification.Exists
Description : Tools for Exists pattern simplification.
Copyright   : (c) Runtime Verification, 2018
License     : NCSA
Maintainer  : virgil.serbanuta@runtimeverification.com
Stability   : experimental
Portability : portable
-}
module Kore.Step.Simplification.Exists
    ( simplify
    , makeEvaluate
    ) where

import qualified Control.Arrow as Arrow
import           Data.Proxy
                 ( Proxy (..) )
import           Data.Reflection
import qualified Data.Set as Set

import           Kore.AST.Common
import           Kore.AST.MetaOrObject
import           Kore.AST.PureML
                 ( PureMLPattern )
import           Kore.ASTUtils.SmartConstructors
                 ( mkExists )
import           Kore.IndexedModule.MetadataTools
                 ( MetadataTools, SortTools )
import           Kore.Predicate.Predicate
                 ( Predicate, makeExistsPredicate, makeTruePredicate,
                 unwrapPredicate )
import           Kore.Step.ExpandedPattern
                 ( ExpandedPattern (ExpandedPattern) )
import qualified Kore.Step.ExpandedPattern as ExpandedPattern
                 ( ExpandedPattern (..), toMLPattern )
import           Kore.Step.OrOfExpandedPattern
                 ( OrOfExpandedPattern )
import qualified Kore.Step.OrOfExpandedPattern as OrOfExpandedPattern
                 ( isFalse, isTrue, make, traverseFlattenWithPairs )
import           Kore.Step.Simplification.Data
                 ( PureMLPatternSimplifier (..), SimplificationProof (..),
                 Simplifier )
import qualified Kore.Step.Simplification.ExpandedPattern as ExpandedPattern
                 ( simplify )
import           Kore.Step.StepperAttributes
import           Kore.Substitution.Class
import qualified Kore.Substitution.List as ListSubstitution
import           Kore.Unification.Unifier
                 ( UnificationSubstitution )
import           Kore.Variables.Free
                 ( pureFreeVariables )
<<<<<<< HEAD
import           Kore.Variables.Fresh.IntCounter
                 ( IntCounter )
import Kore.SMT.SMT
=======
import           Kore.Variables.Fresh

>>>>>>> 4e09dbad
-- TODO: Move Exists up in the other simplifiers or something similar. Note
-- that it messes up top/bottom testing so moving it up must be done
-- immediately after evaluating the children.
{-|'simplify' simplifies an 'Exists' pattern with an 'OrOfExpandedPattern'
child.

The simplification of exists x . (pat and pred and subst) is equivalent to:

* If the subst contains an assignment for x, then substitute that in pat and
  pred, reevaluate them and return
  (reevaluated-pat and reevaluated-pred and subst-without-x).
* Otherwise, if x does not occur free in pat and pred, return
  (pat and pred and subst)
* Otherwise, if x does not occur free in pat, return
  (pat and (exists x . pred) and subst)
* Otherwise, if x does not occur free in pred, return
  ((exists x . pat) and pred and subst)
* Otherwise return
  ((exists x . pat and pred) and subst)
-}
simplify
    ::  ( MetaOrObject level
        , Given (SortTools level)
<<<<<<< HEAD
=======
        , Show (variable level)
        , Ord (variable level)
        , Show (variable Meta)
        , Show (variable Object)
        , Ord (variable Meta)
        , Ord (variable Object)
        , Hashable variable
        , FreshVariable variable
>>>>>>> 4e09dbad
        )
    => MetadataTools level StepperAttributes
    -> PureMLPatternSimplifier level Variable
    -- ^ Simplifies patterns.
    -> Exists level Variable (OrOfExpandedPattern level Variable)
    -> Simplifier
        ( OrOfExpandedPattern level Variable
        , SimplificationProof level
        )
simplify
    tools
    simplifier
    Exists { existsVariable = variable, existsChild = child }
<<<<<<< HEAD
  = give (convertMetadataTools tools) $ 
    simplifyEvaluatedExists tools simplifier variable child
=======
  =
    simplifyEvaluated tools simplifier variable child
>>>>>>> 4e09dbad

simplifyEvaluated
    ::  ( MetaOrObject level
        , Given (MetadataTools level SMTAttributes)
        , Given (SortTools level)
<<<<<<< HEAD
=======
        , Show (variable level)
        , Ord (variable level)
        , Show (variable Meta)
        , Show (variable Object)
        , Ord (variable Meta)
        , Ord (variable Object)
        , Hashable variable
        , FreshVariable variable
>>>>>>> 4e09dbad
        )
    => MetadataTools level StepperAttributes
    -> PureMLPatternSimplifier level Variable
    -- ^ Simplifies patterns.
    -> Variable level
    -> OrOfExpandedPattern level Variable
    -> Simplifier
<<<<<<< HEAD
        (OrOfExpandedPattern level Variable, SimplificationProof level)
simplifyEvaluatedExists tools simplifier variable simplified
=======
        (OrOfExpandedPattern level variable, SimplificationProof level)
simplifyEvaluated tools simplifier variable simplified
>>>>>>> 4e09dbad
  | OrOfExpandedPattern.isTrue simplified =
    return (simplified, SimplificationProof)
  | OrOfExpandedPattern.isFalse simplified =
    return (simplified, SimplificationProof)
  | otherwise = do
    (evaluated, _proofs) <-
        OrOfExpandedPattern.traverseFlattenWithPairs
            (makeEvaluate tools simplifier variable) simplified
    return ( evaluated, SimplificationProof )

{-| evaluates an 'Exists' given its two 'ExpandedPattern' children.

See 'simplify' for detailed documentation.
-}
makeEvaluate
    ::  ( MetaOrObject level
        , Given (MetadataTools level SMTAttributes)
        , Given (SortTools level)
<<<<<<< HEAD
=======
        , Show (variable level)
        , Ord (variable level)
        , Show (variable Meta)
        , Show (variable Object)
        , Ord (variable Meta)
        , Ord (variable Object)
        , Hashable variable
        , FreshVariable variable
>>>>>>> 4e09dbad
        )
    => MetadataTools level StepperAttributes
    -> PureMLPatternSimplifier level Variable
    -- ^ Simplifies patterns.
    -> Variable level
    -> ExpandedPattern level Variable
    -> Simplifier
        (OrOfExpandedPattern level Variable, SimplificationProof level)
makeEvaluate
    tools
    simplifier
    variable
    patt@ExpandedPattern { term, predicate, substitution }
  = give (convertMetadataTools tools) $ 
    case localSubstitution of
        [] ->
            return (makeEvaluateNoFreeVarInSubstitution variable patt)
        _ -> do
            (substitutedPat, _proof) <-
                substituteTermPredicate
                    term
                    predicate
                    localSubstitutionList
                    globalSubstitution
            (result, _proof) <-
                ExpandedPattern.simplify tools simplifier substitutedPat
            return (result , SimplificationProof)
  where
    (Local localSubstitution, Global globalSubstitution) =
        splitSubstitutionByVariable variable substitution
    localSubstitutionList =
        ListSubstitution.fromList
            (map (Arrow.first asUnified) localSubstitution)

makeEvaluateNoFreeVarInSubstitution
    ::  ( MetaOrObject level
        , Given (MetadataTools level SMTAttributes)
        , Given (SortTools level)
        )
    => Variable level
    -> ExpandedPattern level Variable
    -> (OrOfExpandedPattern level Variable, SimplificationProof level)
makeEvaluateNoFreeVarInSubstitution
    variable
    patt@ExpandedPattern { term, predicate, substitution }
  =
    (OrOfExpandedPattern.make [simplifiedPattern], SimplificationProof)
  where
    termHasVariable =
        variable
            `Set.member`
            pureFreeVariables (Proxy :: Proxy level) term
    predicateHasVariable =
        variable
            `Set.member`
            pureFreeVariables
                (Proxy :: Proxy level)
                (unwrapPredicate predicate)
    simplifiedPattern = case (termHasVariable, predicateHasVariable) of
        (False, False) -> patt
        (False, True) ->
            let
                (predicate', _proof) =
                    makeExistsPredicate variable predicate
            in
                ExpandedPattern
                    { term = term
                    , predicate = predicate'
                    , substitution = substitution
                    }
        (True, False) ->
            ExpandedPattern
                { term = mkExists variable term
                , predicate = predicate
                , substitution = substitution
                }
        (True, True) ->
            ExpandedPattern
                { term =
                    mkExists variable
                        (ExpandedPattern.toMLPattern
                            ExpandedPattern
                                { term = term
                                , predicate = predicate
                                , substitution = []
                                }
                        )
                , predicate = makeTruePredicate
                , substitution = substitution
                }

substituteTermPredicate
    ::  ( MetaOrObject level
        , Given (MetadataTools level SMTAttributes)
        , Given (SortTools level)
<<<<<<< HEAD
        )
    => PureMLPattern level Variable
    -> Predicate level Variable
    -> ListSubstitution.Substitution (Unified Variable) (PureMLPattern level Variable)
    -> UnificationSubstitution level Variable
    -> IntCounter
        (ExpandedPattern level Variable, SimplificationProof level)
=======
        , Show (variable level)
        , Ord (variable level)
        , Show (variable Meta)
        , Show (variable Object)
        , Ord (variable Meta)
        , Ord (variable Object)
        , Hashable variable
        , FreshVariable variable
        )
    => PureMLPattern level variable
    -> Predicate level variable
    -> ListSubstitution.Substitution (Unified variable) (PureMLPattern level variable)
    -> UnificationSubstitution level variable
    -> Simplifier
        (ExpandedPattern level variable, SimplificationProof level)
>>>>>>> 4e09dbad
substituteTermPredicate term predicate substitution globalSubstitution = do
    substitutedTerm <- substitute term substitution
    substitutedPredicate <-
        traverse (`substitute` substitution) predicate
    return
        ( ExpandedPattern
            { term = substitutedTerm
            , predicate = substitutedPredicate
            , substitution = globalSubstitution
            }
        , SimplificationProof
        )

newtype Local a = Local a
newtype Global a = Global a

splitSubstitutionByVariable
    :: Eq (Variable level)
    => Variable level
    -> UnificationSubstitution level Variable
    ->  ( Local (UnificationSubstitution level Variable)
        , Global (UnificationSubstitution level Variable)
        )
splitSubstitutionByVariable _ [] =
    (Local [], Global [])
splitSubstitutionByVariable variable ((var, term) : substs)
  | var == variable =
    (Local [(var, term)], Global substs)
  | otherwise =
    (local, Global ((var, term) : global))
  where
    (local, Global global) = splitSubstitutionByVariable variable substs<|MERGE_RESOLUTION|>--- conflicted
+++ resolved
@@ -49,14 +49,11 @@
                  ( UnificationSubstitution )
 import           Kore.Variables.Free
                  ( pureFreeVariables )
-<<<<<<< HEAD
 import           Kore.Variables.Fresh.IntCounter
                  ( IntCounter )
 import Kore.SMT.SMT
-=======
 import           Kore.Variables.Fresh
 
->>>>>>> 4e09dbad
 -- TODO: Move Exists up in the other simplifiers or something similar. Note
 -- that it messes up top/bottom testing so moving it up must be done
 -- immediately after evaluating the children.
@@ -80,17 +77,6 @@
 simplify
     ::  ( MetaOrObject level
         , Given (SortTools level)
-<<<<<<< HEAD
-=======
-        , Show (variable level)
-        , Ord (variable level)
-        , Show (variable Meta)
-        , Show (variable Object)
-        , Ord (variable Meta)
-        , Ord (variable Object)
-        , Hashable variable
-        , FreshVariable variable
->>>>>>> 4e09dbad
         )
     => MetadataTools level StepperAttributes
     -> PureMLPatternSimplifier level Variable
@@ -104,29 +90,13 @@
     tools
     simplifier
     Exists { existsVariable = variable, existsChild = child }
-<<<<<<< HEAD
   = give (convertMetadataTools tools) $ 
-    simplifyEvaluatedExists tools simplifier variable child
-=======
-  =
-    simplifyEvaluated tools simplifier variable child
->>>>>>> 4e09dbad
+      simplifyEvaluated tools simplifier variable child
 
 simplifyEvaluated
     ::  ( MetaOrObject level
         , Given (MetadataTools level SMTAttributes)
         , Given (SortTools level)
-<<<<<<< HEAD
-=======
-        , Show (variable level)
-        , Ord (variable level)
-        , Show (variable Meta)
-        , Show (variable Object)
-        , Ord (variable Meta)
-        , Ord (variable Object)
-        , Hashable variable
-        , FreshVariable variable
->>>>>>> 4e09dbad
         )
     => MetadataTools level StepperAttributes
     -> PureMLPatternSimplifier level Variable
@@ -134,13 +104,8 @@
     -> Variable level
     -> OrOfExpandedPattern level Variable
     -> Simplifier
-<<<<<<< HEAD
         (OrOfExpandedPattern level Variable, SimplificationProof level)
-simplifyEvaluatedExists tools simplifier variable simplified
-=======
-        (OrOfExpandedPattern level variable, SimplificationProof level)
 simplifyEvaluated tools simplifier variable simplified
->>>>>>> 4e09dbad
   | OrOfExpandedPattern.isTrue simplified =
     return (simplified, SimplificationProof)
   | OrOfExpandedPattern.isFalse simplified =
@@ -159,17 +124,6 @@
     ::  ( MetaOrObject level
         , Given (MetadataTools level SMTAttributes)
         , Given (SortTools level)
-<<<<<<< HEAD
-=======
-        , Show (variable level)
-        , Ord (variable level)
-        , Show (variable Meta)
-        , Show (variable Object)
-        , Ord (variable Meta)
-        , Ord (variable Object)
-        , Hashable variable
-        , FreshVariable variable
->>>>>>> 4e09dbad
         )
     => MetadataTools level StepperAttributes
     -> PureMLPatternSimplifier level Variable
@@ -265,23 +219,6 @@
     ::  ( MetaOrObject level
         , Given (MetadataTools level SMTAttributes)
         , Given (SortTools level)
-<<<<<<< HEAD
-        )
-    => PureMLPattern level Variable
-    -> Predicate level Variable
-    -> ListSubstitution.Substitution (Unified Variable) (PureMLPattern level Variable)
-    -> UnificationSubstitution level Variable
-    -> IntCounter
-        (ExpandedPattern level Variable, SimplificationProof level)
-=======
-        , Show (variable level)
-        , Ord (variable level)
-        , Show (variable Meta)
-        , Show (variable Object)
-        , Ord (variable Meta)
-        , Ord (variable Object)
-        , Hashable variable
-        , FreshVariable variable
         )
     => PureMLPattern level variable
     -> Predicate level variable
@@ -289,7 +226,6 @@
     -> UnificationSubstitution level variable
     -> Simplifier
         (ExpandedPattern level variable, SimplificationProof level)
->>>>>>> 4e09dbad
 substituteTermPredicate term predicate substitution globalSubstitution = do
     substitutedTerm <- substitute term substitution
     substitutedPredicate <-
