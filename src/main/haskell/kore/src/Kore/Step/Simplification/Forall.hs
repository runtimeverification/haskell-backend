--- conflicted
+++ resolved
@@ -69,17 +69,10 @@
     ::  ( MetaOrObject level
         , Given (SortTools level)
         )
-<<<<<<< HEAD
     => Variable level
     -> OrOfExpandedPattern level Variable
     -> (OrOfExpandedPattern level Variable, SimplificationProof level)
-simplifyEvaluatedForall variable simplified
-=======
-    => variable level
-    -> OrOfExpandedPattern level variable
-    -> (OrOfExpandedPattern level variable, SimplificationProof level)
 simplifyEvaluated variable simplified
->>>>>>> 4e09dbad
   | OrOfExpandedPattern.isTrue simplified = (simplified, SimplificationProof)
   | OrOfExpandedPattern.isFalse simplified = (simplified, SimplificationProof)
   | otherwise =
