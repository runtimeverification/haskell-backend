--- conflicted
+++ resolved
@@ -42,13 +42,8 @@
     -> ( OrOfExpandedPattern Object variable
        , SimplificationProof Object
        )
-<<<<<<< HEAD
 simplify _ builtin =
-    ( OrOfExpandedPattern.filterOr
-=======
-simplify _ DomainValue { domainValueSort, domainValueChild } =
     ( MultiOr.filterOr
->>>>>>> ae645f77
         (do
             child <- simplifyBuiltin builtin
             return (mkDomainValue <$> child)
