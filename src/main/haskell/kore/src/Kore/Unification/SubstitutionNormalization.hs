--- conflicted
+++ resolved
@@ -70,20 +70,10 @@
     -> UnificationSubstitution level variable
     -> Either
         (SubstitutionError level variable)
-<<<<<<< HEAD
-        (IntCounter (PredicateSubstitution level variable))
+        (m (PredicateSubstitution level variable))
 normalizeSubstitution tools substitution =
     maybe bottom normalizeSortedSubstitution' <$> topologicalSortConverted
 
-=======
-        (m (PredicateSubstitution level variable))
-normalizeSubstitution tools substitution = do
-    sorted <- topologicalSortConverted
-    let
-        sortedSubstitution =
-            map (variableToSubstitution variableToPattern) sorted
-    return $ normalizeSortedSubstitution sortedSubstitution [] []
->>>>>>> 373be263
   where
     interestingVariables :: Map.Map (Unified variable) (variable level)
     interestingVariables = extractVariables substitution
