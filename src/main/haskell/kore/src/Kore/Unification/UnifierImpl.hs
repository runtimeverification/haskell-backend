--- conflicted
+++ resolved
@@ -392,12 +392,7 @@
     | otherwise = Left $ Left $ NonConstructorHead head1
   where
     head1 = applicationSymbolOrAlias ap1
-<<<<<<< HEAD
 matchDomainValue _ _ _ = Left $ Left UnsupportedPatterns
-=======
-matchConstructor _ _ _ _ = Left $ Left UnsupportedPatterns
-
->>>>>>> 4ba910d5
 
 -- applies Proposition 5.24 (3) which replaces x /\ phi with phi /\ x = phi
 -- if phi is a functional pattern.
