{-|
Module      : Kore.Unification.UnifierImpl
Description : Datastructures and functionality for performing unification on
              Pure patterns
Copyright   : (c) Runtime Verification, 2018
License     : NCSA
Maintainer  : traian.serbanuta@runtimeverification.com
Stability   : experimental
Portability : portable
-}
module Kore.Unification.UnifierImpl where

import Control.Error.Safe
       ( tryAssert )
import Control.Error.Util
       ( note )
import Control.Monad
       ( foldM )
import Control.Monad.Counter
       ( MonadCounter )
import Control.Monad.Except
       ( ExceptT(..)  )
import Control.Monad.Trans.Except
       ( throwE )
import Data.Function
       ( on )
import Data.Functor.Foldable
import Data.List
       ( groupBy, partition, sortBy )

import Kore.Predicate.Predicate (Predicate, unwrapPredicate, wrapPredicate)
import Kore.AST.Common
import Kore.ASTUtils.SmartPatterns
import Kore.AST.MetaOrObject
import Kore.AST.PureML
<<<<<<< HEAD
=======
import Kore.ASTHelpers
       ( ApplicationSorts (..) )
import Kore.ASTUtils.SmartPatterns
>>>>>>> ac2a4cd9
import Kore.IndexedModule.MetadataTools
import Kore.Step.StepperAttributes
import Kore.Unification.Error
import Kore.Unification.UnificationSolution
import Kore.Unification.Procedure (unificationProcedure)
import qualified Kore.Step.ExpandedPattern as PredicateSubstitution
                 ( PredicateSubstitution (..) )
import Kore.Step.ExpandedPattern
       ( ExpandedPattern, isBottom )
import qualified Kore.Step.ExpandedPattern as ExpandedPattern
                 ( ExpandedPattern (..), top )
import           Kore.Substitution.Class
                 ( Hashable )
import           Kore.Variables.Fresh
                 ( FreshVariable )
import {-# SOURCE #-} Kore.Step.Substitution (mergePredicatesAndSubstitutions)
import {-# SOURCE #-} Kore.Step.Simplification.AndTerms (termUnification)

{-# ANN simplifyUnificationProof ("HLint: ignore Use record patterns" :: String) #-}
simplifyUnificationProof
    :: UnificationProof level variable
    -> UnificationProof level variable
simplifyUnificationProof EmptyUnificationProof = EmptyUnificationProof
simplifyUnificationProof (CombinedUnificationProof []) =
    EmptyUnificationProof
simplifyUnificationProof (CombinedUnificationProof [a]) =
    simplifyUnificationProof a
simplifyUnificationProof (CombinedUnificationProof items) =
    case simplifyCombinedItems items of
        []  -> EmptyUnificationProof
        [a] -> a
        as  -> CombinedUnificationProof as
simplifyUnificationProof a@(ConjunctionIdempotency _) = a
simplifyUnificationProof a@(Proposition_5_24_3 _ _ _) = a
simplifyUnificationProof
    (AndDistributionAndConstraintLifting symbolOrAlias unificationProof)
  =
    AndDistributionAndConstraintLifting
        symbolOrAlias
        (simplifyCombinedItems unificationProof)
simplifyUnificationProof a@(SubstitutionMerge _ _ _) = a

simplifyCombinedItems
    :: [UnificationProof level variable] -> [UnificationProof level variable]
simplifyCombinedItems =
    foldr (addContents . simplifyUnificationProof) []
  where
    addContents
        :: UnificationProof level variable
        -> [UnificationProof level variable]
        -> [UnificationProof level variable]
    addContents EmptyUnificationProof  proofItems           = proofItems
    addContents (CombinedUnificationProof items) proofItems =
        items ++ proofItems
    addContents other proofItems = other : proofItems

simplifyAnds
    :: forall level variable m
     . ( MetaOrObject level
       , Eq level
       , Ord (variable level)
       , Ord (variable Meta)
       , Ord (variable Object)
       , SortedVariable variable
       , Show (variable level)
       , Hashable variable
       , FreshVariable variable
       , MonadCounter m
       )
    => MetadataTools level StepperAttributes
    -> [PureMLPattern level variable]
<<<<<<< HEAD
    -> ExceptT
        UnificationError
        m
        ( ExpandedPattern level variable
        , UnificationProof level variable
        )
simplifyAnds _ [] = throwE UnsupportedPatterns
simplifyAnds tools patterns = do
     result <- foldM
        simplifyAnds'
        ExpandedPattern.top
        patterns
     -- TODO(Vladimir) this fixes ~15 tests. Should we change the tests instead?
     tryAssert UnsupportedPatterns . not . isBottom $ result
     return ( result, EmptyUnificationProof )
=======
    -> Either
        (UnificationError level)
        (UnificationSolution level variable, UnificationProof level variable)
simplifyAnds _ [] = Left EmptyPatternList
simplifyAnds tools (p:ps) =
    foldM
        simplifyAnds'
        ( UnificationSolution
            { unificationSolutionTerm = p
            , unificationSolutionConstraints = []
            }
        , EmptyUnificationProof
        )
        ps
  where
    resultSort = getPatternResultSort (sortTools tools) (project p)
    simplifyAnds' (solution,proof) pat = do
        let
            conjunct = Fix $ AndPattern And
                { andSort = resultSort
                , andFirst = unificationSolutionTerm solution
                , andSecond = pat
                }
        (solution', proof') <- simplifyAnd tools conjunct
        return
            ( solution'
                { unificationSolutionConstraints =
                    unificationSolutionConstraints solution
                    ++ unificationSolutionConstraints solution'
                }
            , CombinedUnificationProof [proof, proof']
            )

simplifyAnd
    :: ( Eq level
       , Ord (variable level)
       , Show (variable level)
       )
    => MetadataTools level StepperAttributes
    -> PureMLPattern level variable
    -> Either
        (UnificationError level)
        (UnificationSolution level variable, UnificationProof level variable)
simplifyAnd tools =
    elgot postTransform (preTransform tools . project)

-- Performs variable and equality checks and distributes the conjunction
-- to the children, creating sub-unification problems
preTransform
    :: ( Eq level
       , Ord (variable level)
       , Show (variable level)
       )
    => MetadataTools level StepperAttributes
    -> UnFixedPureMLPattern level variable
    -> Either
        ( Either
            (UnificationError level)
            ( UnificationSolution level variable
            , UnificationProof level variable
            )
        )
        (UnFixedPureMLPattern level variable)
preTransform tools (AndPattern ap) = if left == right
    then Left $ Right
        ( UnificationSolution
            { unificationSolutionTerm = left
            , unificationSolutionConstraints = []
            }
        , ConjunctionIdempotency left
        )
    else case project left of
        VariablePattern vp ->
            Left (mlProposition_5_24_3 tools vp right)
        p1 -> case project right of
            VariablePattern vp -> -- add commutativity here
                Left (mlProposition_5_24_3 tools vp left)
            DomainValuePattern (DomainValue _ dv2) ->
                case dv2 of
                    BuiltinDomainPattern (StringLiteral_ sl2) ->
                        matchDomainValue tools p1 sl2
                    _ -> Left $ Left UnsupportedPatterns
            ApplicationPattern ap2 ->
                give tools matchApplicationPattern p1 ap2
            _ -> Left $ Left UnsupportedPatterns
  where
    left = andFirst ap
    right = andSecond ap
preTransform _ _ = Left $ Left UnsupportedPatterns

matchApplicationPattern
    :: (Given (MetadataTools level StepperAttributes))
    => UnFixedPureMLPattern level variable
    -> Application level (PureMLPattern level variable)
    -> Either
        ( Either
            (UnificationError level)
            ( UnificationSolution level variable
            , UnificationProof level variable
            )
        )
        (UnFixedPureMLPattern level variable)
matchApplicationPattern (DomainValuePattern (DomainValue _ dv1)) ap2
    | isConstructor_ head2 = case dv1 of
        BuiltinDomainPattern (StringLiteral_ sl1) ->
            Left $ Left (PatternClash (DomainValueClash sl1) (HeadClash head2))
        _ ->  Left $ Left UnsupportedPatterns
    | otherwise = Left $ Left $ NonConstructorHead head2
  where
    head2 = applicationSymbolOrAlias ap2
matchApplicationPattern (ApplicationPattern ap1) ap2
    | head1 == head2 =
        if isInjective_ head1
            then matchEqualInjectiveHeads given head1 ap1 ap2
        else if isConstructor_ head1
            then error (show head1 ++ " is constructor but not injective.")
        else Left $ Left $ NonConstructorHead head1
    --Assuming head1 /= head2 in the sequel
    | isConstructor_ head1 =
        if isConstructor_ head2
            then Left $ Left (PatternClash (HeadClash head1) (HeadClash head2))
        else if isSortInjection_ head2
            then Left $ Left
                (PatternClash (HeadClash head1) (mkSortInjectionClash head2))
        else Left $ Left $ NonConstructorHead head2
    --head1 /= head2 && head1 is not constructor
    | isConstructor_ head2 =
        if isSortInjection_ head1
            then Left $ Left
                (PatternClash (mkSortInjectionClash head1) (HeadClash head2))
            else Left $ Left $ NonConstructorHead head1
    --head1 /= head2 && neither is a constructor
    | isSortInjection_ head1 && isSortInjection_ head2
      && isConstructorLikeTop given (project child1)
      && isConstructorLikeTop given (project child2) =
        Left $ Left
            (PatternClash
                (SortInjectionClash p1FromSort p1ToSort)
                (SortInjectionClash p2FromSort p2ToSort)
            )
    --head1 /= head2 && neither is a constructor
    -- && they are not both sort injections
    | otherwise = Left $ Left UnsupportedPatterns
  where
    head1 = applicationSymbolOrAlias ap1
    head2 = applicationSymbolOrAlias ap2
    [p1FromSort, p1ToSort] = symbolOrAliasParams head1
    [child1] = applicationChildren ap1
    [p2FromSort, p2ToSort] = symbolOrAliasParams head2
    [child2] = applicationChildren ap2
matchApplicationPattern _ _ = Left $ Left UnsupportedPatterns

matchEqualInjectiveHeads
    :: MetadataTools level StepperAttributes
    -> SymbolOrAlias level
    -> Application level (PureMLPattern level variable)
    -> Application level (PureMLPattern level variable)
    -> Either err (UnFixedPureMLPattern level variable)
matchEqualInjectiveHeads tools head1 ap1 ap2 = Right $
    ApplicationPattern Application
        { applicationSymbolOrAlias = head1
        , applicationChildren =
            Fix . AndPattern
                <$> zipWith3 And
                    (applicationSortsOperands
                        (sortTools tools head1)
                    )
                    (applicationChildren ap1)
                    (applicationChildren ap2)
        }

mkSortInjectionClash :: SymbolOrAlias level -> ClashReason level
mkSortInjectionClash head1 = SortInjectionClash p1FromSort p1ToSort
  where
    [p1FromSort, p1ToSort] = symbolOrAliasParams head1


matchDomainValue
    :: MetadataTools level StepperAttributes
    -> UnFixedPureMLPattern level variable
    -> String
    -> Either
        ( Either
            (UnificationError level)
            ( UnificationSolution level variable
            , UnificationProof level variable
            )
        )
        (UnFixedPureMLPattern level variable)
matchDomainValue _ (DomainValuePattern (DomainValue _ dv1)) sl2 =
    case dv1 of
        BuiltinDomainPattern (StringLiteral_ sl1) ->
            Left $ Left
                (PatternClash (DomainValueClash sl1) (DomainValueClash sl2))
        _ ->  Left $ Left UnsupportedPatterns
matchDomainValue tools (ApplicationPattern ap1) sl2
    | isConstructor (symAttributes tools head1) =
        Left $ Left (PatternClash (HeadClash head1) (DomainValueClash sl2))
    | otherwise = Left $ Left $ NonConstructorHead head1
>>>>>>> ac2a4cd9
  where
    simplifyAnds'
        :: ExpandedPattern level variable
        -> PureMLPattern level variable
        -> ExceptT
            UnificationError
            m
            ( ExpandedPattern level variable )
    simplifyAnds' intermediate (And_ _ lhs rhs) =
        foldM simplifyAnds' intermediate [lhs, rhs]
    simplifyAnds' intermediate pat = do
        (result, _) <- ExceptT . sequence
            $ note UnsupportedPatterns
            $ termUnification tools (ExpandedPattern.term intermediate) pat
        (predSubst, _) <- mergePredicatesAndSubstitutions tools
          [ ExpandedPattern.predicate result, ExpandedPattern.predicate intermediate ]
          [ ExpandedPattern.substitution result, ExpandedPattern.substitution intermediate ]

        return $ ExpandedPattern.ExpandedPattern
            ( ExpandedPattern.term result )
            ( PredicateSubstitution.predicate predSubst )
            ( PredicateSubstitution.substitution predSubst )


groupSubstitutionByVariable
    :: Ord (variable level)
    => UnificationSubstitution level variable
    -> [UnificationSubstitution level variable]
groupSubstitutionByVariable =
    groupBy ((==) `on` fst) . sortBy (compare `on` fst) . map sortRenaming
  where
    sortRenaming (var, Fix (VariablePattern var'))
        | var' < var = (var', Fix (VariablePattern var))
    sortRenaming eq = eq

-- simplifies x = t1 /\ x = t2 /\ ... /\ x = tn by transforming it into
-- x = ((t1 /\ t2) /\ (..)) /\ tn
-- then recursively reducing that to finally get x = t /\ subst
solveGroupedSubstitution
    :: ( MetaOrObject level
       , Eq level
       , Ord (variable level)
       , Ord (variable Meta)
       , Ord (variable Object)
       , SortedVariable variable
       , Show (variable level)
       , Hashable variable
       , FreshVariable variable
       , MonadCounter m
       )
    => MetadataTools level StepperAttributes
    -> UnificationSubstitution level variable
    -> ExceptT
        UnificationError
        m
        ( UnificationSubstitution level variable
        , UnificationProof level variable
        )
solveGroupedSubstitution _ [] = throwE UnsupportedPatterns
solveGroupedSubstitution tools ((x,p):subst) = do
    (solution, proof) <- simplifyAnds tools (p : map snd subst)
    return
        ( (x, ExpandedPattern.term solution)
          : ExpandedPattern.substitution solution
        , proof)

-- |Takes a potentially non-normalized substitution,
-- and if it contains multiple assignments to the same variable,
-- it solves all such assignments.
-- As new assignments may be produced during the solving process,
-- `normalizeSubstitutionDuplication` recursively calls itself until it
-- stabilizes.
normalizeSubstitutionDuplication
    :: ( MetaOrObject level
       , Eq level
       , Ord (variable level)
       , Ord (variable Meta)
       , Ord (variable Object)
       , SortedVariable variable
       , Show (variable level)
       , Hashable variable
       , FreshVariable variable
       , MonadCounter m
       )
    => MetadataTools level StepperAttributes
    -> UnificationSubstitution level variable
    -> ExceptT
        UnificationError
        m
        ( UnificationSubstitution level variable
        , UnificationProof level variable
        )
normalizeSubstitutionDuplication tools subst =
    if null nonSingletonSubstitutions
        then return (subst, EmptyUnificationProof)
        else do
            (subst', proof') <- mconcat <$>
                mapM (solveGroupedSubstitution tools) nonSingletonSubstitutions
            (finalSubst, proof) <-
                normalizeSubstitutionDuplication tools
                    (concat singletonSubstitutions
                     ++ subst'
                    )
            return
                ( finalSubst
                , CombinedUnificationProof
                    [ proof'
                    , proof
                    ]
                )
  where
    groupedSubstitution = groupSubstitutionByVariable subst
    isSingleton [_] = True
    isSingleton _   = False
    (singletonSubstitutions, nonSingletonSubstitutions) =
        partition isSingleton groupedSubstitution<|MERGE_RESOLUTION|>--- conflicted
+++ resolved
@@ -33,12 +33,9 @@
 import Kore.ASTUtils.SmartPatterns
 import Kore.AST.MetaOrObject
 import Kore.AST.PureML
-<<<<<<< HEAD
-=======
 import Kore.ASTHelpers
        ( ApplicationSorts (..) )
 import Kore.ASTUtils.SmartPatterns
->>>>>>> ac2a4cd9
 import Kore.IndexedModule.MetadataTools
 import Kore.Step.StepperAttributes
 import Kore.Unification.Error
@@ -110,7 +107,6 @@
        )
     => MetadataTools level StepperAttributes
     -> [PureMLPattern level variable]
-<<<<<<< HEAD
     -> ExceptT
         UnificationError
         m
@@ -126,207 +122,6 @@
      -- TODO(Vladimir) this fixes ~15 tests. Should we change the tests instead?
      tryAssert UnsupportedPatterns . not . isBottom $ result
      return ( result, EmptyUnificationProof )
-=======
-    -> Either
-        (UnificationError level)
-        (UnificationSolution level variable, UnificationProof level variable)
-simplifyAnds _ [] = Left EmptyPatternList
-simplifyAnds tools (p:ps) =
-    foldM
-        simplifyAnds'
-        ( UnificationSolution
-            { unificationSolutionTerm = p
-            , unificationSolutionConstraints = []
-            }
-        , EmptyUnificationProof
-        )
-        ps
-  where
-    resultSort = getPatternResultSort (sortTools tools) (project p)
-    simplifyAnds' (solution,proof) pat = do
-        let
-            conjunct = Fix $ AndPattern And
-                { andSort = resultSort
-                , andFirst = unificationSolutionTerm solution
-                , andSecond = pat
-                }
-        (solution', proof') <- simplifyAnd tools conjunct
-        return
-            ( solution'
-                { unificationSolutionConstraints =
-                    unificationSolutionConstraints solution
-                    ++ unificationSolutionConstraints solution'
-                }
-            , CombinedUnificationProof [proof, proof']
-            )
-
-simplifyAnd
-    :: ( Eq level
-       , Ord (variable level)
-       , Show (variable level)
-       )
-    => MetadataTools level StepperAttributes
-    -> PureMLPattern level variable
-    -> Either
-        (UnificationError level)
-        (UnificationSolution level variable, UnificationProof level variable)
-simplifyAnd tools =
-    elgot postTransform (preTransform tools . project)
-
--- Performs variable and equality checks and distributes the conjunction
--- to the children, creating sub-unification problems
-preTransform
-    :: ( Eq level
-       , Ord (variable level)
-       , Show (variable level)
-       )
-    => MetadataTools level StepperAttributes
-    -> UnFixedPureMLPattern level variable
-    -> Either
-        ( Either
-            (UnificationError level)
-            ( UnificationSolution level variable
-            , UnificationProof level variable
-            )
-        )
-        (UnFixedPureMLPattern level variable)
-preTransform tools (AndPattern ap) = if left == right
-    then Left $ Right
-        ( UnificationSolution
-            { unificationSolutionTerm = left
-            , unificationSolutionConstraints = []
-            }
-        , ConjunctionIdempotency left
-        )
-    else case project left of
-        VariablePattern vp ->
-            Left (mlProposition_5_24_3 tools vp right)
-        p1 -> case project right of
-            VariablePattern vp -> -- add commutativity here
-                Left (mlProposition_5_24_3 tools vp left)
-            DomainValuePattern (DomainValue _ dv2) ->
-                case dv2 of
-                    BuiltinDomainPattern (StringLiteral_ sl2) ->
-                        matchDomainValue tools p1 sl2
-                    _ -> Left $ Left UnsupportedPatterns
-            ApplicationPattern ap2 ->
-                give tools matchApplicationPattern p1 ap2
-            _ -> Left $ Left UnsupportedPatterns
-  where
-    left = andFirst ap
-    right = andSecond ap
-preTransform _ _ = Left $ Left UnsupportedPatterns
-
-matchApplicationPattern
-    :: (Given (MetadataTools level StepperAttributes))
-    => UnFixedPureMLPattern level variable
-    -> Application level (PureMLPattern level variable)
-    -> Either
-        ( Either
-            (UnificationError level)
-            ( UnificationSolution level variable
-            , UnificationProof level variable
-            )
-        )
-        (UnFixedPureMLPattern level variable)
-matchApplicationPattern (DomainValuePattern (DomainValue _ dv1)) ap2
-    | isConstructor_ head2 = case dv1 of
-        BuiltinDomainPattern (StringLiteral_ sl1) ->
-            Left $ Left (PatternClash (DomainValueClash sl1) (HeadClash head2))
-        _ ->  Left $ Left UnsupportedPatterns
-    | otherwise = Left $ Left $ NonConstructorHead head2
-  where
-    head2 = applicationSymbolOrAlias ap2
-matchApplicationPattern (ApplicationPattern ap1) ap2
-    | head1 == head2 =
-        if isInjective_ head1
-            then matchEqualInjectiveHeads given head1 ap1 ap2
-        else if isConstructor_ head1
-            then error (show head1 ++ " is constructor but not injective.")
-        else Left $ Left $ NonConstructorHead head1
-    --Assuming head1 /= head2 in the sequel
-    | isConstructor_ head1 =
-        if isConstructor_ head2
-            then Left $ Left (PatternClash (HeadClash head1) (HeadClash head2))
-        else if isSortInjection_ head2
-            then Left $ Left
-                (PatternClash (HeadClash head1) (mkSortInjectionClash head2))
-        else Left $ Left $ NonConstructorHead head2
-    --head1 /= head2 && head1 is not constructor
-    | isConstructor_ head2 =
-        if isSortInjection_ head1
-            then Left $ Left
-                (PatternClash (mkSortInjectionClash head1) (HeadClash head2))
-            else Left $ Left $ NonConstructorHead head1
-    --head1 /= head2 && neither is a constructor
-    | isSortInjection_ head1 && isSortInjection_ head2
-      && isConstructorLikeTop given (project child1)
-      && isConstructorLikeTop given (project child2) =
-        Left $ Left
-            (PatternClash
-                (SortInjectionClash p1FromSort p1ToSort)
-                (SortInjectionClash p2FromSort p2ToSort)
-            )
-    --head1 /= head2 && neither is a constructor
-    -- && they are not both sort injections
-    | otherwise = Left $ Left UnsupportedPatterns
-  where
-    head1 = applicationSymbolOrAlias ap1
-    head2 = applicationSymbolOrAlias ap2
-    [p1FromSort, p1ToSort] = symbolOrAliasParams head1
-    [child1] = applicationChildren ap1
-    [p2FromSort, p2ToSort] = symbolOrAliasParams head2
-    [child2] = applicationChildren ap2
-matchApplicationPattern _ _ = Left $ Left UnsupportedPatterns
-
-matchEqualInjectiveHeads
-    :: MetadataTools level StepperAttributes
-    -> SymbolOrAlias level
-    -> Application level (PureMLPattern level variable)
-    -> Application level (PureMLPattern level variable)
-    -> Either err (UnFixedPureMLPattern level variable)
-matchEqualInjectiveHeads tools head1 ap1 ap2 = Right $
-    ApplicationPattern Application
-        { applicationSymbolOrAlias = head1
-        , applicationChildren =
-            Fix . AndPattern
-                <$> zipWith3 And
-                    (applicationSortsOperands
-                        (sortTools tools head1)
-                    )
-                    (applicationChildren ap1)
-                    (applicationChildren ap2)
-        }
-
-mkSortInjectionClash :: SymbolOrAlias level -> ClashReason level
-mkSortInjectionClash head1 = SortInjectionClash p1FromSort p1ToSort
-  where
-    [p1FromSort, p1ToSort] = symbolOrAliasParams head1
-
-
-matchDomainValue
-    :: MetadataTools level StepperAttributes
-    -> UnFixedPureMLPattern level variable
-    -> String
-    -> Either
-        ( Either
-            (UnificationError level)
-            ( UnificationSolution level variable
-            , UnificationProof level variable
-            )
-        )
-        (UnFixedPureMLPattern level variable)
-matchDomainValue _ (DomainValuePattern (DomainValue _ dv1)) sl2 =
-    case dv1 of
-        BuiltinDomainPattern (StringLiteral_ sl1) ->
-            Left $ Left
-                (PatternClash (DomainValueClash sl1) (DomainValueClash sl2))
-        _ ->  Left $ Left UnsupportedPatterns
-matchDomainValue tools (ApplicationPattern ap1) sl2
-    | isConstructor (symAttributes tools head1) =
-        Left $ Left (PatternClash (HeadClash head1) (DomainValueClash sl2))
-    | otherwise = Left $ Left $ NonConstructorHead head1
->>>>>>> ac2a4cd9
   where
     simplifyAnds'
         :: ExpandedPattern level variable
