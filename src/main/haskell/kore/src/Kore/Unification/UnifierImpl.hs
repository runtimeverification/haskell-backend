{-|
Module      : Kore.Unification.UnifierImpl
Description : Datastructures and functionality for performing unification on
              Pure patterns
Copyright   : (c) Runtime Verification, 2018
License     : UIUC/NCSA
Maintainer  : traian.serbanuta@runtimeverification.com
Stability   : experimental
Portability : portable
-}
module Kore.Unification.UnifierImpl where

import Control.Monad
       ( foldM )
import Data.Function
       ( on )
import Data.Functor.Foldable
import Data.List
       ( groupBy, partition, sortBy )

import Data.Functor.Traversable
import Kore.AST.Common
import Kore.AST.MetaOrObject
import Kore.AST.MLPatterns
import Kore.AST.PureML
import Kore.ASTHelpers
       ( ApplicationSorts (..) )
import Kore.IndexedModule.MetadataTools
import Kore.Predicate.Predicate
       ( Predicate, makeTruePredicate )
import Kore.Step.PatternAttributes
       ( FunctionalProof (..), isFunctionalPattern )
import Kore.Step.StepperAttributes
import Kore.Unification.Error

type UnificationSubstitution level variable
    = [(variable level, PureMLPattern level variable)]

-- |'UnificationSolution' describes the solution of an unification problem,
-- consisting of the unified term and the set of constraints (equalities)
-- obtained during unification.
data UnificationSolution level variable = UnificationSolution
    { unificationSolutionTerm        :: !(PureMLPattern level variable)
    , unificationSolutionConstraints :: !(UnificationSubstitution level variable)
    }
  deriving (Eq, Show)

-- |'mapSubstitutionVariables' changes all the variables in the substitution
-- with the given function.
mapSubstitutionVariables
    :: (variableFrom level -> variableTo level)
    -> UnificationSubstitution level variableFrom
    -> UnificationSubstitution level variableTo
mapSubstitutionVariables variableMapper =
    map (mapVariable variableMapper)
  where
    mapVariable
        :: (variableFrom level -> variableTo level)
        -> (variableFrom level, PureMLPattern level variableFrom)
        -> (variableTo level, PureMLPattern level variableTo)
    mapVariable
        mapper
        (variable, patt)
      =
        (mapper variable, mapPatternVariables mapper patt)


-- |'unificationSolutionToPurePattern' packages an unification solution into
-- a 'CommonPurePattern' by transforming the constraints into a conjunction of
-- equalities and conjoining them with the unified term.
unificationSolutionToPurePattern
    :: SortedVariable variable
    => MetadataTools level StepperAttributes
    -> UnificationSolution level variable
    -> PureMLPattern level variable
unificationSolutionToPurePattern tools ucp =
    case unificationSolutionConstraints ucp of
        [] -> unifiedTerm
        (constraint:constraints) ->
            andPat unifiedTerm (foldr andEquals (equals constraint) constraints)
  where
    resultSort =
        getPatternResultSort (sortTools tools) (project unifiedTerm)
    unifiedTerm = unificationSolutionTerm ucp
    andEquals = andPat . equals
    andPat first second =
        Fix $ AndPattern And
            { andSort = resultSort
            , andFirst = first
            , andSecond = second
            }
    equals (var, p) =
        Fix $ EqualsPattern Equals
            { equalsOperandSort = sortedVariableSort var
            , equalsResultSort = resultSort
            , equalsFirst = Fix $ VariablePattern var
            , equalsSecond = p
            }

-- |'UnificationProof' is meant to represent proof term stubs for various
-- steps performed during unification
-- TODO: replace this datastructures with proper ones representing
-- both hypotheses and conclusions in the proof object.
data UnificationProof level variable
    = EmptyUnificationProof
    -- ^Empty proof (nothing to prove)
    | CombinedUnificationProof [UnificationProof level variable]
    -- ^Putting multiple proofs together
    | ConjunctionIdempotency (PureMLPattern level variable)
    -- ^Used to specify the reduction a/\a <-> a
    | Proposition_5_24_3
        [FunctionalProof level variable]
        (variable level)
        (PureMLPattern level variable)
    -- ^Used to specify the application of Proposition 5.24 (3)
    -- https://arxiv.org/pdf/1705.06312.pdf#subsection.5.4
    -- if ϕ and ϕ' are functional patterns, then
    -- |= (ϕ ∧ ϕ') = (ϕ ∧ (ϕ = ϕ'))
    | AndDistributionAndConstraintLifting
        (SymbolOrAlias level)
        [UnificationProof level variable]
    -- ^Used to specify both the application of the constructor axiom
    -- c(x1, .., xn) /\ c(y1, ..., yn) -> c(x1 /\ y1, ..., xn /\ yn)
    -- and of Proposition 5.12 (Constraint propagation) after unification:
    -- https://arxiv.org/pdf/1705.06312.pdf#subsection.5.2
    -- if ϕ is a predicate, then:
    -- |= c(ϕ1, ..., ϕi /\ ϕ, ..., ϕn) = c(ϕ1, ..., ϕi, ..., ϕn) /\ ϕ
    | SubstitutionMerge
        (variable level)
        (PureMLPattern level variable)
        (PureMLPattern level variable)
    -- ^Specifies the merging of (x = t1) /\ (x = t2) into x = (t1 /\ t2)
    -- Semantics of K, 7.7.1:
    -- (Equality Elimination). |- (ϕ1 = ϕ2) → (ψ[ϕ1/v] → ψ[ϕ2/v])
    -- if we instantiate it using  ϕ1 = x, ϕ2 = y and ψ = (v = t2), we get
    -- |- x = t1 -> ((x = t2) -> (t1 = t2))
    -- by boolean manipulation, we can get
    -- |- (x = t1) /\ (x = t2) -> ((x = t1) /\ (t1 = t2))
    -- By some ??magic?? similar to Proposition 5.12
    -- ((x = t1) /\ (t1 = t2)) = (x = (t1 /\ (t1 = t2)))
    -- then, applying Proposition 5.24(3), this further gets to
    -- (x = (t1 /\ t2))
  deriving (Eq, Show)

{-# ANN simplifyUnificationProof ("HLint: ignore Use record patterns" :: String) #-}
simplifyUnificationProof
    :: UnificationProof level variable
    -> UnificationProof level variable
simplifyUnificationProof EmptyUnificationProof = EmptyUnificationProof
simplifyUnificationProof (CombinedUnificationProof []) =
    EmptyUnificationProof
simplifyUnificationProof (CombinedUnificationProof [a]) =
    simplifyUnificationProof a
simplifyUnificationProof (CombinedUnificationProof items) =
    case simplifyCombinedItems items of
        []  -> EmptyUnificationProof
        [a] -> a
        as  -> CombinedUnificationProof as
simplifyUnificationProof a@(ConjunctionIdempotency _) = a
simplifyUnificationProof a@(Proposition_5_24_3 _ _ _) = a
simplifyUnificationProof
    (AndDistributionAndConstraintLifting symbolOrAlias unificationProof)
  =
    AndDistributionAndConstraintLifting
        symbolOrAlias
        (simplifyCombinedItems unificationProof)
simplifyUnificationProof a@(SubstitutionMerge _ _ _) = a

simplifyCombinedItems
    :: [UnificationProof level variable] -> [UnificationProof level variable]
simplifyCombinedItems =
    foldr (addContents . simplifyUnificationProof) []
  where
    addContents
        :: UnificationProof level variable
        -> [UnificationProof level variable]
        -> [UnificationProof level variable]
    addContents EmptyUnificationProof  proofItems           = proofItems
    addContents (CombinedUnificationProof items) proofItems =
        items ++ proofItems
    addContents other proofItems = other : proofItems

<<<<<<< HEAD
-- |@FunctionalProof@ is used for providing arguments that a pattern is
-- functional.  Currently we only support arguments stating that a
-- pattern consists only of functional symbols, variables, domain values, and
-- string/char literals.
-- Hence, a proof that a pattern is functional is a list of @FunctionalProof@.
-- TODO: replace this datastructures with proper ones representing
-- both hypotheses and conclusions in the proof object.
data FunctionalProof level variable
    = FunctionalVariable (variable level)
    -- ^Variables are functional as per Corollary 5.19
    -- https://arxiv.org/pdf/1705.06312.pdf#subsection.5.4
    -- |= ∃y . x = y
    | FunctionalStringLiteral StringLiteral
    -- ^String literals are functional as they represent one value in the model.
    | FunctionalCharLiteral CharLiteral
    -- ^Char literals are functional as they represent one value in the model.
    | FunctionalDomainValue (DomainValue level (PureMLPattern Meta Variable))
    -- ^Domain values are functional as they represent one value in the model.
    | FunctionalHead (SymbolOrAlias level)
    -- ^Head of a total function, conforming to Definition 5.21
    -- https://arxiv.org/pdf/1705.06312.pdf#subsection.5.4
  deriving (Eq, Show)

{-| 'mapFunctionalProofVariables' replaces all variables in a 'FunctionalProof'
using the provided mapping.
-}
mapFunctionalProofVariables
    :: (variableFrom level -> variableTo level)
    -> FunctionalProof level variableFrom
    -> FunctionalProof level variableTo
mapFunctionalProofVariables mapper (FunctionalVariable variable) =
    FunctionalVariable (mapper variable)
mapFunctionalProofVariables _ (FunctionalStringLiteral sl) =
    FunctionalStringLiteral sl
mapFunctionalProofVariables _ (FunctionalCharLiteral cl) =
    FunctionalCharLiteral cl
mapFunctionalProofVariables _ (FunctionalDomainValue dv) =
    FunctionalDomainValue dv
mapFunctionalProofVariables _ (FunctionalHead functionalHead) =
    FunctionalHead functionalHead

-- checks whether a pattern is functional or not
isFunctionalPattern
    :: Show (variable level)
    => MetadataTools level StepperAttributes
    -> PureMLPattern level variable
    -> Either (UnificationError level) [FunctionalProof level variable]
isFunctionalPattern tools = fixBottomUpVisitorM reduceM
  where
    reduceM (CharLiteralPattern cl) =
        Right [FunctionalCharLiteral cl]
    reduceM (StringLiteralPattern sl) =
        Right [FunctionalStringLiteral sl]
    reduceM (DomainValuePattern dv) =
        Right [FunctionalDomainValue dv]
    reduceM (VariablePattern v) =
        Right [FunctionalVariable v]
    reduceM (ApplicationPattern ap) =
        if isFunctional (attributes tools patternHead)
            then return (FunctionalHead patternHead : concat proofs)
            else Left (NonFunctionalHead patternHead)
      where
        patternHead = applicationSymbolOrAlias ap
        proofs = applicationChildren ap
    reduceM _ = Left NonFunctionalPattern

=======
>>>>>>> 61147f94
simplifyAnds
    :: ( Eq level
       , Ord (variable level)
       , SortedVariable variable
       , Show (variable level)
       )
    => MetadataTools level StepperAttributes
    -> [PureMLPattern level variable]
    -> Either
        (UnificationError level)
        (UnificationSolution level variable, UnificationProof level variable)
simplifyAnds _ [] = Left EmptyPatternList
simplifyAnds tools (p:ps) =
    foldM
        simplifyAnds'
        ( UnificationSolution
            { unificationSolutionTerm = p
            , unificationSolutionConstraints = []
            }
        , EmptyUnificationProof
        )
        ps
  where
    resultSort = getPatternResultSort (sortTools tools) (project p)
    simplifyAnds' (solution,proof) pat = do
        let
            conjunct = Fix $ AndPattern And
                { andSort = resultSort
                , andFirst = unificationSolutionTerm solution
                , andSecond = pat
                }
        (solution', proof') <- simplifyAnd tools conjunct
        return
            ( solution'
                { unificationSolutionConstraints =
                    unificationSolutionConstraints solution
                    ++ unificationSolutionConstraints solution'
                }
            , CombinedUnificationProof [proof, proof']
            )

simplifyAnd
    :: ( Eq level
       , Ord (variable level)
       , Show (variable level)
       )
    => MetadataTools level StepperAttributes
    -> PureMLPattern level variable
    -> Either
        (UnificationError level)
        (UnificationSolution level variable, UnificationProof level variable)
simplifyAnd tools =
    fixTopDownVisitor (preTransform tools) postTransform

-- Performs variable and equality checks and distributes the conjunction
-- to the children, creating sub-unification problems
preTransform
    :: ( Eq level
       , Ord (variable level)
       , Show (variable level)
       )
    => MetadataTools level StepperAttributes
    -> UnFixedPureMLPattern level variable
    -> Either
        ( Either
            (UnificationError level)
            ( UnificationSolution level variable
            , UnificationProof level variable
            )
        )
        (UnFixedPureMLPattern level variable)
preTransform tools (AndPattern ap) = if left == right
    then Left $ Right
        ( UnificationSolution
            { unificationSolutionTerm = left
            , unificationSolutionConstraints = []
            }
        , ConjunctionIdempotency left
        )
    else case (project left, project right) of
        (VariablePattern vp, _) ->
            Left (mlProposition_5_24_3 tools vp right)

        (_, VariablePattern vp) -> -- add commutativity here
            Left (mlProposition_5_24_3 tools vp left)
        (ApplicationPattern ap1, ApplicationPattern ap2) ->
            let
                head1 = applicationSymbolOrAlias ap1
                head2 = applicationSymbolOrAlias ap2
            in
                if isConstructor (attributes tools head1)
                    then if head1 == head2
                        then Right
                            $ ApplicationPattern Application
                                { applicationSymbolOrAlias = head1
                                , applicationChildren =
                                    Fix . AndPattern
                                        <$> zipWith3 And
                                            (applicationSortsOperands
                                                (sortTools tools head1)
                                            )
                                            (applicationChildren ap1)
                                            (applicationChildren ap2)
                                }
                        else if isConstructor (attributes tools head2)
                            then Left $ Left (ConstructorClash head1 head2)
                            else Left $ Left (NonConstructorHead head2)
                    else Left $ Left (NonConstructorHead head1)
        _ -> Left $ Left UnsupportedPatterns
  where
    left = andFirst ap
    right = andSecond ap
preTransform _ _ = Left $ Left UnsupportedPatterns

-- applies Proposition 5.24 (3) which replaces x /\ phi with phi /\ x = phi
-- if phi is a functional pattern.
mlProposition_5_24_3
    :: Show (variable level)
    => MetadataTools level StepperAttributes
    -> variable level
    -- ^variable pattern
    -> PureMLPattern level variable
    -- ^functional (term) pattern
    -> Either
        (UnificationError level)
        (UnificationSolution level variable, UnificationProof level variable)
mlProposition_5_24_3
    tools
    v
    functionalPattern
  = case isFunctionalPattern tools functionalPattern of
        Right functionalProof -> Right --Matching Logic 5.24 (3)
            ( UnificationSolution
                { unificationSolutionTerm        = functionalPattern
                , unificationSolutionConstraints = [ (v, functionalPattern) ]
                }
            , Proposition_5_24_3 functionalProof v functionalPattern
            )
        _ -> Left NonFunctionalPattern

-- returns from the recursion, building the unified term and
-- pushing up the constraints (substitution)
postTransform
    :: Pattern level variable
        (Either
            (UnificationError level)
            ( UnificationSolution level variable
            , UnificationProof level variable
            )
        )
    -> Either
        (UnificationError level)
        (UnificationSolution level variable, UnificationProof level variable)
postTransform (ApplicationPattern ap) = do
    children <- sequenceA (applicationChildren ap)
    let (subSolutions, subProofs) = unzip children
    return
        ( UnificationSolution
            { unificationSolutionTerm = Fix $ ApplicationPattern ap
                { applicationChildren =
                        map unificationSolutionTerm subSolutions
                }
            , unificationSolutionConstraints =
                concatMap
                    unificationSolutionConstraints
                    subSolutions
            }
        , AndDistributionAndConstraintLifting
            (applicationSymbolOrAlias ap)
            subProofs
        )
postTransform _ = error "Unexpected, non-application, pattern."

groupSubstitutionByVariable
    :: Ord (variable level)
    => UnificationSubstitution level variable
    -> [UnificationSubstitution level variable]
groupSubstitutionByVariable =
    groupBy ((==) `on` fst) . sortBy (compare `on` fst) . map sortRenaming
  where
    sortRenaming (var, Fix (VariablePattern var'))
        | var' < var = (var', Fix (VariablePattern var))
    sortRenaming eq = eq

-- simplifies x = t1 /\ x = t2 /\ ... /\ x = tn by transforming it into
-- x = ((t1 /\ t2) /\ (..)) /\ tn
-- then recursively reducing that to finally get x = t /\ subst
solveGroupedSubstitution
    :: ( Eq level
       , Ord (variable level)
       , SortedVariable variable
       , Show (variable level)
       )
    => MetadataTools level StepperAttributes
    -> UnificationSubstitution level variable
    -> Either
        (UnificationError level)
        (UnificationSubstitution level variable, UnificationProof level variable)
solveGroupedSubstitution _ [] = Left EmptyPatternList
solveGroupedSubstitution tools ((x,p):subst) = do
    (solution, proof) <- simplifyAnds tools (p : map snd subst)
    return
        ( (x,unificationSolutionTerm solution)
          : unificationSolutionConstraints solution
        , proof)

instance Monoid (UnificationProof level variable) where
    mempty = EmptyUnificationProof
    mappend proof1 proof2 = CombinedUnificationProof [proof1, proof2]
    mconcat = CombinedUnificationProof

-- |Takes a potentially non-normalized substitution,
-- and if it contains multiple assignments to the same variable,
-- it solves all such assignments.
-- As new assignments may be produced during the solving process,
-- `normalizeSubstitutionDuplication` recursively calls itself until it
-- stabilizes.
normalizeSubstitutionDuplication
    :: ( Eq level
       , Ord (variable level)
       , SortedVariable variable
       , Show (variable level)
       )
    => MetadataTools level StepperAttributes
    -> UnificationSubstitution level variable
    -> Either
        (UnificationError level)
        ( UnificationSubstitution level variable
        , UnificationProof level variable
        )
normalizeSubstitutionDuplication tools subst =
    if null nonSingletonSubstitutions
        then return (subst, EmptyUnificationProof)
        else do
            (subst', proof') <- mconcat <$>
                mapM (solveGroupedSubstitution tools) nonSingletonSubstitutions
            (finalSubst, proof) <-
                normalizeSubstitutionDuplication tools
                    (concat singletonSubstitutions
                     ++ subst'
                    )
            return
                ( finalSubst
                , CombinedUnificationProof
                    [ proof'
                    , proof
                    ]
                )
  where
    groupedSubstitution = groupSubstitutionByVariable subst
    isSingleton [_] = True
    isSingleton _   = False
    (singletonSubstitutions, nonSingletonSubstitutions) =
        partition isSingleton groupedSubstitution

-- |'unificationProcedure' atempts to simplify @t1 = t2@, assuming @t1@ and @t2@
-- are terms (functional patterns) to a substitution.
-- If successful, it also produces a proof of how the substitution was obtained.
-- If failing, it gives a 'UnificationError' reason for the failure.
unificationProcedure
    ::  ( SortedVariable variable
        , Ord (variable level)
        , MetaOrObject level
        , Show (variable level)
        )
    => MetadataTools level StepperAttributes
    -- ^functions yielding metadata for pattern heads
    -> PureMLPattern level variable
    -- ^left-hand-side of unification
    -> PureMLPattern level variable
    -> Either
        -- TODO: Consider using a false predicate instead of a Left error
        (UnificationError level)
        ( UnificationSubstitution level variable
        , Predicate level variable
        , UnificationProof level variable
        )
unificationProcedure tools p1 p2
    | p1Sort /= p2Sort =
        Left (SortClash p1Sort p2Sort)
    | otherwise = do
        (solution, proof) <- simplifyAnd tools conjunct
        (normSubst, normProof) <-
            normalizeSubstitutionDuplication
                tools (unificationSolutionConstraints solution)
        return
            ( normSubst
            -- TODO: Put something sensible here.
            , makeTruePredicate
            , simplifyUnificationProof
                (CombinedUnificationProof [proof, normProof])
            )
  where
    resultSort = getPatternResultSort (sortTools tools)
    p1Sort =  resultSort (project p1)
    p2Sort =  resultSort (project p2)
    conjunct = Fix $ AndPattern And
        { andSort = p1Sort
        , andFirst = p1
        , andSecond = p2
        }<|MERGE_RESOLUTION|>--- conflicted
+++ resolved
@@ -180,75 +180,6 @@
         items ++ proofItems
     addContents other proofItems = other : proofItems
 
-<<<<<<< HEAD
--- |@FunctionalProof@ is used for providing arguments that a pattern is
--- functional.  Currently we only support arguments stating that a
--- pattern consists only of functional symbols, variables, domain values, and
--- string/char literals.
--- Hence, a proof that a pattern is functional is a list of @FunctionalProof@.
--- TODO: replace this datastructures with proper ones representing
--- both hypotheses and conclusions in the proof object.
-data FunctionalProof level variable
-    = FunctionalVariable (variable level)
-    -- ^Variables are functional as per Corollary 5.19
-    -- https://arxiv.org/pdf/1705.06312.pdf#subsection.5.4
-    -- |= ∃y . x = y
-    | FunctionalStringLiteral StringLiteral
-    -- ^String literals are functional as they represent one value in the model.
-    | FunctionalCharLiteral CharLiteral
-    -- ^Char literals are functional as they represent one value in the model.
-    | FunctionalDomainValue (DomainValue level (PureMLPattern Meta Variable))
-    -- ^Domain values are functional as they represent one value in the model.
-    | FunctionalHead (SymbolOrAlias level)
-    -- ^Head of a total function, conforming to Definition 5.21
-    -- https://arxiv.org/pdf/1705.06312.pdf#subsection.5.4
-  deriving (Eq, Show)
-
-{-| 'mapFunctionalProofVariables' replaces all variables in a 'FunctionalProof'
-using the provided mapping.
--}
-mapFunctionalProofVariables
-    :: (variableFrom level -> variableTo level)
-    -> FunctionalProof level variableFrom
-    -> FunctionalProof level variableTo
-mapFunctionalProofVariables mapper (FunctionalVariable variable) =
-    FunctionalVariable (mapper variable)
-mapFunctionalProofVariables _ (FunctionalStringLiteral sl) =
-    FunctionalStringLiteral sl
-mapFunctionalProofVariables _ (FunctionalCharLiteral cl) =
-    FunctionalCharLiteral cl
-mapFunctionalProofVariables _ (FunctionalDomainValue dv) =
-    FunctionalDomainValue dv
-mapFunctionalProofVariables _ (FunctionalHead functionalHead) =
-    FunctionalHead functionalHead
-
--- checks whether a pattern is functional or not
-isFunctionalPattern
-    :: Show (variable level)
-    => MetadataTools level StepperAttributes
-    -> PureMLPattern level variable
-    -> Either (UnificationError level) [FunctionalProof level variable]
-isFunctionalPattern tools = fixBottomUpVisitorM reduceM
-  where
-    reduceM (CharLiteralPattern cl) =
-        Right [FunctionalCharLiteral cl]
-    reduceM (StringLiteralPattern sl) =
-        Right [FunctionalStringLiteral sl]
-    reduceM (DomainValuePattern dv) =
-        Right [FunctionalDomainValue dv]
-    reduceM (VariablePattern v) =
-        Right [FunctionalVariable v]
-    reduceM (ApplicationPattern ap) =
-        if isFunctional (attributes tools patternHead)
-            then return (FunctionalHead patternHead : concat proofs)
-            else Left (NonFunctionalHead patternHead)
-      where
-        patternHead = applicationSymbolOrAlias ap
-        proofs = applicationChildren ap
-    reduceM _ = Left NonFunctionalPattern
-
-=======
->>>>>>> 61147f94
 simplifyAnds
     :: ( Eq level
        , Ord (variable level)
