{-|
Module      : Kore.Unification.Procedure
Description : Unification procedure.
Copyright   : (c) Runtime Verification, 2018
License     : NCSA
Maintainer  : vladimir.ciobanu@runtimeverification.com
Stability   : experimental
Portability : portable
-}
module Kore.Unification.Procedure
    ( unificationProcedure
    ) where

import Control.Error.Util
       ( note )
import Control.Monad.Counter
       ( MonadCounter )
import Control.Monad.Except
       ( ExceptT (..) )
import Data.Functor.Foldable
import Data.Reflection
       ( give )

import           Kore.AST.Common
                 ( SortedVariable )
import           Kore.AST.MetaOrObject
                 ( Meta, MetaOrObject, Object )
import           Kore.AST.MLPatterns
                 ( getPatternResultSort )
import           Kore.AST.PureML
                 ( PureMLPattern )
import           Kore.IndexedModule.MetadataTools
                 ( MetadataTools )
import qualified Kore.IndexedModule.MetadataTools as MetadataTools
                 ( MetadataTools (..) )
import           Kore.Predicate.Predicate
                 ( makeAndPredicate )
import           Kore.Step.ExpandedPattern
                 ( PredicateSubstitution (..) )
import qualified Kore.Step.ExpandedPattern as ExpandedPattern
<<<<<<< HEAD
                 ( ExpandedPattern (..), isBottom )
import           Kore.Step.ExpandedPattern
                 ( PredicateSubstitution(..) )
=======
                 ( ExpandedPattern (..) )
>>>>>>> 00d2477b
import qualified Kore.Step.PredicateSubstitution as PredicateSubstitution
                 ( bottom )
import           Kore.Step.Simplification.AndTerms
                 ( termUnification )
import qualified Kore.Step.Simplification.Ceil as Ceil
                 ( makeEvaluateTerm )
import           Kore.Step.StepperAttributes
                 ( StepperAttributes )
import           Kore.Substitution.Class
                 ( Hashable )
import           Kore.Unification.Data
                 ( UnificationProof (..) )
import           Kore.Unification.Error
                 ( UnificationError (..) )
import           Kore.Variables.Fresh
                 ( FreshVariable )


-- |'unificationProcedure' atempts to simplify @t1 = t2@, assuming @t1@ and @t2@
-- are terms (functional patterns) to a substitution.
-- If successful, it also produces a proof of how the substitution was obtained.
-- If failing, it gives a 'UnificationError' reason for the failure.
unificationProcedure
    ::  ( SortedVariable variable
        , Ord (variable level)
        , Ord (variable Meta)
        , Ord (variable Object)
        , MetaOrObject level
        , Hashable variable
        , FreshVariable variable
        , Show (variable level)
        , MonadCounter m
        )
    => MetadataTools level StepperAttributes
    -- ^functions yielding metadata for pattern heads
    -> PureMLPattern level variable
    -- ^left-hand-side of unification
    -> PureMLPattern level variable
    -> ExceptT
        -- TODO: Consider using a false predicate instead of a Left error
        UnificationError
        m
        ( PredicateSubstitution level variable
        , UnificationProof level variable
        )
unificationProcedure tools p1 p2
    | p1Sort /= p2Sort =
      return (PredicateSubstitution.bottom, EmptyUnificationProof)
    | otherwise = do
      let
          unifiedTerm = termUnification tools p1 p2
      (pat, _) <- ExceptT . sequence $ note UnsupportedPatterns unifiedTerm
<<<<<<< HEAD
      -- TODO(Vladimir): this is not covered by any test, and I think the only
      -- tests that would cover this `if` are the ones that would hit
      -- domainValue, stringLiteral and charLiteral ...AndEqualsAssumesDifferent
      if ExpandedPattern.isBottom pat
          then return
              ( PredicateSubstitution.bottom
              , EmptyUnificationProof
              )
          else return
              ( PredicateSubstitution
                  (predicateAndCeilPat pat)
                  (ExpandedPattern.substitution pat)
              , EmptyUnificationProof
              )
=======
      let
          (pred', _) = Ceil.makeEvaluateTerm tools (ExpandedPattern.term pat)
      return
          ( PredicateSubstitution
                (fst $ give symbolOrAliasSorts $
                     makeAndPredicate (ExpandedPattern.predicate pat) pred')
                (ExpandedPattern.substitution pat)
          , EmptyUnificationProof
          )
>>>>>>> 00d2477b
  where
      symbolOrAliasSorts = MetadataTools.symbolOrAliasSorts tools
      resultSort = getPatternResultSort symbolOrAliasSorts

      p1Sort = resultSort (project p1)
      p2Sort = resultSort (project p2)

      predicateAndCeilPat pat =
          fst
          $ give sortTools
          ( makeAndPredicate (ExpandedPattern.predicate pat)
          . fst
          . Ceil.makeEvaluateTerm tools
          . ExpandedPattern.term $ pat
          )<|MERGE_RESOLUTION|>--- conflicted
+++ resolved
@@ -38,13 +38,7 @@
 import           Kore.Step.ExpandedPattern
                  ( PredicateSubstitution (..) )
 import qualified Kore.Step.ExpandedPattern as ExpandedPattern
-<<<<<<< HEAD
                  ( ExpandedPattern (..), isBottom )
-import           Kore.Step.ExpandedPattern
-                 ( PredicateSubstitution(..) )
-=======
-                 ( ExpandedPattern (..) )
->>>>>>> 00d2477b
 import qualified Kore.Step.PredicateSubstitution as PredicateSubstitution
                  ( bottom )
 import           Kore.Step.Simplification.AndTerms
@@ -97,7 +91,8 @@
       let
           unifiedTerm = termUnification tools p1 p2
       (pat, _) <- ExceptT . sequence $ note UnsupportedPatterns unifiedTerm
-<<<<<<< HEAD
+      let
+          (pred', _) = Ceil.makeEvaluateTerm tools (ExpandedPattern.term pat)
       -- TODO(Vladimir): this is not covered by any test, and I think the only
       -- tests that would cover this `if` are the ones that would hit
       -- domainValue, stringLiteral and charLiteral ...AndEqualsAssumesDifferent
@@ -107,34 +102,15 @@
               , EmptyUnificationProof
               )
           else return
-              ( PredicateSubstitution
-                  (predicateAndCeilPat pat)
-                  (ExpandedPattern.substitution pat)
-              , EmptyUnificationProof
-              )
-=======
-      let
-          (pred', _) = Ceil.makeEvaluateTerm tools (ExpandedPattern.term pat)
-      return
           ( PredicateSubstitution
-                (fst $ give symbolOrAliasSorts $
-                     makeAndPredicate (ExpandedPattern.predicate pat) pred')
-                (ExpandedPattern.substitution pat)
+              (fst $ give symbolOrAliasSorts $
+                  makeAndPredicate (ExpandedPattern.predicate pat) pred')
+              (ExpandedPattern.substitution pat)
           , EmptyUnificationProof
           )
->>>>>>> 00d2477b
   where
       symbolOrAliasSorts = MetadataTools.symbolOrAliasSorts tools
       resultSort = getPatternResultSort symbolOrAliasSorts
 
       p1Sort = resultSort (project p1)
-      p2Sort = resultSort (project p2)
-
-      predicateAndCeilPat pat =
-          fst
-          $ give sortTools
-          ( makeAndPredicate (ExpandedPattern.predicate pat)
-          . fst
-          . Ceil.makeEvaluateTerm tools
-          . ExpandedPattern.term $ pat
-          )+      p2Sort = resultSort (project p2)