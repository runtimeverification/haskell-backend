--- conflicted
+++ resolved
@@ -32,22 +32,18 @@
     , wrapPredicate
     ) where
 
-import           Data.List
-                 ( foldl' )
-import           Data.Reflection
-                 ( Given )
-import           Data.Set
-                 ( Set )
+import Data.List
+       ( foldl' )
+import Data.Reflection
+       ( Given )
+import Data.Set
+       ( Set )
 
 import Kore.AST.Common
        ( SortedVariable, Variable )
 import Kore.AST.MetaOrObject
 import Kore.AST.PureML
-<<<<<<< HEAD
-       ( PureMLPattern )
-=======
        ( PureMLPattern, mapPatternVariables )
->>>>>>> 492612aa
 import Kore.ASTUtils.SmartConstructors
        ( mkAnd, mkBottom, mkCeil, mkEquals, mkIff, mkImplies, mkNot, mkOr,
        mkTop )
