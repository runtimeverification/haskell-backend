--- conflicted
+++ resolved
@@ -42,9 +42,7 @@
 import           Kore.Predicate.Predicate
                  ( pattern PredicateTrue, makeMultipleOrPredicate,
                  unwrapPredicate )
-<<<<<<< HEAD
 import qualified Kore.Repl as Repl
-=======
 import           Kore.Step.Axiom.Data
                  ( BuiltinAndAxiomSimplifierMap )
 import           Kore.Step.Axiom.EvaluationStrategy
@@ -53,7 +51,6 @@
                  ( AxiomIdentifier )
 import           Kore.Step.Axiom.Registry
                  ( axiomPatternsToEvaluators, extractEqualityAxioms )
->>>>>>> 4c4173fd
 import           Kore.Step.AxiomPatterns
                  ( EqualityRule (EqualityRule), RewriteRule (RewriteRule),
                  RulePattern (RulePattern), extractRewriteAxioms,
@@ -227,16 +224,20 @@
 
 -- | TODO: Docs
 proveWithRepl
-    :: VerifiedModule StepperAttributes AxiomPatternAttributes
+    :: VerifiedModule StepperAttributes Attribute.Axiom
     -- ^ The main module
-    -> VerifiedModule StepperAttributes AxiomPatternAttributes
+    -> VerifiedModule StepperAttributes Attribute.Axiom
     -- ^ The spec module
     -> Simplifier ()
 proveWithRepl definitionModule specModule = do
     let
         tools = extractMetadataTools definitionModule
-    Initialized { rewriteRules, simplifier, substitutionSimplifier } <-
-        initialize definitionModule tools
+    Initialized
+        { rewriteRules
+        , simplifier
+        , substitutionSimplifier
+        , axiomIdToSimplifier
+        } <- initialize definitionModule tools
     specAxioms <-
         mapM (simplifyRuleOnSecond tools)
             (extractRewriteClaims Object specModule)
@@ -248,6 +249,7 @@
         tools
         simplifier
         substitutionSimplifier
+        axiomIdToSimplifier
         axioms
         claims
 
@@ -255,14 +257,14 @@
     makeClaim (attributes, rule) = Claim { rule , attributes }
     simplifyRuleOnSecond
         :: MetadataTools Object StepperAttributes
-        -> (AxiomPatternAttributes, Rewrite)
-        -> Simplifier (AxiomPatternAttributes, Rewrite)
+        -> (Attribute.Axiom, Rewrite)
+        -> Simplifier (Attribute.Axiom, Rewrite)
     simplifyRuleOnSecond tools (atts, rule) = do
         rule' <- simplifyRewriteRule tools rule
         return (atts, rule')
     extractUntrustedClaims :: [Claim Object] -> [Rewrite]
     extractUntrustedClaims =
-        map Claim.rule . filter (not . isTrusted . trusted . Claim.attributes)
+        fmap Claim.rule . filter (not . Claim.isTrusted)
 
 -- | Construct an execution graph for the given input pattern.
 execute
