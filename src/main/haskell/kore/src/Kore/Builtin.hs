--- conflicted
+++ resolved
@@ -58,16 +58,10 @@
 import           Kore.IndexedModule.IndexedModule
                  ( IndexedModule (..), VerifiedModule )
 import qualified Kore.IndexedModule.IndexedModule as IndexedModule
-<<<<<<< HEAD
-import           Kore.Step.Function.Identifier
-=======
 import           Kore.Step.Axiom.Identifier
->>>>>>> 99c927c4
                  ( AxiomIdentifier )
 import qualified Kore.Step.Axiom.Identifier as AxiomIdentifier
                  ( AxiomIdentifier (..) )
-import           Kore.Step.AxiomPatterns
-                 ( AxiomPatternAttributes )
 import           Kore.Step.Pattern
 import           Kore.Step.StepperAttributes
                  ( StepperAttributes (..) )
