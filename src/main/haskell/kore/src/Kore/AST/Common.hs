{-# LANGUAGE DeriveAnyClass  #-}
{-# LANGUAGE TemplateHaskell #-}
{-|
Module      : Kore.AST.Common
Description : Data Structures for representing the Kore language AST that do not
              need unified constructs (see "Kore.AST.Kore" for the unified
              ones).
Copyright   : (c) Runtime Verification, 2018
License     : UIUC/NCSA
Maintainer  : traian.serbanuta@runtimeverification.com
Stability   : experimental
Portability : portable

This module includes all the data structures necessary for representing
the syntactic categories of a Kore definition that do not need unified
constructs.

Unified constructs are those that represent both meta and object versions of
an AST term in a single data type (e.g. 'UnifiedSort' that can be either
'Sort Object' or 'Sort Meta')

Please refer to Section 9 (The Kore Language) of the
<http://github.com/kframework/kore/blob/master/docs/semantics-of-k.pdf Semantics of K>.
-}
module Kore.AST.Common where

import Data.Deriving
<<<<<<< HEAD
       ( deriveEq1, deriveOrd1, deriveShow1 )
=======
       ( deriveEq1, deriveShow1, deriveOrd1 )
>>>>>>> 764ca64e
import Data.Functor.Classes
import Data.Functor.Foldable
       ( Fix (..), cata )
import Data.Hashable
import Data.Proxy
import Data.String
       ( fromString )
import GHC.Generics
       ( Generic )

import           Kore.AST.MetaOrObject
import           Kore.AST.Pretty
                 ( Pretty (..), (<>) )
import           Data.Text.Prettyprint.Doc.Orphans
                 ()
import qualified Kore.AST.Pretty as Pretty
import           Kore.Parser.CString
                 ( escapeCString )

{-| 'FileLocation' represents a position in a source file.
-}
data FileLocation = FileLocation
    { fileName :: FilePath
    , line     :: Int
    , column   :: Int
    }
    deriving (Eq, Show, Generic)

instance Hashable FileLocation

{-| 'AstLocation' represents the origin of an AST node.

Its representation may change, e.g. the `AstLocationFile` branch could become a
range instead of a single character position. You should treat the entire
AstLocation as much as possible as an opaque token, i.e. hopefully only
the kore parsing code and pretty printing code below would access
the AstLocationFile branch.
-}
data AstLocation
    = AstLocationNone
    | AstLocationImplicit
    | AstLocationGeneratedVariable
    | AstLocationTest
    | AstLocationFile FileLocation
    | AstLocationLifted AstLocation
    | AstLocationUnknown
    -- ^ This should not be used and should be eliminated in further releases
    deriving (Eq, Show, Generic)

instance Hashable AstLocation

{-| 'prettyPrintAstLocation' displays an `AstLocation` in a way that's
(sort of) user friendly.
-}
prettyPrintAstLocation :: AstLocation -> String
prettyPrintAstLocation AstLocationNone = "<unknown location>"
prettyPrintAstLocation AstLocationImplicit = "<implicitly defined entity>"
prettyPrintAstLocation AstLocationGeneratedVariable =
    "<variable generated internally>"
prettyPrintAstLocation AstLocationTest = "<test data>"
prettyPrintAstLocation
    (AstLocationFile FileLocation
        { fileName = name
        , line = line'
        , column = column'
        }
    )
    = name ++ " " ++ show line' ++ ":" ++ show column'
prettyPrintAstLocation (AstLocationLifted location) =
    "<lifted(" ++ prettyPrintAstLocation location ++ ")>"
prettyPrintAstLocation AstLocationUnknown = "<unknown location>"

{-|'Id' corresponds to the @object-identifier@ and @meta-identifier@
syntactic categories from the Semantics of K, Section 9.1.1 (Lexicon).

The 'level' type parameter is used to distiguish between the meta- and object-
versions of symbol declarations. It should verify 'MetaOrObject level'.

We may chage the Id's representation in the future so one should treat it as
an opaque entity as much as possible.

Note that Id comparison ignores the AstLocation.
-}
data Id level = Id
    { getId      :: !String
    , idLocation :: !AstLocation
    }
    deriving (Show, Generic)

instance Ord (Id level) where
    compare first@(Id _ _) second@(Id _ _) =
        compare (getId first) (getId second)

{-# ANN module ("HLint: ignore Redundant compare" :: String) #-}
instance Eq (Id level) where
    first == second = compare first second == EQ

instance Hashable (Id level)

instance Pretty (Id level) where
    pretty Id { getId } = fromString getId

{-| 'noLocationId' creates an Id without a source location. While there are some
narrow cases where this makes sense, you should really consider other options
(including adding a new entry to the `AstLocation` data definition).
-}
noLocationId :: String -> Id level
noLocationId value = Id
    { getId = value
    , idLocation = AstLocationNone
    }

{-|'StringLiteral' corresponds to the @string@ literal from the Semantics of K,
Section 9.1.1 (Lexicon).
-}
newtype StringLiteral = StringLiteral { getStringLiteral :: String }
    deriving (Show, Eq, Ord, Generic)

instance Hashable StringLiteral

instance Pretty StringLiteral where
    pretty StringLiteral {..} =
        (Pretty.dquotes . fromString . escapeCString) getStringLiteral

{-|'CharLiteral' corresponds to the @char@ literal from the Semantics of K,
Section 9.1.1 (Lexicon).
-}
newtype CharLiteral = CharLiteral { getCharLiteral :: Char }
    deriving (Show, Eq, Ord, Generic)

instance Hashable CharLiteral

instance Pretty CharLiteral where
    pretty CharLiteral {..} =
        (Pretty.squotes . fromString . escapeCString . (: [])) getCharLiteral

{-|'SymbolOrAlias' corresponds to the @head{sort-list}@ branch of the
@object-head@ and @meta-head@ syntactic categories from the Semantics of K,
Section 9.1.3 (Heads).

The 'level' type parameter is used to distiguish between the meta- and object-
versions of symbol declarations. It should verify 'MetaOrObject level'.
-}
data SymbolOrAlias level = SymbolOrAlias
    { symbolOrAliasConstructor :: !(Id level)
    , symbolOrAliasParams      :: ![Sort level]
    }
    deriving (Show, Eq, Ord, Generic)

instance Hashable (SymbolOrAlias level)

instance Pretty (SymbolOrAlias level) where
    pretty SymbolOrAlias {..} =
        pretty symbolOrAliasConstructor <> Pretty.parameters symbolOrAliasParams

{-|'Symbol' corresponds to the
@object-head-constructor{object-sort-variable-list}@ part of the
@object-symbol-declaration@ and @meta-symbol-declaration@ syntactic categories
from the Semantics of K, Section 9.1.6 (Declaration and Definitions).

The 'level' type parameter is used to distiguish between the meta- and object-
versions of symbol declarations. It should verify 'MetaOrObject level'.

Note that this is very similar to 'SymbolOrAlias'.
-}
data Symbol level = Symbol
    { symbolConstructor :: !(Id level)
    , symbolParams      :: ![SortVariable level]
    }
    deriving (Show, Eq, Ord, Generic)

instance Hashable (Symbol level)

instance Pretty (Symbol level) where
    pretty Symbol {..} =
        pretty symbolConstructor <> Pretty.parameters symbolParams

{-|'Alias' corresponds to the
@object-head-constructor{object-sort-variable-list}@ part of the
@object-alias-declaration@ and @meta-alias-declaration@ syntactic categories
from the Semantics of K, Section 9.1.6 (Declaration and Definitions).

The 'level' type parameter is used to distiguish between the meta- and object-
versions of symbol declarations. It should verify 'MetaOrObject level'.

Note that this is very similar to 'SymbolOrAlias'.
-}
data Alias level = Alias
    { aliasConstructor :: !(Id level)
    , aliasParams      :: ![SortVariable level]
    }
    deriving (Show, Eq, Ord, Generic)

instance Hashable (Alias level)

instance Pretty (Alias level) where
    pretty Alias {..} =
        pretty aliasConstructor <> Pretty.parameters aliasParams

{-|'SortVariable' corresponds to the @object-sort-variable@ and
@meta-sort-variable@ syntactic categories from the Semantics of K,
Section 9.1.2 (Sorts).

The 'level' type parameter is used to distiguish between the meta- and object-
versions of symbol declarations. It should verify 'MetaOrObject level'.
-}
newtype SortVariable level = SortVariable
    { getSortVariable  :: Id level }
    deriving (Show, Eq, Ord, Generic)

instance Hashable (SortVariable level)

instance Pretty (SortVariable level) where
    pretty = pretty . getSortVariable

{-|'SortActual' corresponds to the @sort-constructor{sort-list}@ branch of the
@object-sort@ and @meta-sort@ syntactic categories from the Semantics of K,
Section 9.1.2 (Sorts).

The 'level' type parameter is used to distiguish between the meta- and object-
versions of symbol declarations. It should verify 'MetaOrObject level'.
-}
data SortActual level = SortActual
    { sortActualName  :: !(Id level)
    , sortActualSorts :: ![Sort level]
    }
    deriving (Show, Eq, Ord, Generic)

instance Hashable (SortActual level)

instance Pretty (SortActual level) where
    pretty SortActual {..} =
        pretty sortActualName <> Pretty.parameters sortActualSorts

{-|'Sort' corresponds to the @object-sort@ and
@meta-sort@ syntactic categories from the Semantics of K,
Section 9.1.2 (Sorts).

The 'level' type parameter is used to distiguish between the meta- and object-
versions of symbol declarations. It should verify 'MetaOrObject level'.
-}
data Sort level
    = SortVariableSort !(SortVariable level)
    | SortActualSort !(SortActual level)
    deriving (Show, Eq, Ord, Generic)

instance Hashable (Sort level)

instance Pretty (Sort level) where
    pretty (SortVariableSort sortVariable) = pretty sortVariable
    pretty (SortActualSort sortActual)     = pretty sortActual

{-|'MetaSortType' corresponds to the @meta-sort-constructor@ syntactic category
from the Semantics of K, Section 9.1.2 (Sorts).

Ths is not represented directly in the AST, we're using the string
representation instead.
-}
data MetaBasicSortType
    = CharSort
    | PatternSort
    | SortSort
    | SymbolSort
    | VariableSort
    | UserSort String -- arbitrary MetaSort
    deriving(Generic)

instance Hashable MetaBasicSortType

data MetaSortType
    = MetaBasicSortType MetaBasicSortType
    | MetaListSortType MetaBasicSortType
    | StringSort
    deriving(Generic)

instance Hashable MetaSortType

metaBasicSortsList :: [MetaBasicSortType]
metaBasicSortsList =
    [ CharSort
    , PatternSort
    , SortSort
    , SymbolSort
    , VariableSort
    ]

metaSortsList :: [MetaSortType]
metaSortsList =
    map MetaBasicSortType metaBasicSortsList
    ++ map MetaListSortType metaBasicSortsList

metaSortsListWithString :: [MetaSortType]
metaSortsListWithString = StringSort : metaSortsList

metaBasicSortTypeString :: MetaBasicSortType -> String
metaBasicSortTypeString CharSort        = "Char"
metaBasicSortTypeString PatternSort     = "Pattern"
metaBasicSortTypeString SortSort        = "Sort"
metaBasicSortTypeString SymbolSort      = "Symbol"
metaBasicSortTypeString VariableSort    = "Variable"
metaBasicSortTypeString (UserSort name) =  name

metaSortTypeString :: MetaSortType -> String
metaSortTypeString (MetaBasicSortType s) = metaBasicSortTypeString s
metaSortTypeString (MetaListSortType s)  =
    metaBasicSortTypeString s ++ "List"
metaSortTypeString StringSort            = "String"

instance Show MetaSortType where
    show sortType = '#' : metaSortTypeString sortType

{-|'Variable' corresponds to the @object-variable@ and
@meta-variable@ syntactic categories from the Semantics of K,
Section 9.1.4 (Patterns).

The 'level' type parameter is used to distiguish between the meta- and object-
versions of symbol declarations. It should verify 'MetaOrObject level'.
-}
data Variable level = Variable
    { variableName :: !(Id level)
    , variableSort :: !(Sort level)
    }
    deriving (Show, Eq, Ord, Generic)

instance Hashable (Variable level)

instance Pretty (Variable level) where
    pretty Variable {..} =
        pretty variableName <> Pretty.colon <> pretty variableSort

{-| 'SortedVariable' is a variable which has a sort.
-}
class SortedVariable variable where
    sortedVariableSort :: variable level -> Sort level

instance SortedVariable Variable where
    sortedVariableSort = variableSort

{-|Enumeration of patterns starting with @\@
-}
data MLPatternType
    = AndPatternType
    | BottomPatternType
    | CeilPatternType
    | DomainValuePatternType
    | EqualsPatternType
    | ExistsPatternType
    | FloorPatternType
    | ForallPatternType
    | IffPatternType
    | ImpliesPatternType
    | InPatternType
    | NextPatternType
    | NotPatternType
    | OrPatternType
    | RewritesPatternType
    | TopPatternType
    deriving (Show, Generic)

instance Hashable MLPatternType

instance Pretty MLPatternType where
  pretty = ("\\" <>) . fromString . patternString

allPatternTypes :: [MLPatternType]
allPatternTypes =
    [ AndPatternType
    , BottomPatternType
    , CeilPatternType
    , DomainValuePatternType
    , EqualsPatternType
    , ExistsPatternType
    , FloorPatternType
    , ForallPatternType
    , IffPatternType
    , ImpliesPatternType
    , InPatternType
    , NextPatternType
    , NotPatternType
    , OrPatternType
    , RewritesPatternType
    , TopPatternType
    ]

patternString :: MLPatternType -> String
patternString pt = case pt of
    AndPatternType         -> "and"
    BottomPatternType      -> "bottom"
    CeilPatternType        -> "ceil"
    DomainValuePatternType -> "dv"
    EqualsPatternType      -> "equals"
    ExistsPatternType      -> "exists"
    FloorPatternType       -> "floor"
    ForallPatternType      -> "forall"
    IffPatternType         -> "iff"
    ImpliesPatternType     -> "implies"
    InPatternType          -> "in"
    NextPatternType        -> "next"
    NotPatternType         -> "not"
    OrPatternType          -> "or"
    RewritesPatternType    -> "rewrites"
    TopPatternType         -> "top"

{-|'And' corresponds to the @\and@ branches of the @object-pattern@ and
@meta-pattern@ syntactic categories from the Semantics of K,
Section 9.1.4 (Patterns).

The 'level' type parameter is used to distiguish between the meta- and object-
versions of symbol declarations. It should verify 'MetaOrObject level'.

'andSort' is both the sort of the operands and the sort of the result.

This represents the 'andFirst ∧ andSecond' Matching Logic construct.
-}
data And level child = And
    { andSort   :: !(Sort level)
    , andFirst  :: !child
    , andSecond :: !child
    }
    deriving (Eq, Ord, Show, Functor, Foldable, Traversable, Generic)

deriveEq1 ''And
deriveOrd1 ''And
deriveShow1 ''And
deriveOrd1 ''And

instance Hashable child => Hashable (And level child)

instance Pretty child => Pretty (And level child) where
    pretty And {..} =
        "\\and"
        <> Pretty.parameters [andSort]
        <> Pretty.arguments [andFirst, andSecond]

{-|'Application' corresponds to the @head(pattern-list)@ branches of the
@object-pattern@ and @meta-pattern@ syntactic categories from
the Semantics of K, Section 9.1.4 (Patterns).

The 'level' type parameter is used to distiguish between the meta- and object-
versions of symbol declarations. It should verify 'MetaOrObject level'.

This represents the σ(φ1, ..., φn) symbol patterns in Matching Logic.
-}
data Application level child = Application
    { applicationSymbolOrAlias :: !(SymbolOrAlias level)
    , applicationChildren      :: ![child]
    }
    deriving (Eq, Ord, Show, Functor, Foldable, Traversable, Generic)

deriveEq1 ''Application
deriveOrd1 ''Application
deriveShow1 ''Application
deriveOrd1 ''Application

instance Hashable child => Hashable (Application level child)

instance Pretty child => Pretty (Application level child) where
    pretty Application {..} =
        pretty applicationSymbolOrAlias <> Pretty.arguments applicationChildren

{-|'Bottom' corresponds to the @\bottom@ branches of the @object-pattern@ and
@meta-pattern@ syntactic categories from the Semantics of K,
Section 9.1.4 (Patterns).

The 'level' type parameter is used to distiguish between the meta- and object-
versions of symbol declarations. It should verify 'MetaOrObject level'.

'bottomSort' is the sort of the result.

This represents the ⌈BottomPattern⌉ Matching Logic construct.
-}
newtype Bottom level child = Bottom { bottomSort :: Sort level}
    deriving (Eq, Ord, Show, Functor, Foldable, Traversable, Generic)

deriveEq1 ''Bottom
deriveOrd1 ''Bottom
deriveShow1 ''Bottom
deriveOrd1 ''Bottom

instance Hashable (Bottom level child)

instance Pretty child => Pretty (Bottom level child) where
    pretty Bottom {..} =
        "\\bottom" <> Pretty.parameters [bottomSort] <> Pretty.noArguments

{-|'Ceil' corresponds to the @\ceil@ branches of the @object-pattern@ and
@meta-pattern@ syntactic categories from the Semantics of K,
Section 9.1.4 (Patterns).

The 'level' type parameter is used to distiguish between the meta- and object-
versions of symbol declarations. It should verify 'MetaOrObject level'.

'ceilOperandSort' is the sort of the operand.

'ceilResultSort' is the sort of the result.

This represents the ⌈ceilPattern⌉ Matching Logic construct.
-}
data Ceil level child = Ceil
    { ceilOperandSort :: !(Sort level)
    , ceilResultSort  :: !(Sort level)
    , ceilChild       :: !child
    }
    deriving (Eq, Ord, Show, Functor, Foldable, Traversable, Generic)

deriveEq1 ''Ceil
deriveOrd1 ''Ceil
deriveShow1 ''Ceil
deriveOrd1 ''Ceil

instance Hashable child => Hashable (Ceil level child)

instance Pretty child => Pretty (Ceil level child) where
    pretty Ceil {..} =
        "\\ceil"
        <> Pretty.parameters [ceilOperandSort, ceilResultSort]
        <> Pretty.arguments [ceilChild]

{-|'DomainValue' corresponds to the @\dv@ branch of the @object-pattern@
syntactic category, which are not yet in the Semantics of K document,
but they should appear in Section 9.1.4 (Patterns) at some point.

Although there is no 'Meta' version of 'DomainValue's, for uniformity,
the 'level' type parameter is used to distiguish between the hypothetical
meta- and object- versions of symbol declarations. It should verify
'MetaOrObject level'.

'domainValueSort' is the sort of the result.

This represents the encoding of an object constant, e.g. we may use
\dv{Int{}}{"123"} instead of a representation based on constructors,
e.g. succesor(succesor(...succesor(0)...))
-}
data DomainValue level child = DomainValue
    { domainValueSort  :: !(Sort level)
    , domainValueChild :: !child
    }
    deriving (Eq, Ord, Show, Generic)

deriveEq1 ''DomainValue
deriveOrd1 ''DomainValue
deriveShow1 ''DomainValue
deriveOrd1 ''DomainValue


instance Hashable child => Hashable (DomainValue level child)

instance Pretty child => Pretty (DomainValue level child) where
    pretty DomainValue {..} =
        "\\dv"
        <> Pretty.parameters [domainValueSort]
        <> Pretty.arguments [domainValueChild]

{-|'Equals' corresponds to the @\equals@ branches of the @object-pattern@ and
@meta-pattern@ syntactic categories from the Semantics of K,
Section 9.1.4 (Patterns).

The 'level' type parameter is used to distiguish between the meta- and object-
versions of symbol declarations. It should verify 'MetaOrObject level'.

'equalsOperandSort' is the sort of the operand.

'equalsResultSort' is the sort of the result.

This represents the 'equalsFirst = equalsSecond' Matching Logic construct.
-}
data Equals level child = Equals
    { equalsOperandSort :: !(Sort level)
    , equalsResultSort  :: !(Sort level)
    , equalsFirst       :: !child
    , equalsSecond      :: !child
    }
    deriving (Eq, Ord, Show, Functor, Foldable, Traversable, Generic)

deriveEq1 ''Equals
deriveOrd1 ''Equals
deriveShow1 ''Equals
deriveOrd1 ''Equals

instance Hashable child => Hashable (Equals level child)

instance Pretty child => Pretty (Equals level child) where
    pretty Equals {..} =
        "\\equals"
        <> Pretty.parameters [equalsOperandSort, equalsResultSort]
        <> Pretty.arguments [equalsFirst, equalsSecond]

{-|'Exists' corresponds to the @\exists@ branches of the @object-pattern@ and
@meta-pattern@ syntactic categories from the Semantics of K,
Section 9.1.4 (Patterns).

The 'level' type parameter is used to distiguish between the meta- and object-
versions of symbol declarations. It should verify 'MetaOrObject level'.

'existsSort' is both the sort of the operands and the sort of the result.

This represents the '∃existsVariable(existsChild)' Matching Logic construct.
-}
data Exists level v child = Exists
    { existsSort     :: !(Sort level)
    , existsVariable :: !(v level)
    , existsChild    :: !child
    }
    deriving (Eq, Ord, Show, Functor, Foldable, Traversable, Generic)

instance (Ord (Sort level), Ord (v level)) => Ord1 (Exists level v) where
    liftCompare liftedCompare a b =
        (existsSort a `compare` existsSort b)
        <> (existsVariable a `compare` existsVariable b)
        <> (existsChild a) `liftedCompare` (existsChild b)

instance (Eq (Sort level), Eq (v level)) => Eq1 (Exists level v) where
    liftEq liftedEq a b =
        (existsSort a == existsSort b)
        && (existsVariable a == existsVariable b)
        && liftedEq (existsChild a) (existsChild b)

instance (Ord (Sort level), Ord (v level)) => Ord1 (Exists level v) where
    liftCompare liftedCompare a b =
        case compare (existsSort a) (existsSort b) of
            EQ -> case compare (existsVariable a) (existsVariable b) of
                EQ -> liftedCompare (existsChild a) (existsChild b)
                x -> x
            x -> x

instance (Show (Sort level), Show (v level)) => Show1 (Exists level v) where
    liftShowsPrec liftedShowsPrec _ _ e =
        showString "Exists { "
        . showString "existsSort = " . shows (existsSort e)
        . showString ", existsVariable = " . shows (existsVariable e)
        . showString ", existsChild = " . liftedShowsPrec 0 (existsChild e)
        . showString " }"

instance (Hashable child, Hashable (v level)) => Hashable (Exists level v child)

instance (Pretty child, Pretty (variable level)) =>
    Pretty (Exists level variable child) where
    pretty Exists {..} =
        "\\exists"
        <> Pretty.parameters [existsSort]
        <> Pretty.arguments' [pretty existsVariable, pretty existsChild]

{-|'Floor' corresponds to the @\floor@ branches of the @object-pattern@ and
@meta-pattern@ syntactic categories from the Semantics of K,
Section 9.1.4 (Patterns).

The 'level' type parameter is used to distiguish between the meta- and object-
versions of symbol declarations. It should verify 'MetaOrObject level'.

'floorOperandSort' is the sort of the operand.

'floorResultSort' is the sort of the result.

This represents the '⌊floorPattern⌋' Matching Logic construct.
-}
data Floor level child = Floor
    { floorOperandSort :: !(Sort level)
    , floorResultSort  :: !(Sort level)
    , floorChild       :: !child
    }
    deriving (Eq, Ord, Show, Functor, Foldable, Traversable, Generic)

deriveEq1 ''Floor
deriveOrd1 ''Floor
deriveShow1 ''Floor
deriveOrd1 ''Floor

instance Hashable child => Hashable (Floor level child)

instance Pretty child => Pretty (Floor level child) where
    pretty Floor {..} =
        "\\floor"
        <> Pretty.parameters [floorOperandSort, floorResultSort]
        <> Pretty.arguments [floorChild]

{-|'Forall' corresponds to the @\forall@ branches of the @object-pattern@ and
@meta-pattern@ syntactic categories from the Semantics of K,
Section 9.1.4 (Patterns).

The 'level' type parameter is used to distiguish between the meta- and object-
versions of symbol declarations. It should verify 'MetaOrObject level'.

'forallSort' is both the sort of the operands and the sort of the result.

This represents the '∀forallVariable(forallChild)' Matching Logic construct.
-}
data Forall level v child = Forall
    { forallSort     :: !(Sort level)
    , forallVariable :: !(v level)
    , forallChild    :: !child
    }
    deriving (Eq, Ord, Show, Functor, Foldable, Traversable, Generic)

instance (Ord (Sort level), Ord (v level)) => Ord1 (Forall level v) where
    liftCompare liftedCompare a b =
        (forallSort a `compare` forallSort b)
        <> (forallVariable a `compare` forallVariable b)
        <> (forallChild a) `liftedCompare` (forallChild b)

instance (Eq (Sort level), Eq (v level)) => Eq1 (Forall level v) where
    liftEq liftedEq a b =
        (forallSort a == forallSort b)
        && (forallVariable a == forallVariable b)
        && liftedEq (forallChild a) (forallChild b)

instance (Ord (Sort level), Ord (v level)) => Ord1 (Forall level v) where
    liftCompare liftedCompare a b =
        case compare (forallSort a) (forallSort b) of
            EQ -> case compare (forallVariable a) (forallVariable b) of
                EQ -> liftedCompare (forallChild a) (forallChild b)
                x -> x
            x -> x

instance (Show (Sort level), Show (v level)) => Show1 (Forall level v) where
    liftShowsPrec liftedShowsPrec _ _ e =
        showString "Forall { "
        . showString "forallSort = " . shows (forallSort e)
        . showString ", forallVariable = " . shows (forallVariable e)
        . showString ", forallChild = " . liftedShowsPrec 0 (forallChild e)
        . showString " }"

instance (Hashable child, Hashable (v level)) => Hashable (Forall level v child)

instance (Pretty child, Pretty (variable level)) =>
    Pretty (Forall level variable child) where
    pretty Forall {..} =
        "\\forall"
        <> Pretty.parameters [forallSort]
        <> Pretty.arguments' [pretty forallVariable, pretty forallChild]

{-|'Iff' corresponds to the @\iff@ branches of the @object-pattern@ and
@meta-pattern@ syntactic categories from the Semantics of K,
Section 9.1.4 (Patterns).

The 'level' type parameter is used to distiguish between the meta- and object-
versions of symbol declarations. It should verify 'MetaOrObject level'.

'iffSort' is both the sort of the operands and the sort of the result.

This represents the 'iffFirst ⭤ iffSecond' Matching Logic construct.
-}
data Iff level child = Iff
    { iffSort   :: !(Sort level)
    , iffFirst  :: !child
    , iffSecond :: !child
    }
    deriving (Eq, Ord, Show, Functor, Foldable, Traversable, Generic)

deriveEq1 ''Iff
deriveOrd1 ''Iff
deriveShow1 ''Iff
deriveOrd1 ''Iff

instance Hashable child => Hashable (Iff level child)

instance Pretty child => Pretty (Iff level child) where
    pretty Iff {..} =
        "\\iff"
        <> Pretty.parameters [iffSort]
        <> Pretty.arguments [iffFirst, iffSecond]

{-|'Implies' corresponds to the @\implies@ branches of the @object-pattern@ and
@meta-pattern@ syntactic categories from the Semantics of K,
Section 9.1.4 (Patterns).

The 'level' type parameter is used to distiguish between the meta- and object-
versions of symbol declarations. It should verify 'MetaOrObject level'.

'impliesSort' is both the sort of the operands and the sort of the result.

This represents the 'impliesFirst ⭢ impliesSecond' Matching Logic construct.
-}
data Implies level child = Implies
    { impliesSort   :: !(Sort level)
    , impliesFirst  :: !child
    , impliesSecond :: !child
    }
    deriving (Eq, Ord, Show, Functor, Foldable, Traversable, Generic)

deriveEq1 ''Implies
deriveOrd1 ''Implies
deriveShow1 ''Implies
deriveOrd1 ''Implies

instance Hashable child => Hashable (Implies level child)

instance Pretty child => Pretty (Implies level child) where
    pretty Implies {..} =
        "\\implies"
        <> Pretty.parameters [impliesSort]
        <> Pretty.arguments [impliesFirst, impliesSecond]

{-|'In' corresponds to the @\in@ branches of the @object-pattern@ and
@meta-pattern@ syntactic categories from the Semantics of K,
Section 9.1.4 (Patterns).

The 'level' type parameter is used to distiguish between the meta- and object-
versions of symbol declarations. It should verify 'MetaOrObject level'.

'inOperandSort' is the sort of the operands.

'inResultSort' is the sort of the result.

This represents the 'inContainedChild ∊ inContainingChild' Matching Logic
construct, which, when 'inContainedChild' is a singleton (e.g. a variable),
represents the set membership. However, in general, it actually means that the
two patterns have a non-empty intersection.
-}
data In level child = In
    { inOperandSort     :: !(Sort level)
    , inResultSort      :: !(Sort level)
    , inContainedChild  :: !child
    , inContainingChild :: !child
    }
    deriving (Eq, Ord, Show, Functor, Foldable, Traversable, Generic)

deriveEq1 ''In
deriveOrd1 ''In
deriveShow1 ''In
deriveOrd1 ''In

instance Hashable child => Hashable (In level child)

instance Pretty child => Pretty (In level child) where
    pretty In {..} =
        "\\in"
        <> Pretty.parameters [inOperandSort, inResultSort]
        <> Pretty.arguments [inContainedChild, inContainingChild]


{-|'Next' corresponds to the @\next@ branch of the @object-pattern@
syntactic category from the Semantics of K, Section 9.1.4 (Patterns).

Although there is no 'meta' version of @\next@, there is a 'level' type
parameter which will always be 'Object'. The object-only restriction is
done at the 'Pattern' level.

'nextSort' is both the sort of the operand and the sort of the result.

This represents the '∘ nextChild' Matching Logic construct.
-}
data Next level child = Next
    { nextSort  :: !(Sort level)
    , nextChild :: !child
    }
    deriving (Eq, Ord, Show, Functor, Foldable, Traversable, Generic)

deriveEq1 ''Next
deriveOrd1 ''Next
deriveShow1 ''Next
deriveOrd1 ''Next

instance Hashable child => Hashable (Next level child)

instance Pretty child => Pretty (Next level child) where
    pretty Next {..} =
        "\\next"
        <> Pretty.parameters [nextSort]
        <> Pretty.arguments [nextChild]

{-|'Not' corresponds to the @\not@ branches of the @object-pattern@ and
@meta-pattern@ syntactic categories from the Semantics of K,
Section 9.1.4 (Patterns).

The 'level' type parameter is used to distiguish between the meta- and object-
versions of symbol declarations. It should verify 'MetaOrObject level'.

'notSort' is both the sort of the operand and the sort of the result.

This represents the '¬ notChild' Matching Logic construct.
-}
data Not level child = Not
    { notSort  :: !(Sort level)
    , notChild :: !child
    }
    deriving (Eq, Ord, Show, Functor, Foldable, Traversable, Generic)

deriveEq1 ''Not
deriveOrd1 ''Not
deriveShow1 ''Not
deriveOrd1 ''Not

instance Hashable child => Hashable (Not level child)

instance Pretty child => Pretty (Not level child) where
    pretty Not {..} =
        "\\not"
        <> Pretty.parameters [notSort]
        <> Pretty.arguments [notChild]

{-|'Or' corresponds to the @\or@ branches of the @object-pattern@ and
@meta-pattern@ syntactic categories from the Semantics of K,
Section 9.1.4 (Patterns).

The 'level' type parameter is used to distiguish between the meta- and object-
versions of symbol declarations. It should verify 'MetaOrObject level'.

'orSort' is both the sort of the operands and the sort of the result.

This represents the 'orFirst ∨ orSecond' Matching Logic construct.
-}
data Or level child = Or
    { orSort   :: !(Sort level)
    , orFirst  :: !child
    , orSecond :: !child
    }
    deriving (Eq, Ord, Show, Functor, Foldable, Traversable, Generic)

deriveEq1 ''Or
deriveOrd1 ''Or
deriveShow1 ''Or
deriveOrd1 ''Or

instance Hashable child => Hashable (Or level child)

instance Pretty child => Pretty (Or level child) where
    pretty Or {..} =
        "\\or"
        <> Pretty.parameters [orSort]
        <> Pretty.arguments [orFirst, orSecond]

{-|'Rewrites' corresponds to the @\rewrites@ branch of the @object-pattern@
syntactic category from the Semantics of K, Section 9.1.4 (Patterns).

Although there is no 'Meta' version of @\rewrites@, there is a 'level' type
parameter which will always be 'Object'. The object-only restriction is
done at the Pattern level.

'rewritesSort' is both the sort of the operands and the sort of the result.

This represents the 'rewritesFirst ⇒ rewritesSecond' Matching Logic construct.
-}

data Rewrites level child = Rewrites
    { rewritesSort   :: !(Sort level)
    , rewritesFirst  :: !child
    , rewritesSecond :: !child
    }
    deriving (Eq, Ord, Show, Functor, Foldable, Traversable, Generic)

deriveEq1 ''Rewrites
deriveOrd1 ''Rewrites
deriveShow1 ''Rewrites
deriveOrd1 ''Rewrites


instance Hashable child => Hashable (Rewrites level child)

instance Pretty child => Pretty (Rewrites level child) where
    pretty Rewrites {..} =
        "\\rewrites"
        <> Pretty.parameters [rewritesSort]
        <> Pretty.arguments [rewritesFirst, rewritesSecond]

{-|'Top' corresponds to the @\top@ branches of the @object-pattern@ and
@meta-pattern@ syntactic categories from the Semantics of K,
Section 9.1.4 (Patterns).

The 'level type parameter is used to distiguish between the meta- and object-
versions of symbol declarations. It should verify 'MetaOrObject level'.

'topSort' is the sort of the result.

This represents the ⌈TopPattern⌉ Matching Logic construct.
-}
newtype Top level child = Top { topSort :: Sort level}
    deriving (Eq, Ord, Show, Functor, Foldable, Traversable, Generic)

deriveEq1 ''Top
deriveOrd1 ''Top
deriveShow1 ''Top
deriveOrd1 ''Top

instance Hashable (Top level child)

instance Pretty child => Pretty (Top level child) where
    pretty Top {..} =
        "\\top" <> Pretty.parameters [topSort] <> Pretty.noArguments

{-|'Pattern' corresponds to the @object-pattern@ and
@meta-pattern@ syntactic categories from the Semantics of K,
Section 9.1.4 (Patterns).

The 'level' type parameter is used to distiguish between the meta- and object-
versions of symbol declarations. It should verify 'MetaOrObject level'.

Note that the 'StringLiteralPattern' and 'CharLiteralPattern' should
be members only of 'Pattern Meta'.
-}
-- NOTE: If you are adding a case to Pattern, you should add cases in:
-- ASTUtils/SmartConstructors.hs
-- as well as a ton of other places, probably.
data Pattern level variable child where
    AndPattern
        :: !(And level child) -> Pattern level variable child
    ApplicationPattern
        :: !(Application level child) -> Pattern level variable child
    BottomPattern
        :: !(Bottom level child) -> Pattern level variable child
    CeilPattern
        :: !(Ceil level child) -> Pattern level variable child
    DomainValuePattern
        :: !(DomainValue Object (Fix (Pattern Meta Variable))) -> Pattern Object variable child
    EqualsPattern
        :: !(Equals level child) -> Pattern level variable child
    ExistsPattern
        :: !(Exists level variable child) -> Pattern level variable child
    FloorPattern
        :: !(Floor level child) -> Pattern level variable child
    ForallPattern
        :: !(Forall level variable child) -> Pattern level variable child
    IffPattern
        :: !(Iff level child) -> Pattern level variable child
    ImpliesPattern
        :: !(Implies level child) -> Pattern level variable child
    InPattern
        :: !(In level child) -> Pattern level variable child
    NextPattern
        :: !(Next Object child) -> Pattern Object variable child
    NotPattern
        :: !(Not level child) -> Pattern level variable child
    OrPattern
        :: !(Or level child) -> Pattern level variable child
    RewritesPattern
        :: !(Rewrites Object child) -> Pattern Object variable child
    StringLiteralPattern
        :: !StringLiteral -> Pattern Meta variable child
    CharLiteralPattern
        :: !CharLiteral -> Pattern Meta variable child
    TopPattern
        :: !(Top level child) -> Pattern level variable child
    VariablePattern
        :: !(variable level) -> Pattern level variable child

instance Ord (variable level) => Ord1 (Pattern level variable) where
    liftCompare liftedCompare a b =
        case (a, b) of
            (AndPattern a', AndPattern b') -> liftCompare liftedCompare a' b'
<<<<<<< HEAD
            (AndPattern _, _) -> LT
            (_, AndPattern _) -> GT
            (ApplicationPattern a', ApplicationPattern b') ->
                liftCompare liftedCompare a' b'
            (ApplicationPattern _, _) -> LT
            (_, ApplicationPattern _) -> GT
            (BottomPattern a', BottomPattern b') -> liftCompare liftedCompare a' b'
            (BottomPattern _, _) -> LT
            (_, BottomPattern _) -> GT
            (CeilPattern a', CeilPattern b') -> liftCompare liftedCompare a' b'
            (CeilPattern _, _) -> LT
            (_, CeilPattern _) -> GT
            (DomainValuePattern a', DomainValuePattern b') -> compare a' b'
            (DomainValuePattern _, _) -> LT
            (_, DomainValuePattern _) -> GT
            (EqualsPattern a', EqualsPattern b') -> liftCompare liftedCompare a' b'
            (EqualsPattern _, _) -> LT
            (_, EqualsPattern _) -> GT
            (ExistsPattern a', ExistsPattern b') -> liftCompare liftedCompare a' b'
            (ExistsPattern _, _) -> LT
            (_, ExistsPattern _) -> GT
            (FloorPattern a', FloorPattern b') -> liftCompare liftedCompare a' b'
            (FloorPattern _, _) -> LT
            (_, FloorPattern _) -> GT
            (ForallPattern a', ForallPattern b') -> liftCompare liftedCompare a' b'
            (ForallPattern _, _) -> LT
            (_, ForallPattern _) -> GT
            (IffPattern a', IffPattern b') -> liftCompare liftedCompare a' b'
            (IffPattern _, _) -> LT
            (_, IffPattern _) -> GT
            (ImpliesPattern a', ImpliesPattern b') -> liftCompare liftedCompare a' b'
            (ImpliesPattern _, _) -> LT
            (_, ImpliesPattern _) -> GT
            (InPattern a', InPattern b') -> liftCompare liftedCompare a' b'
            (InPattern _, _) -> LT
            (_, InPattern _) -> GT
            (NextPattern a', NextPattern b') -> liftCompare liftedCompare a' b'
            (NextPattern _, _) -> LT
            (_, NextPattern _) -> GT
            (NotPattern a', NotPattern b') -> liftCompare liftedCompare a' b'
            (NotPattern _, _) -> LT
            (_, NotPattern _) -> GT
            (OrPattern a', OrPattern b') -> liftCompare liftedCompare a' b'
            (OrPattern _, _) -> LT
            (_, OrPattern _) -> GT
            (RewritesPattern a', RewritesPattern b') -> liftCompare liftedCompare a' b'
            (RewritesPattern _, _) -> LT
            (_, RewritesPattern _) -> GT
            (StringLiteralPattern a', StringLiteralPattern b') -> compare a' b'
            (StringLiteralPattern _, _) -> LT
            (_, StringLiteralPattern _) -> GT
            (CharLiteralPattern a', CharLiteralPattern b') -> compare a' b'
            (CharLiteralPattern _, _) -> LT
            (_, CharLiteralPattern _) -> GT
            (TopPattern a', TopPattern b') -> liftCompare liftedCompare a' b'
            (TopPattern _, _) -> LT
            (_, TopPattern _) -> GT
            (VariablePattern a', VariablePattern b') -> compare a' b'
=======
            (ApplicationPattern a', ApplicationPattern b') ->
                liftCompare liftedCompare a' b'
            (BottomPattern a', BottomPattern b') -> liftCompare liftedCompare a' b'
            (CeilPattern a', CeilPattern b') -> liftCompare liftedCompare a' b'
            (DomainValuePattern a', DomainValuePattern b') ->
                liftCompare liftedCompare a' b'
            (EqualsPattern a', EqualsPattern b') -> liftCompare liftedCompare a' b'
            (ExistsPattern a', ExistsPattern b') -> liftCompare liftedCompare a' b'
            (FloorPattern a', FloorPattern b') -> liftCompare liftedCompare a' b'
            (ForallPattern a', ForallPattern b') -> liftCompare liftedCompare a' b'
            (IffPattern a', IffPattern b') -> liftCompare liftedCompare a' b'
            (ImpliesPattern a', ImpliesPattern b') -> liftCompare liftedCompare a' b'
            (InPattern a', InPattern b') -> liftCompare liftedCompare a' b'
            (NextPattern a', NextPattern b') -> liftCompare liftedCompare a' b'
            (NotPattern a', NotPattern b') -> liftCompare liftedCompare a' b'
            (OrPattern a', OrPattern b') -> liftCompare liftedCompare a' b'
            (RewritesPattern a', RewritesPattern b') -> liftCompare liftedCompare a' b'
            (StringLiteralPattern a', StringLiteralPattern b') -> a' `compare` b'
            (CharLiteralPattern a', CharLiteralPattern b') -> a' `compare` b'
            (TopPattern a', TopPattern b') -> liftCompare liftedCompare a' b'
            (VariablePattern a', VariablePattern b') -> a' `compare` b'
            _ -> EQ
>>>>>>> 764ca64e

instance Eq (variable level) => Eq1 (Pattern level variable) where
    liftEq liftedEq a b =
        case (a, b) of
            (AndPattern a', AndPattern b') -> liftEq liftedEq a' b'
            (ApplicationPattern a', ApplicationPattern b') ->
                liftEq liftedEq a' b'
            (BottomPattern a', BottomPattern b') -> liftEq liftedEq a' b'
            (CeilPattern a', CeilPattern b') -> liftEq liftedEq a' b'
            (DomainValuePattern a', DomainValuePattern b') ->
                a' == b'
            (EqualsPattern a', EqualsPattern b') -> liftEq liftedEq a' b'
            (ExistsPattern a', ExistsPattern b') -> liftEq liftedEq a' b'
            (FloorPattern a', FloorPattern b') -> liftEq liftedEq a' b'
            (ForallPattern a', ForallPattern b') -> liftEq liftedEq a' b'
            (IffPattern a', IffPattern b') -> liftEq liftedEq a' b'
            (ImpliesPattern a', ImpliesPattern b') -> liftEq liftedEq a' b'
            (InPattern a', InPattern b') -> liftEq liftedEq a' b'
            (NextPattern a', NextPattern b') -> liftEq liftedEq a' b'
            (NotPattern a', NotPattern b') -> liftEq liftedEq a' b'
            (OrPattern a', OrPattern b') -> liftEq liftedEq a' b'
            (RewritesPattern a', RewritesPattern b') -> liftEq liftedEq a' b'
            (StringLiteralPattern a', StringLiteralPattern b') -> a' == b'
            (CharLiteralPattern a', CharLiteralPattern b') -> a' == b'
            (TopPattern a', TopPattern b') -> liftEq liftedEq a' b'
            (VariablePattern a', VariablePattern b') -> a' == b'
            _ -> False

instance Show (variable level) => Show1 (Pattern level variable) where
    liftShowsPrec showsPrec_ showList_ prec pat =
        showParen (prec > 9)
        (case pat of
            AndPattern pat' ->
                showString "AndPattern "
                . liftShowsPrec showsPrec_ showList_ 10 pat'
            ApplicationPattern pat' ->
                showString "ApplicationPattern "
                . liftShowsPrec showsPrec_ showList_ 10 pat'
            BottomPattern pat' ->
                showString "BottomPattern "
                . liftShowsPrec showsPrec_ showList_ 10 pat'
            CeilPattern pat' ->
                showString "CeilPattern "
                . liftShowsPrec showsPrec_ showList_ 10 pat'
            DomainValuePattern pat' ->
                showString "DomainValuePattern "
                . showsPrec 10 pat'
            EqualsPattern pat' ->
                showString "EqualsPattern "
                . liftShowsPrec showsPrec_ showList_ 10 pat'
            ExistsPattern pat' ->
                showString "ExistsPattern "
                . liftShowsPrec showsPrec_ showList_ 10 pat'
            FloorPattern pat' ->
                showString "FloorPattern "
                . liftShowsPrec showsPrec_ showList_ 10 pat'
            ForallPattern pat' ->
                showString "ForallPattern "
                . liftShowsPrec showsPrec_ showList_ 10 pat'
            IffPattern pat' ->
                showString "IffPattern "
                . liftShowsPrec showsPrec_ showList_ 10 pat'
            ImpliesPattern pat' ->
                showString "ImpliesPattern "
                . liftShowsPrec showsPrec_ showList_ 10 pat'
            InPattern pat' ->
                showString "InPattern "
                . liftShowsPrec showsPrec_ showList_ 10 pat'
            NextPattern pat' ->
                showString "NextPattern "
                . liftShowsPrec showsPrec_ showList_ 10 pat'
            NotPattern pat' ->
                showString "NotPattern "
                . liftShowsPrec showsPrec_ showList_ 10 pat'
            OrPattern pat' ->
                showString "OrPattern "
                . liftShowsPrec showsPrec_ showList_ 10 pat'
            RewritesPattern pat' ->
                showString "RewritesPattern "
                . liftShowsPrec showsPrec_ showList_ 10 pat'
            StringLiteralPattern pat' ->
                showString "StringLiteralPattern "
                . showsPrec 10 pat'
            CharLiteralPattern pat' ->
                showString "CharLiteralPattern "
                . showsPrec 10 pat'
            TopPattern pat' ->
                showString "TopPattern "
                . liftShowsPrec showsPrec_ showList_ 10 pat'
            VariablePattern pat' ->
                showString "VariablePattern "
                . showsPrec 10 pat'
        )

-- instance Generic child => Generic (Pattern level variable child)

-- instance (Hashable child, Generic child, Hashable (variable level))
-- => Hashable (Pattern level variable child)

instance (Hashable child, Hashable (variable level))
 => Hashable (Pattern level variable child) where
  hashWithSalt s = \case
    AndPattern           p -> hashWithSalt s p
    ApplicationPattern   p -> hashWithSalt s p
    BottomPattern        p -> hashWithSalt s p
    CeilPattern          p -> hashWithSalt s p
    DomainValuePattern   p -> hashWithSalt s
        (domainValueSort p, cata (hashWithSalt s) (domainValueChild p))
    EqualsPattern        p -> hashWithSalt s p
    ExistsPattern        p -> hashWithSalt s p
    FloorPattern         p -> hashWithSalt s p
    ForallPattern        p -> hashWithSalt s p
    IffPattern           p -> hashWithSalt s p
    ImpliesPattern       p -> hashWithSalt s p
    InPattern            p -> hashWithSalt s p
    NextPattern          p -> hashWithSalt s p
    NotPattern           p -> hashWithSalt s p
    OrPattern            p -> hashWithSalt s p
    RewritesPattern      p -> hashWithSalt s p
    StringLiteralPattern p -> hashWithSalt s p
    CharLiteralPattern   p -> hashWithSalt s p
    TopPattern           p -> hashWithSalt s p
    VariablePattern      p -> hashWithSalt s p
    -- FIXME: How to factor this out? with existentials?
deriving instance
    ( Eq child
    , Eq (variable level)
    ) => Eq (Pattern level variable child)
deriving instance
    ( Show child
    , Show (variable level)
    ) => Show (Pattern level variable child)
deriving instance
    ( Ord child
    , Ord (variable level)
    ) => Ord (Pattern level variable child)
deriving instance Functor (Pattern level variable)
deriving instance Foldable (Pattern level variable)
deriving instance Traversable (Pattern level variable)

instance (Pretty child, Pretty (variable level)) =>
    Pretty (Pattern level variable child) where
    pretty (AndPattern p)           = pretty p
    pretty (ApplicationPattern p)   = pretty p
    pretty (BottomPattern p)        = pretty p
    pretty (CeilPattern p)          = pretty p
    pretty (DomainValuePattern p)   = pretty p
    pretty (EqualsPattern p)        = pretty p
    pretty (ExistsPattern p)        = pretty p
    pretty (FloorPattern p)         = pretty p
    pretty (ForallPattern p)        = pretty p
    pretty (IffPattern p)           = pretty p
    pretty (ImpliesPattern p)       = pretty p
    pretty (InPattern p)            = pretty p
    pretty (NextPattern p)          = pretty p
    pretty (NotPattern p)           = pretty p
    pretty (OrPattern p)            = pretty p
    pretty (RewritesPattern p)      = pretty p
    pretty (StringLiteralPattern p) = pretty p
    pretty (CharLiteralPattern p)   = pretty p
    pretty (TopPattern p)           = pretty p
    pretty (VariablePattern p)      = pretty p

data SortedPattern level variable child = SortedPattern
    { sortedPatternPattern :: !(Pattern level variable child)
    , sortedPatternSort    :: !(Sort level)
    }
    deriving (Eq, Show, Generic)

instance (Hashable child, Hashable (variable level))
  => Hashable (SortedPattern level variable child)

{-|'PatternStub' is either a pattern with a known sort, or a function that
builds a pattern from a sort.
-}
data PatternStub level variable child
    = SortedPatternStub !(SortedPattern level variable child)
    | UnsortedPatternStub (Sort level -> Pattern level variable child)
    deriving(Generic)

-- cannot hash.

{-|'withSort' transforms an 'UnsortedPatternStub' in a 'SortedPatternStub'.
-}
withSort
    :: Sort level
    -> PatternStub level variable child
    -> PatternStub level variable child
withSort s (UnsortedPatternStub p) =
    SortedPatternStub SortedPattern
        { sortedPatternPattern = p s
        , sortedPatternSort = s
        }
withSort
    s
    p@(SortedPatternStub SortedPattern { sortedPatternSort = existingSort })
  =
    if s == existingSort
        then p
        else
            error
                (  "Unmatched sorts: "
                ++ show s
                ++ " and "
                ++ show existingSort
                ++ "."
                )

{-|'dummySort' is used in error messages when we want to convert an
'UnsortedPatternStub' to a pattern that can be displayed.
-}
dummySort :: MetaOrObject level => proxy level -> Sort level
dummySort proxy =
    SortVariableSort
        (SortVariable
            (noLocationId
                (case isMetaOrObject proxy of
                    IsMeta   -> "#dummy"
                    IsObject -> "dummy"
                )
            )
        )

{-|'getMetaOrObjectPatternType' is a helper function useful to determine
whether a 'Pattern' is 'Object' or 'Meta'.
-}
getMetaOrObjectPatternType
    :: MetaOrObject level
    => Pattern level variable child -> IsMetaOrObject level
getMetaOrObjectPatternType _ = isMetaOrObject (Proxy :: Proxy level)

{-|The 'UnifiedPatternInterface' class provides a common interface for
algorithms providing common functionality for 'KorePattern' and 'PurePattern'.
-}
class UnifiedPatternInterface pat where
    -- |View a 'Meta' 'Pattern' as the parameter @pat@ of the class.
    unifyMetaPattern :: Pattern Meta variable child -> pat variable child
    unifyMetaPattern = unifyPattern
    -- |View an 'Object' 'Pattern' as the parameter @pat@ of the class.
    unifyObjectPattern :: Pattern Object variable child -> pat variable child
    unifyObjectPattern = unifyPattern
    -- |View a 'Meta' or an 'Object' 'Pattern' as the parameter of the class.
    unifyPattern
        :: MetaOrObject level
        => Pattern level variable child -> pat variable child
    unifyPattern p =
        case getMetaOrObjectPatternType p of
            IsMeta   -> unifyMetaPattern p
            IsObject -> unifyObjectPattern p
    -- |Given a function appliable on all 'Meta' or 'Object' 'Pattern's,
    -- apply it on an object of the parameter @pat@ of the class.
    unifiedPatternApply
        :: (forall level . MetaOrObject level
            => Pattern level variable child -> result
           )
        -> (pat variable child -> result)

instance
    forall level . MetaOrObject level
    => UnifiedPatternInterface (Pattern level)
  where
    unifyMetaPattern p =
        case isMetaOrObject (Proxy :: Proxy level) of
            IsMeta   -> p
            IsObject -> error "Expecting Meta pattern"
    unifyObjectPattern p =
        case isMetaOrObject (Proxy :: Proxy level) of
            IsObject -> p
            IsMeta   -> error "Expecting Object pattern"
    unifiedPatternApply = id<|MERGE_RESOLUTION|>--- conflicted
+++ resolved
@@ -25,11 +25,7 @@
 module Kore.AST.Common where
 
 import Data.Deriving
-<<<<<<< HEAD
        ( deriveEq1, deriveOrd1, deriveShow1 )
-=======
-       ( deriveEq1, deriveShow1, deriveOrd1 )
->>>>>>> 764ca64e
 import Data.Functor.Classes
 import Data.Functor.Foldable
        ( Fix (..), cata )
@@ -454,7 +450,6 @@
 deriveEq1 ''And
 deriveOrd1 ''And
 deriveShow1 ''And
-deriveOrd1 ''And
 
 instance Hashable child => Hashable (And level child)
 
@@ -482,7 +477,6 @@
 deriveEq1 ''Application
 deriveOrd1 ''Application
 deriveShow1 ''Application
-deriveOrd1 ''Application
 
 instance Hashable child => Hashable (Application level child)
 
@@ -507,7 +501,6 @@
 deriveEq1 ''Bottom
 deriveOrd1 ''Bottom
 deriveShow1 ''Bottom
-deriveOrd1 ''Bottom
 
 instance Hashable (Bottom level child)
 
@@ -538,7 +531,6 @@
 deriveEq1 ''Ceil
 deriveOrd1 ''Ceil
 deriveShow1 ''Ceil
-deriveOrd1 ''Ceil
 
 instance Hashable child => Hashable (Ceil level child)
 
@@ -572,8 +564,6 @@
 deriveEq1 ''DomainValue
 deriveOrd1 ''DomainValue
 deriveShow1 ''DomainValue
-deriveOrd1 ''DomainValue
-
 
 instance Hashable child => Hashable (DomainValue level child)
 
@@ -607,7 +597,6 @@
 deriveEq1 ''Equals
 deriveOrd1 ''Equals
 deriveShow1 ''Equals
-deriveOrd1 ''Equals
 
 instance Hashable child => Hashable (Equals level child)
 
@@ -646,14 +635,6 @@
         (existsSort a == existsSort b)
         && (existsVariable a == existsVariable b)
         && liftedEq (existsChild a) (existsChild b)
-
-instance (Ord (Sort level), Ord (v level)) => Ord1 (Exists level v) where
-    liftCompare liftedCompare a b =
-        case compare (existsSort a) (existsSort b) of
-            EQ -> case compare (existsVariable a) (existsVariable b) of
-                EQ -> liftedCompare (existsChild a) (existsChild b)
-                x -> x
-            x -> x
 
 instance (Show (Sort level), Show (v level)) => Show1 (Exists level v) where
     liftShowsPrec liftedShowsPrec _ _ e =
@@ -695,7 +676,6 @@
 deriveEq1 ''Floor
 deriveOrd1 ''Floor
 deriveShow1 ''Floor
-deriveOrd1 ''Floor
 
 instance Hashable child => Hashable (Floor level child)
 
@@ -734,14 +714,6 @@
         (forallSort a == forallSort b)
         && (forallVariable a == forallVariable b)
         && liftedEq (forallChild a) (forallChild b)
-
-instance (Ord (Sort level), Ord (v level)) => Ord1 (Forall level v) where
-    liftCompare liftedCompare a b =
-        case compare (forallSort a) (forallSort b) of
-            EQ -> case compare (forallVariable a) (forallVariable b) of
-                EQ -> liftedCompare (forallChild a) (forallChild b)
-                x -> x
-            x -> x
 
 instance (Show (Sort level), Show (v level)) => Show1 (Forall level v) where
     liftShowsPrec liftedShowsPrec _ _ e =
@@ -781,7 +753,6 @@
 deriveEq1 ''Iff
 deriveOrd1 ''Iff
 deriveShow1 ''Iff
-deriveOrd1 ''Iff
 
 instance Hashable child => Hashable (Iff level child)
 
@@ -812,7 +783,6 @@
 deriveEq1 ''Implies
 deriveOrd1 ''Implies
 deriveShow1 ''Implies
-deriveOrd1 ''Implies
 
 instance Hashable child => Hashable (Implies level child)
 
@@ -849,7 +819,6 @@
 deriveEq1 ''In
 deriveOrd1 ''In
 deriveShow1 ''In
-deriveOrd1 ''In
 
 instance Hashable child => Hashable (In level child)
 
@@ -880,7 +849,6 @@
 deriveEq1 ''Next
 deriveOrd1 ''Next
 deriveShow1 ''Next
-deriveOrd1 ''Next
 
 instance Hashable child => Hashable (Next level child)
 
@@ -910,7 +878,6 @@
 deriveEq1 ''Not
 deriveOrd1 ''Not
 deriveShow1 ''Not
-deriveOrd1 ''Not
 
 instance Hashable child => Hashable (Not level child)
 
@@ -941,7 +908,6 @@
 deriveEq1 ''Or
 deriveOrd1 ''Or
 deriveShow1 ''Or
-deriveOrd1 ''Or
 
 instance Hashable child => Hashable (Or level child)
 
@@ -973,7 +939,6 @@
 deriveEq1 ''Rewrites
 deriveOrd1 ''Rewrites
 deriveShow1 ''Rewrites
-deriveOrd1 ''Rewrites
 
 
 instance Hashable child => Hashable (Rewrites level child)
@@ -1001,7 +966,6 @@
 deriveEq1 ''Top
 deriveOrd1 ''Top
 deriveShow1 ''Top
-deriveOrd1 ''Top
 
 instance Hashable (Top level child)
 
@@ -1068,7 +1032,6 @@
     liftCompare liftedCompare a b =
         case (a, b) of
             (AndPattern a', AndPattern b') -> liftCompare liftedCompare a' b'
-<<<<<<< HEAD
             (AndPattern _, _) -> LT
             (_, AndPattern _) -> GT
             (ApplicationPattern a', ApplicationPattern b') ->
@@ -1127,30 +1090,6 @@
             (TopPattern _, _) -> LT
             (_, TopPattern _) -> GT
             (VariablePattern a', VariablePattern b') -> compare a' b'
-=======
-            (ApplicationPattern a', ApplicationPattern b') ->
-                liftCompare liftedCompare a' b'
-            (BottomPattern a', BottomPattern b') -> liftCompare liftedCompare a' b'
-            (CeilPattern a', CeilPattern b') -> liftCompare liftedCompare a' b'
-            (DomainValuePattern a', DomainValuePattern b') ->
-                liftCompare liftedCompare a' b'
-            (EqualsPattern a', EqualsPattern b') -> liftCompare liftedCompare a' b'
-            (ExistsPattern a', ExistsPattern b') -> liftCompare liftedCompare a' b'
-            (FloorPattern a', FloorPattern b') -> liftCompare liftedCompare a' b'
-            (ForallPattern a', ForallPattern b') -> liftCompare liftedCompare a' b'
-            (IffPattern a', IffPattern b') -> liftCompare liftedCompare a' b'
-            (ImpliesPattern a', ImpliesPattern b') -> liftCompare liftedCompare a' b'
-            (InPattern a', InPattern b') -> liftCompare liftedCompare a' b'
-            (NextPattern a', NextPattern b') -> liftCompare liftedCompare a' b'
-            (NotPattern a', NotPattern b') -> liftCompare liftedCompare a' b'
-            (OrPattern a', OrPattern b') -> liftCompare liftedCompare a' b'
-            (RewritesPattern a', RewritesPattern b') -> liftCompare liftedCompare a' b'
-            (StringLiteralPattern a', StringLiteralPattern b') -> a' `compare` b'
-            (CharLiteralPattern a', CharLiteralPattern b') -> a' `compare` b'
-            (TopPattern a', TopPattern b') -> liftCompare liftedCompare a' b'
-            (VariablePattern a', VariablePattern b') -> a' `compare` b'
-            _ -> EQ
->>>>>>> 764ca64e
 
 instance Eq (variable level) => Eq1 (Pattern level variable) where
     liftEq liftedEq a b =
