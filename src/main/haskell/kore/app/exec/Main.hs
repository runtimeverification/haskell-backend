module Main (main) where

import           Control.Applicative
                 ( Alternative (..), optional, (<$) )
import qualified Control.Lens as Lens
import           Data.Function
                 ( (&) )
import           Data.List
                 ( intercalate )
import qualified Data.Map as Map
import           Data.Maybe
                 ( fromMaybe )
import           Data.Proxy
                 ( Proxy (..) )
import           Data.Reflection
import           Data.Semigroup
                 ( (<>) )
import           Data.Text
                 ( Text )
import           Data.Text.Prettyprint.Doc.Render.Text
                 ( hPutDoc, putDoc )
import           Options.Applicative
                 ( InfoMod, Parser, argument, auto, fullDesc, header, help,
                 long, metavar, option, progDesc, readerError, str, strOption,
                 switch, value )
import           System.Exit
                 ( ExitCode (..), exitWith )
import           System.IO
                 ( IOMode (WriteMode), withFile )

import           Data.Limit
                 ( Limit (..) )
import qualified Data.Limit as Limit
import           Kore.AST.Kore
                 ( CommonKorePattern, VerifiedKorePattern )
import           Kore.AST.Pure
import           Kore.AST.Sentence
import           Kore.AST.Valid
import           Kore.ASTVerifier.DefinitionVerifier
                 ( AttributesVerification (DoNotVerifyAttributes),
                 defaultAttributesVerification,
                 verifyAndIndexDefinitionWithBase )
import qualified Kore.Builtin as Builtin
import           Kore.Error
                 ( printError )
import           Kore.Exec
import           Kore.IndexedModule.IndexedModule
                 ( IndexedModule (..), VerifiedModule )
import           Kore.IndexedModule.MetadataTools
import           Kore.Logger.Output
                 ( KoreLogOptions (..), parseKoreLogOptions, withLogger )
import           Kore.Parser.Parser
                 ( parseKoreDefinition, parseKorePattern )
import           Kore.Predicate.Predicate
                 ( makePredicate )
import qualified Kore.Repl as Repl
import           Kore.Step.AxiomPatterns
                 ( AxiomPatternAttributes )
import           Kore.Step.ExpandedPattern
                 ( CommonExpandedPattern, Predicated (..) )
import           Kore.Step.Pattern
import           Kore.Step.Search
                 ( SearchType (..) )
import qualified Kore.Step.Search as Search
import           Kore.Step.Simplification.Data
                 ( evalSimplifier )
import           Kore.Step.SmtLemma
import           Kore.Step.Step
import           Kore.Step.StepperAttributes
import           Kore.Unparser
                 ( unparse )
import qualified SMT

import GlobalMain

{-
Main module to run kore-exec
TODO: add command line argument tab-completion
-}

data KoreProveOptions =
    KoreProveOptions
        { specFileName :: !FilePath
        -- ^ Name of file containing the spec to be proven
        , specMainModule :: !ModuleName
        -- ^ The main module of the spec to be proven
        }

parseKoreProveOptions :: Parser KoreProveOptions
parseKoreProveOptions =
    KoreProveOptions
    <$> strOption
        (  metavar "SPEC_FILE"
        <> long "prove"
        <> help "Kore source file representing spec to be proven.\
                \Needs --spec-module."
        )
    <*> (ModuleName
        <$> strOption
            (  metavar "SPEC_MODULE"
            <> long "spec-module"
            <> help "The name of the main module in the spec to be proven."
            )
        )


data KoreSearchOptions =
    KoreSearchOptions
        { searchFileName :: !FilePath
        -- ^ Name of file containing a pattern to match during execution
        , bound :: !(Limit Natural)
        -- ^ The maximum bound on the number of search matches
        , searchType :: !SearchType
        -- ^ The type of search to perform
        }

parseKoreSearchOptions :: Parser KoreSearchOptions
parseKoreSearchOptions =
    KoreSearchOptions
    <$> strOption
        (  metavar "SEARCH_FILE"
        <> long "search"
        <> help "Kore source file representing pattern to search for.\
                \Needs --module."
        )
    <*> parseBound
    <*> parseSearchType
  where
    parseBound = Limit <$> bound <|> pure Unlimited
    bound =
        option auto
            (  metavar "BOUND"
            <> long "bound"
            <> help "Maximum number of solutions."
            )
    parseSearchType =
        parseSum
            "SEARCH_TYPE"
            "searchType"
            "Search type (selects potential solutions)"
            (map (\s -> (show s, s)) [ ONE, FINAL, STAR, PLUS ])

    parseSum
        :: Eq value
        => String -> String -> String -> [(String,value)] -> Parser value
    parseSum metaName longName helpMsg options =
        option readSum
            (  metavar metaName
            <> long longName
            <> help helpMsg
            )
      where
        readSum = do
            opt <- str
            case lookup opt options of
                Just val -> pure val
                _ ->
                    let
                        unknown = "Unknown " ++  longName ++ " '" ++ opt ++ "'. "
                        known = "Known " ++ longName ++ "s are: " ++
                            intercalate ", " (map fst options) ++ "."
                    in
                        readerError (unknown ++ known)

applyKoreSearchOptions
    :: Maybe KoreSearchOptions
    -> KoreExecOptions
    -> KoreExecOptions
applyKoreSearchOptions koreSearchOptions koreExecOpts =
    case koreSearchOptions of
        Nothing -> koreExecOpts
        Just koreSearchOpts ->
            koreExecOpts
                { koreSearchOptions = Just koreSearchOpts
                , strategy =
                    -- Search relies on exploring the entire space of states.
                    allRewrites
                , stepLimit = min stepLimit searchTypeStepLimit
                }
          where
            KoreSearchOptions { searchType } = koreSearchOpts
            KoreExecOptions { stepLimit } = koreExecOpts
            searchTypeStepLimit =
                case searchType of
                    ONE -> Limit 1
                    _ -> Unlimited

-- | Main options record
data KoreExecOptions = KoreExecOptions
    { definitionFileName  :: !FilePath
    -- ^ Name for a file containing a definition to verify and use for execution
    , patternFileName     :: !(Maybe FilePath)
    -- ^ Name for file containing a pattern to verify and use for execution
    , outputFileName      :: !(Maybe FilePath)
    -- ^ Name for file to contain the output pattern
    , mainModuleName      :: !ModuleName
    -- ^ The name of the main module in the definition
    , smtTimeOut          :: !SMT.TimeOut
    , smtPrelude          :: !(Maybe FilePath)
    , stepLimit           :: !(Limit Natural)
    , strategy            :: !([Rewrite] -> Strategy (Prim Rewrite))
    , koreLogOptions      :: !KoreLogOptions
    , koreSearchOptions   :: !(Maybe KoreSearchOptions)
    , koreProveOptions    :: !(Maybe KoreProveOptions)
    , koreRepl            :: !Bool
    }

-- | Command Line Argument Parser
parseKoreExecOptions :: Parser KoreExecOptions
parseKoreExecOptions =
    applyKoreSearchOptions
        <$> optional parseKoreSearchOptions
        <*> parseKoreExecOptions0
  where
    parseKoreExecOptions0 :: Parser KoreExecOptions
    parseKoreExecOptions0 =
        KoreExecOptions
        <$> argument str
            (  metavar "DEFINITION_FILE"
            <> help "Kore definition file to verify and use for execution" )
        <*> optional
            (strOption
                (  metavar "PATTERN_FILE"
                <> long "pattern"
                <> help "Verify and execute the Kore pattern found in PATTERN_FILE."
                )
            )
        <*> optional
            (strOption
                (  metavar "PATTERN_OUTPUT_FILE"
                <> long "output"
                <> help "Output file to contain final Kore pattern."
                )
            )
        <*> parseMainModuleName
        <*> option readSMTTimeOut
            ( metavar "SMT_TIMEOUT"
            <> long "smt-timeout"
            <> help "Timeout for calls to the SMT solver, in milliseconds"
            <> value defaultTimeOut
            )
        <*> optional
            ( strOption
                ( metavar "SMT_PRELUDE"
                <> long "smt-prelude"
                <> help "Path to the SMT prelude file"
                )
            )
        <*> parseStepLimit
        <*> parseStrategy
        <*> parseKoreLogOptions
        <*> pure Nothing
        <*> optional parseKoreProveOptions
        <*> switch
            ( long "repl"
            <> help "Enable REPL mode for prove"
            )
    SMT.Config { timeOut = defaultTimeOut } = SMT.defaultConfig
    readSMTTimeOut = do
        i <- auto
        if i <= 0
            then readerError "smt-timeout must be a positive integer."
            else return $ SMT.TimeOut $ Limit i
    parseStepLimit = Limit <$> depth <|> pure Unlimited
    parseStrategy =
        option readStrategy
            (  metavar "STRATEGY"
            <> long "strategy"
            -- TODO (thomas.tuegel): Make defaultStrategy the default when it
            -- works correctly.
            <> value anyRewrite
            <> help "Select rewrites using STRATEGY."
            )
      where
        strategies =
            [ ("any", anyRewrite)
            , ("all", allRewrites)
            , ("any-heating-cooling", heatingCooling anyRewrite)
            , ("all-heating-cooling", heatingCooling allRewrites)
            ]
        readStrategy = do
            strat <- str
            let found = lookup strat strategies
            case found of
                Just strategy -> pure strategy
                Nothing ->
                    let
                        unknown = "Unknown strategy '" ++ strat ++ "'. "
                        names = intercalate ", " (fst <$> strategies)
                        known = "Known strategies are: " ++ names
                    in
                        readerError (unknown ++ known)
    depth =
        option auto
            (  metavar "DEPTH"
            <> long "depth"
            <> help "Execute up to DEPTH steps."
            )
    parseMainModuleName =
        fmap ModuleName $ strOption info
      where
        info =
            mconcat
                [ metavar "MODULE"
                , long "module"
                , help "The name of the main module in the Kore definition."
                ]

-- | modifiers for the Command line parser description
parserInfoModifiers :: InfoMod options
parserInfoModifiers =
    fullDesc
    <> progDesc "Uses Kore definition in DEFINITION_FILE to execute pattern \
                \in PATTERN_FILE."
    <> header "kore-exec - an interpreter for Kore definitions"

-- TODO(virgil): Maybe add a regression test for main.
-- | Loads a kore definition file and uses it to execute kore programs
main :: IO ()
main = do
    options <- mainGlobal parseKoreExecOptions parserInfoModifiers
    case localOptions options of
        Nothing ->
            -- global options parsed, but local failed; exit gracefully
            return ()
        Just koreExecOpts -> mainWithOptions koreExecOpts

mainWithOptions :: KoreExecOptions -> IO ()
mainWithOptions
    KoreExecOptions
        { definitionFileName
        , patternFileName
        , outputFileName
        , mainModuleName
        , smtTimeOut
        , smtPrelude
        , stepLimit
        , strategy
        , koreLogOptions
        , koreSearchOptions
        , koreProveOptions
        , koreRepl
        }
  = do
        let
            strategy' = Limit.replicate stepLimit . strategy
            smtConfig =
                SMT.defaultConfig
                    { SMT.timeOut = smtTimeOut
                    , SMT.preludeFile = smtPrelude
                    }
            repl =
                if koreRepl
                    then Repl.proveClaim
                    else const . pure $ ()
        parsedDefinition <- parseDefinition definitionFileName
        indexedDefinition@(indexedModules, _) <-
            verifyDefinitionWithBase
                Nothing
                True
                parsedDefinition
        indexedModule <-
            constructorFunctions <$> mainModule mainModuleName indexedModules
        searchParameters <-
            case koreSearchOptions of
                Nothing -> return Nothing
                Just KoreSearchOptions { searchFileName, bound, searchType } ->
                    do
                        searchPattern <-
                            mainParseSearchPattern indexedModule searchFileName
                        let searchConfig = Search.Config { bound, searchType }
                        (return . Just) (searchPattern, searchConfig)
        proveParameters <-
            case koreProveOptions of
                Nothing -> return Nothing
                Just KoreProveOptions { specFileName, specMainModule } ->
                    do
                        specDef <- parseDefinition specFileName
                        (specDefIndexedModules, _) <-
                            verifyDefinitionWithBase
                                (Just indexedDefinition)
                                True
                                specDef
                        specDefIndexedModule <-
                            mainModule specMainModule specDefIndexedModules
                        return (Just specDefIndexedModule)
        maybePurePattern <- case patternFileName of
            Nothing -> return Nothing
            Just fileName ->
                Just
                <$> mainPatternParseAndVerify
                    indexedModule
                    fileName
        (exitCode, finalPattern) <-
            clockSomethingIO "Executing"
            $ withLogger koreLogOptions (\logger ->
                SMT.runSMT smtConfig
<<<<<<< HEAD
                $ evalSimplifier logger repl
                $ case proveParameters of
=======
                $ evalSimplifier logger
                $ do
                  give
                      (extractMetadataTools indexedModule
                          :: MetadataTools Object StepperAttributes
                      )
                      (declareSMTLemmas indexedModule)
                  case proveParameters of
>>>>>>> 6ae7396b
                    Nothing -> do
                        let purePattern =
                                fromMaybe
                                    (error "Missing: --pattern PATTERN_FILE")
                                    maybePurePattern
                        case searchParameters of
                            Nothing -> do
                                pat <- exec indexedModule strategy' purePattern
                                return (ExitSuccess, pat)
                            Just (searchPattern, searchConfig) -> do
                                pat <-
                                    search
                                        indexedModule
                                        strategy'
                                        purePattern
                                        searchPattern
                                        searchConfig
                                return (ExitSuccess, pat)
                    Just specIndexedModule ->
                        either
                            (\pat -> (ExitFailure 1, pat))
                            (\_ -> (ExitSuccess, mkTop $ mkSortVariable "R" ))
                        <$> prove
                                stepLimit
                                indexedModule
                                specIndexedModule
                )
        let
            finalExternalPattern =
                either (error . printError) id
                (Builtin.externalizePattern indexedModule finalPattern)
            unparsed =
                (unparse . externalizeFreshVariables) finalExternalPattern
        case outputFileName of
            Nothing ->
                putDoc unparsed
            Just outputFile ->
                withFile outputFile WriteMode (\h -> hPutDoc h unparsed)
        () <$ exitWith exitCode

mainModule
    :: ModuleName
    -> Map.Map
        ModuleName
        (VerifiedModule StepperAttributes AxiomPatternAttributes)
    -> IO (VerifiedModule StepperAttributes AxiomPatternAttributes)
mainModule name modules =
    case Map.lookup name modules of
        Nothing ->
            error
                (  "The main module, '"
                ++ getModuleNameForError name
                ++ "', was not found. Check the --module flag."
                )
        Just m -> return m

{- | Parse a Kore definition from a filename.

Also prints timing information; see 'mainParse'.

 -}
parseDefinition :: FilePath -> IO KoreDefinition
parseDefinition = mainParse parseKoreDefinition

-- | IO action that parses a kore pattern from a filename and prints timing
-- information.
mainPatternParse :: String -> IO CommonKorePattern
mainPatternParse = mainParse parseKorePattern

-- | IO action that parses a kore pattern from a filename, verifies it,
-- converts it to a pure patterm, and prints timing information.
mainPatternParseAndVerify
    :: VerifiedModule StepperAttributes AxiomPatternAttributes
    -> String
    -> IO (CommonStepPattern Object)
mainPatternParseAndVerify indexedModule patternFileName = do
    parsedPattern <- mainPatternParse patternFileName
    makePurePattern <$> mainPatternVerify indexedModule parsedPattern

mainParseSearchPattern
    :: VerifiedModule StepperAttributes AxiomPatternAttributes
    -> String
    -> IO (CommonExpandedPattern Object)
mainParseSearchPattern indexedModule patternFileName = do
    purePattern <- mainPatternParseAndVerify indexedModule patternFileName
    case purePattern of
        And_ _ term predicateTerm -> return
            Predicated
                { term
                , predicate =
                    either (error . printError) id
                        (makePredicate predicateTerm)
                , substitution = mempty
                }
        _ -> error "Unexpected non-conjunctive pattern"

-- | IO action that parses a kore AST entity from a filename and prints timing
-- information.
mainParse
    :: (FilePath -> String -> Either String a)
    -> String
    -> IO a
mainParse parser fileName = do
    contents <-
        clockSomethingIO "Reading the input file" (readFile fileName)
    parseResult <-
        clockSomething "Parsing the file" (parser fileName contents)
    case parseResult of
        Left err         -> error err
        Right definition -> return definition

{- | Verify the well-formedness of a Kore definition.

Also prints timing information; see 'mainParse'.

 -}
verifyDefinitionWithBase
    :: Maybe
        ( Map.Map
            ModuleName
            (VerifiedModule StepperAttributes AxiomPatternAttributes)
        , Map.Map Text AstLocation
        )
    -- ^ base definition to use for verification
    -> Bool -- ^ whether to check (True) or ignore attributes during verification
    -> KoreDefinition -- ^ Parsed definition to check well-formedness
    -> IO
        ( Map.Map
            ModuleName
            (VerifiedModule StepperAttributes AxiomPatternAttributes)
        , Map.Map Text AstLocation
        )
verifyDefinitionWithBase maybeBaseModule willChkAttr definition =
    let attributesVerification =
            if willChkAttr
            then defaultAttributesVerification Proxy Proxy
            else DoNotVerifyAttributes
    in do
      verifyResult <-
        clockSomething "Verifying the definition"
            (verifyAndIndexDefinitionWithBase
                maybeBaseModule
                attributesVerification
                Builtin.koreVerifiers
                definition
            )
      case verifyResult of
        Left err1               -> error (printError err1)
        Right indexedDefinition -> return indexedDefinition

makePurePattern
    :: VerifiedKorePattern
    -> CommonStepPattern Object
makePurePattern pat =
    case fromKorePattern Object pat of
        Left err -> error (printError err)
        Right objPat -> objPat

-- TODO (traiansf): Get rid of this.
-- The function below works around several limitations of
-- the current tool by tricking the tool into believing that
-- functions are constructors (so that function patterns can match)
-- and that @kseq@ and @dotk@ are both functional and constructor.
constructorFunctions
    :: VerifiedModule StepperAttributes AxiomPatternAttributes
    -> VerifiedModule StepperAttributes AxiomPatternAttributes
constructorFunctions ixm =
    ixm
        { indexedModuleObjectSymbolSentences =
            Map.mapWithKey
                constructorFunctions1
                (indexedModuleObjectSymbolSentences ixm)
        , indexedModuleObjectAliasSentences =
            Map.mapWithKey
                constructorFunctions1
                (indexedModuleObjectAliasSentences ixm)
        , indexedModuleImports = recurseIntoImports <$> indexedModuleImports ixm
        }
  where
    constructorFunctions1 ident (atts, defn) =
        ( atts
            & lensConstructor Lens.<>~ Constructor isCons
            & lensFunctional Lens.<>~ Functional (isCons || isInj)
            & lensInjective Lens.<>~ Injective (isCons || isInj)
            & lensSortInjection Lens.<>~ SortInjection isInj
        , defn
        )
      where
        isInj = getId ident == "inj"
        isCons = elem (getId ident) ["kseq", "dotk"]

    recurseIntoImports (attrs, attributes, importedModule) =
        (attrs, attributes, constructorFunctions importedModule)<|MERGE_RESOLUTION|>--- conflicted
+++ resolved
@@ -395,11 +395,7 @@
             clockSomethingIO "Executing"
             $ withLogger koreLogOptions (\logger ->
                 SMT.runSMT smtConfig
-<<<<<<< HEAD
                 $ evalSimplifier logger repl
-                $ case proveParameters of
-=======
-                $ evalSimplifier logger
                 $ do
                   give
                       (extractMetadataTools indexedModule
@@ -407,7 +403,6 @@
                       )
                       (declareSMTLemmas indexedModule)
                   case proveParameters of
->>>>>>> 6ae7396b
                     Nothing -> do
                         let purePattern =
                                 fromMaybe
