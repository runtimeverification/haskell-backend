module Main (main) where

import           Control.Applicative
                 ( Alternative (..) )
import           Control.Monad
                 ( when )
import qualified Data.List as List
import qualified Data.Map as Map
import           Data.Proxy
                 ( Proxy (..) )
import           Data.Reflection
                 ( Given, give )
import           Data.Semigroup
                 ( (<>) )
import           Options.Applicative
                 ( InfoMod, Parser, argument, auto, fullDesc, header, help,
                 long, metavar, option, progDesc, str, strOption, value )

import           Kore.AST.Common
import           Kore.AST.Kore
                 ( CommonKorePattern )
import           Kore.AST.MetaOrObject
                 ( Object (..) )
import           Kore.AST.PureML
                 ( CommonPurePattern, groundHead )
import           Kore.AST.PureToKore
                 ( patternKoreToPure )
import           Kore.AST.Sentence
                 ( KoreDefinition, ModuleName (..) )
import           Kore.ASTUtils.SmartConstructors
                 ( mkApp, mkDomainValue, mkStringLiteral )
import           Kore.ASTVerifier.DefinitionVerifier
                 ( AttributesVerification (DoNotVerifyAttributes),
                 defaultAttributesVerification, verifyAndIndexDefinition )
import           Kore.ASTVerifier.PatternVerifier
                 ( verifyStandalonePattern )
import qualified Kore.Builtin as Builtin
import           Kore.Error
                 ( printError )
import           Kore.IndexedModule.IndexedModule
                 ( KoreIndexedModule )
import           Kore.IndexedModule.MetadataTools
                 ( MetadataTools (..), SortTools, extractMetadataTools )
import           Kore.Parser.Parser
                 ( fromKore, fromKorePattern )
import           Kore.Predicate.Predicate
                 ( makeTruePredicate )
import           Kore.Step.AxiomPatterns
                 ( koreIndexedModuleToAxiomPatterns )
import           Kore.Step.ExpandedPattern
                 ( CommonExpandedPattern, ExpandedPattern (..) )
import qualified Kore.Step.ExpandedPattern as ExpandedPattern
import           Kore.Step.Function.Registry
                 ( extractEvaluators )
import qualified Kore.Step.OrOfExpandedPattern as OrOfExpandedPattern
import           Kore.Step.Simplification.Data
                 ( evalSimplifier )
import qualified Kore.Step.Simplification.ExpandedPattern as ExpandedPattern
import           Kore.Step.Step
                 ( MaxStepCount (..), pickFirstStepper )
import           Kore.Step.StepperAttributes
                 ( StepperAttributes (..) )
import           Kore.Unparser.Unparse
                 ( unparseToString )

import GlobalMain
       ( MainOptions (..), clockSomething, clockSomethingIO, enableDisableFlag,
       mainGlobal )

{-
Main module to run kore-exec
TODO: add command line argument tab-completion
-}

-- | Main options record
data KoreExecOptions = KoreExecOptions
    { definitionFileName  :: !String
    -- ^ Name for a file containing a definition to verify and use for execution
    , patternFileName     :: !String
    -- ^ Name for file containing a pattern to verify and use for execution
    , mainModuleName      :: !String
    -- ^ The name of the main module in the definition
    , isKProgram          :: !Bool
    -- ^ Whether the pattern file represents a program to be put in the
    -- initial configuration before execution
    , maxStepCount        :: !MaxStepCount
    }

-- | Command Line Argument Parser
commandLineParser :: Parser KoreExecOptions
commandLineParser =
    KoreExecOptions
    <$> argument str
        (  metavar "DEFINITION_FILE"
        <> help "Kore definition file to verify and use for execution" )
    <*> strOption
        (  metavar "PATTERN_FILE"
        <> long "pattern"
        <> help "Kore pattern source file to verify and execute. Needs --module."
        <> value "" )
    <*> strOption
        (  metavar "MODULE"
        <> long "module"
        <> help "The name of the main module in the Kore definition."
        <> value "" )
    <*> enableDisableFlag "is-program"
        True False False
        "Whether the pattern represents a program."
    <*> (MaxStepCount <$> depth <|> pure AnyStepCount)
  where
    depth =
        option auto
            (  metavar "DEPTH"
            <> long "depth"
            <> help "Execute up to DEPTH steps."
            )


-- | modifiers for the Command line parser description
parserInfoModifiers :: InfoMod options
parserInfoModifiers =
    fullDesc
    <> progDesc "Uses Kore definition in DEFINITION_FILE to execute pattern \
                \in PATTERN_FILE."
    <> header "kore-exec - an interpreter for Kore definitions"


-- TODO(virgil): Maybe add a regression test for main.
-- | Loads a kore definition file and uses it to execute kore programs
main :: IO ()
main = do
  options <- mainGlobal commandLineParser parserInfoModifiers
  case localOptions options of
    Nothing -> return () -- global options parsed, but local failed; exit gracefully
    Just KoreExecOptions
        { definitionFileName
        , patternFileName
        , mainModuleName
        , isKProgram
        , maxStepCount
        }
      -> do
        parsedDefinition <- mainDefinitionParse definitionFileName
        indexedModules <- mainVerify True parsedDefinition
        when (patternFileName /= "") $ do
            parsedPattern <- mainPatternParse patternFileName
            indexedModule <-
                mainModule (ModuleName mainModuleName) indexedModules
            mainPatternVerify indexedModule parsedPattern
            let
                functionRegistry =
                    Map.unionWith (++)
                        -- user-defined functions
                        (extractEvaluators Object indexedModule)
                        -- builtin functions
                        (Builtin.koreEvaluators indexedModule)
                axiomPatterns =
                    List.sort
                        (koreIndexedModuleToAxiomPatterns Object indexedModule)
                metadataTools = constructorFunctions (extractMetadataTools indexedModule)
                purePattern = makePurePattern parsedPattern
                runningPattern =
                    if isKProgram
                        then give (sortTools metadataTools)
                            $ makeKInitConfig purePattern
                        else purePattern
                expandedPattern = makeExpandedPattern runningPattern
            finalExpandedPattern <- clockSomething "Executing"
                    $ either (error . Kore.Error.printError) fst
                    $ evalSimplifier
                    $ do
                        simplifiedPatterns <-
                            ExpandedPattern.simplify
                                metadataTools
                                functionRegistry
                                expandedPattern
                        let
                            initialPattern =
                                case
                                    OrOfExpandedPattern.extractPatterns
                                        (fst simplifiedPatterns) of
                                    [] -> ExpandedPattern.bottom
                                    (config : _) -> config
                        pickFirstStepper
                            metadataTools
                            functionRegistry
                            axiomPatterns
                            maxStepCount
                            initialPattern
            putStrLn $ unparseToString
                (ExpandedPattern.term finalExpandedPattern)

mainModule
    :: ModuleName
    -> Map.Map ModuleName (KoreIndexedModule StepperAttributes)
    -> IO (KoreIndexedModule StepperAttributes)
mainModule name modules =
    case Map.lookup name modules of
        Nothing ->
            error
                (  "The main module, '"
                ++ getModuleName name
                ++ "', was not found. Check the --module flag."
                )
        Just m -> return m

-- | IO action that parses a kore definition from a filename and prints timing
-- information.
mainDefinitionParse :: String -> IO KoreDefinition
mainDefinitionParse = mainParse fromKore

-- | IO action that parses a kore pattern from a filename and prints timing
-- information.
mainPatternParse :: String -> IO CommonKorePattern
mainPatternParse = mainParse fromKorePattern

-- | IO action that parses a kore AST entity from a filename and prints timing
-- information.
mainParse
    :: (FilePath -> String -> Either String a)
    -> String
    -> IO a
mainParse parser fileName = do
    contents <-
        clockSomethingIO "Reading the input file" (readFile fileName)
    parseResult <-
        clockSomething "Parsing the file" (parser fileName contents)
    case parseResult of
        Left err         -> error err
        Right definition -> return definition

-- | IO action verifies well-formedness of Kore definition and prints
-- timing information.
mainVerify
    :: Bool -- ^ whether to check (True) or ignore attributes during verification
    -> KoreDefinition -- ^ Parsed definition to check well-formedness
    -> IO (Map.Map ModuleName (KoreIndexedModule StepperAttributes))
mainVerify willChkAttr definition =
    let attributesVerification =
            if willChkAttr
            then defaultAttributesVerification Proxy
            else DoNotVerifyAttributes
    in do
      verifyResult <-
        clockSomething "Verifying the definition"
            (verifyAndIndexDefinition
                attributesVerification
                Builtin.koreVerifiers
                definition
            )
      case verifyResult of
        Left err1            -> error (printError err1)
        Right indexedModules -> return indexedModules


-- | IO action verifies well-formedness of Kore patterns and prints
-- timing information.
mainPatternVerify
    :: KoreIndexedModule StepperAttributes
    -- ^ Module containing definitions visible in the pattern
    -> CommonKorePattern -- ^ Parsed pattern to check well-formedness
    -> IO ()
mainPatternVerify indexedModule patt =
    do
      verifyResult <-
        clockSomething "Verifying the pattern"
            (verifyStandalonePattern patternVerifier indexedModule patt)
      case verifyResult of
        Left err1 -> error (printError err1)
        Right _   -> return ()
  where
    Builtin.Verifiers { patternVerifier } = Builtin.koreVerifiers

makePurePattern
    :: CommonKorePattern
    -> CommonPurePattern Object
makePurePattern pat =
    case patternKoreToPure Object pat of
        Left err -> error (printError err)
        Right objPat -> objPat

makeExpandedPattern
    :: CommonPurePattern Object
    -> CommonExpandedPattern Object
makeExpandedPattern pat =
    ExpandedPattern
    { term = pat
    , predicate = makeTruePredicate
    , substitution = []
    }

makeKInitConfig
    :: (Given (SortTools Object))
    => CommonPurePattern Object
    -> CommonPurePattern Object
makeKInitConfig pat =
    mkApp initTCellHead
        [ mkApp mapElementHead
            [ mkApp kSeqHead
                [ mkApp (injHead configVarSort kItemSort)
                    [ mkDomainValue configVarSort
                      $ mkStringLiteral (StringLiteral "$PGM")
                    ]
                , mkApp dotKHead []
                ]
            , pat
            ]
        ]

initTCellHead :: SymbolOrAlias Object
initTCellHead = groundHead "LblinitTCell" AstLocationImplicit

kSeqHead :: SymbolOrAlias Object
kSeqHead = groundHead "kseq" AstLocationImplicit

dotKHead :: SymbolOrAlias Object
dotKHead = groundHead "dotk" AstLocationImplicit

mapElementHead :: SymbolOrAlias Object
mapElementHead = groundHead "Lbl'UndsPipe'-'-GT-Unds'" AstLocationImplicit

injHead :: Sort Object -> Sort Object -> SymbolOrAlias Object
injHead fromSort toSort =
    SymbolOrAlias
    { symbolOrAliasConstructor = Id
        { getId = "inj"
        , idLocation = AstLocationImplicit
        }
    , symbolOrAliasParams = [fromSort, toSort]
    }


groundObjectSort :: String -> Sort Object
groundObjectSort name =
    SortActualSort
        SortActual
        { sortActualName =
            Id
            { getId = name
            , idLocation = AstLocationImplicit
            }
        , sortActualSorts = []
        }

configVarSort :: Sort Object
configVarSort = groundObjectSort "SortKConfigVar"

kItemSort :: Sort Object
kItemSort = groundObjectSort "SortKItem"

-- TODO (traiansf): Get rid of this.
-- The function below works around several limitations of
-- the current tool by tricking the tool into believing that
-- functions are constructors (so that function patterns can match)
-- and that @kseq@ and $dotk@ are both functional and constructor.
constructorFunctions :: MetadataTools Object StepperAttributes -> MetadataTools Object StepperAttributes
constructorFunctions tools =
    tools
    { attributes = \h -> let atts = attributes tools h in
        atts
        { isConstructor = isConstructor atts || isFunction atts || isCons h
        , isFunctional = isFunctional atts || isCons h || isInj h
        }
    }
  where
    isInj :: SymbolOrAlias Object -> Bool
<<<<<<< HEAD
    isInj h =
        getId (symbolOrAliasConstructor h) == "inj"
    isCons :: SymbolOrAlias Object -> Bool
    isCons h =
        getId (symbolOrAliasConstructor h) == "kseq"
        ||
        getId (symbolOrAliasConstructor h) == "dotk"
=======
    isInj h = getId (symbolOrAliasConstructor h) `elem` ["inj","kseq","dotk"]
>>>>>>> ab0a563e
<|MERGE_RESOLUTION|>--- conflicted
+++ resolved
@@ -364,14 +364,7 @@
     }
   where
     isInj :: SymbolOrAlias Object -> Bool
-<<<<<<< HEAD
     isInj h =
         getId (symbolOrAliasConstructor h) == "inj"
     isCons :: SymbolOrAlias Object -> Bool
-    isCons h =
-        getId (symbolOrAliasConstructor h) == "kseq"
-        ||
-        getId (symbolOrAliasConstructor h) == "dotk"
-=======
-    isInj h = getId (symbolOrAliasConstructor h) `elem` ["inj","kseq","dotk"]
->>>>>>> ab0a563e
+    isCons h = getId (symbolOrAliasConstructor h) `elem` ["kseq", "dotk"]