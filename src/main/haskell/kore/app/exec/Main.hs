--- conflicted
+++ resolved
@@ -52,14 +52,6 @@
                  ( parseKoreDefinition, parseKorePattern )
 import           Kore.Predicate.Predicate
                  ( makePredicate )
-<<<<<<< HEAD
-import           Kore.Step.AxiomPatterns
-                 ( AxiomPatternAttributes )
-import           Kore.Step.ExpandedPattern
-                 ( CommonExpandedPattern, Predicated (..) )
-=======
-import qualified Kore.Repl as Repl
->>>>>>> 4c4173fd
 import           Kore.Step.Pattern
 import           Kore.Step.Representation.ExpandedPattern
                  ( CommonExpandedPattern, Predicated (..) )
