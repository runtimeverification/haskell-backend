--- conflicted
+++ resolved
@@ -392,19 +392,8 @@
             clockSomethingIO "Executing"
             $ withLogger koreLogOptions (\logger ->
                 SMT.runSMT smtConfig
-<<<<<<< HEAD
                 $ evalSimplifier logger repl
-                $ do
-                  give
-                      (extractMetadataTools indexedModule
-                          :: MetadataTools Object StepperAttributes
-                      )
-                      (declareSMTLemmas indexedModule)
-                  case proveParameters of
-=======
-                $ evalSimplifier logger
                 $ case proveParameters of
->>>>>>> 07e85b46
                     Nothing -> do
                         let purePattern =
                                 fromMaybe
