--- conflicted
+++ resolved
@@ -7,22 +7,13 @@
 import Data.Map
 import Data.Reflection
 
-<<<<<<< HEAD
 import           Kore.AST.PureML
 import           Kore.AST.Sentence
 import           Kore.AST.MetaOrObject
 import           Kore.ASTUtils.SmartConstructors
 import           Kore.ASTUtils.SmartPatterns
 import           Kore.Proof.Dummy
-=======
 
-import Kore.AST.MetaOrObject
-import Kore.AST.PureML
-import Kore.AST.Sentence
-import Kore.ASTUtils.SmartConstructors
-import Kore.ASTUtils.SmartPatterns
-import Kore.Proof.Dummy
->>>>>>> 4e09dbad
 
 
 import Kore.IndexedModule.IndexedModule
@@ -71,7 +62,6 @@
 run prop = (give tools $ unsafeTryRefutePattern prop) === Just True
 
 
-<<<<<<< HEAD
 prop_1 :: Property 
 prop_1 = run $ dummyEnvironment $ mkNot $ 
   App_ ltSymbol [a, intLiteral 0] 
@@ -84,20 +74,6 @@
   `mkAnd` 
   App_ ltSymbol [b `add` b, a `add` b]
 
-=======
-prop1 :: CommonPurePattern Object
-prop1 = dummyEnvironment $ mkNot $
-  App_ ltSymbol [a, intLiteral 0]
-  `mkAnd`
-  App_ ltSymbol [intLiteral 0, a]
-
-prop2 :: CommonPurePattern Object
-prop2 = dummyEnvironment $ mkNot $
-  App_ ltSymbol [a `plus` a, a `plus` b]
-  `mkAnd`
-  App_ ltSymbol [b `plus` b, a `plus` b]
->>>>>>> 4e09dbad
-
 prop_3 :: Property 
 prop_3 = run $ dummyEnvironment $
   App_ ltSymbol [a, b]
@@ -106,7 +82,6 @@
   `mkImplies`
   App_ ltSymbol [a, c])
 
-<<<<<<< HEAD
 prop_4 :: Property
 prop_4 = run $ dummyEnvironment $ mkNot $
   App_ eqSymbol 
@@ -116,17 +91,6 @@
  
 prop_5 :: Property 
 prop_5 = run $ dummyEnvironment $  
-=======
-prop4 :: CommonPurePattern Object
-prop4 = dummyEnvironment $ mkNot $
-  App_ eqSymbol
-  [ intLiteral 1 `plus` (intLiteral 2 `mul` a)
-  , intLiteral 2 `mul` b
-  ]
-
-prop5 :: CommonPurePattern Object
-prop5 = dummyEnvironment $
->>>>>>> 4e09dbad
   App_ eqSymbol
   [ intLiteral 0 `sub` (a `mul` a)
   , b `mul` b
@@ -137,13 +101,8 @@
   , intLiteral 0
   ]
 
-<<<<<<< HEAD
 prop_6 :: Property 
 prop_6 = run $ dummyEnvironment $ 
-=======
-prop6 :: CommonPurePattern Object
-prop6 = dummyEnvironment $
->>>>>>> 4e09dbad
   (
   App_ leSymbol [a, b]
   `mkIff`
@@ -163,15 +122,9 @@
   `mkImplies`
   App_ ltSymbol [App_ tdivSymbol [a, intLiteral 2], a]
 
-<<<<<<< HEAD
 prop_mod :: Property 
 prop_mod = run $ dummyEnvironment $ 
   App_ eqSymbol 
-=======
-propMod :: CommonPurePattern Object
-propMod = dummyEnvironment $
-  App_ eqSymbol
->>>>>>> 4e09dbad
     [ App_ tmodSymbol [a `mul` intLiteral 2, intLiteral 2]
     , intLiteral 0
     ]
@@ -180,13 +133,8 @@
 prop_pierce = run $ dummyEnvironment $
   ((p `mkImplies` q) `mkImplies` p) `mkImplies` p
 
-<<<<<<< HEAD
 prop_demorgan :: Property 
 prop_demorgan = run $ dummyEnvironment $ 
-=======
-propDeMorgan :: CommonPurePattern Object
-propDeMorgan = dummyEnvironment $
->>>>>>> 4e09dbad
   (mkNot $ p `mkOr` q) `mkIff` (mkNot p `mkAnd` mkNot q)
 
 prop_true :: Property
