module Test.Kore.Step.Substitution
    ( test_mergeAndNormalizeSubstitutions
    ) where

import Test.Tasty
       ( TestTree )
import Test.Tasty.HUnit
       ( assertEqual, testCase )

import Control.Monad.Counter
       ( evalCounter )
<<<<<<< HEAD
import Data.Reflection
       ( give )

import Kore.AST.Common
       ( Variable )
import Kore.AST.MetaOrObject
       ( Object )
import Kore.ASTUtils.SmartConstructors
       ( mkVar )
import Kore.Predicate.Predicate
       ( makeFalsePredicate, makeTruePredicate )
import Kore.Step.ExpandedPattern
       ( PredicateSubstitution (..) )
import Kore.Step.Substitution
       ( mergeAndNormalizeSubstitutions )
import Kore.Unification.Error
import Kore.Unification.Unifier
       ( UnificationSubstitution )
=======
import Control.Monad.Except
       ( runExceptT )
import Data.Reflection
       ( give )

import           Kore.AST.Common
                 ( Variable )
import           Kore.AST.MetaOrObject
                 ( Object )
import           Kore.ASTUtils.SmartConstructors
                 ( mkVar )
import           Kore.Predicate.Predicate
                 ( makeFalsePredicate, makeTruePredicate )
import           Kore.Step.PredicateSubstitution
                 ( PredicateSubstitution (PredicateSubstitution) )
import           Kore.Step.Substitution
                 ( mergeAndNormalizeSubstitutions )
import           Kore.Unification.Error
import           Kore.Unification.Unifier
                 ( UnificationSubstitution )
>>>>>>> 187fbf36

import qualified Test.Kore.IndexedModule.MockMetadataTools as Mock
                 ( makeMetadataTools, makeSortTools )
import qualified Test.Kore.Step.MockSymbols as Mock

test_mergeAndNormalizeSubstitutions :: [TestTree]
test_mergeAndNormalizeSubstitutions = give mockSortTools
    [ testCase "Constructor normalization"
        -- [x=constructor(a)] + [x=constructor(a)]  === [x=constructor(a)]
        (assertEqual ""
            ( Right
                ( PredicateSubstitution
                    makeTruePredicate
                    [   ( Mock.x
                        , Mock.constr10 Mock.a
                        )
                    ]
                )
            )
            ( normalize
                [   ( Mock.x
                    , Mock.constr10 Mock.a
                    )
                ]
                [   ( Mock.x
                    , Mock.constr10 Mock.a
                    )
                ]
            )
        )

    , testCase "Constructor normalization with variables"
        -- [x=constructor(y)] + [x=constructor(y)]  === [x=constructor(y)]
        (assertEqual ""
            ( Right
                ( PredicateSubstitution
                    makeTruePredicate
                    [   ( Mock.x
                        , Mock.constr10 (mkVar Mock.y)
                        )
                    ]
                )
            )
            ( normalize
                [   ( Mock.x
                    , Mock.constr10 (mkVar Mock.y)
                    )
                ]
                [   ( Mock.x
                    , Mock.constr10 (mkVar Mock.y)
                    )
                ]
            )
        )

    , testCase "Double constructor is bottom"
        -- [x=constructor(a)] + [x=constructor(constructor(a))]  === bottom?
        (assertEqual ""
            ( Right $ PredicateSubstitution makeFalsePredicate [] )
            ( normalize
                [   ( Mock.x
                    , Mock.constr10 Mock.a
                    )
                ]
                [   ( Mock.x
                    , Mock.constr10 (Mock.constr10 Mock.a)
                    )
                ]
            )
        )

    , testCase "Double constructor is bottom with variables"
        -- [x=constructor(y)] + [x=constructor(constructor(y))]  === bottom?
        (assertEqual ""
            ( Left (UnificationError UnsupportedPatterns) )
            ( normalize
                [   ( Mock.x
                    , Mock.constr10 (mkVar Mock.y)
                    )
                ]
                [   ( Mock.x
                    , Mock.constr10 (Mock.constr10 (mkVar Mock.y))
                    )
                ]
            )
        )

    , testCase "Constructor and constructor of function"
        -- [x=constructor(a)] + [x=constructor(f(a))]
        (assertEqual ""
            ( Right
                ( PredicateSubstitution
                    makeTruePredicate
                    [   ( Mock.x
                        , Mock.constr10 Mock.a
                        )
                    ]
                )
            )
            ( normalize
                [   ( Mock.x
                    , Mock.constr10 Mock.a
                    )
                ]
                [   ( Mock.x
                    , Mock.constr10 (Mock.f Mock.a)
                    )
                ]
            )
        )

    -- TODO(Vladimir): this should be fixed by making use of the predicate from
    -- `solveGroupSubstitutions`.
    , testCase "Constructor and constructor of function with variables"
        -- [x=constructor(y)] + [x=constructor(f(y))]
        (assertEqual ""
            ( Right
                ( PredicateSubstitution
                    makeTruePredicate
                    [   ( Mock.x
                        , Mock.constr10 (Mock.f (mkVar Mock.y))
                        )
                    ]
                )
            )
            ( normalize
                [   ( Mock.x
                    , Mock.constr10 (mkVar Mock.y)
                    )
                ]
                [   ( Mock.x
                    , Mock.constr10 (Mock.f (mkVar Mock.y))
                    )
                ]
            )
        )

    , testCase "Constructor and constructor of functional symbol"
        -- [x=constructor(y)] + [x=constructor(functional(y))]
        (assertEqual ""
            ( Right
                ( PredicateSubstitution
                    makeTruePredicate
                    [   ( Mock.x
                        , Mock.constr10 (Mock.functional10 (mkVar Mock.y))
                        )
                    ]
                )
            )
            ( normalize
                [   ( Mock.x
                    , Mock.constr10 (mkVar Mock.y)
                    )
                ]
                [   ( Mock.x
                    , Mock.constr10 (Mock.functional10 (mkVar Mock.y))
                    )
                ]
            )
        )

    , testCase "Constructor circular dependency?"
        -- [x=y] + [y=constructor(x)]  === error
        (assertEqual ""
            ( Left $ UnificationError UnsupportedPatterns )
            ( normalize
                [   ( Mock.x
                    , mkVar Mock.y
                    )
                ]
                [   ( Mock.x
                    , Mock.constr10 (mkVar Mock.x)
                    )
                ]
            )
        )

    , testCase "Non-ctor circular dependency"
        -- [x=y] + [y=f(x)]  === error
        (assertEqual ""
            ( Left
                ( SubstitutionError
                    ( NonCtorCircularVariableDependency [ Mock.x, Mock.y ] )
                )
            )
            ( normalize
                [   ( Mock.x
                    , mkVar Mock.y
                    )
                ]
                [   ( Mock.y
                    , Mock.f (mkVar Mock.x)
                    )
                ]
            )
        )
    ]

  where
    mockSortTools = Mock.makeSortTools Mock.sortToolsMapping
    mockMetadataTools =
        Mock.makeMetadataTools mockSortTools Mock.attributesMapping []
    normalize
        :: UnificationSubstitution Object Variable
        -> UnificationSubstitution Object Variable
        -> Either
              ( UnificationOrSubstitutionError Object Variable )
              ( PredicateSubstitution Object Variable )
    normalize s1 s2 =
        let
            result =
                evalCounter
                . runExceptT
                $ mergeAndNormalizeSubstitutions mockMetadataTools s1 s2
        in
            fmap fst result<|MERGE_RESOLUTION|>--- conflicted
+++ resolved
@@ -9,7 +9,6 @@
 
 import Control.Monad.Counter
        ( evalCounter )
-<<<<<<< HEAD
 import Data.Reflection
        ( give )
 
@@ -28,28 +27,6 @@
 import Kore.Unification.Error
 import Kore.Unification.Unifier
        ( UnificationSubstitution )
-=======
-import Control.Monad.Except
-       ( runExceptT )
-import Data.Reflection
-       ( give )
-
-import           Kore.AST.Common
-                 ( Variable )
-import           Kore.AST.MetaOrObject
-                 ( Object )
-import           Kore.ASTUtils.SmartConstructors
-                 ( mkVar )
-import           Kore.Predicate.Predicate
-                 ( makeFalsePredicate, makeTruePredicate )
-import           Kore.Step.PredicateSubstitution
-                 ( PredicateSubstitution (PredicateSubstitution) )
-import           Kore.Step.Substitution
-                 ( mergeAndNormalizeSubstitutions )
-import           Kore.Unification.Error
-import           Kore.Unification.Unifier
-                 ( UnificationSubstitution )
->>>>>>> 187fbf36
 
 import qualified Test.Kore.IndexedModule.MockMetadataTools as Mock
                  ( makeMetadataTools, makeSortTools )
