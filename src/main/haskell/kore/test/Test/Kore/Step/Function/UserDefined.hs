--- conflicted
+++ resolved
@@ -5,8 +5,6 @@
 import Test.Tasty.HUnit
        ( testCase )
 
-import Control.Monad.Except
-       ( runExceptT )
 import Data.Default
        ( def )
 import Data.List
@@ -455,21 +453,9 @@
             }
     evaluated =
         either (error . printError) fst
-<<<<<<< HEAD
-            (fst $ runIntCounter
-                (runExceptT $ axiomFunctionEvaluator
-                    axiom
-                    metadataTools
-                    simplifier
-                    app
-                )
-                0
-            )
-=======
             $ evalSimplifier
             $ axiomFunctionEvaluator
                 axiom
                 metadataTools
                 simplifier
-                app
->>>>>>> 61147f94
+                app