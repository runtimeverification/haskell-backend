module Test.Kore.Step.Axiom.Registry (test_functionRegistry) where

import Test.Tasty
       ( TestTree )
import Test.Tasty.HUnit
       ( assertEqual, assertFailure, testCase )

import qualified Data.Map as Map
import           Data.Maybe
                 ( fromMaybe )
import           Data.Proxy
                 ( Proxy (..) )
import           Data.Text
                 ( Text )

import           Kore.AST.Kore
import           Kore.AST.Pure
import           Kore.AST.Sentence
import           Kore.AST.Valid
import           Kore.ASTVerifier.DefinitionVerifier
import qualified Kore.Attribute.Axiom as Attribute
import           Kore.Attribute.Simplification
                 ( simplificationSymbol )
import qualified Kore.Builtin as Builtin
import           Kore.Error
                 ( printError )
import           Kore.IndexedModule.IndexedModule
                 ( VerifiedModule )
import           Kore.IndexedModule.MetadataTools
                 ( MetadataTools (..), extractMetadataTools )
import           Kore.Predicate.Predicate
                 ( makeTruePredicate )
import           Kore.Step.Axiom.Data
import qualified Kore.Step.Axiom.Identifier as AxiomIdentifier
                 ( AxiomIdentifier (..) )
import           Kore.Step.Axiom.Registry
import           Kore.Step.AxiomPatterns
<<<<<<< HEAD
                 ( extractRewriteAxioms )
import           Kore.Step.ExpandedPattern
                 ( CommonExpandedPattern, Predicated (..) )
import qualified Kore.Step.ExpandedPattern as ExpandedPattern
import qualified Kore.Step.OrOfExpandedPattern as OrOfExpandedPattern
=======
                 ( AxiomPatternAttributes, extractRewriteAxioms )
>>>>>>> 72ebdbd4
import           Kore.Step.Pattern
import           Kore.Step.Representation.ExpandedPattern
                 ( CommonExpandedPattern, Predicated (..) )
import qualified Kore.Step.Representation.ExpandedPattern as ExpandedPattern
import qualified Kore.Step.Representation.OrOfExpandedPattern as OrOfExpandedPattern
import           Kore.Step.Simplification.Data
                 ( evalSimplifier )
import qualified Kore.Step.Simplification.ExpandedPattern as ExpandedPattern
import qualified Kore.Step.Simplification.Simplifier as Simplifier
                 ( create )
import           Kore.Step.StepperAttributes
import qualified SMT

import           Test.Kore
                 ( emptyLogger, noRepl )
import           Test.Kore.ASTVerifier.DefinitionVerifier
import           Test.Kore.Comparators ()
import qualified Test.Kore.Step.MockSimplifiers as Mock

updateAttributes :: Attributes -> VerifiedKoreSentence -> VerifiedKoreSentence
updateAttributes attrs = applyUnifiedSentence updateAttrs updateAttrs
  where
    updateAttrs
        :: MetaOrObject level
        => Sentence level UnifiedSortVariable VerifiedKorePattern
        -> VerifiedKoreSentence
    updateAttrs (SentenceSymbolSentence ss) =
        constructUnifiedSentence SentenceSymbolSentence
            (ss { sentenceSymbolAttributes = attrs })
    updateAttrs _ = error "unsupported non-symbol sentence"

sortVar :: SortVariable Object
sortVar = SortVariable (testId "R")

sortVar1 :: SortVariable Object
sortVar1 = SortVariable (testId "R1")

sortVarS :: Sort Object
sortVarS = SortVariableSort sortVar

sortVar1S :: Sort Object
sortVar1S = SortVariableSort sortVar1

sortS :: Sort level
sortS = SortActualSort (SortActual (testId "S") [])

fHead, gHead, sHead, tHead :: SymbolOrAlias level
fHead = groundHead "f" AstLocationTest
gHead = groundHead "g" AstLocationTest
sHead = groundHead "s" AstLocationTest
tHead = groundHead "t" AstLocationTest
injHead :: Sort level -> Sort level -> SymbolOrAlias level
injHead s1 s2 = SymbolOrAlias
    { symbolOrAliasConstructor = Id
        { getId = "inj"
        , idLocation = AstLocationTest
        }
    , symbolOrAliasParams = [s1, s2]
    }


testDef :: VerifiedKoreDefinition
testDef =
    simpleDefinitionFromSentences
        (ModuleName "test")
        [ simpleSortSentence (SortName "S")
        , simpleObjectSymbolSentence (SymbolName "s") (SortName "S")
        , simpleObjectSymbolSentence (SymbolName "t") (SortName "S")
        , objectSymbolSentenceWithParametersAndArguments
            (SymbolName "inj")
            [sortVar, sortVar1]
            sortVar1S
            [sortVarS]
        , updateAttributes
            (Attributes [functionAttribute, constructorAttribute])
            (simpleObjectSymbolSentence (SymbolName "f") (SortName "S"))
        , updateAttributes
            (Attributes [functionAttribute, constructorAttribute])
            (simpleObjectSymbolSentence (SymbolName "g") (SortName "S"))
        , asKoreAxiomSentence
            SentenceAxiom
                { sentenceAxiomParameters = [asUnified sortVar]
                , sentenceAxiomAttributes = Attributes []
                , sentenceAxiomPattern =
                    toKorePattern
                        (mkImplies
                            (mkTop sortVarS)
                            (mkAnd
                                (mkEquals
                                    sortVarS
                                    (mkApp sortS (injHead sortS sortS)
                                        [mkApp sortS tHead []]
                                    )
                                    (mkApp sortS sHead [])
                                )
                                (mkTop sortVarS)
                            )
                        )
                }
        , asKoreAxiomSentence
            SentenceAxiom
                { sentenceAxiomParameters = [asUnified sortVar]
                , sentenceAxiomAttributes = Attributes []
                , sentenceAxiomPattern =
                    toKorePattern
                        (mkImplies
                            (mkTop sortVarS)
                            (mkAnd
                                (mkEquals
                                    sortVarS
                                    (mkApp sortS gHead [])
                                    (mkApp sortS sHead [])
                                )
                                (mkTop sortVarS)
                            )
                        )
                }
        , asKoreAxiomSentence
            SentenceAxiom
                { sentenceAxiomParameters = [asUnified sortVar]
                , sentenceAxiomAttributes = Attributes []
                , sentenceAxiomPattern =
                    toKorePattern
                        (mkImplies
                            (mkTop sortVarS)
                            (mkAnd
                                (mkEquals sortVarS
                                    (mkTop sortS)
                                    (mkApp sortS fHead [])
                                )
                                (mkTop sortVarS)
                            )
                        )
                }
        , asKoreAxiomSentence
            SentenceAxiom
                { sentenceAxiomParameters = [asUnified sortVar]
                , sentenceAxiomAttributes = Attributes []
                , sentenceAxiomPattern =
                    toKorePattern
                        (mkImplies
                            (mkTop sortVarS)
                            (mkAnd
                                (mkEquals sortVarS
                                    (mkApp sortS fHead [])
                                    (mkApp sortS sHead [])
                                )
                                (mkTop sortVarS)
                            )
                        :: CommonStepPattern Object)
                }
        , asKoreAxiomSentence
            SentenceAxiom
                { sentenceAxiomParameters = [asUnified sortVar]
                , sentenceAxiomAttributes = Attributes []
                , sentenceAxiomPattern =
                    toKorePattern
                        (mkImplies
                            (mkTop sortVarS)
                            (mkAnd
                                (mkEquals sortVarS
                                    (mkApp sortS fHead [])
                                    (mkApp sortS tHead [])
                                )
                                (mkTop sortVarS)
                            )
                        :: CommonStepPattern Object)
                }
        , asKoreAxiomSentence
            SentenceAxiom
                { sentenceAxiomParameters = [asUnified sortVar]
                , sentenceAxiomAttributes =
                    Attributes
                        [ asCommonKorePattern
                            (ApplicationPattern Application
                                { applicationSymbolOrAlias =
                                    simplificationSymbol
                                , applicationChildren = []
                                }
                            )
                        ]
                , sentenceAxiomPattern =
                    toKorePattern
                        (mkImplies
                            (mkTop sortVarS)
                            (mkAnd
                                (mkEquals sortVarS
                                    (mkApp sortS fHead [])
                                    (mkApp sortS gHead [])
                                )
                                (mkTop sortVarS)
                            )
                        :: CommonStepPattern Object)
                }
        , asKoreAxiomSentence
            SentenceAxiom
                { sentenceAxiomParameters = [asUnified sortVar]
                , sentenceAxiomAttributes = Attributes []
                , sentenceAxiomPattern =
                    toKorePattern
                        (mkTop sortS :: CommonStepPattern Object)
                }
        , asKoreAxiomSentence
            SentenceAxiom
                { sentenceAxiomParameters = [asUnified sortVar]
                , sentenceAxiomAttributes = Attributes []
                , sentenceAxiomPattern =
                    toKorePattern
                        (mkRewrites
                            (mkAnd mkTop_ (mkApp sortS fHead []))
                            (mkAnd mkTop_ (mkApp sortS tHead []))
                        )
                }
        , asKoreAxiomSentence
            SentenceAxiom
                { sentenceAxiomParameters =
                    [asUnified sortVar, asUnified sortVar1]
                , sentenceAxiomAttributes = Attributes []
                , sentenceAxiomPattern =
                    toKorePattern
                        (mkImplies
                            (mkTop sortVarS)
                            (mkAnd
                                (mkEquals sortVarS
                                    (mkCeil sortVar1S (mkApp sortS fHead []))
                                    mkTop_
                                )
                                (mkTop sortVarS)
                            )
                        :: CommonStepPattern Object)
                }
        ]

testIndexedModule :: VerifiedModule StepperAttributes Attribute.Axiom
testIndexedModule =
    let
        attributesVerification = defaultAttributesVerification Proxy Proxy
        verifyResult = verifyAndIndexDefinition
            attributesVerification
            Builtin.koreVerifiers
            (eraseUnifiedSentenceAnnotations <$> testDef)
    in
        case verifyResult of
            Left err1            -> error (printError err1)
            Right indexedModules ->
                fromMaybe
                    (error "Module not found. Should not be possible.")
                    (Map.lookup (ModuleName "test") indexedModules)

testId :: Text -> Id level
testId name =
    Id
        { getId = name
        , idLocation = AstLocationTest
        }

testEvaluators
    :: BuiltinAndAxiomSimplifierMap Object
testEvaluators =
    axiomPatternsToEvaluators
    $ extractEqualityAxioms Object testIndexedModule

testMetadataTools :: MetadataTools Object StepperAttributes
testMetadataTools = extractMetadataTools testIndexedModule

test_functionRegistry :: [TestTree]
test_functionRegistry =
    [ testCase "Checking that a simplifier is found for f"
        (let axiomId = AxiomIdentifier.Application (testId "f")
          in
            (case Map.lookup axiomId testEvaluators of
                Just _ -> return ()
                _ -> assertFailure "Should find a simplifier for f"
            )
        )
    , testCase "Checking that a simplifier is found for parametric inj"
        (let axiomId = AxiomIdentifier.Application (testId "inj")
          in
            (case Map.lookup axiomId testEvaluators of
                Just _ -> return ()
                _ -> assertFailure "Should find a simplifier for inj"
            )
        )
    , testCase "Checking that a simplifier is found for ceil(f)"
        (let
            axiomId =
                AxiomIdentifier.Ceil (AxiomIdentifier.Application (testId "f"))
          in
            (case Map.lookup axiomId testEvaluators of
                Just _ -> return ()
                _ -> assertFailure "Should find a simplifier for ceil(f)"
            )
        )
    , testCase "Checking that evaluator map has size 4"
        (assertEqual ""
            4
            (Map.size testEvaluators)
        )
    , testCase "Checking that the indexed module contains a rewrite axiom"
        (assertEqual ""
            (1::Int)
            (length (extractRewriteAxioms Object testIndexedModule))
        )
    , testCase "Checking that evaluator simplifies correctly" $ do
        let expect = mkApp sortS sHead []
        (simplified, _) <-
            SMT.runSMT SMT.defaultConfig
            $ evalSimplifier emptyLogger noRepl
            $ ExpandedPattern.simplify
                testMetadataTools
                (Mock.substitutionSimplifier testMetadataTools)
                (Simplifier.create testMetadataTools testEvaluators)
                testEvaluators
                (makeExpandedPattern (mkApp sortS gHead []))
        let actual =
                ExpandedPattern.term $ head
                $ OrOfExpandedPattern.extractPatterns simplified
        assertEqual "" expect actual
    ]
  where
    makeExpandedPattern
        :: CommonStepPattern Object
        -> CommonExpandedPattern Object
    makeExpandedPattern pat =
        Predicated
        { term = pat
        , predicate = makeTruePredicate
        , substitution = mempty
        }<|MERGE_RESOLUTION|>--- conflicted
+++ resolved
@@ -35,15 +35,7 @@
                  ( AxiomIdentifier (..) )
 import           Kore.Step.Axiom.Registry
 import           Kore.Step.AxiomPatterns
-<<<<<<< HEAD
                  ( extractRewriteAxioms )
-import           Kore.Step.ExpandedPattern
-                 ( CommonExpandedPattern, Predicated (..) )
-import qualified Kore.Step.ExpandedPattern as ExpandedPattern
-import qualified Kore.Step.OrOfExpandedPattern as OrOfExpandedPattern
-=======
-                 ( AxiomPatternAttributes, extractRewriteAxioms )
->>>>>>> 72ebdbd4
 import           Kore.Step.Pattern
 import           Kore.Step.Representation.ExpandedPattern
                  ( CommonExpandedPattern, Predicated (..) )
