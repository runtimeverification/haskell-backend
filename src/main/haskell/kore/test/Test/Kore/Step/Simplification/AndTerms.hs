module Test.Kore.Step.Simplification.AndTerms
    ( test_andTermsSimplification
    ) where

import Test.Tasty
       ( TestTree, testGroup )
import Test.Tasty.HUnit
       ( testCase )

import           Control.Error
                 ( MaybeT (..) )
import qualified Control.Error as Error
import qualified Data.Map as Map

import           Kore.AST.Pure
import           Kore.AST.Valid
import qualified Kore.Domain.Builtin as Domain
import           Kore.IndexedModule.MetadataTools
                 ( MetadataTools )
import           Kore.Predicate.Predicate
                 ( makeEqualsPredicate, makeFalsePredicate, makeTruePredicate )
import           Kore.Step.Pattern
import           Kore.Step.Representation.ExpandedPattern
                 ( CommonExpandedPattern, Predicated (..) )
import qualified Kore.Step.Representation.ExpandedPattern as ExpandedPattern
                 ( bottom )
import           Kore.Step.Simplification.AndTerms
                 ( termAnd, termUnification )
import           Kore.Step.Simplification.Data
                 ( evalSimplifier )
import qualified Kore.Step.Simplification.Simplifier as Simplifier
                 ( create )
import           Kore.Step.StepperAttributes
                 ( StepperAttributes )
import qualified Kore.Unification.Substitution as Substitution
import qualified SMT

import           Test.Kore
import           Test.Kore.Comparators ()
import qualified Test.Kore.IndexedModule.MockMetadataTools as Mock
                 ( makeMetadataTools )
import qualified Test.Kore.Step.MockSimplifiers as Mock
import qualified Test.Kore.Step.MockSymbols as Mock
import           Test.Tasty.HUnit.Extensions

test_andTermsSimplification :: [TestTree]
test_andTermsSimplification =
    [ testGroup "Predicates"
        [ testCase "\\and{s}(f{}(a), \\top{s}())" $ do
            let expected =
                    Predicated
                        { term = fOfA
                        , predicate = makeTruePredicate
                        , substitution = mempty
                        }
            actual <- simplifyUnify mockMetadataTools fOfA mkTop_
            assertEqualWithExplanation "" (expected, Just expected) actual

        , testCase "\\and{s}(\\top{s}(), f{}(a))" $ do
            let expected =
                    Predicated
                        { term = fOfA
                        , predicate = makeTruePredicate
                        , substitution = mempty
                        }
            actual <- simplifyUnify mockMetadataTools mkTop_ fOfA
            assertEqualWithExplanation "" (expected, Just expected) actual

        , testCase "\\and{s}(f{}(a), \\bottom{s}())" $ do
            let expect =
                    ( ExpandedPattern.bottom
                    , Just ExpandedPattern.bottom
                    )
            actual <- simplifyUnify mockMetadataTools fOfA mkBottom_
            assertEqualWithExplanation "" expect actual

        , testCase "\\and{s}(\\bottom{s}(), f{}(a))" $ do
            let expect =
                    ( ExpandedPattern.bottom
                    , Just ExpandedPattern.bottom
                    )
            actual <-
                simplifyUnify
                    mockMetadataTools
                    mkBottom_
                    fOfA
            assertEqualWithExplanation "" expect actual
        ]

    , testCase "equal patterns and" $ do
        let expect =
                Predicated
                    { term = fOfA
                    , predicate = makeTruePredicate
                    , substitution = mempty
                    }
        actual <-
            simplifyUnify
                mockMetadataTools
                fOfA fOfA
        assertEqualWithExplanation "" (expect, Just expect) actual

    , testGroup "variable function and"
        [ testCase "\\and{s}(x:s, f{}(a))" $ do
            let expect =
                    Predicated
                        { term = fOfA
                        , predicate = makeTruePredicate
                        , substitution =
                            Substitution.unsafeWrap [(Mock.x, fOfA)]
                        }
            actual <-
                simplifyUnify
                    mockMetadataTools
                    (mkVar Mock.x) fOfA
            assertEqualWithExplanation "" (expect, Just expect) actual

        , testCase "\\and{s}(f{}(a), x:s)" $ do
            let expect =
                    Predicated
                        { term = fOfA
                        , predicate = makeTruePredicate
                        , substitution =
                            Substitution.unsafeWrap [(Mock.x, fOfA)]
                        }
            actual <-
                simplifyUnify
                    mockMetadataTools
                    fOfA (mkVar Mock.x)
            assertEqualWithExplanation "" (expect, Just expect) actual
        ]

    , testGroup "injective head and"
        [ testCase "same head, different child" $ do
            let expect =
                    Predicated
                        { term = Mock.injective10 fOfA
                        , predicate = makeEqualsPredicate fOfA gOfA
                        , substitution = mempty
                        }
            actual <-
                simplifyUnify
                    mockMetadataTools
                    (Mock.injective10 fOfA) (Mock.injective10 gOfA)
            assertEqualWithExplanation "" (expect, Just expect) actual
        , testCase "same head, same child" $ do
            let expected =
                    Predicated
                        { term = Mock.injective10 fOfA
                        , predicate = makeTruePredicate
                        , substitution = mempty
                        }
            actual <-
                simplifyUnify
                    mockMetadataTools
                    (Mock.injective10 fOfA) (Mock.injective10 fOfA)
            assertEqualWithExplanation "" (expected, Just expected) actual
        , testCase "different head" $ do
            let expect =
                    ( Predicated
                        { term =
                            mkAnd
                                (Mock.injective10 fOfA)
                                (Mock.injective11 gOfA)
                        , predicate = makeTruePredicate
                        , substitution = mempty
                        }
                    , Nothing
                    )
            actual <-
                simplifyUnify
                    mockMetadataTools
                    (Mock.injective10 fOfA) (Mock.injective11 gOfA)
            assertEqualWithExplanation "" expect actual
        ]

    , testGroup "sort injection and"
        [ testCase "same head, different child" $ do
            let expect =
                    Predicated
                        { term = Mock.sortInjection10 Mock.cfSort0
                        , predicate =
                            makeEqualsPredicate Mock.cfSort0 Mock.cgSort0
                        , substitution = mempty
                        }
            actual <-
                simplifyUnify
                    mockMetadataTools
                    (Mock.sortInjection10 Mock.cfSort0)
                    (Mock.sortInjection10 Mock.cgSort0)
            assertEqualWithExplanation "" (expect, Just expect) actual
        , testCase "same head, same child" $ do
            let expect =
                    Predicated
                        { term =
                            Mock.sortInjection10 Mock.cfSort0
                        , predicate = makeTruePredicate
                        , substitution = mempty
                        }
            actual <-
                simplifyUnify
                    mockMetadataTools
                    (Mock.sortInjection10 Mock.cfSort0)
                    (Mock.sortInjection10 Mock.cfSort0)
            assertEqualWithExplanation "" (expect, Just expect) actual
        , testCase "different head, not subsort" $ do
            let expect =
                    (ExpandedPattern.bottom, Just ExpandedPattern.bottom)
            actual <-
                simplifyUnify
                    mockMetadataTools
                    (Mock.sortInjectionSubToTop Mock.plain00Subsort)
                    (Mock.sortInjection0ToTop Mock.plain00Sort0)
            assertEqualWithExplanation "" expect actual
        , testCase "different head, subsort first" $ do
            let expect =
                    ( Predicated
                        { term =
                            Mock.sortInjectionSubToTop
                                (mkAnd
                                    (Mock.sortInjectionSubSubToSub
                                        Mock.plain00SubSubsort
                                    )
                                    Mock.plain00Subsort
                                )
                        , predicate = makeTruePredicate
                        , substitution = mempty
                        }
                    , Nothing
                    )
            actual <-
                simplifyUnify
                    mockMetadataTools
                    (Mock.sortInjectionSubSubToTop Mock.plain00SubSubsort)
                    (Mock.sortInjectionSubToTop Mock.plain00Subsort)
            assertEqualWithExplanation "" expect actual
        , testCase "different head, subsort second" $ do
            let expect =
                    ( Predicated
                        { term =
                            Mock.sortInjectionSubToTop
                                (mkAnd
                                    Mock.plain00Subsort
                                    (Mock.sortInjectionSubSubToSub
                                        Mock.plain00SubSubsort
                                    )
                                )
                        , predicate = makeTruePredicate
                        , substitution = mempty
                        }
                    , Nothing
                    )
            actual <-
                simplifyUnify
                    mockMetadataTools
                    (Mock.sortInjectionSubToTop Mock.plain00Subsort)
                    (Mock.sortInjectionSubSubToTop Mock.plain00SubSubsort)
            assertEqualWithExplanation "" expect actual
        , testCase "different head constructors not subsort" $ do
            let expect =
                    ( ExpandedPattern.bottom
                    , Just ExpandedPattern.bottom
                    )
            actual <-
                simplifyUnify
                    mockMetadataTools
                    (Mock.sortInjection10 Mock.aSort0)
                    (Mock.sortInjection11 Mock.aSort1)
            assertEqualWithExplanation "" expect actual
        , testCase "different head constructors subsort" $ do
            let expect =
                    ( ExpandedPattern.bottom
                    , Just ExpandedPattern.bottom
                    )
            actual <-
                simplifyUnify
                    mockMetadataTools
                    (Mock.sortInjectionSubToTop Mock.aSubsort)
                    (Mock.sortInjectionSubSubToTop Mock.aSubSubsort)
            assertEqualWithExplanation "" expect actual
        , testCase "different head constructors common subsort" $ do
            let expect =
                    ( ExpandedPattern.bottom
                    , Just ExpandedPattern.bottom
                    )
            actual <-
                simplifyUnify
                    mockMetadataTools
                    (Mock.sortInjectionOtherToTop Mock.aOtherSort)
                    (Mock.sortInjectionSubToTop Mock.aSubsort)
            assertEqualWithExplanation "" expect actual
        , testCase "different head constructors common subsort reversed" $ do
            let expect =
                    ( ExpandedPattern.bottom
                    , Just ExpandedPattern.bottom
                    )
            actual <-
                simplifyUnify
                    mockMetadataTools
                    (Mock.sortInjectionSubToTop Mock.aSubsort)
                    (Mock.sortInjectionOtherToTop Mock.aOtherSort)
            assertEqualWithExplanation "" expect actual
        ]

    , testGroup "constructor and"
        [ testCase "same head" $ do
            let expect =
                    let
                        expected = Predicated
                            { term = Mock.constr10 Mock.cf
                            , predicate = makeEqualsPredicate Mock.cf Mock.cg
                            , substitution = mempty
                            }
                    in (expected, Just expected)
            actual <-
                simplifyUnify
                    mockMetadataTools
                    (Mock.constr10 Mock.cf)
                    (Mock.constr10 Mock.cg)
            assertEqualWithExplanation "" expect actual

        , testCase "same head same child" $ do
            let expect =
                    let
                        expected = Predicated
                            { term = Mock.constr10 Mock.cf
                            , predicate = makeTruePredicate
                            , substitution = mempty
                            }
                    in (expected, Just expected)
            actual <-
                simplifyUnify
                    mockMetadataTools
                    (Mock.constr10 Mock.cf)
                    (Mock.constr10 Mock.cf)
            assertEqualWithExplanation "" expect actual

        , testCase "different head" $ do
            let expect =
                    ( ExpandedPattern.bottom
                    , Just ExpandedPattern.bottom
                    )
            actual <-
                simplifyUnify
                    mockMetadataTools
                    (Mock.constr10 Mock.cf)
                    (Mock.constr11 Mock.cf)
            assertEqualWithExplanation "" expect actual
        ]

    , testCase "constructor-sortinjection and" $ do
        let expect =
                ( ExpandedPattern.bottom
                , Just ExpandedPattern.bottom
                )
        actual <-
            simplifyUnify
                mockMetadataTools
                (Mock.constr10 Mock.cf)
                (Mock.sortInjection11 Mock.cfSort1)
        assertEqualWithExplanation "" expect actual

    , testGroup "domain value and"
        [ testCase "equal values" $ do
            let expect =
                    let
                        expected = Predicated
                            { term = aDomainValue
                            , predicate = makeTruePredicate
                            , substitution = mempty
                            }
                    in (expected, Just expected)
            actual <-
                simplifyUnify
                    mockMetadataTools
                    aDomainValue aDomainValue
            assertEqualWithExplanation "" expect actual

        , testCase "different values" $ do
            let expect =
                    ( ExpandedPattern.bottom
                    , Just ExpandedPattern.bottom
                    )
            actual <-
                simplifyUnify
                    mockMetadataTools
                    aDomainValue bDomainValue
            assertEqualWithExplanation "" expect actual
        ]

    , testGroup "string literal and"
        [ testCase "equal values" $ do
            let expect =
                    let
                        expected = Predicated
                            { term = mkStringLiteral "a"
                            , predicate = makeTruePredicate
                            , substitution = mempty
                            }
                    in (expected, Just expected)
            actual <-
                simplifyUnify
                    mockMetaMetadataTools
                    (mkStringLiteral "a")
                    (mkStringLiteral "a")
            assertEqualWithExplanation "" expect actual

        , testCase "different values" $ do
            let expect =
                    ( ExpandedPattern.bottom
                    , Just ExpandedPattern.bottom
                    )
            actual <-
                simplifyUnify
                    mockMetaMetadataTools
                    (mkStringLiteral "a")
                    (mkStringLiteral "b")
            assertEqualWithExplanation "" expect actual
        ]

    , testGroup "char literal and"
        [ testCase "equal values" $ do
            let expect =
                    let
                        expected = Predicated
                            { term = mkCharLiteral 'a'
                            , predicate = makeTruePredicate
                            , substitution = mempty
                            }
                    in (expected, Just expected)
            actual <-
                simplifyUnify
                    mockMetaMetadataTools
                    (mkCharLiteral 'a')
                    (mkCharLiteral 'a')
            assertEqualWithExplanation "" expect actual

        , testCase "different values" $ do
            let expect =
                    ( ExpandedPattern.bottom
                    , Just ExpandedPattern.bottom
                    )
            actual <-
                simplifyUnify
                    mockMetaMetadataTools
                    (mkCharLiteral 'a')
                    (mkCharLiteral 'b')
            assertEqualWithExplanation "" expect actual
        ]

    , testGroup "function and"
        [ testCase "equal values" $ do
            let expect =
                    let
                        expanded = Predicated
                            { term = fOfA
                            , predicate = makeTruePredicate
                            , substitution = mempty
                            }
                    in (expanded, Just expanded)
            actual <-
                simplifyUnify
                    mockMetadataTools
                    fOfA fOfA
            assertEqualWithExplanation "" expect actual

        , testCase "not equal values" $ do
            let expect =
                    let
                        expanded = Predicated
                            { term = fOfA
                            , predicate = makeEqualsPredicate fOfA gOfA
                            , substitution = mempty
                            }
                    in (expanded, Just expanded)
            actual <-
                simplifyUnify
                    mockMetadataTools
                    fOfA gOfA
            assertEqualWithExplanation "" expect actual
        ]

    , testGroup "unhandled cases"
        [ testCase "top level" $ do
            let expect =
                    ( Predicated
                        { term = mkAnd plain0OfA plain1OfA
                        , predicate = makeTruePredicate
                        , substitution = mempty
                        }
                    , Nothing
                    )
            actual <-
                simplifyUnify
                    mockMetadataTools
                    plain0OfA plain1OfA
            assertEqualWithExplanation "" expect actual

        , testCase "one level deep" $ do
            let expect =
                    ( Predicated
                        { term = Mock.constr10 (mkAnd plain0OfA plain1OfA)
                        , predicate = makeTruePredicate
                        , substitution = mempty
                        }
                    , Nothing
                    )
            actual <-
                simplifyUnify
                    mockMetadataTools
                    (Mock.constr10 plain0OfA) (Mock.constr10 plain1OfA)
            assertEqualWithExplanation "" expect actual

        , testCase "two levels deep" $ do
            let expect =
                    ( Predicated
                        { term =
                            Mock.constr10
                                (Mock.constr10 (mkAnd plain0OfA plain1OfA))
                        , predicate = makeTruePredicate
                        , substitution = mempty
                        }
                    , Nothing
                    )
            actual <-
                simplifyUnify
                    mockMetadataTools
                    (Mock.constr10 (Mock.constr10 plain0OfA))
                    (Mock.constr10 (Mock.constr10 plain1OfA))
            assertEqualWithExplanation "" expect actual
        ]

    , testCase "binary constructor of non-specialcased values" $ do
        let expect =
                ( Predicated
                    { term =
                        Mock.functionalConstr20
                            (mkAnd plain0OfA plain1OfA)
                            (mkAnd plain0OfB plain1OfB)
                    , predicate = makeTruePredicate
                    , substitution = mempty
                    }
                , Nothing
                )
        actual <-
            simplifyUnify
                mockMetadataTools
                (Mock.functionalConstr20 plain0OfA plain0OfB)
                (Mock.functionalConstr20 plain1OfA plain1OfB)
        assertEqualWithExplanation "" expect actual

    , testGroup "builtin Map domain"
        [ testCase "concrete Map, same keys" $ do
            let expect =
                    Just Predicated
                        { term = Mock.builtinMap [(Mock.aConcrete, Mock.b)]
                        , predicate = makeTruePredicate
                        , substitution =
                            Substitution.unsafeWrap [(Mock.x, Mock.b)]
                        }
            actual <-
                unify
                    mockMetadataTools
                    (Mock.builtinMap [(Mock.aConcrete, Mock.b)])
                    (Mock.builtinMap [(Mock.aConcrete, mkVar Mock.x)])
            assertEqualWithExplanation "" expect actual

        , testCase "concrete Map, different keys" $ do
            let expect = Just ExpandedPattern.bottom
            actual <-
                unify
                    mockMetadataTools
                    (Mock.builtinMap [(Mock.aConcrete, Mock.b)])
                    (Mock.builtinMap [(Mock.bConcrete, mkVar Mock.x)])
            assertEqualWithExplanation "" expect actual

        , testCase "concrete Map with framed Map" $ do
            let expect =
                    Just Predicated
                        { term =
                            Mock.builtinMap
                                [ (Mock.aConcrete, fOfA)
                                , (Mock.bConcrete, fOfB)
                                ]
                        , predicate = makeTruePredicate
                        , substitution = Substitution.unsafeWrap
                            [ (Mock.m, Mock.builtinMap [(Mock.bConcrete, fOfB)])
                            , (Mock.x, fOfA)
                            ]
                        }
            actual <-
                unify
                    mockMetadataTools
                    (Mock.builtinMap
                        [ (Mock.aConcrete, fOfA)
                        , (Mock.bConcrete, fOfB)
                        ]
                    )
                    (Mock.concatMap
                        (Mock.builtinMap [(Mock.aConcrete, mkVar Mock.x)])
                        (mkVar Mock.m)
                    )
            assertEqualWithExplanation "" expect actual

        , testCase "concrete Map with framed Map" $ do
            let expect =
                    Just Predicated
                        { term =
                            Mock.builtinMap
                                [ (Mock.aConcrete, fOfA)
                                , (Mock.bConcrete, fOfB)
                                ]
                        , predicate = makeTruePredicate
                        , substitution = Substitution.unsafeWrap
                            [ (Mock.m, Mock.builtinMap [(Mock.bConcrete, fOfB)])
                            , (Mock.x, fOfA)
                            ]
                        }
            actual <-
                unify
                    mockMetadataTools
                    (Mock.builtinMap
                        [ (Mock.aConcrete, fOfA)
                        , (Mock.bConcrete, fOfB)
                        ]
                    )
                    (Mock.concatMap
                        (mkVar Mock.m)
                        (Mock.builtinMap [(Mock.aConcrete, mkVar Mock.x)])
                    )
            assertEqualWithExplanation "" expect actual

        , testCase "framed Map with concrete Map" $ do
            let expect =
                    Just Predicated
                        { term =
                            Mock.builtinMap
                                [ (Mock.aConcrete, fOfA)
                                , (Mock.bConcrete, fOfB)
                                ]
                        , predicate = makeTruePredicate
                        , substitution = Substitution.unsafeWrap
                            [ (Mock.m, Mock.builtinMap [(Mock.bConcrete, fOfB)])
                            , (Mock.x, fOfA)
                            ]
                        }
            actual <-
                unify
                    mockMetadataTools
                    (Mock.concatMap
                        (Mock.builtinMap [(Mock.aConcrete, mkVar Mock.x)])
                        (mkVar Mock.m)
                    )
                    (Mock.builtinMap
                        [ (Mock.aConcrete, fOfA)
                        , (Mock.bConcrete, fOfB)
                        ]
                    )
            assertEqualWithExplanation "" expect actual

        , testCase "framed Map with concrete Map" $ do
            let expect =
                    Just Predicated
                        { term =
                            Mock.builtinMap
                                [ (Mock.aConcrete, fOfA)
                                , (Mock.bConcrete, fOfB)
                                ]
                        , predicate = makeTruePredicate
                        , substitution = Substitution.unsafeWrap
                            [ (Mock.m, Mock.builtinMap [(Mock.bConcrete, fOfB)])
                            , (Mock.x, fOfA)
                            ]
                        }
            actual <-
                unify
                    mockMetadataTools
                    (Mock.concatMap
                        (mkVar Mock.m)
                        (Mock.builtinMap [(Mock.aConcrete, mkVar Mock.x)])
                    )
                    (Mock.builtinMap
                        [ (Mock.aConcrete, fOfA)
                        , (Mock.bConcrete, fOfB)
                        ]
                    )
            assertEqualWithExplanation "" expect actual
        -- TODO: Add tests with non-trivial predicates.
        ]

    , testGroup "builtin List domain"
        [ testCase "[same head, same head]" $ do
            let term1 =
                    Mock.builtinList
                        [ Mock.constr10 Mock.cf
                        , Mock.constr11 Mock.cf
                        ]
                expect =
                    Just Predicated
                        { term = term1
                        , predicate = makeTruePredicate
                        , substitution = mempty
                        }
            actual <- unify mockMetadataTools term1 term1
            assertEqualWithExplanation "" expect actual

        , testCase "[same head, different head]" $ do
            let term3 = Mock.builtinList [Mock.a, Mock.a]
                term4 = Mock.builtinList [Mock.a, Mock.b]
                expect =
                    Just Predicated
                        { term = Mock.builtinList [Mock.a, mkBottom_]
                        , predicate = makeFalsePredicate
                        , substitution = mempty
                        }
            actual <- unify mockMetadataTools term3 term4
            assertEqualWithExplanation "" expect actual

        , testCase "[a] `concat` x /\\ [a, b] " $ do
            let term5 = Mock.concatList
                        (Mock.builtinList [Mock.a])
                        (mkVar Mock.x)
                term6 = Mock.builtinList [Mock.a, Mock.b]
                expect =
                    Just Predicated
                        { term = Mock.builtinList [Mock.a, Mock.b]
                        , predicate = makeTruePredicate
                        , substitution = Substitution.unsafeWrap
                            [(Mock.x, Mock.builtinList [Mock.b])]
                        }
            actual <- unify mockMetadataTools term5 term6
            assertEqualWithExplanation "" expect actual

        , testCase "different lengths" $ do
            let term7 = Mock.builtinList [Mock.a, Mock.a]
                term8 = Mock.builtinList [Mock.a]
                expect = Just ExpandedPattern.bottom
            actual <- unify mockMetadataTools term7 term8
            assertEqualWithExplanation "" expect actual

        -- TODO: Add tests with non-trivial unifications and predicates.
        ]
    -- TODO: Add tests for set unification.
    ]

fOfA :: CommonStepPattern Object
fOfA = Mock.f Mock.a

fOfB :: CommonStepPattern Object
fOfB = Mock.f Mock.b

gOfA :: CommonStepPattern Object
gOfA = Mock.g Mock.a

plain0OfA :: CommonStepPattern Object
plain0OfA = Mock.plain10 Mock.a

plain1OfA :: CommonStepPattern Object
plain1OfA = Mock.plain11 Mock.a

plain0OfB :: CommonStepPattern Object
plain0OfB = Mock.plain10 Mock.b

plain1OfB :: CommonStepPattern Object
plain1OfB = Mock.plain11 Mock.b

mockMetadataTools :: MetadataTools Object StepperAttributes
mockMetadataTools =
    Mock.makeMetadataTools
        Mock.attributesMapping
        Mock.headTypeMapping
        Mock.sortAttributesMapping
        Mock.subsorts

mockMetaMetadataTools :: MetadataTools Meta StepperAttributes
mockMetaMetadataTools = Mock.makeMetadataTools [] [] [] []

aDomainValue :: CommonStepPattern Object
aDomainValue =
    mkDomainValue $ Domain.BuiltinExternal Domain.External
        { domainValueSort = Mock.testSort
        , domainValueChild = eraseAnnotations $ mkStringLiteral "a"
        }

bDomainValue :: CommonStepPattern Object
bDomainValue =
    mkDomainValue $ Domain.BuiltinExternal Domain.External
        { domainValueSort = Mock.testSort
        , domainValueChild = eraseAnnotations $ mkStringLiteral "b"
        }

simplifyUnify
    :: MetaOrObject level
    => MetadataTools level StepperAttributes
    -> CommonStepPattern level
    -> CommonStepPattern level
    -> IO (CommonExpandedPattern level, Maybe (CommonExpandedPattern level))
simplifyUnify tools first second =
    (,)
        <$> simplify tools first second
        <*> unify tools first second


unify
    :: MetaOrObject level
    => MetadataTools level StepperAttributes
    -> CommonStepPattern level
    -> CommonStepPattern level
    -> IO (Maybe (CommonExpandedPattern level))
unify tools first second =
    SMT.runSMT SMT.defaultConfig
        $ evalSimplifier emptyLogger
        $ runMaybeT
        $ (<$>) fst
        $ unification
  where
    substitutionSimplifier = Mock.substitutionSimplifier tools
    unification =
        -- The unification error is discarded because, for testing purposes, we
        -- are not interested in the /reason/ unification failed. For the tests,
        -- the failure is almost always due to unsupported patterns anyway.
        Error.hushT $ termUnification
            tools
            substitutionSimplifier
            (Simplifier.create tools Map.empty)
            Map.empty
            first
            second

simplify
    :: MetaOrObject level
    => MetadataTools level StepperAttributes
    -> CommonStepPattern level
    -> CommonStepPattern level
    -> IO (CommonExpandedPattern level)
simplify tools first second =
    (<$>) fst
    $ SMT.runSMT SMT.defaultConfig
<<<<<<< HEAD
    $ evalSimplifier emptyLogger
    $ termAnd tools (Mock.substitutionSimplifier tools) first second
=======
    $ evalSimplifier emptyLogger noRepl
    $ termAnd
        tools
        (Mock.substitutionSimplifier tools)
        (Simplifier.create tools Map.empty)
        Map.empty
        first
        second
>>>>>>> 4c4173fd
<|MERGE_RESOLUTION|>--- conflicted
+++ resolved
@@ -836,16 +836,11 @@
 simplify tools first second =
     (<$>) fst
     $ SMT.runSMT SMT.defaultConfig
-<<<<<<< HEAD
     $ evalSimplifier emptyLogger
-    $ termAnd tools (Mock.substitutionSimplifier tools) first second
-=======
-    $ evalSimplifier emptyLogger noRepl
     $ termAnd
         tools
         (Mock.substitutionSimplifier tools)
         (Simplifier.create tools Map.empty)
         Map.empty
         first
-        second
->>>>>>> 4c4173fd
+        second