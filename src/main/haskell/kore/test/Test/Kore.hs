module Test.Kore
    ( testId
    , standaloneGen
    , idGen
    , stringLiteralGen
    , charLiteralGen
    , symbolGen
    , aliasGen
    , sortVariableGen
    , sortGen
    , unifiedVariableGen
    , unifiedSortGen
    , korePatternGen
    , attributesGen
    , koreSentenceGen
    , moduleGen
    , definitionGen
    , sortActual
    , sortVariable
    , sortVariableSort
    , stepPatternGen
    , metaMLPatternGen
    , expandedPatternGen
    , orOfExpandedPatternGen
    , predicateGen
    , predicateChildGen
    , metaModuleGen
    , variableGen
    , Logger.emptyLogger
    ) where

import           Hedgehog
                 ( MonadGen )
import qualified Hedgehog
import qualified Hedgehog.Gen as Gen
import qualified Hedgehog.Range as Range

import           Control.Monad.Reader
                 ( ReaderT )
import qualified Control.Monad.Reader as Reader
import           Data.Proxy
import           Data.Text
                 ( Text )
import qualified Data.Text as Text

import           Kore.AST.Kore
import           Kore.AST.Pure
import           Kore.AST.Sentence
import           Kore.AST.Valid
import qualified Kore.Domain.Builtin as Domain
import           Kore.Implicit.ImplicitSorts
import qualified Kore.Logger.Output as Logger
                 ( emptyLogger )
import           Kore.MetaML.AST
import           Kore.Parser.Lexeme
import           Kore.Predicate.Predicate
import           Kore.Step.Pattern
import           Kore.Step.Representation.ExpandedPattern
import qualified Kore.Step.Representation.MultiOr as MultiOr
import           Kore.Step.Representation.OrOfExpandedPattern

{- | @Context@ stores the variables and sort variables in scope.
 -}
data Context =
    Context
        { objectVariables :: ![Variable Object]
        , metaVariables :: ![Variable Meta]
        , objectSortVariables :: ![SortVariable Object]
        , metaSortVariables :: ![SortVariable Meta]
        }

emptyContext :: Context
emptyContext =
    Context
        { objectVariables = []
        , metaVariables = []
        , objectSortVariables = []
        , metaSortVariables = []
        }

standaloneGen :: Gen a -> Hedgehog.Gen a
standaloneGen generator =
    Reader.runReaderT generator emptyContext

addVariable
    :: MetaOrObject level
    => Variable level
    -> Context
    -> Context
addVariable var =
    case isMetaOrObject var of
        IsMeta -> \ctx@Context { metaVariables } ->
            ctx { metaVariables = var : metaVariables }
        IsObject -> \ctx@Context { objectVariables } ->
            ctx { objectVariables = var : objectVariables }

addVariables
    :: MetaOrObject level
    => [Variable level]
    -> Context
    -> Context
addVariables vars = \ctx -> foldr addVariable ctx vars

addSortVariable
    ::  forall level.
        MetaOrObject level
    => SortVariable level
    -> Context
    -> Context
addSortVariable var =
    case isMetaOrObject var of
        IsMeta -> \ctx@Context { metaSortVariables } ->
            ctx { metaSortVariables = var : metaSortVariables }
        IsObject -> \ctx@Context { objectSortVariables } ->
            ctx { objectSortVariables = var : objectSortVariables }

addSortVariables
    ::  forall level.
        MetaOrObject level
    => [SortVariable level]
    -> Context
    -> Context
addSortVariables vars = \ctx -> foldr addSortVariable ctx vars

addUnifiedSortVariable
    :: Unified SortVariable
    -> Context
    -> Context
addUnifiedSortVariable =
    \case
        UnifiedMeta var -> addSortVariable var
        UnifiedObject var -> addSortVariable var

addUnifiedSortVariables
    :: [Unified SortVariable]
    -> Context
    -> Context
addUnifiedSortVariables vars = \ctx -> foldr addUnifiedSortVariable ctx vars

type Gen = ReaderT Context Hedgehog.Gen

couple :: MonadGen m => m a -> m [a]
couple = Gen.list (Range.linear 0 3)

couple1 :: MonadGen m => m a -> m [a]
couple1 = Gen.list (Range.linear 1 3)

{-# ANN genericIdGen ("HLint: ignore Use String" :: String) #-}
genericIdGen :: MonadGen m => m Char -> m Char -> m Text
genericIdGen firstChar nextChar = do
    chars <-
        (:)
            <$> firstChar
            <*> Gen.list (Range.linear 0 32) nextChar
    return (Text.pack chars)

idGen :: MonadGen m => IsMetaOrObject level -> m (Id level)
idGen =
    \case
        IsObject -> testId <$> objectIdGen
        IsMeta -> testId . (Text.cons '#') <$> objectIdGen

objectIdGen :: MonadGen m => m Text
objectIdGen =
    genericIdGen
        (Gen.element idFirstChars)
        (Gen.element $ idFirstChars ++ idOtherChars)

stringLiteralGen :: MonadGen m => m StringLiteral
stringLiteralGen = StringLiteral <$> Gen.text (Range.linear 0 256) charGen

charLiteralGen :: MonadGen m => m CharLiteral
charLiteralGen = CharLiteral <$> charGen

charGen :: MonadGen m => m Char
charGen =
    Gen.choice
        [ Gen.ascii
        , Gen.enum '\x80' '\xFF'
        , Gen.enum '\x100' '\xD7FF'
        , Gen.enum '\xE000' '\x10FFFF'
        ]

symbolOrAliasRawGen
    :: MetaOrObject level
    => (Id level -> [Sort level] -> s level)
    -> Gen (s level)
symbolOrAliasRawGen constructor =
    constructor
        <$> Gen.small (idGen level)
        <*> couple (Gen.small sortGen)
  where
    level = isMetaOrObject Proxy

symbolOrAliasDeclarationRawGen
    :: (MetaOrObject level, MonadGen m)
    => (Id level -> [SortVariable level] -> s level)
    -> m (s level)
symbolOrAliasDeclarationRawGen constructor =
    constructor
        <$> Gen.small (idGen level)
        <*> couple (Gen.small sortVariableGen)
  where
    level = isMetaOrObject Proxy

symbolOrAliasGen :: MetaOrObject level => Gen (SymbolOrAlias level)
symbolOrAliasGen = symbolOrAliasRawGen SymbolOrAlias

symbolGen :: (MetaOrObject level, MonadGen m) => m (Symbol level)
symbolGen = symbolOrAliasDeclarationRawGen Symbol

aliasGen :: (MetaOrObject level, MonadGen m) => m (Alias level)
aliasGen = symbolOrAliasDeclarationRawGen Alias

sortVariableGen :: (MetaOrObject level, MonadGen m) => m (SortVariable level)
sortVariableGen = SortVariable <$> idGen (isMetaOrObject Proxy)

sortActualGen :: IsMetaOrObject level -> Gen (SortActual level)
sortActualGen =
    \case
        IsObject ->
            SortActual
                <$> Gen.small (idGen IsObject)
                <*> couple (Gen.small sortGen)
        IsMeta ->
            SortActual
                <$> Gen.element metaSortIds
                <*> pure []
  where
    metaSortIds = testId . Text.pack . show <$> metaSortsList

sortGen :: forall level. MetaOrObject level => Gen (Sort level)
sortGen =
    case level of
        IsObject -> do
            Context { objectSortVariables } <- Reader.ask
            sortGenWorker objectSortVariables
        IsMeta -> do
            Context { metaSortVariables } <- Reader.ask
            sortGenWorker metaSortVariables
  where
    level = isMetaOrObject (Proxy @level)
    sortGenWorker :: [SortVariable level] -> Gen (Sort level)
    sortGenWorker =
        \case
            [] -> actualSort
            sortVariables ->
                Gen.choice
                    [ SortVariableSort <$> Gen.element sortVariables
                    , actualSort
                    ]
      where
        actualSort = SortActualSort <$> sortActualGen level

unifiedSortGen :: Gen (Unified Sort)
unifiedSortGen =
    Gen.choice
        [ UnifiedObject <$> sortGen
        , UnifiedMeta <$> sortGen
        ]

unifiedSortVariableGen :: Gen UnifiedSortVariable
unifiedSortVariableGen =
    Gen.choice
        [ UnifiedObject <$> sortVariableGen
        , UnifiedMeta <$> sortVariableGen
        ]

moduleNameGen :: MonadGen m => m ModuleName
moduleNameGen = ModuleName <$> objectIdGen

variableGen
    ::  forall level.
        MetaOrObject level
    => Sort level
    -> Gen (Variable level)
variableGen patternSort =
    case level of
        IsMeta -> do
            Context { metaVariables } <- Reader.ask
            variableGenWorker metaVariables
        IsObject -> do
            Context { objectVariables } <- Reader.ask
            variableGenWorker objectVariables
  where
    level = isMetaOrObject patternSort
    bySort Variable { variableSort } = variableSort == patternSort
    variableGenWorker :: [Variable level] -> Gen (Variable level)
    variableGenWorker variables =
        case filter bySort variables of
            [] -> freshVariable
            variables' ->
                Gen.choice
                    [ Gen.element variables'
                    , freshVariable
                    ]
      where
        freshVariable =
            Variable <$> idGen level <*> pure mempty <*> pure patternSort

unifiedVariableGen :: Unified Sort -> Gen (Unified Variable)
unifiedVariableGen = transformUnified unifiedVariableGenWorker
  where
    unifiedVariableGenWorker sort =
        asUnified <$> variableGen sort

unaryOperatorGen
    :: MonadGen m
    => (Sort level -> child -> b level child)
    -> (Sort level -> m child)
    -> Sort level
    -> m (b level child)
unaryOperatorGen constructor childGen patternSort =
    constructor patternSort <$> Gen.small (childGen patternSort)

binaryOperatorGen
    :: (Sort level -> child -> child -> b level child)
    -> (Sort level -> Gen child)
    -> Sort level
    -> Gen (b level child)
binaryOperatorGen constructor childGen patternSort =
    constructor patternSort
        <$> Gen.small (childGen patternSort)
        <*> Gen.small (childGen patternSort)

ceilFloorGen
    :: MetaOrObject level
    => (Sort level -> Sort level -> child -> c level child)
    -> (Sort level -> Gen child)
    -> Sort level
    -> Gen (c level child)
ceilFloorGen constructor childGen resultSort = do
    operandSort <- Gen.small sortGen
    constructor resultSort operandSort <$> Gen.small (childGen operandSort)

equalsInGen
    :: MetaOrObject level
    => (Sort level -> Sort level -> child -> child -> c level child)
    -> (Sort level -> Gen child)
    -> Sort level
    -> Gen (c level child)
equalsInGen constructor childGen resultSort = do
    operandSort <- Gen.small sortGen
    constructor resultSort operandSort
        <$> Gen.small (childGen operandSort)
        <*> Gen.small (childGen operandSort)

existsForallGen
    :: MetaOrObject level
    => (Sort level -> Variable level -> child -> q level Variable child)
    -> (Sort level -> Gen child)
    -> Sort level
    -> Gen (q level Variable child)
existsForallGen constructor childGen patternSort = do
    varSort <- Gen.small sortGen
    var <- Gen.small (variableGen varSort)
    constructor patternSort var
        <$> Gen.small (Reader.local (addVariable var) $ childGen patternSort)

topBottomGen
    :: (Sort level -> t level child)
    -> Sort level
    -> Gen (t level child)
topBottomGen constructor = pure . constructor

andGen
    :: MetaOrObject level
    => (Sort level -> Gen child)
    -> Sort level
    -> Gen (And level child)
andGen = binaryOperatorGen And

applicationGen
    :: MetaOrObject level
    => (Sort level -> Gen child)
    -> Sort level
    -> Gen (Application level child)
applicationGen childGen _ =
    Application
        <$> Gen.small symbolOrAliasGen
        <*> couple (Gen.small (childGen =<< sortGen))

bottomGen :: Sort level -> Gen (Bottom level child)
bottomGen = topBottomGen Bottom

ceilGen
    :: MetaOrObject level
    => (Sort level -> Gen child)
    -> Sort level
    -> Gen (Ceil level child)
ceilGen = ceilFloorGen Ceil

equalsGen
    :: MetaOrObject level
    => (Sort level -> Gen child)
    -> Sort level
    -> Gen (Equals level child)
equalsGen = equalsInGen Equals

genBuiltinExternal :: Sort Object -> Gen (Domain.Builtin child)
genBuiltinExternal domainValueSort =
    Domain.BuiltinExternal <$> genExternal domainValueSort

genBuiltin :: Sort Object -> Gen (Domain.Builtin child)
genBuiltin domainValueSort = Gen.choice
    [ genBuiltinExternal domainValueSort
    , Domain.BuiltinInt <$> genInternalInt domainValueSort
    , Domain.BuiltinBool <$> genInternalBool domainValueSort
    ]

genInternalInt :: Sort Object -> Gen Domain.InternalInt
genInternalInt builtinIntSort =
    Domain.InternalInt builtinIntSort <$> genInteger
  where
    genInteger = Gen.integral (Range.linear (-1024) 1024)

genInternalBool :: Sort Object -> Gen Domain.InternalBool
genInternalBool builtinBoolSort =
    Domain.InternalBool builtinBoolSort <$> Gen.bool

genExternal :: Sort Object -> Gen (Domain.External child)
genExternal domainValueSort =
    Domain.External
        domainValueSort
        . Kore.AST.Pure.eraseAnnotations
        . mkStringLiteral
        . getStringLiteral
        <$> stringLiteralGen

existsGen
    :: MetaOrObject level
    => (Sort level -> Gen child)
    -> Sort level
    -> Gen (Exists level Variable child)
existsGen = existsForallGen Exists

floorGen
    :: MetaOrObject level
    => (Sort level -> Gen child)
    -> Sort level
    -> Gen (Floor level child)
floorGen = ceilFloorGen Floor

forallGen
    :: MetaOrObject level
    => (Sort level -> Gen child)
    -> Sort level
    -> Gen (Forall level Variable child)
forallGen = existsForallGen Forall

iffGen
    :: (Sort level -> Gen child)
    -> Sort level
    -> Gen (Iff level child)
iffGen = binaryOperatorGen Iff

impliesGen
    :: (Sort level -> Gen child)
    -> Sort level
    -> Gen (Implies level child)
impliesGen = binaryOperatorGen Implies

inGen
    :: MetaOrObject level
    => (Sort level -> Gen child)
    -> Sort level
    -> Gen (In level child)
inGen = equalsInGen In

nextGen
    :: (Sort level -> Gen child)
    -> Sort level
    -> Gen (Next level child)
nextGen = unaryOperatorGen Next

notGen
    :: (Sort level -> Gen child)
    -> Sort level
    -> Gen (Not level child)
notGen = unaryOperatorGen Not

orGen
    :: (Sort level -> Gen child)
    -> Sort level
    -> Gen (Or level child)
orGen = binaryOperatorGen Or

rewritesGen
    :: (Sort level -> Gen child)
    -> Sort level
    -> Gen (Rewrites level child)
rewritesGen = binaryOperatorGen Rewrites

topGen :: Sort level -> Gen (Top level child)
topGen = topBottomGen Top

patternGen
    :: MetaOrObject level
    => (Sort level -> Gen child)
    -> Sort level
    -> Gen (Pattern level dom Variable child)
patternGen childGen patternSort =
    Gen.frequency
        [ (1, AndPattern <$> andGen childGen patternSort)
        , (1, ApplicationPattern <$> applicationGen childGen patternSort)
        , (1, BottomPattern <$> bottomGen patternSort)
        , (1, CeilPattern <$> ceilGen childGen patternSort)
        , (1, EqualsPattern <$> equalsGen childGen patternSort)
        , (1, ExistsPattern <$> existsGen childGen patternSort)
        , (1, FloorPattern <$> floorGen childGen patternSort)
        , (1, ForallPattern <$> forallGen childGen patternSort)
        , (1, IffPattern <$> iffGen childGen patternSort)
        , (1, ImpliesPattern <$> impliesGen childGen patternSort)
        , (1, InPattern <$> inGen childGen patternSort)
        , (1, NotPattern <$> notGen childGen patternSort)
        , (1, OrPattern <$> orGen childGen patternSort)
        , (1, TopPattern <$> topGen patternSort)
        , (5, VariablePattern <$> variableGen patternSort)
        ]

stepPatternGen
    :: MetaOrObject level
    => Hedgehog.Gen (CommonStepPattern level)
stepPatternGen = standaloneGen (stepPatternChildGen =<< sortGen)

stepPatternChildGen
    :: MetaOrObject level
    => Sort level
    -> Gen (CommonStepPattern level)
stepPatternChildGen patternSort =
    Gen.sized stepPatternChildGenWorker
  where
    stepPatternChildGenWorker n
      | n <= 1 =
        case isMetaOrObject patternSort of
            IsMeta
              | patternSort == stringMetaSort ->
                mkStringLiteral . getStringLiteral <$> stringLiteralGen
              | patternSort == charMetaSort ->
                mkCharLiteral . getCharLiteral <$> charLiteralGen
              | otherwise ->
                mkVar <$> variableGen patternSort
            IsObject ->
                mkDomainValue <$> genBuiltin patternSort
      | otherwise =
        (Gen.small . Gen.frequency)
            [ (1, stepPatternAndGen)
            , (1, stepPatternAppGen)
            , (1, stepPatternBottomGen)
            , (1, stepPatternCeilGen)
            , (1, stepPatternEqualsGen)
            , (1, stepPatternExistsGen)
            , (1, stepPatternFloorGen)
            , (1, stepPatternForallGen)
            , (1, stepPatternIffGen)
            , (1, stepPatternImpliesGen)
            , (1, stepPatternInGen)
            , (1, stepPatternNotGen)
            , (1, stepPatternOrGen)
            , (1, stepPatternTopGen)
            , (5, stepPatternVariableGen)
            ]
    stepPatternAndGen =
        mkAnd
            <$> stepPatternChildGen patternSort
            <*> stepPatternChildGen patternSort
    stepPatternAppGen =
        mkApp patternSort
            <$> symbolOrAliasGen
            <*> couple (stepPatternChildGen =<< sortGen)
    stepPatternBottomGen = pure (mkBottom patternSort)
    stepPatternCeilGen = do
        child <- stepPatternChildGen =<< sortGen
        pure (mkCeil patternSort child)
    stepPatternEqualsGen = do
        operandSort <- sortGen
        mkEquals patternSort
            <$> stepPatternChildGen operandSort
            <*> stepPatternChildGen operandSort
    stepPatternExistsGen = do
        varSort <- sortGen
        var <- variableGen varSort
        child <-
            Reader.local
                (addVariable var)
                (stepPatternChildGen patternSort)
        pure (mkExists var child)
    stepPatternForallGen = do
        varSort <- sortGen
        var <- variableGen varSort
        child <-
            Reader.local
                (addVariable var)
                (stepPatternChildGen patternSort)
        pure (mkForall var child)
    stepPatternFloorGen = do
        child <- stepPatternChildGen =<< sortGen
        pure (mkFloor patternSort child)
    stepPatternIffGen =
        mkIff
            <$> stepPatternChildGen patternSort
            <*> stepPatternChildGen patternSort
    stepPatternImpliesGen =
        mkImplies
            <$> stepPatternChildGen patternSort
            <*> stepPatternChildGen patternSort
    stepPatternInGen =
        mkIn patternSort
            <$> stepPatternChildGen patternSort
            <*> stepPatternChildGen patternSort
    stepPatternNotGen =
        mkNot <$> stepPatternChildGen patternSort
    stepPatternOrGen =
        mkOr
            <$> stepPatternChildGen patternSort
            <*> stepPatternChildGen patternSort
    stepPatternTopGen = pure (mkTop patternSort)
    stepPatternVariableGen = mkVar <$> variableGen patternSort

korePatternGen :: Hedgehog.Gen CommonKorePattern
korePatternGen =
    standaloneGen (transformUnified korePatternChildGen =<< unifiedSortGen)

korePatternChildGen
    ::  forall level.
        MetaOrObject level
    => Sort level
    -> Gen CommonKorePattern
korePatternChildGen patternSort' =
    Gen.sized korePatternChildGenWorker
  where
    korePatternChildGenWorker n
      | n <= 1 =
        case isMetaOrObject patternSort' of
            IsMeta
              | patternSort' == stringMetaSort ->
                korePatternGenStringLiteral
              | patternSort' == charMetaSort ->
                korePatternGenCharLiteral
              | otherwise ->
                korePatternGenVariable
            IsObject ->
                korePatternGenDomainValue
      | otherwise =
        case isMetaOrObject patternSort' of
            IsMeta ->
                korePatternGenLevel
            IsObject ->
                Gen.frequency
                    [ (15, korePatternGenLevel)
                    , (1, korePatternGenNext)
                    , (1, korePatternGenRewrites)
                    ]

    korePatternGenLevel :: Gen CommonKorePattern
    korePatternGenLevel =
        asCommonKorePattern <$> patternGen korePatternChildGen patternSort'

    korePatternGenStringLiteral :: Gen CommonKorePattern
    korePatternGenStringLiteral =
        asCommonKorePattern . StringLiteralPattern <$> stringLiteralGen

    korePatternGenCharLiteral :: Gen CommonKorePattern
    korePatternGenCharLiteral =
        asCommonKorePattern . CharLiteralPattern <$> charLiteralGen

    korePatternGenDomainValue :: level ~ Object => Gen CommonKorePattern
    korePatternGenDomainValue =
        asCommonKorePattern . DomainValuePattern
            <$> genBuiltinExternal patternSort'

    korePatternGenNext :: level ~ Object => Gen CommonKorePattern
    korePatternGenNext =
        asCommonKorePattern . NextPattern
            <$> nextGen korePatternChildGen patternSort'

    korePatternGenRewrites :: level ~ Object => Gen CommonKorePattern
    korePatternGenRewrites =
        asCommonKorePattern . RewritesPattern
            <$> rewritesGen korePatternChildGen patternSort'

    korePatternGenVariable :: Gen CommonKorePattern
    korePatternGenVariable =
        asCommonKorePattern . VariablePattern <$> variableGen patternSort'

korePatternUnifiedGen :: Gen CommonKorePattern
korePatternUnifiedGen =
    transformUnified korePatternChildGen =<< unifiedSortGen

predicateGen
    :: MetaOrObject level
    => Gen (CommonStepPattern level)
    -> Hedgehog.Gen (Predicate level Variable)
predicateGen childGen = standaloneGen (predicateChildGen childGen =<< sortGen)

predicateChildGen
    :: MetaOrObject level
    => Gen (CommonStepPattern level)
    -> Sort level
    -> Gen (Predicate level Variable)
predicateChildGen childGen patternSort' =
    Gen.recursive
        Gen.choice
        -- non-recursive generators
        [ pure makeFalsePredicate
        , pure makeTruePredicate
        , predicateChildGenCeil
        , predicateChildGenEquals
        , predicateChildGenFloor
        , predicateChildGenIn
        ]
        -- recursive generators
        [ predicateChildGenAnd
        , predicateChildGenExists
        , predicateChildGenForall
        , predicateChildGenIff
        , predicateChildGenImplies
        , predicateChildGenNot
        , predicateChildGenOr
        ]
  where
    predicateChildGenAnd =
        makeAndPredicate
            <$> predicateChildGen childGen patternSort'
            <*> predicateChildGen childGen patternSort'
    predicateChildGenOr =
        makeOrPredicate
            <$> predicateChildGen childGen patternSort'
            <*> predicateChildGen childGen patternSort'
    predicateChildGenIff =
        makeIffPredicate
            <$> predicateChildGen childGen patternSort'
            <*> predicateChildGen childGen patternSort'
    predicateChildGenImplies =
        makeImpliesPredicate
            <$> predicateChildGen childGen patternSort'
            <*> predicateChildGen childGen patternSort'
    predicateChildGenCeil = makeCeilPredicate <$> childGen
    predicateChildGenFloor = makeFloorPredicate <$> childGen
    predicateChildGenEquals = makeEqualsPredicate <$> childGen <*> childGen
    predicateChildGenIn = makeInPredicate <$> childGen <*> childGen
    predicateChildGenNot = do
        makeNotPredicate <$> predicateChildGen childGen patternSort'
    predicateChildGenExists = do
        varSort <- sortGen
        var <- variableGen varSort
        child <-
            Reader.local
                (addVariable var)
                (predicateChildGen childGen patternSort')
        return (makeExistsPredicate var child)
    predicateChildGenForall = do
        varSort <- sortGen
        var <- variableGen varSort
        child <-
            Reader.local
                (addVariable var)
                (predicateChildGen childGen patternSort')
        return (makeForallPredicate var child)

sentenceAliasGen
    ::  forall level patternType.
        MetaOrObject level
    => (Sort level -> Gen patternType)
    -> Gen (SentenceAlias level patternType)
sentenceAliasGen patGen =
    Gen.small sentenceAliasGenWorker
  where
    sentenceAliasGenWorker = do
        sentenceAliasAlias <- aliasGen
        let Alias { aliasParams } = sentenceAliasAlias
        Reader.local (addSortVariables aliasParams) $ do
            sentenceAliasSorts <- couple sortGen
            sentenceAliasResultSort <- sortGen
            variables <- traverse variableGen sentenceAliasSorts
            let Alias { aliasConstructor } = sentenceAliasAlias
                sentenceAliasLeftPattern =
                    Application
                        { applicationSymbolOrAlias =
                            SymbolOrAlias
                                { symbolOrAliasConstructor = aliasConstructor
                                , symbolOrAliasParams =
                                    SortVariableSort <$> aliasParams
                                }
                        , applicationChildren = variables
                        }
            sentenceAliasRightPattern <-
                Reader.local (addVariables variables)
                    (patGen sentenceAliasResultSort)
            sentenceAliasAttributes <- attributesGen
            return SentenceAlias
                { sentenceAliasAlias
                , sentenceAliasSorts
                , sentenceAliasResultSort
                , sentenceAliasLeftPattern
                , sentenceAliasRightPattern
                , sentenceAliasAttributes
                }

sentenceSymbolGen
    :: MetaOrObject level
    => Gen (SentenceSymbol level patternType)
sentenceSymbolGen = do
    sentenceSymbolSymbol <- symbolGen
    let Symbol { symbolParams } = sentenceSymbolSymbol
    Reader.local (addSortVariables symbolParams) $ do
        sentenceSymbolSorts <- couple sortGen
        sentenceSymbolResultSort <- sortGen
        sentenceSymbolAttributes <- attributesGen
        return SentenceSymbol
            { sentenceSymbolSymbol
            , sentenceSymbolSorts
            , sentenceSymbolResultSort
            , sentenceSymbolAttributes
            }

sentenceImportGen :: Gen (SentenceImport patternType)
sentenceImportGen =
    SentenceImport
        <$> moduleNameGen
        <*> attributesGen

sentenceAxiomGen
   :: MetaOrObject level
   => Gen patternType
   -> Gen (SentenceAxiom (SortVariable level) patternType)
sentenceAxiomGen patGen = do
    sentenceAxiomParameters <- couple sortVariableGen
    Reader.local (addSortVariables sentenceAxiomParameters) $ do
        sentenceAxiomPattern <- patGen
        sentenceAxiomAttributes <- attributesGen
        return SentenceAxiom
            { sentenceAxiomParameters
            , sentenceAxiomPattern
            , sentenceAxiomAttributes
            }

unifiedSentenceAxiomGen
   :: Gen patternType
   -> Gen (SentenceAxiom (Unified SortVariable) patternType)
unifiedSentenceAxiomGen patGen = do
    sentenceAxiomParameters <- couple unifiedSortVariableGen
    Reader.local (addUnifiedSortVariables sentenceAxiomParameters) $ do
        sentenceAxiomPattern <- patGen
        sentenceAxiomAttributes <- attributesGen
        return SentenceAxiom
            { sentenceAxiomParameters
            , sentenceAxiomPattern
            , sentenceAxiomAttributes
            }

sentenceSortGen
    ::  forall level patternType.
        MetaOrObject level
    => Gen (SentenceSort level patternType)
sentenceSortGen = do
    sentenceSortName <- idGen (isMetaOrObject Proxy)
    sentenceSortParameters <- couple sortVariableGen
    sentenceSortAttributes <- attributesGen
    return SentenceSort
        { sentenceSortName
        , sentenceSortParameters
        , sentenceSortAttributes
        }

attributesGen :: Gen Attributes
attributesGen =
    Attributes <$> couple (korePatternChildGen =<< sortGen @Object)

koreSentenceGen :: Gen KoreSentence
koreSentenceGen =
    Gen.choice
        [ constructUnifiedSentence SentenceAliasSentence
            <$> sentenceAliasGen @Meta korePatternChildGen
        , constructUnifiedSentence SentenceSymbolSentence
            <$> sentenceSymbolGen @Meta
        , constructUnifiedSentence SentenceAliasSentence
            <$> sentenceAliasGen @Object korePatternChildGen
        , constructUnifiedSentence SentenceSymbolSentence
            <$> sentenceSymbolGen @Object
        , constructUnifiedSentence SentenceImportSentence
            <$> sentenceImportGen
        , asKoreAxiomSentence
            <$> unifiedSentenceAxiomGen korePatternUnifiedGen
        , asKoreClaimSentence
            <$> unifiedSentenceAxiomGen korePatternUnifiedGen
        , constructUnifiedSentence SentenceSortSentence
            <$> sentenceSortGen @Object
        , constructUnifiedSentence (SentenceHookSentence . SentenceHookedSort)
            <$> sentenceSortGen @Object
        , constructUnifiedSentence (SentenceHookSentence . SentenceHookedSymbol)
            <$> sentenceSymbolGen @Object
        ]

moduleGen
    :: Gen sentence
    -> Gen (Module sentence)
moduleGen senGen =
    Module
        <$> moduleNameGen
        <*> couple senGen
        <*> attributesGen

definitionGen
    :: Gen sentence
    -> Gen (Definition sentence)
definitionGen senGen =
    Definition
        <$> attributesGen
        <*> couple1 (moduleGen senGen)

metaMLPatternGen
    :: Sort Meta
    -> Gen (MetaMLPattern Variable (Valid (Variable Meta) Meta))
metaMLPatternGen patternSort =
    Gen.sized metaMLPatternGenWorker
  where
    metaMLPatternGenWorker n
      | n <= 1 =
        case () of
            () | patternSort == stringMetaSort ->
                 mkStringLiteral . getStringLiteral <$> stringLiteralGen
               | patternSort == charMetaSort ->
                 mkCharLiteral . getCharLiteral <$> charLiteralGen
               | otherwise ->
                 mkVar <$> variableGen patternSort
      | otherwise =
        (Gen.small . Gen.frequency)
            [ (1, metaMLPatternAndGen)
            , (1, metaMLPatternAppGen)
            , (1, metaMLPatternBottomGen)
            , (1, metaMLPatternCeilGen)
            , (1, metaMLPatternEqualsGen)
            , (1, metaMLPatternExistsGen)
            , (1, metaMLPatternFloorGen)
            , (1, metaMLPatternForallGen)
            , (1, metaMLPatternIffGen)
            , (1, metaMLPatternImpliesGen)
            , (1, metaMLPatternInGen)
            , (1, metaMLPatternNotGen)
            , (1, metaMLPatternOrGen)
            , (1, metaMLPatternTopGen)
            , (5, metaMLPatternVariableGen)
            ]
    metaMLPatternAndGen =
        mkAnd
            <$> metaMLPatternGen patternSort
            <*> metaMLPatternGen patternSort
    metaMLPatternAppGen =
        mkApp patternSort
            <$> symbolOrAliasGen
            <*> couple (metaMLPatternGen =<< sortGen)
    metaMLPatternBottomGen = pure (mkBottom patternSort)
    metaMLPatternCeilGen = do
        child <- metaMLPatternGen =<< sortGen
        pure (mkCeil patternSort child)
    metaMLPatternEqualsGen = do
        operandSort <- sortGen
        mkEquals patternSort
            <$> metaMLPatternGen operandSort
            <*> metaMLPatternGen operandSort
    metaMLPatternExistsGen = do
        varSort <- sortGen
        var <- variableGen varSort
        child <-
            Reader.local
                (addVariable var)
                (metaMLPatternGen patternSort)
        pure (mkExists var child)
    metaMLPatternForallGen = do
        varSort <- sortGen
        var <- variableGen varSort
        child <-
            Reader.local
                (addVariable var)
                (metaMLPatternGen patternSort)
        pure (mkForall var child)
    metaMLPatternFloorGen = do
        child <- metaMLPatternGen =<< sortGen
        pure (mkFloor patternSort child)
    metaMLPatternIffGen =
        mkIff
            <$> metaMLPatternGen patternSort
            <*> metaMLPatternGen patternSort
    metaMLPatternImpliesGen =
        mkImplies
            <$> metaMLPatternGen patternSort
            <*> metaMLPatternGen patternSort
    metaMLPatternInGen =
        mkIn patternSort
            <$> metaMLPatternGen patternSort
            <*> metaMLPatternGen patternSort
    metaMLPatternNotGen =
        mkNot <$> metaMLPatternGen patternSort
    metaMLPatternOrGen =
        mkOr
            <$> metaMLPatternGen patternSort
            <*> metaMLPatternGen patternSort
    metaMLPatternTopGen = pure (mkTop patternSort)
    metaMLPatternVariableGen = mkVar <$> variableGen patternSort

metaSentenceGen :: Gen MetaSentence
metaSentenceGen =
    eraseSentenceAnnotations <$> Gen.choice
        [ (SentenceSymbolSentence <$> sentenceSymbolGen)
        , (SentenceAliasSentence <$> sentenceAliasGen metaMLPatternGen)
        , (SentenceImportSentence <$> sentenceImportGen)
        , (SentenceAxiomSentence
            <$> sentenceAxiomGen (metaMLPatternGen =<< sortGen))
        ]

metaModuleGen :: Gen MetaModule
metaModuleGen = moduleGen metaSentenceGen

testId :: Text -> Id level
testId name =
    Id
        { getId = name
        , idLocation = AstLocationTest
        }

sortVariable :: Text -> SortVariable level
sortVariable name =
    SortVariable { getSortVariable = testId name }

sortVariableSort :: Text -> Sort level
sortVariableSort name =
    SortVariableSort (sortVariable name)

sortActual :: Text -> [Sort level] -> Sort level
sortActual name sorts =
    SortActualSort SortActual
        { sortActualName = testId name
        , sortActualSorts = sorts
        }

expandedPatternGen :: MetaOrObject level => Gen (CommonExpandedPattern level)
expandedPatternGen = do
    term <- stepPatternChildGen =<< sortGen
    return Predicated
        { term
        , predicate = makeTruePredicate
        , substitution = mempty
        }

orOfExpandedPatternGen
    :: MetaOrObject level
    => Gen (CommonOrOfExpandedPattern level)
orOfExpandedPatternGen =
<<<<<<< HEAD
    filterOr . MultiOr <$> Gen.list (Range.linear 0 64) expandedPatternGen
=======
    MultiOr.make <$> Gen.list (Range.linear 0 64) expandedPatternGen

noRepl :: a -> IO ()
noRepl = const . pure $ ()
>>>>>>> 4c4173fd
<|MERGE_RESOLUTION|>--- conflicted
+++ resolved
@@ -1047,11 +1047,4 @@
     :: MetaOrObject level
     => Gen (CommonOrOfExpandedPattern level)
 orOfExpandedPatternGen =
-<<<<<<< HEAD
-    filterOr . MultiOr <$> Gen.list (Range.linear 0 64) expandedPatternGen
-=======
-    MultiOr.make <$> Gen.list (Range.linear 0 64) expandedPatternGen
-
-noRepl :: a -> IO ()
-noRepl = const . pure $ ()
->>>>>>> 4c4173fd
+    MultiOr.make <$> Gen.list (Range.linear 0 64) expandedPatternGen