--- conflicted
+++ resolved
@@ -498,20 +498,7 @@
 
     def onAttributes(f: p.Pattern => p.Pattern): HasAttributes
 
-<<<<<<< HEAD
-    def getBySymbol(key: p.Symbol): Seq[Seq[p.Pattern]] = att.collect({ case p.Application(`key`, args) => args })
-
-    def onAttributeBySymbol(key: p.Symbol)(f: p.Pattern => p.Pattern): HasAttributes = onAttributes {
-      case app@p.Application(`key`, _) => f(app)
-      case pattern => pattern
-    }
-
-    def updateAttribute(key: p.Symbol, value: p.Pattern*): HasAttributes = onAttributeBySymbol(key) {
-      case a@p.Application(`key`, _) => a.build(key, value)
-    }
-=======
     def getBySymbol(key: p.Symbol): Seq[p.Pattern] = att.collect({ case p.Application(`key`, args) => args }).flatten
->>>>>>> b6d6cac8
   }
 
 
