--- conflicted
+++ resolved
@@ -5,11 +5,7 @@
 	kast --sort K --kore $< > $<.kore
 
 %.output: %.imp.kore imp.kore
-<<<<<<< HEAD
-	stack --nix exec -- kore-exec imp.kore --module IMP --is-program --pattern $< > $@
-=======
 	stack exec -- kore-exec imp.kore --module IMP --is-program --strategy simple --pattern $< > $@
->>>>>>> 4e09dbad
 
 %.korun: %.output
 	cat $<
