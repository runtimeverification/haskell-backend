Definition
    { definitionAttributes =
        Attributes 
<<<<<<< HEAD
            [ ObjectPattern (ApplicationPattern Application
                { applicationSymbolOrAlias =
                    SymbolOrAlias
                        { symbolOrAliasConstructor = Id Object "hook"
                        , symbolOrAliasParams = []
                        }
                , applicationChildren =
                    [ ObjectPattern (DomainValuePattern DomainValue
                        { domainValueSort =
                            SortActualSort SortActual
                                { sortActualName = Id Object "Hook"
                                , sortActualSorts = []
                                }
                        , domainValueChild =
                            MetaPattern (StringLiteralPattern (StringLiteral "\?77"))
                        })
                    ]
                })
=======
            [ Fix (UnifiedPattern (UnifiedMeta (Rotate31 (StringLiteralPattern (StringLiteral "\?77")))))
>>>>>>> 1c25c814
            ]
    , definitionModules =
        [ Module
            { moduleName = ModuleName "TEST-STRING-4"
            , moduleSentences = []
            , moduleAttributes = Attributes []
            }
        ]
    }<|MERGE_RESOLUTION|>--- conflicted
+++ resolved
@@ -1,28 +1,7 @@
 Definition
     { definitionAttributes =
         Attributes 
-<<<<<<< HEAD
-            [ ObjectPattern (ApplicationPattern Application
-                { applicationSymbolOrAlias =
-                    SymbolOrAlias
-                        { symbolOrAliasConstructor = Id Object "hook"
-                        , symbolOrAliasParams = []
-                        }
-                , applicationChildren =
-                    [ ObjectPattern (DomainValuePattern DomainValue
-                        { domainValueSort =
-                            SortActualSort SortActual
-                                { sortActualName = Id Object "Hook"
-                                , sortActualSorts = []
-                                }
-                        , domainValueChild =
-                            MetaPattern (StringLiteralPattern (StringLiteral "\?77"))
-                        })
-                    ]
-                })
-=======
             [ Fix (UnifiedPattern (UnifiedMeta (Rotate31 (StringLiteralPattern (StringLiteral "\?77")))))
->>>>>>> 1c25c814
             ]
     , definitionModules =
         [ Module
