Definition
    { definitionAttributes = Attributes []
    , definitionModules =
        [ Module
            { moduleName = ModuleName "IMP"
            , moduleSentences =
                [ ObjectSentence (SentenceSortSentence SentenceSort
                    { sentenceSortName = Id "Bool" :: Id Object
                    , sentenceSortParameters = []
                    , sentenceSortAttributes = Attributes []
                    })
                , ObjectSentence (SentenceSymbolSentence SentenceSymbol
                    { sentenceSymbolSymbol =
                        Symbol
                            { symbolConstructor = Id "true" :: Id Object
                            , symbolParams = []
                            }
                    , sentenceSymbolSorts = []
                    , sentenceSymbolReturnSort =
                        SortActualSort SortActual
                            { sortActualName = Id "Bool" :: Id Object
                            , sortActualSorts = []
                            }
                    , sentenceSymbolAttributes = Attributes []
                    })
                , ObjectSentence (SentenceSymbolSentence SentenceSymbol
                    { sentenceSymbolSymbol =
                        Symbol
                            { symbolConstructor = Id "false" :: Id Object
                            , symbolParams = []
                            }
                    , sentenceSymbolSorts = []
                    , sentenceSymbolReturnSort =
                        SortActualSort SortActual
                            { sortActualName = Id "Bool" :: Id Object
                            , sortActualSorts = []
                            }
                    , sentenceSymbolAttributes = Attributes []
                    })
                , ObjectSentence (SentenceSymbolSentence SentenceSymbol
                    { sentenceSymbolSymbol =
                        Symbol
                            { symbolConstructor = Id "and" :: Id Object
                            , symbolParams = []
                            }
                    , sentenceSymbolSorts =
                        [ SortActualSort SortActual
                            { sortActualName = Id "Bool" :: Id Object
                            , sortActualSorts = []
                            }
                        , SortActualSort SortActual
                            { sortActualName = Id "Bool" :: Id Object
                            , sortActualSorts = []
                            }
                        ]
                    , sentenceSymbolReturnSort =
                        SortActualSort SortActual
                            { sortActualName = Id "Bool" :: Id Object
                            , sortActualSorts = []
                            }
                    , sentenceSymbolAttributes = Attributes []
                    })
                , ObjectSentence (SentenceSymbolSentence SentenceSymbol
                    { sentenceSymbolSymbol =
                        Symbol
                            { symbolConstructor = Id "not" :: Id Object
                            , symbolParams = []
                            }
                    , sentenceSymbolSorts =
                        [ SortActualSort SortActual
                            { sortActualName = Id "Bool" :: Id Object
                            , sortActualSorts = []
                            }
                        ]
                    , sentenceSymbolReturnSort =
                        SortActualSort SortActual
                            { sortActualName = Id "Bool" :: Id Object
                            , sortActualSorts = []
                            }
                    , sentenceSymbolAttributes = Attributes []
                    })
                , ObjectSentence (SentenceSortSentence SentenceSort
                    { sentenceSortName = Id "Int" :: Id Object
                    , sentenceSortParameters = []
                    , sentenceSortAttributes = Attributes []
                    })
                , ObjectSentence (SentenceSymbolSentence SentenceSymbol
                    { sentenceSymbolSymbol =
                        Symbol
                            { symbolConstructor = Id "zero" :: Id Object
                            , symbolParams = []
                            }
                    , sentenceSymbolSorts = []
                    , sentenceSymbolReturnSort =
                        SortActualSort SortActual
                            { sortActualName = Id "Int" :: Id Object
                            , sortActualSorts = []
                            }
                    , sentenceSymbolAttributes = Attributes []
                    })
                , ObjectSentence (SentenceSymbolSentence SentenceSymbol
                    { sentenceSymbolSymbol =
                        Symbol
                            { symbolConstructor = Id "succ" :: Id Object
                            , symbolParams = []
                            }
                    , sentenceSymbolSorts =
                        [ SortActualSort SortActual
                            { sortActualName = Id "Int" :: Id Object
                            , sortActualSorts = []
                            }
                        ]
                    , sentenceSymbolReturnSort =
                        SortActualSort SortActual
                            { sortActualName = Id "Int" :: Id Object
                            , sortActualSorts = []
                            }
                    , sentenceSymbolAttributes = Attributes []
                    })
                , ObjectSentence (SentenceSymbolSentence SentenceSymbol
                    { sentenceSymbolSymbol =
                        Symbol
                            { symbolConstructor = Id "plus" :: Id Object
                            , symbolParams = []
                            }
                    , sentenceSymbolSorts =
                        [ SortActualSort SortActual
                            { sortActualName = Id "Int" :: Id Object
                            , sortActualSorts = []
                            }
                        , SortActualSort SortActual
                            { sortActualName = Id "Int" :: Id Object
                            , sortActualSorts = []
                            }
                        ]
                    , sentenceSymbolReturnSort =
                        SortActualSort SortActual
                            { sortActualName = Id "Int" :: Id Object
                            , sortActualSorts = []
                            }
                    , sentenceSymbolAttributes = Attributes []
                    })
                , ObjectSentence (SentenceSymbolSentence SentenceSymbol
                    { sentenceSymbolSymbol =
                        Symbol
                            { symbolConstructor = Id "one" :: Id Object
                            , symbolParams = []
                            }
                    , sentenceSymbolSorts = []
                    , sentenceSymbolReturnSort =
                        SortActualSort SortActual
                            { sortActualName = Id "Int" :: Id Object
                            , sortActualSorts = []
                            }
                    , sentenceSymbolAttributes = Attributes []
                    })
                , ObjectSentence (SentenceSymbolSentence SentenceSymbol
                    { sentenceSymbolSymbol =
                        Symbol
                            { symbolConstructor = Id "two" :: Id Object
                            , symbolParams = []
                            }
                    , sentenceSymbolSorts = []
                    , sentenceSymbolReturnSort =
                        SortActualSort SortActual
                            { sortActualName = Id "Int" :: Id Object
                            , sortActualSorts = []
                            }
                    , sentenceSymbolAttributes = Attributes []
                    })
                , ObjectSentence (SentenceSymbolSentence SentenceSymbol
                    { sentenceSymbolSymbol =
                        Symbol
                            { symbolConstructor = Id "three" :: Id Object
                            , symbolParams = []
                            }
                    , sentenceSymbolSorts = []
                    , sentenceSymbolReturnSort =
                        SortActualSort SortActual
                            { sortActualName = Id "Int" :: Id Object
                            , sortActualSorts = []
                            }
                    , sentenceSymbolAttributes = Attributes []
                    })
                , ObjectSentence (SentenceSymbolSentence SentenceSymbol
                    { sentenceSymbolSymbol =
                        Symbol
                            { symbolConstructor = Id "div" :: Id Object
                            , symbolParams = []
                            }
                    , sentenceSymbolSorts =
                        [ SortActualSort SortActual
                            { sortActualName = Id "Int" :: Id Object
                            , sortActualSorts = []
                            }
                        , SortActualSort SortActual
                            { sortActualName = Id "Int" :: Id Object
                            , sortActualSorts = []
                            }
                        ]
                    , sentenceSymbolReturnSort =
                        SortActualSort SortActual
                            { sortActualName = Id "Int" :: Id Object
                            , sortActualSorts = []
                            }
                    , sentenceSymbolAttributes = Attributes []
                    })
                , ObjectSentence (SentenceSymbolSentence SentenceSymbol
                    { sentenceSymbolSymbol =
                        Symbol
                            { symbolConstructor = Id "leq" :: Id Object
                            , symbolParams = []
                            }
                    , sentenceSymbolSorts =
                        [ SortActualSort SortActual
                            { sortActualName = Id "Int" :: Id Object
                            , sortActualSorts = []
                            }
                        , SortActualSort SortActual
                            { sortActualName = Id "Int" :: Id Object
                            , sortActualSorts = []
                            }
                        ]
                    , sentenceSymbolReturnSort =
                        SortActualSort SortActual
                            { sortActualName = Id "Bool" :: Id Object
                            , sortActualSorts = []
                            }
                    , sentenceSymbolAttributes = Attributes []
                    })
                , ObjectSentence (SentenceSymbolSentence SentenceSymbol
                    { sentenceSymbolSymbol =
                        Symbol
                            { symbolConstructor = Id "neq" :: Id Object
                            , symbolParams = []
                            }
                    , sentenceSymbolSorts =
                        [ SortActualSort SortActual
                            { sortActualName = Id "Int" :: Id Object
                            , sortActualSorts = []
                            }
                        , SortActualSort SortActual
                            { sortActualName = Id "Int" :: Id Object
                            , sortActualSorts = []
                            }
                        ]
                    , sentenceSymbolReturnSort =
                        SortActualSort SortActual
                            { sortActualName = Id "Bool" :: Id Object
                            , sortActualSorts = []
                            }
                    , sentenceSymbolAttributes = Attributes []
                    })
                , ObjectSentence (SentenceSortSentence SentenceSort
                    { sentenceSortName = Id "Id" :: Id Object
                    , sentenceSortParameters = []
                    , sentenceSortAttributes = Attributes []
                    })
                , ObjectSentence (SentenceSymbolSentence SentenceSymbol
                    { sentenceSymbolSymbol =
                        Symbol
                            { symbolConstructor = Id "id" :: Id Object
                            , symbolParams = []
                            }
                    , sentenceSymbolSorts =
                        [ SortActualSort SortActual
                            { sortActualName = Id "Int" :: Id Object
                            , sortActualSorts = []
                            }
                        ]
                    , sentenceSymbolReturnSort =
                        SortActualSort SortActual
                            { sortActualName = Id "Id" :: Id Object
                            , sortActualSorts = []
                            }
                    , sentenceSymbolAttributes = Attributes []
                    })
                , ObjectSentence (SentenceSortSentence SentenceSort
                    { sentenceSortName = Id "List" :: Id Object
                    , sentenceSortParameters =
                        [ SortVariable (Id "S" :: Id Object)
                        ]
                    , sentenceSortAttributes = Attributes []
                    })
                , ObjectSentence (SentenceSymbolSentence SentenceSymbol
                    { sentenceSymbolSymbol =
                        Symbol
                            { symbolConstructor = Id "nil" :: Id Object
                            , symbolParams =
                                [ SortVariable (Id "S" :: Id Object)
                                ]
                            }
                    , sentenceSymbolSorts = []
                    , sentenceSymbolReturnSort =
                        SortActualSort SortActual
                            { sortActualName = Id "List" :: Id Object
                            , sortActualSorts =
                                [ SortVariableSort (SortVariable (Id "S" :: Id Object))
                                ]
                            }
                    , sentenceSymbolAttributes = Attributes []
                    })
                , ObjectSentence (SentenceSymbolSentence SentenceSymbol
                    { sentenceSymbolSymbol =
                        Symbol
                            { symbolConstructor = Id "cons" :: Id Object
                            , symbolParams =
                                [ SortVariable (Id "S" :: Id Object)
                                ]
                            }
                    , sentenceSymbolSorts =
                        [ SortVariableSort (SortVariable (Id "S" :: Id Object))
                        , SortActualSort SortActual
                            { sortActualName = Id "List" :: Id Object
                            , sortActualSorts =
                                [ SortVariableSort (SortVariable (Id "S" :: Id Object))
                                ]
                            }
                        ]
                    , sentenceSymbolReturnSort =
                        SortActualSort SortActual
                            { sortActualName = Id "List" :: Id Object
                            , sortActualSorts =
                                [ SortVariableSort (SortVariable (Id "S" :: Id Object))
                                ]
                            }
                    , sentenceSymbolAttributes = Attributes []
                    })
                , ObjectSentence (SentenceSymbolSentence SentenceSymbol
                    { sentenceSymbolSymbol =
                        Symbol
                            { symbolConstructor = Id "append" :: Id Object
                            , symbolParams =
                                [ SortVariable (Id "S" :: Id Object)
                                ]
                            }
                    , sentenceSymbolSorts =
                        [ SortActualSort SortActual
                            { sortActualName = Id "List" :: Id Object
                            , sortActualSorts =
                                [ SortVariableSort (SortVariable (Id "S" :: Id Object))
                                ]
                            }
                        , SortActualSort SortActual
                            { sortActualName = Id "List" :: Id Object
                            , sortActualSorts =
                                [ SortVariableSort (SortVariable (Id "S" :: Id Object))
                                ]
                            }
                        ]
                    , sentenceSymbolReturnSort =
                        SortActualSort SortActual
                            { sortActualName = Id "List" :: Id Object
                            , sortActualSorts =
                                [ SortVariableSort (SortVariable (Id "S" :: Id Object))
                                ]
                            }
                    , sentenceSymbolAttributes = Attributes []
                    })
                , ObjectSentence (SentenceSymbolSentence SentenceSymbol
                    { sentenceSymbolSymbol =
                        Symbol
                            { symbolConstructor = Id "listItem" :: Id Object
                            , symbolParams =
                                [ SortVariable (Id "S" :: Id Object)
                                ]
                            }
                    , sentenceSymbolSorts =
                        [ SortVariableSort (SortVariable (Id "S" :: Id Object))
                        ]
                    , sentenceSymbolReturnSort =
                        SortActualSort SortActual
                            { sortActualName = Id "List" :: Id Object
                            , sortActualSorts =
                                [ SortVariableSort (SortVariable (Id "S" :: Id Object))
                                ]
                            }
                    , sentenceSymbolAttributes = Attributes []
                    })
                , ObjectSentence (SentenceSortSentence SentenceSort
                    { sentenceSortName = Id "Set" :: Id Object
                    , sentenceSortParameters =
                        [ SortVariable (Id "S" :: Id Object)
                        ]
                    , sentenceSortAttributes = Attributes []
                    })
                , ObjectSentence (SentenceSymbolSentence SentenceSymbol
                    { sentenceSymbolSymbol =
                        Symbol
                            { symbolConstructor = Id "emptySet" :: Id Object
                            , symbolParams =
                                [ SortVariable (Id "S" :: Id Object)
                                ]
                            }
                    , sentenceSymbolSorts = []
                    , sentenceSymbolReturnSort =
                        SortActualSort SortActual
                            { sortActualName = Id "Set" :: Id Object
                            , sortActualSorts =
                                [ SortVariableSort (SortVariable (Id "S" :: Id Object))
                                ]
                            }
                    , sentenceSymbolAttributes = Attributes []
                    })
                , ObjectSentence (SentenceSymbolSentence SentenceSymbol
                    { sentenceSymbolSymbol =
                        Symbol
                            { symbolConstructor = Id "union" :: Id Object
                            , symbolParams =
                                [ SortVariable (Id "S" :: Id Object)
                                ]
                            }
                    , sentenceSymbolSorts =
                        [ SortActualSort SortActual
                            { sortActualName = Id "Set" :: Id Object
                            , sortActualSorts =
                                [ SortVariableSort (SortVariable (Id "S" :: Id Object))
                                ]
                            }
                        , SortActualSort SortActual
                            { sortActualName = Id "Set" :: Id Object
                            , sortActualSorts =
                                [ SortVariableSort (SortVariable (Id "S" :: Id Object))
                                ]
                            }
                        ]
                    , sentenceSymbolReturnSort =
                        SortActualSort SortActual
                            { sortActualName = Id "Set" :: Id Object
                            , sortActualSorts =
                                [ SortVariableSort (SortVariable (Id "S" :: Id Object))
                                ]
                            }
                    , sentenceSymbolAttributes = Attributes []
                    })
                , ObjectSentence (SentenceSymbolSentence SentenceSymbol
                    { sentenceSymbolSymbol =
                        Symbol
                            { symbolConstructor = Id "inSet" :: Id Object
                            , symbolParams =
                                [ SortVariable (Id "S" :: Id Object)
                                ]
                            }
                    , sentenceSymbolSorts =
                        [ SortVariableSort (SortVariable (Id "S" :: Id Object))
                        , SortActualSort SortActual
                            { sortActualName = Id "Set" :: Id Object
                            , sortActualSorts =
                                [ SortVariableSort (SortVariable (Id "S" :: Id Object))
                                ]
                            }
                        ]
                    , sentenceSymbolReturnSort =
                        SortActualSort SortActual
                            { sortActualName = Id "Bool" :: Id Object
                            , sortActualSorts = []
                            }
                    , sentenceSymbolAttributes = Attributes []
                    })
                , MetaSentence (SentenceAxiomSentence SentenceAxiom
                    { sentenceAxiomParameters =
                        [ UnifiedObject (SortVariable (Id "S" :: Id Object))
                        , UnifiedObject (SortVariable (Id "R" :: Id Object))
                        ]
                    , sentenceAxiomPattern =
                        Fix (UnifiedPattern (UnifiedObject (Rotate31 (EqualsPattern Equals
                            { equalsOperandSort =
                                SortActualSort SortActual
                                    { sortActualName = Id "Set" :: Id Object
                                    , sortActualSorts =
                                        [ SortVariableSort (SortVariable (Id "S" :: Id Object))
                                        ]
                                    }
                            , equalsResultSort =
                                SortVariableSort (SortVariable (Id "R" :: Id Object))
                            , equalsFirst =
                                Fix (UnifiedPattern (UnifiedObject (Rotate31 (ApplicationPattern Application
                                    { applicationSymbolOrAlias =
                                        SymbolOrAlias
                                            { symbolOrAliasConstructor = Id "union" :: Id Object
                                            , symbolOrAliasParams =
                                                [ SortVariableSort (SortVariable (Id "S" :: Id Object))
                                                ]
                                            }
                                    , applicationChildren =
                                        [ Fix (UnifiedPattern (UnifiedObject (Rotate31 (VariablePattern Variable
                                            { variableName = Id "S" :: Id Object
                                            , variableSort =
                                                SortActualSort SortActual
                                                    { sortActualName = Id "Set" :: Id Object
                                                    , sortActualSorts =
                                                        [ SortVariableSort (SortVariable (Id "S" :: Id Object))
                                                        ]
                                                    }
                                            }))))
                                        , Fix (UnifiedPattern (UnifiedObject (Rotate31 (ApplicationPattern Application
                                            { applicationSymbolOrAlias =
                                                SymbolOrAlias
                                                    { symbolOrAliasConstructor = Id "emptySet" :: Id Object
                                                    , symbolOrAliasParams =
                                                        [ SortVariableSort (SortVariable (Id "S" :: Id Object))
                                                        ]
                                                    }
                                            , applicationChildren = []
                                            }))))
                                        ]
                                    }))))
                            , equalsSecond =
                                Fix (UnifiedPattern (UnifiedObject (Rotate31 (VariablePattern Variable
                                    { variableName = Id "S" :: Id Object
                                    , variableSort =
                                        SortActualSort SortActual
                                            { sortActualName = Id "Set" :: Id Object
                                            , sortActualSorts =
                                                [ SortVariableSort (SortVariable (Id "S" :: Id Object))
                                                ]
                                            }
                                    }))))
                            }))))
                    , sentenceAxiomAttributes = Attributes []
                    })
                , ObjectSentence (SentenceSortSentence SentenceSort
                    { sentenceSortName = Id "Map" :: Id Object
                    , sentenceSortParameters =
                        [ SortVariable (Id "S1" :: Id Object)
                        , SortVariable (Id "S2" :: Id Object)
                        ]
                    , sentenceSortAttributes = Attributes []
                    })
                , ObjectSentence (SentenceSymbolSentence SentenceSymbol
                    { sentenceSymbolSymbol =
                        Symbol
                            { symbolConstructor = Id "bind" :: Id Object
                            , symbolParams =
                                [ SortVariable (Id "S1" :: Id Object)
                                , SortVariable (Id "S2" :: Id Object)
                                ]
                            }
                    , sentenceSymbolSorts =
                        [ SortVariableSort (SortVariable (Id "S1" :: Id Object))
                        , SortVariableSort (SortVariable (Id "S2" :: Id Object))
                        ]
                    , sentenceSymbolReturnSort =
                        SortActualSort SortActual
                            { sortActualName = Id "Map" :: Id Object
                            , sortActualSorts =
                                [ SortVariableSort (SortVariable (Id "S1" :: Id Object))
                                , SortVariableSort (SortVariable (Id "S2" :: Id Object))
                                ]
                            }
                    , sentenceSymbolAttributes = Attributes []
                    })
                , ObjectSentence (SentenceSymbolSentence SentenceSymbol
                    { sentenceSymbolSymbol =
                        Symbol
                            { symbolConstructor = Id "emp" :: Id Object
                            , symbolParams =
                                [ SortVariable (Id "S1" :: Id Object)
                                , SortVariable (Id "S2" :: Id Object)
                                ]
                            }
                    , sentenceSymbolSorts = []
                    , sentenceSymbolReturnSort =
                        SortActualSort SortActual
                            { sortActualName = Id "Map" :: Id Object
                            , sortActualSorts =
                                [ SortVariableSort (SortVariable (Id "S1" :: Id Object))
                                , SortVariableSort (SortVariable (Id "S2" :: Id Object))
                                ]
                            }
                    , sentenceSymbolAttributes = Attributes []
                    })
                , ObjectSentence (SentenceSymbolSentence SentenceSymbol
                    { sentenceSymbolSymbol =
                        Symbol
                            { symbolConstructor = Id "merge" :: Id Object
                            , symbolParams =
                                [ SortVariable (Id "S1" :: Id Object)
                                , SortVariable (Id "S2" :: Id Object)
                                ]
                            }
                    , sentenceSymbolSorts =
                        [ SortActualSort SortActual
                            { sortActualName = Id "Map" :: Id Object
                            , sortActualSorts =
                                [ SortVariableSort (SortVariable (Id "S1" :: Id Object))
                                , SortVariableSort (SortVariable (Id "S2" :: Id Object))
                                ]
                            }
                        , SortActualSort SortActual
                            { sortActualName = Id "Map" :: Id Object
                            , sortActualSorts =
                                [ SortVariableSort (SortVariable (Id "S1" :: Id Object))
                                , SortVariableSort (SortVariable (Id "S2" :: Id Object))
                                ]
                            }
                        ]
                    , sentenceSymbolReturnSort =
                        SortActualSort SortActual
                            { sortActualName = Id "Map" :: Id Object
                            , sortActualSorts =
                                [ SortVariableSort (SortVariable (Id "S1" :: Id Object))
                                , SortVariableSort (SortVariable (Id "S2" :: Id Object))
                                ]
                            }
                    , sentenceSymbolAttributes = Attributes []
                    })
                , ObjectSentence (SentenceSymbolSentence SentenceSymbol
                    { sentenceSymbolSymbol =
                        Symbol
                            { symbolConstructor = Id "keys" :: Id Object
                            , symbolParams =
                                [ SortVariable (Id "S1" :: Id Object)
                                , SortVariable (Id "S2" :: Id Object)
                                ]
                            }
                    , sentenceSymbolSorts =
                        [ SortActualSort SortActual
                            { sortActualName = Id "Map" :: Id Object
                            , sortActualSorts =
                                [ SortVariableSort (SortVariable (Id "S1" :: Id Object))
                                , SortVariableSort (SortVariable (Id "S2" :: Id Object))
                                ]
                            }
                        ]
                    , sentenceSymbolReturnSort =
                        SortActualSort SortActual
                            { sortActualName = Id "Set" :: Id Object
                            , sortActualSorts =
                                [ SortVariableSort (SortVariable (Id "S1" :: Id Object))
                                ]
                            }
                    , sentenceSymbolAttributes = Attributes []
                    })
                , ObjectSentence (SentenceSortSentence SentenceSort
                    { sentenceSortName = Id "Ctxt" :: Id Object
                    , sentenceSortParameters =
                        [ SortVariable (Id "S1" :: Id Object)
                        , SortVariable (Id "S2" :: Id Object)
                        ]
                    , sentenceSortAttributes = Attributes []
                    })
                , ObjectSentence (SentenceSymbolSentence SentenceSymbol
                    { sentenceSymbolSymbol =
                        Symbol
                            { symbolConstructor = Id "gamma0" :: Id Object
                            , symbolParams =
                                [ SortVariable (Id "S1" :: Id Object)
                                , SortVariable (Id "S2" :: Id Object)
                                ]
                            }
                    , sentenceSymbolSorts =
                        [ SortVariableSort (SortVariable (Id "S1" :: Id Object))
                        , SortVariableSort (SortVariable (Id "S2" :: Id Object))
                        ]
                    , sentenceSymbolReturnSort =
                        SortActualSort SortActual
                            { sortActualName = Id "Ctxt" :: Id Object
                            , sortActualSorts =
                                [ SortVariableSort (SortVariable (Id "S1" :: Id Object))
                                , SortVariableSort (SortVariable (Id "S2" :: Id Object))
                                ]
                            }
                    , sentenceSymbolAttributes = Attributes []
                    })
                , ObjectSentence (SentenceSymbolSentence SentenceSymbol
                    { sentenceSymbolSymbol =
                        Symbol
                            { symbolConstructor = Id "app" :: Id Object
                            , symbolParams =
                                [ SortVariable (Id "S1" :: Id Object)
                                , SortVariable (Id "S2" :: Id Object)
                                ]
                            }
                    , sentenceSymbolSorts =
                        [ SortActualSort SortActual
                            { sortActualName = Id "Ctxt" :: Id Object
                            , sortActualSorts =
                                [ SortVariableSort (SortVariable (Id "S1" :: Id Object))
                                , SortVariableSort (SortVariable (Id "S2" :: Id Object))
                                ]
                            }
                        , SortVariableSort (SortVariable (Id "S1" :: Id Object))
                        ]
                    , sentenceSymbolReturnSort =
                        SortVariableSort (SortVariable (Id "S2" :: Id Object))
                    , sentenceSymbolAttributes = Attributes []
                    })
                , ObjectSentence (SentenceAliasSentence SentenceAlias
                    { sentenceAliasAlias =
                        Alias
                            { aliasConstructor = Id "gamma" :: Id Object
                            , aliasParams =
                                [ SortVariable (Id "S1" :: Id Object)
                                , SortVariable (Id "S2" :: Id Object)
                                ]
                            }
                    , sentenceAliasSorts =
                        [ SortVariableSort (SortVariable (Id "S1" :: Id Object))
                        , SortVariableSort (SortVariable (Id "S2" :: Id Object))
                        ]
                    , sentenceAliasReturnSort =
                        SortActualSort SortActual
                            { sortActualName = Id "Ctxt" :: Id Object
                            , sortActualSorts =
                                [ SortVariableSort (SortVariable (Id "S1" :: Id Object))
                                , SortVariableSort (SortVariable (Id "S2" :: Id Object))
                                ]
                            }
                    , sentenceAliasAttributes = Attributes []
                    })
                , ObjectSentence (SentenceAliasSentence SentenceAlias
                    { sentenceAliasAlias =
                        Alias
                            { aliasConstructor = Id "idctxt" :: Id Object
                            , aliasParams =
                                [ SortVariable (Id "S" :: Id Object)
                                ]
                            }
                    , sentenceAliasSorts = []
                    , sentenceAliasReturnSort =
                        SortActualSort SortActual
                            { sortActualName = Id "Ctxt" :: Id Object
                            , sortActualSorts =
                                [ SortVariableSort (SortVariable (Id "S" :: Id Object))
                                , SortVariableSort (SortVariable (Id "S" :: Id Object))
                                ]
                            }
                    , sentenceAliasAttributes = Attributes []
                    })
                , MetaSentence (SentenceAxiomSentence SentenceAxiom
                    { sentenceAxiomParameters =
                        [ UnifiedObject (SortVariable (Id "S" :: Id Object))
                        , UnifiedObject (SortVariable (Id "R" :: Id Object))
                        ]
                    , sentenceAxiomPattern =
                        Fix (UnifiedPattern (UnifiedObject (Rotate31 (EqualsPattern Equals
                            { equalsOperandSort =
                                SortActualSort SortActual
                                    { sortActualName = Id "Ctxt" :: Id Object
                                    , sortActualSorts =
                                        [ SortVariableSort (SortVariable (Id "S" :: Id Object))
                                        , SortVariableSort (SortVariable (Id "S" :: Id Object))
                                        ]
                                    }
                            , equalsResultSort =
                                SortVariableSort (SortVariable (Id "R" :: Id Object))
                            , equalsFirst =
                                Fix (UnifiedPattern (UnifiedObject (Rotate31 (ApplicationPattern Application
                                    { applicationSymbolOrAlias =
                                        SymbolOrAlias
                                            { symbolOrAliasConstructor = Id "idctxt" :: Id Object
                                            , symbolOrAliasParams =
                                                [ SortVariableSort (SortVariable (Id "S" :: Id Object))
                                                ]
                                            }
                                    , applicationChildren = []
                                    }))))
                            , equalsSecond =
                                Fix (UnifiedPattern (UnifiedObject (Rotate31 (ApplicationPattern Application
                                    { applicationSymbolOrAlias =
                                        SymbolOrAlias
                                            { symbolOrAliasConstructor = Id "gamma" :: Id Object
                                            , symbolOrAliasParams =
                                                [ SortVariableSort (SortVariable (Id "S" :: Id Object))
                                                , SortVariableSort (SortVariable (Id "S" :: Id Object))
                                                ]
                                            }
                                    , applicationChildren =
                                        [ Fix (UnifiedPattern (UnifiedObject (Rotate31 (VariablePattern Variable
                                            { variableName = Id "X" :: Id Object
                                            , variableSort =
                                                SortVariableSort (SortVariable (Id "S" :: Id Object))
                                            }))))
                                        , Fix (UnifiedPattern (UnifiedObject (Rotate31 (VariablePattern Variable
                                            { variableName = Id "X" :: Id Object
                                            , variableSort =
                                                SortVariableSort (SortVariable (Id "S" :: Id Object))
                                            }))))
                                        ]
                                    }))))
                            }))))
                    , sentenceAxiomAttributes = Attributes []
                    })
                , MetaSentence (SentenceAxiomSentence SentenceAxiom
                    { sentenceAxiomParameters =
                        [ UnifiedObject (SortVariable (Id "S" :: Id Object))
                        , UnifiedObject (SortVariable (Id "R" :: Id Object))
                        ]
                    , sentenceAxiomPattern =
                        Fix (UnifiedPattern (UnifiedObject (Rotate31 (EqualsPattern Equals
                            { equalsOperandSort =
                                SortVariableSort (SortVariable (Id "S" :: Id Object))
                            , equalsResultSort =
                                SortVariableSort (SortVariable (Id "R" :: Id Object))
                            , equalsFirst =
                                Fix (UnifiedPattern (UnifiedObject (Rotate31 (VariablePattern Variable
                                    { variableName = Id "T" :: Id Object
                                    , variableSort =
                                        SortVariableSort (SortVariable (Id "S" :: Id Object))
                                    }))))
                            , equalsSecond =
                                Fix (UnifiedPattern (UnifiedObject (Rotate31 (ApplicationPattern Application
                                    { applicationSymbolOrAlias =
                                        SymbolOrAlias
                                            { symbolOrAliasConstructor = Id "app" :: Id Object
                                            , symbolOrAliasParams =
                                                [ SortVariableSort (SortVariable (Id "S" :: Id Object))
                                                , SortVariableSort (SortVariable (Id "S" :: Id Object))
                                                ]
                                            }
                                    , applicationChildren =
                                        [ Fix (UnifiedPattern (UnifiedObject (Rotate31 (ApplicationPattern Application
                                            { applicationSymbolOrAlias =
                                                SymbolOrAlias
                                                    { symbolOrAliasConstructor = Id "idctxt" :: Id Object
                                                    , symbolOrAliasParams =
                                                        [ SortVariableSort (SortVariable (Id "S" :: Id Object))
                                                        ]
                                                    }
                                            , applicationChildren = []
                                            }))))
                                        , Fix (UnifiedPattern (UnifiedObject (Rotate31 (VariablePattern Variable
                                            { variableName = Id "T" :: Id Object
                                            , variableSort =
                                                SortVariableSort (SortVariable (Id "S" :: Id Object))
                                            }))))
                                        ]
                                    }))))
                            }))))
                    , sentenceAxiomAttributes = Attributes []
                    })
                , ObjectSentence (SentenceSortSentence SentenceSort
                    { sentenceSortName = Id "AExp" :: Id Object
                    , sentenceSortParameters = []
                    , sentenceSortAttributes = Attributes []
                    })
                , ObjectSentence (SentenceSymbolSentence SentenceSymbol
                    { sentenceSymbolSymbol =
                        Symbol
                            { symbolConstructor = Id "intAsAExp" :: Id Object
                            , symbolParams = []
                            }
                    , sentenceSymbolSorts =
                        [ SortActualSort SortActual
                            { sortActualName = Id "Int" :: Id Object
                            , sortActualSorts = []
                            }
                        ]
                    , sentenceSymbolReturnSort =
                        SortActualSort SortActual
                            { sortActualName = Id "AExp" :: Id Object
                            , sortActualSorts = []
                            }
                    , sentenceSymbolAttributes = Attributes []
                    })
                , ObjectSentence (SentenceSymbolSentence SentenceSymbol
                    { sentenceSymbolSymbol =
                        Symbol
                            { symbolConstructor = Id "idAsAExp" :: Id Object
                            , symbolParams = []
                            }
                    , sentenceSymbolSorts =
                        [ SortActualSort SortActual
                            { sortActualName = Id "Id" :: Id Object
                            , sortActualSorts = []
                            }
                        ]
                    , sentenceSymbolReturnSort =
                        SortActualSort SortActual
                            { sortActualName = Id "AExp" :: Id Object
                            , sortActualSorts = []
                            }
                    , sentenceSymbolAttributes = Attributes []
                    })
                , ObjectSentence (SentenceSymbolSentence SentenceSymbol
                    { sentenceSymbolSymbol =
                        Symbol
                            { symbolConstructor = Id "plusAExp" :: Id Object
                            , symbolParams = []
                            }
                    , sentenceSymbolSorts =
                        [ SortActualSort SortActual
                            { sortActualName = Id "AExp" :: Id Object
                            , sortActualSorts = []
                            }
                        , SortActualSort SortActual
                            { sortActualName = Id "AExp" :: Id Object
                            , sortActualSorts = []
                            }
                        ]
                    , sentenceSymbolReturnSort =
                        SortActualSort SortActual
                            { sortActualName = Id "AExp" :: Id Object
                            , sortActualSorts = []
                            }
                    , sentenceSymbolAttributes =
                        Attributes 
<<<<<<< HEAD
                            [ ObjectPattern (ApplicationPattern Application
                                { applicationSymbolOrAlias =
                                    SymbolOrAlias
                                        { symbolOrAliasConstructor = Id Object "strict"
                                        , symbolOrAliasParams = []
                                        }
                                , applicationChildren =
                                    [ ObjectPattern (DomainValuePattern DomainValue
                                        { domainValueSort =
                                            SortActualSort SortActual
                                                { sortActualName = Id Object "Strict"
                                                , sortActualSorts = []
                                                }
                                        , domainValueChild =
                                            MetaPattern (StringLiteralPattern (StringLiteral "plusAExp"))
                                        })
                                    , ObjectPattern (ApplicationPattern Application
                                        { applicationSymbolOrAlias =
                                            SymbolOrAlias
                                                { symbolOrAliasConstructor = Id Object "firstArgument"
=======
                            [ Fix (UnifiedPattern (UnifiedMeta (Rotate31 (ApplicationPattern Application
                                { applicationSymbolOrAlias =
                                    SymbolOrAlias
                                        { symbolOrAliasConstructor = Id "#strict" :: Id Meta
                                        , symbolOrAliasParams = []
                                        }
                                , applicationChildren =
                                    [ Fix (UnifiedPattern (UnifiedMeta (Rotate31 (StringLiteralPattern (StringLiteral "divAExp")))))
                                    , Fix (UnifiedPattern (UnifiedObject (Rotate31 (ApplicationPattern Application
                                        { applicationSymbolOrAlias =
                                            SymbolOrAlias
                                                { symbolOrAliasConstructor = Id "one" :: Id Object
>>>>>>> 1c25c814
                                                , symbolOrAliasParams = []
                                                }
                                        , applicationChildren = []
                                        }))))
                                    ]
<<<<<<< HEAD
                                })
                            , ObjectPattern (ApplicationPattern Application
                                { applicationSymbolOrAlias =
                                    SymbolOrAlias
                                        { symbolOrAliasConstructor = Id Object "strict"
                                        , symbolOrAliasParams = []
                                        }
                                , applicationChildren =
                                    [ ObjectPattern (DomainValuePattern DomainValue
                                        { domainValueSort =
                                            SortActualSort SortActual
                                                { sortActualName = Id Object "Strict"
                                                , sortActualSorts = []
                                                }
                                        , domainValueChild =
                                            MetaPattern (StringLiteralPattern (StringLiteral "plusAExp"))
                                        })
                                    , ObjectPattern (ApplicationPattern Application
                                        { applicationSymbolOrAlias =
                                            SymbolOrAlias
                                                { symbolOrAliasConstructor = Id Object "secondArgument"
=======
                                }))))
                            , Fix (UnifiedPattern (UnifiedMeta (Rotate31 (ApplicationPattern Application
                                { applicationSymbolOrAlias =
                                    SymbolOrAlias
                                        { symbolOrAliasConstructor = Id "#strict" :: Id Meta
                                        , symbolOrAliasParams = []
                                        }
                                , applicationChildren =
                                    [ Fix (UnifiedPattern (UnifiedMeta (Rotate31 (StringLiteralPattern (StringLiteral "divAExp")))))
                                    , Fix (UnifiedPattern (UnifiedObject (Rotate31 (ApplicationPattern Application
                                        { applicationSymbolOrAlias =
                                            SymbolOrAlias
                                                { symbolOrAliasConstructor = Id "two" :: Id Object
>>>>>>> 1c25c814
                                                , symbolOrAliasParams = []
                                                }
                                        , applicationChildren = []
                                        }))))
                                    ]
                                }))))
                            ]
                    })
                , ObjectSentence (SentenceSymbolSentence SentenceSymbol
                    { sentenceSymbolSymbol =
                        Symbol
                            { symbolConstructor = Id "divAExp" :: Id Object
                            , symbolParams = []
                            }
                    , sentenceSymbolSorts =
                        [ SortActualSort SortActual
                            { sortActualName = Id "AExp" :: Id Object
                            , sortActualSorts = []
                            }
                        , SortActualSort SortActual
                            { sortActualName = Id "AExp" :: Id Object
                            , sortActualSorts = []
                            }
                        ]
                    , sentenceSymbolReturnSort =
                        SortActualSort SortActual
                            { sortActualName = Id "AExp" :: Id Object
                            , sortActualSorts = []
                            }
                    , sentenceSymbolAttributes =
                        Attributes 
<<<<<<< HEAD
                            [ ObjectPattern (ApplicationPattern Application
                                { applicationSymbolOrAlias =
                                    SymbolOrAlias
                                        { symbolOrAliasConstructor = Id Object "strict"
                                        , symbolOrAliasParams = []
                                        }
                                , applicationChildren =
                                    [ ObjectPattern (DomainValuePattern DomainValue
                                        { domainValueSort =
                                            SortActualSort SortActual
                                                { sortActualName = Id Object "Strict"
                                                , sortActualSorts = []
                                                }
                                        , domainValueChild =
                                            MetaPattern (StringLiteralPattern (StringLiteral "divAExp"))
                                        })
                                    , ObjectPattern (ApplicationPattern Application
                                        { applicationSymbolOrAlias =
                                            SymbolOrAlias
                                                { symbolOrAliasConstructor = Id Object "firstArgument"
=======
                            [ Fix (UnifiedPattern (UnifiedMeta (Rotate31 (ApplicationPattern Application
                                { applicationSymbolOrAlias =
                                    SymbolOrAlias
                                        { symbolOrAliasConstructor = Id "#strict" :: Id Meta
                                        , symbolOrAliasParams = []
                                        }
                                , applicationChildren =
                                    [ Fix (UnifiedPattern (UnifiedMeta (Rotate31 (StringLiteralPattern (StringLiteral "divAExp")))))
                                    , Fix (UnifiedPattern (UnifiedObject (Rotate31 (ApplicationPattern Application
                                        { applicationSymbolOrAlias =
                                            SymbolOrAlias
                                                { symbolOrAliasConstructor = Id "one" :: Id Object
>>>>>>> 1c25c814
                                                , symbolOrAliasParams = []
                                                }
                                        , applicationChildren = []
                                        }))))
                                    ]
<<<<<<< HEAD
                                })
                            , ObjectPattern (ApplicationPattern Application
                                { applicationSymbolOrAlias =
                                    SymbolOrAlias
                                        { symbolOrAliasConstructor = Id Object "strict"
                                        , symbolOrAliasParams = []
                                        }
                                , applicationChildren =
                                    [ ObjectPattern (DomainValuePattern DomainValue
                                        { domainValueSort =
                                            SortActualSort SortActual
                                                { sortActualName = Id Object "Strict"
                                                , sortActualSorts = []
                                                }
                                        , domainValueChild =
                                            MetaPattern (StringLiteralPattern (StringLiteral "divAExp"))
                                        })
                                    , ObjectPattern (ApplicationPattern Application
                                        { applicationSymbolOrAlias =
                                            SymbolOrAlias
                                                { symbolOrAliasConstructor = Id Object "secondArgument"
=======
                                }))))
                            , Fix (UnifiedPattern (UnifiedMeta (Rotate31 (ApplicationPattern Application
                                { applicationSymbolOrAlias =
                                    SymbolOrAlias
                                        { symbolOrAliasConstructor = Id "#strict" :: Id Meta
                                        , symbolOrAliasParams = []
                                        }
                                , applicationChildren =
                                    [ Fix (UnifiedPattern (UnifiedMeta (Rotate31 (StringLiteralPattern (StringLiteral "divAExp")))))
                                    , Fix (UnifiedPattern (UnifiedObject (Rotate31 (ApplicationPattern Application
                                        { applicationSymbolOrAlias =
                                            SymbolOrAlias
                                                { symbolOrAliasConstructor = Id "two" :: Id Object
>>>>>>> 1c25c814
                                                , symbolOrAliasParams = []
                                                }
                                        , applicationChildren = []
                                        }))))
                                    ]
                                }))))
                            ]
                    })
                , MetaSentence (SentenceAxiomSentence SentenceAxiom
                    { sentenceAxiomParameters =
                        [ UnifiedObject (SortVariable (Id "R" :: Id Object))
                        ]
                    , sentenceAxiomPattern =
                        Fix (UnifiedPattern (UnifiedObject (Rotate31 (EqualsPattern Equals
                            { equalsOperandSort =
                                SortActualSort SortActual
                                    { sortActualName = Id "AExp" :: Id Object
                                    , sortActualSorts = []
                                    }
                            , equalsResultSort =
                                SortVariableSort (SortVariable (Id "R" :: Id Object))
                            , equalsFirst =
                                Fix (UnifiedPattern (UnifiedObject (Rotate31 (ApplicationPattern Application
                                    { applicationSymbolOrAlias =
                                        SymbolOrAlias
                                            { symbolOrAliasConstructor = Id "divAExp" :: Id Object
                                            , symbolOrAliasParams = []
                                            }
                                    , applicationChildren =
                                        [ Fix (UnifiedPattern (UnifiedObject (Rotate31 (VariablePattern Variable
                                            { variableName = Id "X" :: Id Object
                                            , variableSort =
                                                SortActualSort SortActual
                                                    { sortActualName = Id "AExp" :: Id Object
                                                    , sortActualSorts = []
                                                    }
                                            }))))
                                        , Fix (UnifiedPattern (UnifiedObject (Rotate31 (VariablePattern Variable
                                            { variableName = Id "Y" :: Id Object
                                            , variableSort =
                                                SortActualSort SortActual
                                                    { sortActualName = Id "AExp" :: Id Object
                                                    , sortActualSorts = []
                                                    }
                                            }))))
                                        ]
                                    }))))
                            , equalsSecond =
                                Fix (UnifiedPattern (UnifiedObject (Rotate31 (ApplicationPattern Application
                                    { applicationSymbolOrAlias =
                                        SymbolOrAlias
                                            { symbolOrAliasConstructor = Id "app" :: Id Object
                                            , symbolOrAliasParams =
                                                [ SortActualSort SortActual
                                                    { sortActualName = Id "AExp" :: Id Object
                                                    , sortActualSorts = []
                                                    }
                                                , SortActualSort SortActual
                                                    { sortActualName = Id "AExp" :: Id Object
                                                    , sortActualSorts = []
                                                    }
                                                ]
                                            }
                                    , applicationChildren =
                                        [ Fix (UnifiedPattern (UnifiedObject (Rotate31 (ApplicationPattern Application
                                            { applicationSymbolOrAlias =
                                                SymbolOrAlias
                                                    { symbolOrAliasConstructor = Id "gamma" :: Id Object
                                                    , symbolOrAliasParams =
                                                        [ SortActualSort SortActual
                                                            { sortActualName = Id "AExp" :: Id Object
                                                            , sortActualSorts = []
                                                            }
                                                        , SortActualSort SortActual
                                                            { sortActualName = Id "AExp" :: Id Object
                                                            , sortActualSorts = []
                                                            }
                                                        ]
                                                    }
                                            , applicationChildren =
                                                [ Fix (UnifiedPattern (UnifiedObject (Rotate31 (VariablePattern Variable
                                                    { variableName = Id "HOLE" :: Id Object
                                                    , variableSort =
                                                        SortActualSort SortActual
                                                            { sortActualName = Id "AExp" :: Id Object
                                                            , sortActualSorts = []
                                                            }
                                                    }))))
                                                , Fix (UnifiedPattern (UnifiedObject (Rotate31 (ApplicationPattern Application
                                                    { applicationSymbolOrAlias =
                                                        SymbolOrAlias
                                                            { symbolOrAliasConstructor = Id "divAExp" :: Id Object
                                                            , symbolOrAliasParams = []
                                                            }
                                                    , applicationChildren =
                                                        [ Fix (UnifiedPattern (UnifiedObject (Rotate31 (VariablePattern Variable
                                                            { variableName = Id "HOLE" :: Id Object
                                                            , variableSort =
                                                                SortActualSort SortActual
                                                                    { sortActualName = Id "AExp" :: Id Object
                                                                    , sortActualSorts = []
                                                                    }
                                                            }))))
                                                        , Fix (UnifiedPattern (UnifiedObject (Rotate31 (VariablePattern Variable
                                                            { variableName = Id "Y" :: Id Object
                                                            , variableSort =
                                                                SortActualSort SortActual
                                                                    { sortActualName = Id "AExp" :: Id Object
                                                                    , sortActualSorts = []
                                                                    }
                                                            }))))
                                                        ]
                                                    }))))
                                                ]
                                            }))))
                                        , Fix (UnifiedPattern (UnifiedObject (Rotate31 (VariablePattern Variable
                                            { variableName = Id "X" :: Id Object
                                            , variableSort =
                                                SortActualSort SortActual
                                                    { sortActualName = Id "AExp" :: Id Object
                                                    , sortActualSorts = []
                                                    }
                                            }))))
                                        ]
                                    }))))
                            }))))
                    , sentenceAxiomAttributes =
                        Attributes 
<<<<<<< HEAD
                            [ ObjectPattern (ApplicationPattern Application
                                { applicationSymbolOrAlias =
                                    SymbolOrAlias
                                        { symbolOrAliasConstructor = Id Object "strict"
                                        , symbolOrAliasParams = []
                                        }
                                , applicationChildren =
                                    [ ObjectPattern (DomainValuePattern DomainValue
                                        { domainValueSort =
                                            SortActualSort SortActual
                                                { sortActualName = Id Object "Strict"
                                                , sortActualSorts = []
                                                }
                                        , domainValueChild =
                                            MetaPattern (StringLiteralPattern (StringLiteral "divAExp"))
                                        })
                                    , ObjectPattern (ApplicationPattern Application
                                        { applicationSymbolOrAlias =
                                            SymbolOrAlias
                                                { symbolOrAliasConstructor = Id Object "firstArgument"
=======
                            [ Fix (UnifiedPattern (UnifiedMeta (Rotate31 (ApplicationPattern Application
                                { applicationSymbolOrAlias =
                                    SymbolOrAlias
                                        { symbolOrAliasConstructor = Id "#strict" :: Id Meta
                                        , symbolOrAliasParams = []
                                        }
                                , applicationChildren =
                                    [ Fix (UnifiedPattern (UnifiedMeta (Rotate31 (StringLiteralPattern (StringLiteral "divAExp")))))
                                    , Fix (UnifiedPattern (UnifiedObject (Rotate31 (ApplicationPattern Application
                                        { applicationSymbolOrAlias =
                                            SymbolOrAlias
                                                { symbolOrAliasConstructor = Id "one" :: Id Object
>>>>>>> 1c25c814
                                                , symbolOrAliasParams = []
                                                }
                                        , applicationChildren = []
                                        }))))
                                    ]
                                }))))
                            ]
                    })
                , MetaSentence (SentenceAxiomSentence SentenceAxiom
                    { sentenceAxiomParameters =
                        [ UnifiedObject (SortVariable (Id "R" :: Id Object))
                        ]
                    , sentenceAxiomPattern =
                        Fix (UnifiedPattern (UnifiedObject (Rotate31 (EqualsPattern Equals
                            { equalsOperandSort =
                                SortActualSort SortActual
                                    { sortActualName = Id "AExp" :: Id Object
                                    , sortActualSorts = []
                                    }
                            , equalsResultSort =
                                SortVariableSort (SortVariable (Id "R" :: Id Object))
                            , equalsFirst =
                                Fix (UnifiedPattern (UnifiedObject (Rotate31 (ApplicationPattern Application
                                    { applicationSymbolOrAlias =
                                        SymbolOrAlias
                                            { symbolOrAliasConstructor = Id "divAExp" :: Id Object
                                            , symbolOrAliasParams = []
                                            }
                                    , applicationChildren =
                                        [ Fix (UnifiedPattern (UnifiedObject (Rotate31 (VariablePattern Variable
                                            { variableName = Id "X" :: Id Object
                                            , variableSort =
                                                SortActualSort SortActual
                                                    { sortActualName = Id "AExp" :: Id Object
                                                    , sortActualSorts = []
                                                    }
                                            }))))
                                        , Fix (UnifiedPattern (UnifiedObject (Rotate31 (VariablePattern Variable
                                            { variableName = Id "Y" :: Id Object
                                            , variableSort =
                                                SortActualSort SortActual
                                                    { sortActualName = Id "AExp" :: Id Object
                                                    , sortActualSorts = []
                                                    }
                                            }))))
                                        ]
                                    }))))
                            , equalsSecond =
                                Fix (UnifiedPattern (UnifiedObject (Rotate31 (ApplicationPattern Application
                                    { applicationSymbolOrAlias =
                                        SymbolOrAlias
                                            { symbolOrAliasConstructor = Id "app" :: Id Object
                                            , symbolOrAliasParams =
                                                [ SortActualSort SortActual
                                                    { sortActualName = Id "AExp" :: Id Object
                                                    , sortActualSorts = []
                                                    }
                                                , SortActualSort SortActual
                                                    { sortActualName = Id "AExp" :: Id Object
                                                    , sortActualSorts = []
                                                    }
                                                ]
                                            }
                                    , applicationChildren =
                                        [ Fix (UnifiedPattern (UnifiedObject (Rotate31 (ApplicationPattern Application
                                            { applicationSymbolOrAlias =
                                                SymbolOrAlias
                                                    { symbolOrAliasConstructor = Id "gamma" :: Id Object
                                                    , symbolOrAliasParams =
                                                        [ SortActualSort SortActual
                                                            { sortActualName = Id "AExp" :: Id Object
                                                            , sortActualSorts = []
                                                            }
                                                        , SortActualSort SortActual
                                                            { sortActualName = Id "AExp" :: Id Object
                                                            , sortActualSorts = []
                                                            }
                                                        ]
                                                    }
                                            , applicationChildren =
                                                [ Fix (UnifiedPattern (UnifiedObject (Rotate31 (VariablePattern Variable
                                                    { variableName = Id "HOLE" :: Id Object
                                                    , variableSort =
                                                        SortActualSort SortActual
                                                            { sortActualName = Id "AExp" :: Id Object
                                                            , sortActualSorts = []
                                                            }
                                                    }))))
                                                , Fix (UnifiedPattern (UnifiedObject (Rotate31 (ApplicationPattern Application
                                                    { applicationSymbolOrAlias =
                                                        SymbolOrAlias
                                                            { symbolOrAliasConstructor = Id "divAExp" :: Id Object
                                                            , symbolOrAliasParams = []
                                                            }
                                                    , applicationChildren =
                                                        [ Fix (UnifiedPattern (UnifiedObject (Rotate31 (VariablePattern Variable
                                                            { variableName = Id "X" :: Id Object
                                                            , variableSort =
                                                                SortActualSort SortActual
                                                                    { sortActualName = Id "AExp" :: Id Object
                                                                    , sortActualSorts = []
                                                                    }
                                                            }))))
                                                        , Fix (UnifiedPattern (UnifiedObject (Rotate31 (VariablePattern Variable
                                                            { variableName = Id "HOLE" :: Id Object
                                                            , variableSort =
                                                                SortActualSort SortActual
                                                                    { sortActualName = Id "AExp" :: Id Object
                                                                    , sortActualSorts = []
                                                                    }
                                                            }))))
                                                        ]
                                                    }))))
                                                ]
                                            }))))
                                        , Fix (UnifiedPattern (UnifiedObject (Rotate31 (VariablePattern Variable
                                            { variableName = Id "Y" :: Id Object
                                            , variableSort =
                                                SortActualSort SortActual
                                                    { sortActualName = Id "AExp" :: Id Object
                                                    , sortActualSorts = []
                                                    }
                                            }))))
                                        ]
                                    }))))
                            }))))
                    , sentenceAxiomAttributes =
                        Attributes 
<<<<<<< HEAD
                            [ ObjectPattern (ApplicationPattern Application
                                { applicationSymbolOrAlias =
                                    SymbolOrAlias
                                        { symbolOrAliasConstructor = Id Object "strict"
                                        , symbolOrAliasParams = []
                                        }
                                , applicationChildren =
                                    [ ObjectPattern (DomainValuePattern DomainValue
                                        { domainValueSort =
                                            SortActualSort SortActual
                                                { sortActualName = Id Object "Strict"
                                                , sortActualSorts = []
                                                }
                                        , domainValueChild =
                                            MetaPattern (StringLiteralPattern (StringLiteral "divAExp"))
                                        })
                                    , ObjectPattern (ApplicationPattern Application
                                        { applicationSymbolOrAlias =
                                            SymbolOrAlias
                                                { symbolOrAliasConstructor = Id Object "secondArgument"
=======
                            [ Fix (UnifiedPattern (UnifiedMeta (Rotate31 (ApplicationPattern Application
                                { applicationSymbolOrAlias =
                                    SymbolOrAlias
                                        { symbolOrAliasConstructor = Id "#strict" :: Id Meta
                                        , symbolOrAliasParams = []
                                        }
                                , applicationChildren =
                                    [ Fix (UnifiedPattern (UnifiedMeta (Rotate31 (StringLiteralPattern (StringLiteral "divAExp")))))
                                    , Fix (UnifiedPattern (UnifiedObject (Rotate31 (ApplicationPattern Application
                                        { applicationSymbolOrAlias =
                                            SymbolOrAlias
                                                { symbolOrAliasConstructor = Id "two" :: Id Object
>>>>>>> 1c25c814
                                                , symbolOrAliasParams = []
                                                }
                                        , applicationChildren = []
                                        }))))
                                    ]
                                }))))
                            ]
                    })
                , ObjectSentence (SentenceSortSentence SentenceSort
                    { sentenceSortName = Id "BExp" :: Id Object
                    , sentenceSortParameters = []
                    , sentenceSortAttributes = Attributes []
                    })
                , ObjectSentence (SentenceSortSentence SentenceSort
                    { sentenceSortName = Id "Block" :: Id Object
                    , sentenceSortParameters = []
                    , sentenceSortAttributes = Attributes []
                    })
                , ObjectSentence (SentenceSymbolSentence SentenceSymbol
                    { sentenceSymbolSymbol =
                        Symbol
                            { symbolConstructor = Id "emptyBlock" :: Id Object
                            , symbolParams = []
                            }
                    , sentenceSymbolSorts = []
                    , sentenceSymbolReturnSort =
                        SortActualSort SortActual
                            { sortActualName = Id "Block" :: Id Object
                            , sortActualSorts = []
                            }
                    , sentenceSymbolAttributes = Attributes []
                    })
                , ObjectSentence (SentenceSymbolSentence SentenceSymbol
                    { sentenceSymbolSymbol =
                        Symbol
                            { symbolConstructor = Id "block" :: Id Object
                            , symbolParams = []
                            }
                    , sentenceSymbolSorts =
                        [ SortActualSort SortActual
                            { sortActualName = Id "Stmt" :: Id Object
                            , sortActualSorts = []
                            }
                        ]
                    , sentenceSymbolReturnSort =
                        SortActualSort SortActual
                            { sortActualName = Id "Block" :: Id Object
                            , sortActualSorts = []
                            }
                    , sentenceSymbolAttributes = Attributes []
                    })
                , ObjectSentence (SentenceSortSentence SentenceSort
                    { sentenceSortName = Id "Stmt" :: Id Object
                    , sentenceSortParameters = []
                    , sentenceSortAttributes = Attributes []
                    })
                , ObjectSentence (SentenceSymbolSentence SentenceSymbol
                    { sentenceSymbolSymbol =
                        Symbol
                            { symbolConstructor = Id "blockAsStmt" :: Id Object
                            , symbolParams = []
                            }
                    , sentenceSymbolSorts =
                        [ SortActualSort SortActual
                            { sortActualName = Id "Block" :: Id Object
                            , sortActualSorts = []
                            }
                        ]
                    , sentenceSymbolReturnSort =
                        SortActualSort SortActual
                            { sortActualName = Id "Stmt" :: Id Object
                            , sortActualSorts = []
                            }
                    , sentenceSymbolAttributes = Attributes []
                    })
                , ObjectSentence (SentenceSymbolSentence SentenceSymbol
                    { sentenceSymbolSymbol =
                        Symbol
                            { symbolConstructor = Id "asgn" :: Id Object
                            , symbolParams = []
                            }
                    , sentenceSymbolSorts =
                        [ SortActualSort SortActual
                            { sortActualName = Id "Id" :: Id Object
                            , sortActualSorts = []
                            }
                        , SortActualSort SortActual
                            { sortActualName = Id "AExp" :: Id Object
                            , sortActualSorts = []
                            }
                        ]
                    , sentenceSymbolReturnSort =
                        SortActualSort SortActual
                            { sortActualName = Id "Stmt" :: Id Object
                            , sortActualSorts = []
                            }
                    , sentenceSymbolAttributes =
                        Attributes 
<<<<<<< HEAD
                            [ ObjectPattern (ApplicationPattern Application
                                { applicationSymbolOrAlias =
                                    SymbolOrAlias
                                        { symbolOrAliasConstructor = Id Object "strict"
                                        , symbolOrAliasParams = []
                                        }
                                , applicationChildren =
                                    [ ObjectPattern (DomainValuePattern DomainValue
                                        { domainValueSort =
                                            SortActualSort SortActual
                                                { sortActualName = Id Object "Strict"
                                                , sortActualSorts = []
                                                }
                                        , domainValueChild =
                                            MetaPattern (StringLiteralPattern (StringLiteral "asgn"))
                                        })
                                    , ObjectPattern (ApplicationPattern Application
                                        { applicationSymbolOrAlias =
                                            SymbolOrAlias
                                                { symbolOrAliasConstructor = Id Object "secondArgument"
=======
                            [ Fix (UnifiedPattern (UnifiedMeta (Rotate31 (ApplicationPattern Application
                                { applicationSymbolOrAlias =
                                    SymbolOrAlias
                                        { symbolOrAliasConstructor = Id "#strict" :: Id Meta
                                        , symbolOrAliasParams = []
                                        }
                                , applicationChildren =
                                    [ Fix (UnifiedPattern (UnifiedMeta (Rotate31 (StringLiteralPattern (StringLiteral "asgn")))))
                                    , Fix (UnifiedPattern (UnifiedObject (Rotate31 (ApplicationPattern Application
                                        { applicationSymbolOrAlias =
                                            SymbolOrAlias
                                                { symbolOrAliasConstructor = Id "two" :: Id Object
>>>>>>> 1c25c814
                                                , symbolOrAliasParams = []
                                                }
                                        , applicationChildren = []
                                        }))))
                                    ]
                                }))))
                            ]
                    })
                , MetaSentence (SentenceAxiomSentence SentenceAxiom
                    { sentenceAxiomParameters =
                        [ UnifiedObject (SortVariable (Id "R" :: Id Object))
                        ]
                    , sentenceAxiomPattern =
                        Fix (UnifiedPattern (UnifiedObject (Rotate31 (EqualsPattern Equals
                            { equalsOperandSort =
                                SortActualSort SortActual
                                    { sortActualName = Id "Stmt" :: Id Object
                                    , sortActualSorts = []
                                    }
                            , equalsResultSort =
                                SortVariableSort (SortVariable (Id "R" :: Id Object))
                            , equalsFirst =
                                Fix (UnifiedPattern (UnifiedObject (Rotate31 (ApplicationPattern Application
                                    { applicationSymbolOrAlias =
                                        SymbolOrAlias
                                            { symbolOrAliasConstructor = Id "asgn" :: Id Object
                                            , symbolOrAliasParams = []
                                            }
                                    , applicationChildren =
                                        [ Fix (UnifiedPattern (UnifiedObject (Rotate31 (VariablePattern Variable
                                            { variableName = Id "X" :: Id Object
                                            , variableSort =
                                                SortActualSort SortActual
                                                    { sortActualName = Id "Id" :: Id Object
                                                    , sortActualSorts = []
                                                    }
                                            }))))
                                        , Fix (UnifiedPattern (UnifiedObject (Rotate31 (VariablePattern Variable
                                            { variableName = Id "E" :: Id Object
                                            , variableSort =
                                                SortActualSort SortActual
                                                    { sortActualName = Id "AExp" :: Id Object
                                                    , sortActualSorts = []
                                                    }
                                            }))))
                                        ]
                                    }))))
                            , equalsSecond =
                                Fix (UnifiedPattern (UnifiedObject (Rotate31 (ApplicationPattern Application
                                    { applicationSymbolOrAlias =
                                        SymbolOrAlias
                                            { symbolOrAliasConstructor = Id "app" :: Id Object
                                            , symbolOrAliasParams =
                                                [ SortActualSort SortActual
                                                    { sortActualName = Id "AExp" :: Id Object
                                                    , sortActualSorts = []
                                                    }
                                                , SortActualSort SortActual
                                                    { sortActualName = Id "Stmt" :: Id Object
                                                    , sortActualSorts = []
                                                    }
                                                ]
                                            }
                                    , applicationChildren =
                                        [ Fix (UnifiedPattern (UnifiedObject (Rotate31 (ApplicationPattern Application
                                            { applicationSymbolOrAlias =
                                                SymbolOrAlias
                                                    { symbolOrAliasConstructor = Id "gamma" :: Id Object
                                                    , symbolOrAliasParams =
                                                        [ SortActualSort SortActual
                                                            { sortActualName = Id "AExp" :: Id Object
                                                            , sortActualSorts = []
                                                            }
                                                        , SortActualSort SortActual
                                                            { sortActualName = Id "Stmt" :: Id Object
                                                            , sortActualSorts = []
                                                            }
                                                        ]
                                                    }
                                            , applicationChildren =
                                                [ Fix (UnifiedPattern (UnifiedObject (Rotate31 (VariablePattern Variable
                                                    { variableName = Id "HOLE" :: Id Object
                                                    , variableSort =
                                                        SortActualSort SortActual
                                                            { sortActualName = Id "AExp" :: Id Object
                                                            , sortActualSorts = []
                                                            }
                                                    }))))
                                                , Fix (UnifiedPattern (UnifiedObject (Rotate31 (ApplicationPattern Application
                                                    { applicationSymbolOrAlias =
                                                        SymbolOrAlias
                                                            { symbolOrAliasConstructor = Id "asgn" :: Id Object
                                                            , symbolOrAliasParams = []
                                                            }
                                                    , applicationChildren =
                                                        [ Fix (UnifiedPattern (UnifiedObject (Rotate31 (VariablePattern Variable
                                                            { variableName = Id "X" :: Id Object
                                                            , variableSort =
                                                                SortActualSort SortActual
                                                                    { sortActualName = Id "Id" :: Id Object
                                                                    , sortActualSorts = []
                                                                    }
                                                            }))))
                                                        , Fix (UnifiedPattern (UnifiedObject (Rotate31 (VariablePattern Variable
                                                            { variableName = Id "HOLE" :: Id Object
                                                            , variableSort =
                                                                SortActualSort SortActual
                                                                    { sortActualName = Id "AExp" :: Id Object
                                                                    , sortActualSorts = []
                                                                    }
                                                            }))))
                                                        ]
                                                    }))))
                                                ]
                                            }))))
                                        , Fix (UnifiedPattern (UnifiedObject (Rotate31 (VariablePattern Variable
                                            { variableName = Id "E" :: Id Object
                                            , variableSort =
                                                SortActualSort SortActual
                                                    { sortActualName = Id "AExp" :: Id Object
                                                    , sortActualSorts = []
                                                    }
                                            }))))
                                        ]
                                    }))))
                            }))))
                    , sentenceAxiomAttributes =
                        Attributes 
<<<<<<< HEAD
                            [ ObjectPattern (ApplicationPattern Application
                                { applicationSymbolOrAlias =
                                    SymbolOrAlias
                                        { symbolOrAliasConstructor = Id Object "strict"
                                        , symbolOrAliasParams = []
                                        }
                                , applicationChildren =
                                    [ ObjectPattern (DomainValuePattern DomainValue
                                        { domainValueSort =
                                            SortActualSort SortActual
                                                { sortActualName = Id Object "Strict"
                                                , sortActualSorts = []
                                                }
                                        , domainValueChild =
                                            MetaPattern (StringLiteralPattern (StringLiteral "asgn"))
                                        })
                                    , ObjectPattern (ApplicationPattern Application
                                        { applicationSymbolOrAlias =
                                            SymbolOrAlias
                                                { symbolOrAliasConstructor = Id Object "secondArgument"
=======
                            [ Fix (UnifiedPattern (UnifiedMeta (Rotate31 (ApplicationPattern Application
                                { applicationSymbolOrAlias =
                                    SymbolOrAlias
                                        { symbolOrAliasConstructor = Id "#strict" :: Id Meta
                                        , symbolOrAliasParams = []
                                        }
                                , applicationChildren =
                                    [ Fix (UnifiedPattern (UnifiedMeta (Rotate31 (StringLiteralPattern (StringLiteral "asgn")))))
                                    , Fix (UnifiedPattern (UnifiedObject (Rotate31 (ApplicationPattern Application
                                        { applicationSymbolOrAlias =
                                            SymbolOrAlias
                                                { symbolOrAliasConstructor = Id "two" :: Id Object
>>>>>>> 1c25c814
                                                , symbolOrAliasParams = []
                                                }
                                        , applicationChildren = []
                                        }))))
                                    ]
                                }))))
                            ]
                    })
                , ObjectSentence (SentenceSymbolSentence SentenceSymbol
                    { sentenceSymbolSymbol =
                        Symbol
                            { symbolConstructor = Id "if" :: Id Object
                            , symbolParams = []
                            }
                    , sentenceSymbolSorts =
                        [ SortActualSort SortActual
                            { sortActualName = Id "BExp" :: Id Object
                            , sortActualSorts = []
                            }
                        , SortActualSort SortActual
                            { sortActualName = Id "Block" :: Id Object
                            , sortActualSorts = []
                            }
                        , SortActualSort SortActual
                            { sortActualName = Id "Block" :: Id Object
                            , sortActualSorts = []
                            }
                        ]
                    , sentenceSymbolReturnSort =
                        SortActualSort SortActual
                            { sortActualName = Id "Stmt" :: Id Object
                            , sortActualSorts = []
                            }
                    , sentenceSymbolAttributes =
                        Attributes 
<<<<<<< HEAD
                            [ ObjectPattern (ApplicationPattern Application
                                { applicationSymbolOrAlias =
                                    SymbolOrAlias
                                        { symbolOrAliasConstructor = Id Object "strict"
                                        , symbolOrAliasParams = []
                                        }
                                , applicationChildren =
                                    [ ObjectPattern (DomainValuePattern DomainValue
                                        { domainValueSort =
                                            SortActualSort SortActual
                                                { sortActualName = Id Object "Strict"
                                                , sortActualSorts = []
                                                }
                                        , domainValueChild =
                                            MetaPattern (StringLiteralPattern (StringLiteral "if"))
                                        })
                                    , ObjectPattern (ApplicationPattern Application
                                        { applicationSymbolOrAlias =
                                            SymbolOrAlias
                                                { symbolOrAliasConstructor = Id Object "firstArgument"
=======
                            [ Fix (UnifiedPattern (UnifiedMeta (Rotate31 (ApplicationPattern Application
                                { applicationSymbolOrAlias =
                                    SymbolOrAlias
                                        { symbolOrAliasConstructor = Id "#strict" :: Id Meta
                                        , symbolOrAliasParams = []
                                        }
                                , applicationChildren =
                                    [ Fix (UnifiedPattern (UnifiedMeta (Rotate31 (StringLiteralPattern (StringLiteral "if")))))
                                    , Fix (UnifiedPattern (UnifiedObject (Rotate31 (ApplicationPattern Application
                                        { applicationSymbolOrAlias =
                                            SymbolOrAlias
                                                { symbolOrAliasConstructor = Id "one" :: Id Object
>>>>>>> 1c25c814
                                                , symbolOrAliasParams = []
                                                }
                                        , applicationChildren = []
                                        }))))
                                    ]
                                }))))
                            ]
                    })
                , MetaSentence (SentenceAxiomSentence SentenceAxiom
                    { sentenceAxiomParameters =
                        [ UnifiedObject (SortVariable (Id "S" :: Id Object))
                        , UnifiedObject (SortVariable (Id "R" :: Id Object))
                        , UnifiedMeta (SortVariable (Id "#R" :: Id Meta))
                        ]
                    , sentenceAxiomPattern =
                        Fix (UnifiedPattern (UnifiedMeta (Rotate31 (ImpliesPattern Implies
                            { impliesSort =
                                SortVariableSort (SortVariable (Id "#R" :: Id Meta))
                            , impliesFirst =
                                Fix (UnifiedPattern (UnifiedMeta (Rotate31 (NotPattern Not
                                    { notSort =
                                        SortVariableSort (SortVariable (Id "#R" :: Id Meta))
                                    , notChild =
                                        Fix (UnifiedPattern (UnifiedMeta (Rotate31 (ApplicationPattern Application
                                            { applicationSymbolOrAlias =
                                                SymbolOrAlias
                                                    { symbolOrAliasConstructor = Id "#occursFree" :: Id Meta
                                                    , symbolOrAliasParams =
                                                        [ SortVariableSort (SortVariable (Id "#R" :: Id Meta))
                                                        ]
                                                    }
                                            , applicationChildren =
                                                [ Fix (UnifiedPattern (UnifiedMeta (Rotate31 (ApplicationPattern Application
                                                    { applicationSymbolOrAlias =
                                                        SymbolOrAlias
                                                            { symbolOrAliasConstructor = Id "#variable" :: Id Meta
                                                            , symbolOrAliasParams = []
                                                            }
                                                    , applicationChildren =
                                                        [ Fix (UnifiedPattern (UnifiedMeta (Rotate31 (StringLiteralPattern (StringLiteral "HOLE")))))
                                                        , Fix (UnifiedPattern (UnifiedMeta (Rotate31 (VariablePattern Variable
                                                            { variableName = Id "#S" :: Id Meta
                                                            , variableSort =
                                                                SortActualSort SortActual
                                                                    { sortActualName = Id "#Sort" :: Id Meta
                                                                    , sortActualSorts = []
                                                                    }
                                                            }))))
                                                        ]
                                                    }))))
                                                , Fix (UnifiedPattern (UnifiedObject (Rotate31 (ApplicationPattern Application
                                                    { applicationSymbolOrAlias =
                                                        SymbolOrAlias
                                                            { symbolOrAliasConstructor = Id "if" :: Id Object
                                                            , symbolOrAliasParams = []
                                                            }
                                                    , applicationChildren =
                                                        [ Fix (UnifiedPattern (UnifiedObject (Rotate31 (ApplicationPattern Application
                                                            { applicationSymbolOrAlias =
                                                                SymbolOrAlias
                                                                    { symbolOrAliasConstructor = Id "app" :: Id Object
                                                                    , symbolOrAliasParams =
                                                                        [ SortVariableSort (SortVariable (Id "S" :: Id Object))
                                                                        , SortActualSort SortActual
                                                                            { sortActualName = Id "BExp" :: Id Object
                                                                            , sortActualSorts = []
                                                                            }
                                                                        ]
                                                                    }
                                                            , applicationChildren =
                                                                [ Fix (UnifiedPattern (UnifiedMeta (Rotate31 (VariablePattern Variable
                                                                    { variableName = Id "#C" :: Id Meta
                                                                    , variableSort =
                                                                        SortActualSort SortActual
                                                                            { sortActualName = Id "#Pattern" :: Id Meta
                                                                            , sortActualSorts = []
                                                                            }
                                                                    }))))
                                                                , Fix (UnifiedPattern (UnifiedObject (Rotate31 (VariablePattern Variable
                                                                    { variableName = Id "T" :: Id Object
                                                                    , variableSort =
                                                                        SortVariableSort (SortVariable (Id "S" :: Id Object))
                                                                    }))))
                                                                ]
                                                            }))))
                                                        , Fix (UnifiedPattern (UnifiedObject (Rotate31 (VariablePattern Variable
                                                            { variableName = Id "B1" :: Id Object
                                                            , variableSort =
                                                                SortActualSort SortActual
                                                                    { sortActualName = Id "Block" :: Id Object
                                                                    , sortActualSorts = []
                                                                    }
                                                            }))))
                                                        , Fix (UnifiedPattern (UnifiedObject (Rotate31 (VariablePattern Variable
                                                            { variableName = Id "B2" :: Id Object
                                                            , variableSort =
                                                                SortActualSort SortActual
                                                                    { sortActualName = Id "Block" :: Id Object
                                                                    , sortActualSorts = []
                                                                    }
                                                            }))))
                                                        ]
                                                    }))))
                                                ]
                                            }))))
                                    }))))
                            , impliesSecond =
                                Fix (UnifiedPattern (UnifiedMeta (Rotate31 (ApplicationPattern Application
                                    { applicationSymbolOrAlias =
                                        SymbolOrAlias
                                            { symbolOrAliasConstructor = Id "#provable" :: Id Meta
                                            , symbolOrAliasParams =
                                                [ SortVariableSort (SortVariable (Id "#R" :: Id Meta))
                                                ]
                                            }
                                    , applicationChildren =
                                        [ Fix (UnifiedPattern (UnifiedObject (Rotate31 (EqualsPattern Equals
                                            { equalsOperandSort =
                                                SortActualSort SortActual
                                                    { sortActualName = Id "Stmt" :: Id Object
                                                    , sortActualSorts = []
                                                    }
                                            , equalsResultSort =
                                                SortVariableSort (SortVariable (Id "R" :: Id Object))
                                            , equalsFirst =
                                                Fix (UnifiedPattern (UnifiedObject (Rotate31 (ApplicationPattern Application
                                                    { applicationSymbolOrAlias =
                                                        SymbolOrAlias
                                                            { symbolOrAliasConstructor = Id "if" :: Id Object
                                                            , symbolOrAliasParams = []
                                                            }
                                                    , applicationChildren =
                                                        [ Fix (UnifiedPattern (UnifiedObject (Rotate31 (ApplicationPattern Application
                                                            { applicationSymbolOrAlias =
                                                                SymbolOrAlias
                                                                    { symbolOrAliasConstructor = Id "app" :: Id Object
                                                                    , symbolOrAliasParams =
                                                                        [ SortVariableSort (SortVariable (Id "S" :: Id Object))
                                                                        , SortActualSort SortActual
                                                                            { sortActualName = Id "BExp" :: Id Object
                                                                            , sortActualSorts = []
                                                                            }
                                                                        ]
                                                                    }
                                                            , applicationChildren =
                                                                [ Fix (UnifiedPattern (UnifiedMeta (Rotate31 (VariablePattern Variable
                                                                    { variableName = Id "#C" :: Id Meta
                                                                    , variableSort =
                                                                        SortActualSort SortActual
                                                                            { sortActualName = Id "#Pattern" :: Id Meta
                                                                            , sortActualSorts = []
                                                                            }
                                                                    }))))
                                                                , Fix (UnifiedPattern (UnifiedObject (Rotate31 (VariablePattern Variable
                                                                    { variableName = Id "T" :: Id Object
                                                                    , variableSort =
                                                                        SortVariableSort (SortVariable (Id "S" :: Id Object))
                                                                    }))))
                                                                ]
                                                            }))))
                                                        , Fix (UnifiedPattern (UnifiedObject (Rotate31 (VariablePattern Variable
                                                            { variableName = Id "B1" :: Id Object
                                                            , variableSort =
                                                                SortActualSort SortActual
                                                                    { sortActualName = Id "Block" :: Id Object
                                                                    , sortActualSorts = []
                                                                    }
                                                            }))))
                                                        , Fix (UnifiedPattern (UnifiedObject (Rotate31 (VariablePattern Variable
                                                            { variableName = Id "B2" :: Id Object
                                                            , variableSort =
                                                                SortActualSort SortActual
                                                                    { sortActualName = Id "Block" :: Id Object
                                                                    , sortActualSorts = []
                                                                    }
                                                            }))))
                                                        ]
                                                    }))))
                                            , equalsSecond =
                                                Fix (UnifiedPattern (UnifiedObject (Rotate31 (ApplicationPattern Application
                                                    { applicationSymbolOrAlias =
                                                        SymbolOrAlias
                                                            { symbolOrAliasConstructor = Id "app" :: Id Object
                                                            , symbolOrAliasParams =
                                                                [ SortVariableSort (SortVariable (Id "S" :: Id Object))
                                                                , SortActualSort SortActual
                                                                    { sortActualName = Id "Stmt" :: Id Object
                                                                    , sortActualSorts = []
                                                                    }
                                                                ]
                                                            }
                                                    , applicationChildren =
                                                        [ Fix (UnifiedPattern (UnifiedObject (Rotate31 (ApplicationPattern Application
                                                            { applicationSymbolOrAlias =
                                                                SymbolOrAlias
                                                                    { symbolOrAliasConstructor = Id "gamma" :: Id Object
                                                                    , symbolOrAliasParams =
                                                                        [ SortVariableSort (SortVariable (Id "S" :: Id Object))
                                                                        , SortActualSort SortActual
                                                                            { sortActualName = Id "Stmt" :: Id Object
                                                                            , sortActualSorts = []
                                                                            }
                                                                        ]
                                                                    }
                                                            , applicationChildren =
                                                                [ Fix (UnifiedPattern (UnifiedObject (Rotate31 (VariablePattern Variable
                                                                    { variableName = Id "HOLE" :: Id Object
                                                                    , variableSort =
                                                                        SortVariableSort (SortVariable (Id "S" :: Id Object))
                                                                    }))))
                                                                , Fix (UnifiedPattern (UnifiedObject (Rotate31 (ApplicationPattern Application
                                                                    { applicationSymbolOrAlias =
                                                                        SymbolOrAlias
                                                                            { symbolOrAliasConstructor = Id "if" :: Id Object
                                                                            , symbolOrAliasParams = []
                                                                            }
                                                                    , applicationChildren =
                                                                        [ Fix (UnifiedPattern (UnifiedObject (Rotate31 (ApplicationPattern Application
                                                                            { applicationSymbolOrAlias =
                                                                                SymbolOrAlias
                                                                                    { symbolOrAliasConstructor = Id "app" :: Id Object
                                                                                    , symbolOrAliasParams =
                                                                                        [ SortVariableSort (SortVariable (Id "S" :: Id Object))
                                                                                        , SortActualSort SortActual
                                                                                            { sortActualName = Id "BExp" :: Id Object
                                                                                            , sortActualSorts = []
                                                                                            }
                                                                                        ]
                                                                                    }
                                                                            , applicationChildren =
                                                                                [ Fix (UnifiedPattern (UnifiedMeta (Rotate31 (VariablePattern Variable
                                                                                    { variableName = Id "#C" :: Id Meta
                                                                                    , variableSort =
                                                                                        SortActualSort SortActual
                                                                                            { sortActualName = Id "#Pattern" :: Id Meta
                                                                                            , sortActualSorts = []
                                                                                            }
                                                                                    }))))
                                                                                , Fix (UnifiedPattern (UnifiedObject (Rotate31 (VariablePattern Variable
                                                                                    { variableName = Id "HOLE" :: Id Object
                                                                                    , variableSort =
                                                                                        SortVariableSort (SortVariable (Id "S" :: Id Object))
                                                                                    }))))
                                                                                ]
                                                                            }))))
                                                                        , Fix (UnifiedPattern (UnifiedObject (Rotate31 (VariablePattern Variable
                                                                            { variableName = Id "B1" :: Id Object
                                                                            , variableSort =
                                                                                SortActualSort SortActual
                                                                                    { sortActualName = Id "Block" :: Id Object
                                                                                    , sortActualSorts = []
                                                                                    }
                                                                            }))))
                                                                        , Fix (UnifiedPattern (UnifiedObject (Rotate31 (VariablePattern Variable
                                                                            { variableName = Id "B2" :: Id Object
                                                                            , variableSort =
                                                                                SortActualSort SortActual
                                                                                    { sortActualName = Id "Block" :: Id Object
                                                                                    , sortActualSorts = []
                                                                                    }
                                                                            }))))
                                                                        ]
                                                                    }))))
                                                                ]
                                                            }))))
                                                        , Fix (UnifiedPattern (UnifiedObject (Rotate31 (VariablePattern Variable
                                                            { variableName = Id "T" :: Id Object
                                                            , variableSort =
                                                                SortVariableSort (SortVariable (Id "S" :: Id Object))
                                                            }))))
                                                        ]
                                                    }))))
                                            }))))
                                        ]
                                    }))))
                            }))))
                    , sentenceAxiomAttributes =
                        Attributes 
<<<<<<< HEAD
                            [ ObjectPattern (ApplicationPattern Application
                                { applicationSymbolOrAlias =
                                    SymbolOrAlias
                                        { symbolOrAliasConstructor = Id Object "strict"
                                        , symbolOrAliasParams = []
                                        }
                                , applicationChildren =
                                    [ ObjectPattern (DomainValuePattern DomainValue
                                        { domainValueSort =
                                            SortActualSort SortActual
                                                { sortActualName = Id Object "Strict"
                                                , sortActualSorts = []
                                                }
                                        , domainValueChild =
                                            MetaPattern (StringLiteralPattern (StringLiteral "if"))
                                        })
                                    , ObjectPattern (ApplicationPattern Application
                                        { applicationSymbolOrAlias =
                                            SymbolOrAlias
                                                { symbolOrAliasConstructor = Id Object "firstArgument"
=======
                            [ Fix (UnifiedPattern (UnifiedMeta (Rotate31 (ApplicationPattern Application
                                { applicationSymbolOrAlias =
                                    SymbolOrAlias
                                        { symbolOrAliasConstructor = Id "#strict" :: Id Meta
                                        , symbolOrAliasParams = []
                                        }
                                , applicationChildren =
                                    [ Fix (UnifiedPattern (UnifiedMeta (Rotate31 (StringLiteralPattern (StringLiteral "if")))))
                                    , Fix (UnifiedPattern (UnifiedObject (Rotate31 (ApplicationPattern Application
                                        { applicationSymbolOrAlias =
                                            SymbolOrAlias
                                                { symbolOrAliasConstructor = Id "one" :: Id Object
>>>>>>> 1c25c814
                                                , symbolOrAliasParams = []
                                                }
                                        , applicationChildren = []
                                        }))))
                                    ]
                                }))))
                            ]
                    })
                , ObjectSentence (SentenceSymbolSentence SentenceSymbol
                    { sentenceSymbolSymbol =
                        Symbol
                            { symbolConstructor = Id "while" :: Id Object
                            , symbolParams = []
                            }
                    , sentenceSymbolSorts =
                        [ SortActualSort SortActual
                            { sortActualName = Id "BExp" :: Id Object
                            , sortActualSorts = []
                            }
                        , SortActualSort SortActual
                            { sortActualName = Id "Block" :: Id Object
                            , sortActualSorts = []
                            }
                        ]
                    , sentenceSymbolReturnSort =
                        SortActualSort SortActual
                            { sortActualName = Id "Stmt" :: Id Object
                            , sortActualSorts = []
                            }
                    , sentenceSymbolAttributes = Attributes []
                    })
                , ObjectSentence (SentenceSymbolSentence SentenceSymbol
                    { sentenceSymbolSymbol =
                        Symbol
                            { symbolConstructor = Id "seq" :: Id Object
                            , symbolParams = []
                            }
                    , sentenceSymbolSorts =
                        [ SortActualSort SortActual
                            { sortActualName = Id "Stmt" :: Id Object
                            , sortActualSorts = []
                            }
                        , SortActualSort SortActual
                            { sortActualName = Id "Stmt" :: Id Object
                            , sortActualSorts = []
                            }
                        ]
                    , sentenceSymbolReturnSort =
                        SortActualSort SortActual
                            { sortActualName = Id "Stmt" :: Id Object
                            , sortActualSorts = []
                            }
                    , sentenceSymbolAttributes =
                        Attributes 
<<<<<<< HEAD
                            [ ObjectPattern (ApplicationPattern Application
                                { applicationSymbolOrAlias =
                                    SymbolOrAlias
                                        { symbolOrAliasConstructor = Id Object "strict"
                                        , symbolOrAliasParams = []
                                        }
                                , applicationChildren =
                                    [ ObjectPattern (DomainValuePattern DomainValue
                                        { domainValueSort =
                                            SortActualSort SortActual
                                                { sortActualName = Id Object "Strict"
                                                , sortActualSorts = []
                                                }
                                        , domainValueChild =
                                            MetaPattern (StringLiteralPattern (StringLiteral "seq"))
                                        })
                                    , ObjectPattern (ApplicationPattern Application
                                        { applicationSymbolOrAlias =
                                            SymbolOrAlias
                                                { symbolOrAliasConstructor = Id Object "firstArgument"
=======
                            [ Fix (UnifiedPattern (UnifiedMeta (Rotate31 (ApplicationPattern Application
                                { applicationSymbolOrAlias =
                                    SymbolOrAlias
                                        { symbolOrAliasConstructor = Id "#strict" :: Id Meta
                                        , symbolOrAliasParams = []
                                        }
                                , applicationChildren =
                                    [ Fix (UnifiedPattern (UnifiedMeta (Rotate31 (StringLiteralPattern (StringLiteral "seq")))))
                                    , Fix (UnifiedPattern (UnifiedObject (Rotate31 (ApplicationPattern Application
                                        { applicationSymbolOrAlias =
                                            SymbolOrAlias
                                                { symbolOrAliasConstructor = Id "one" :: Id Object
>>>>>>> 1c25c814
                                                , symbolOrAliasParams = []
                                                }
                                        , applicationChildren = []
                                        }))))
                                    ]
                                }))))
                            ]
                    })
                , MetaSentence (SentenceAxiomSentence SentenceAxiom
                    { sentenceAxiomParameters =
                        [ UnifiedObject (SortVariable (Id "S" :: Id Object))
                        , UnifiedObject (SortVariable (Id "R" :: Id Object))
                        , UnifiedMeta (SortVariable (Id "#R" :: Id Meta))
                        ]
                    , sentenceAxiomPattern =
                        Fix (UnifiedPattern (UnifiedMeta (Rotate31 (ImpliesPattern Implies
                            { impliesSort =
                                SortVariableSort (SortVariable (Id "#R" :: Id Meta))
                            , impliesFirst =
                                Fix (UnifiedPattern (UnifiedMeta (Rotate31 (NotPattern Not
                                    { notSort =
                                        SortVariableSort (SortVariable (Id "#R" :: Id Meta))
                                    , notChild =
                                        Fix (UnifiedPattern (UnifiedMeta (Rotate31 (ApplicationPattern Application
                                            { applicationSymbolOrAlias =
                                                SymbolOrAlias
                                                    { symbolOrAliasConstructor = Id "#occursFree" :: Id Meta
                                                    , symbolOrAliasParams =
                                                        [ SortVariableSort (SortVariable (Id "#R" :: Id Meta))
                                                        ]
                                                    }
                                            , applicationChildren =
                                                [ Fix (UnifiedPattern (UnifiedMeta (Rotate31 (ApplicationPattern Application
                                                    { applicationSymbolOrAlias =
                                                        SymbolOrAlias
                                                            { symbolOrAliasConstructor = Id "#variable" :: Id Meta
                                                            , symbolOrAliasParams = []
                                                            }
                                                    , applicationChildren =
                                                        [ Fix (UnifiedPattern (UnifiedMeta (Rotate31 (StringLiteralPattern (StringLiteral "HOLE")))))
                                                        , Fix (UnifiedPattern (UnifiedMeta (Rotate31 (VariablePattern Variable
                                                            { variableName = Id "#S" :: Id Meta
                                                            , variableSort =
                                                                SortActualSort SortActual
                                                                    { sortActualName = Id "#Sort" :: Id Meta
                                                                    , sortActualSorts = []
                                                                    }
                                                            }))))
                                                        ]
                                                    }))))
                                                , Fix (UnifiedPattern (UnifiedObject (Rotate31 (ApplicationPattern Application
                                                    { applicationSymbolOrAlias =
                                                        SymbolOrAlias
                                                            { symbolOrAliasConstructor = Id "seq" :: Id Object
                                                            , symbolOrAliasParams = []
                                                            }
                                                    , applicationChildren =
                                                        [ Fix (UnifiedPattern (UnifiedObject (Rotate31 (ApplicationPattern Application
                                                            { applicationSymbolOrAlias =
                                                                SymbolOrAlias
                                                                    { symbolOrAliasConstructor = Id "app" :: Id Object
                                                                    , symbolOrAliasParams =
                                                                        [ SortVariableSort (SortVariable (Id "S" :: Id Object))
                                                                        , SortActualSort SortActual
                                                                            { sortActualName = Id "Stmt" :: Id Object
                                                                            , sortActualSorts = []
                                                                            }
                                                                        ]
                                                                    }
                                                            , applicationChildren =
                                                                [ Fix (UnifiedPattern (UnifiedMeta (Rotate31 (VariablePattern Variable
                                                                    { variableName = Id "#C" :: Id Meta
                                                                    , variableSort =
                                                                        SortActualSort SortActual
                                                                            { sortActualName = Id "#Pattern" :: Id Meta
                                                                            , sortActualSorts = []
                                                                            }
                                                                    }))))
                                                                , Fix (UnifiedPattern (UnifiedObject (Rotate31 (VariablePattern Variable
                                                                    { variableName = Id "T" :: Id Object
                                                                    , variableSort =
                                                                        SortVariableSort (SortVariable (Id "S" :: Id Object))
                                                                    }))))
                                                                ]
                                                            }))))
                                                        , Fix (UnifiedPattern (UnifiedObject (Rotate31 (VariablePattern Variable
                                                            { variableName = Id "P" :: Id Object
                                                            , variableSort =
                                                                SortActualSort SortActual
                                                                    { sortActualName = Id "Stmt" :: Id Object
                                                                    , sortActualSorts = []
                                                                    }
                                                            }))))
                                                        ]
                                                    }))))
                                                ]
                                            }))))
                                    }))))
                            , impliesSecond =
                                Fix (UnifiedPattern (UnifiedMeta (Rotate31 (ApplicationPattern Application
                                    { applicationSymbolOrAlias =
                                        SymbolOrAlias
                                            { symbolOrAliasConstructor = Id "#provable" :: Id Meta
                                            , symbolOrAliasParams =
                                                [ SortVariableSort (SortVariable (Id "#R" :: Id Meta))
                                                ]
                                            }
                                    , applicationChildren =
                                        [ Fix (UnifiedPattern (UnifiedObject (Rotate31 (EqualsPattern Equals
                                            { equalsOperandSort =
                                                SortActualSort SortActual
                                                    { sortActualName = Id "Stmt" :: Id Object
                                                    , sortActualSorts = []
                                                    }
                                            , equalsResultSort =
                                                SortVariableSort (SortVariable (Id "R" :: Id Object))
                                            , equalsFirst =
                                                Fix (UnifiedPattern (UnifiedObject (Rotate31 (ApplicationPattern Application
                                                    { applicationSymbolOrAlias =
                                                        SymbolOrAlias
                                                            { symbolOrAliasConstructor = Id "seq" :: Id Object
                                                            , symbolOrAliasParams = []
                                                            }
                                                    , applicationChildren =
                                                        [ Fix (UnifiedPattern (UnifiedObject (Rotate31 (ApplicationPattern Application
                                                            { applicationSymbolOrAlias =
                                                                SymbolOrAlias
                                                                    { symbolOrAliasConstructor = Id "app" :: Id Object
                                                                    , symbolOrAliasParams =
                                                                        [ SortVariableSort (SortVariable (Id "S" :: Id Object))
                                                                        , SortActualSort SortActual
                                                                            { sortActualName = Id "Stmt" :: Id Object
                                                                            , sortActualSorts = []
                                                                            }
                                                                        ]
                                                                    }
                                                            , applicationChildren =
                                                                [ Fix (UnifiedPattern (UnifiedMeta (Rotate31 (VariablePattern Variable
                                                                    { variableName = Id "#C" :: Id Meta
                                                                    , variableSort =
                                                                        SortActualSort SortActual
                                                                            { sortActualName = Id "#Pattern" :: Id Meta
                                                                            , sortActualSorts = []
                                                                            }
                                                                    }))))
                                                                , Fix (UnifiedPattern (UnifiedObject (Rotate31 (VariablePattern Variable
                                                                    { variableName = Id "T" :: Id Object
                                                                    , variableSort =
                                                                        SortVariableSort (SortVariable (Id "S" :: Id Object))
                                                                    }))))
                                                                ]
                                                            }))))
                                                        , Fix (UnifiedPattern (UnifiedObject (Rotate31 (VariablePattern Variable
                                                            { variableName = Id "P" :: Id Object
                                                            , variableSort =
                                                                SortActualSort SortActual
                                                                    { sortActualName = Id "Stmt" :: Id Object
                                                                    , sortActualSorts = []
                                                                    }
                                                            }))))
                                                        ]
                                                    }))))
                                            , equalsSecond =
                                                Fix (UnifiedPattern (UnifiedObject (Rotate31 (ApplicationPattern Application
                                                    { applicationSymbolOrAlias =
                                                        SymbolOrAlias
                                                            { symbolOrAliasConstructor = Id "app" :: Id Object
                                                            , symbolOrAliasParams =
                                                                [ SortVariableSort (SortVariable (Id "S" :: Id Object))
                                                                , SortActualSort SortActual
                                                                    { sortActualName = Id "Stmt" :: Id Object
                                                                    , sortActualSorts = []
                                                                    }
                                                                ]
                                                            }
                                                    , applicationChildren =
                                                        [ Fix (UnifiedPattern (UnifiedObject (Rotate31 (ApplicationPattern Application
                                                            { applicationSymbolOrAlias =
                                                                SymbolOrAlias
                                                                    { symbolOrAliasConstructor = Id "gamma" :: Id Object
                                                                    , symbolOrAliasParams =
                                                                        [ SortVariableSort (SortVariable (Id "S" :: Id Object))
                                                                        , SortActualSort SortActual
                                                                            { sortActualName = Id "Stmt" :: Id Object
                                                                            , sortActualSorts = []
                                                                            }
                                                                        ]
                                                                    }
                                                            , applicationChildren =
                                                                [ Fix (UnifiedPattern (UnifiedObject (Rotate31 (VariablePattern Variable
                                                                    { variableName = Id "HOLE" :: Id Object
                                                                    , variableSort =
                                                                        SortVariableSort (SortVariable (Id "S" :: Id Object))
                                                                    }))))
                                                                , Fix (UnifiedPattern (UnifiedObject (Rotate31 (ApplicationPattern Application
                                                                    { applicationSymbolOrAlias =
                                                                        SymbolOrAlias
                                                                            { symbolOrAliasConstructor = Id "seq" :: Id Object
                                                                            , symbolOrAliasParams = []
                                                                            }
                                                                    , applicationChildren =
                                                                        [ Fix (UnifiedPattern (UnifiedObject (Rotate31 (ApplicationPattern Application
                                                                            { applicationSymbolOrAlias =
                                                                                SymbolOrAlias
                                                                                    { symbolOrAliasConstructor = Id "app" :: Id Object
                                                                                    , symbolOrAliasParams =
                                                                                        [ SortVariableSort (SortVariable (Id "S" :: Id Object))
                                                                                        , SortActualSort SortActual
                                                                                            { sortActualName = Id "Stmt" :: Id Object
                                                                                            , sortActualSorts = []
                                                                                            }
                                                                                        ]
                                                                                    }
                                                                            , applicationChildren =
                                                                                [ Fix (UnifiedPattern (UnifiedMeta (Rotate31 (VariablePattern Variable
                                                                                    { variableName = Id "#C" :: Id Meta
                                                                                    , variableSort =
                                                                                        SortActualSort SortActual
                                                                                            { sortActualName = Id "#Pattern" :: Id Meta
                                                                                            , sortActualSorts = []
                                                                                            }
                                                                                    }))))
                                                                                , Fix (UnifiedPattern (UnifiedObject (Rotate31 (VariablePattern Variable
                                                                                    { variableName = Id "HOLE" :: Id Object
                                                                                    , variableSort =
                                                                                        SortVariableSort (SortVariable (Id "S" :: Id Object))
                                                                                    }))))
                                                                                ]
                                                                            }))))
                                                                        , Fix (UnifiedPattern (UnifiedObject (Rotate31 (VariablePattern Variable
                                                                            { variableName = Id "P" :: Id Object
                                                                            , variableSort =
                                                                                SortActualSort SortActual
                                                                                    { sortActualName = Id "Stmt" :: Id Object
                                                                                    , sortActualSorts = []
                                                                                    }
                                                                            }))))
                                                                        ]
                                                                    }))))
                                                                ]
                                                            }))))
                                                        , Fix (UnifiedPattern (UnifiedObject (Rotate31 (VariablePattern Variable
                                                            { variableName = Id "T" :: Id Object
                                                            , variableSort =
                                                                SortVariableSort (SortVariable (Id "S" :: Id Object))
                                                            }))))
                                                        ]
                                                    }))))
                                            }))))
                                        ]
                                    }))))
                            }))))
                    , sentenceAxiomAttributes =
                        Attributes 
<<<<<<< HEAD
                            [ ObjectPattern (ApplicationPattern Application
                                { applicationSymbolOrAlias =
                                    SymbolOrAlias
                                        { symbolOrAliasConstructor = Id Object "strict"
                                        , symbolOrAliasParams = []
                                        }
                                , applicationChildren =
                                    [ ObjectPattern (DomainValuePattern DomainValue
                                        { domainValueSort =
                                            SortActualSort SortActual
                                                { sortActualName = Id Object "Strict"
                                                , sortActualSorts = []
                                                }
                                        , domainValueChild =
                                            MetaPattern (StringLiteralPattern (StringLiteral "seq"))
                                        })
                                    , ObjectPattern (ApplicationPattern Application
                                        { applicationSymbolOrAlias =
                                            SymbolOrAlias
                                                { symbolOrAliasConstructor = Id Object "firstArgument"
=======
                            [ Fix (UnifiedPattern (UnifiedMeta (Rotate31 (ApplicationPattern Application
                                { applicationSymbolOrAlias =
                                    SymbolOrAlias
                                        { symbolOrAliasConstructor = Id "#strict" :: Id Meta
                                        , symbolOrAliasParams = []
                                        }
                                , applicationChildren =
                                    [ Fix (UnifiedPattern (UnifiedMeta (Rotate31 (StringLiteralPattern (StringLiteral "seq")))))
                                    , Fix (UnifiedPattern (UnifiedObject (Rotate31 (ApplicationPattern Application
                                        { applicationSymbolOrAlias =
                                            SymbolOrAlias
                                                { symbolOrAliasConstructor = Id "one" :: Id Object
>>>>>>> 1c25c814
                                                , symbolOrAliasParams = []
                                                }
                                        , applicationChildren = []
                                        }))))
                                    ]
                                }))))
                            ]
                    })
                , ObjectSentence (SentenceSortSentence SentenceSort
                    { sentenceSortName = Id "Pgm" :: Id Object
                    , sentenceSortParameters = []
                    , sentenceSortAttributes = Attributes []
                    })
                , ObjectSentence (SentenceSymbolSentence SentenceSymbol
                    { sentenceSymbolSymbol =
                        Symbol
                            { symbolConstructor = Id "pgm" :: Id Object
                            , symbolParams = []
                            }
                    , sentenceSymbolSorts =
                        [ SortActualSort SortActual
                            { sortActualName = Id "List" :: Id Object
                            , sortActualSorts =
                                [ SortActualSort SortActual
                                    { sortActualName = Id "Id" :: Id Object
                                    , sortActualSorts = []
                                    }
                                ]
                            }
                        , SortActualSort SortActual
                            { sortActualName = Id "Stmt" :: Id Object
                            , sortActualSorts = []
                            }
                        ]
                    , sentenceSymbolReturnSort =
                        SortActualSort SortActual
                            { sortActualName = Id "Pgm" :: Id Object
                            , sortActualSorts = []
                            }
                    , sentenceSymbolAttributes =
                        Attributes 
<<<<<<< HEAD
                            [ ObjectPattern (ApplicationPattern Application
                                { applicationSymbolOrAlias =
                                    SymbolOrAlias
                                        { symbolOrAliasConstructor = Id Object "strict"
                                        , symbolOrAliasParams = []
                                        }
                                , applicationChildren =
                                    [ ObjectPattern (DomainValuePattern DomainValue
                                        { domainValueSort =
                                            SortActualSort SortActual
                                                { sortActualName = Id Object "Strict"
                                                , sortActualSorts = []
                                                }
                                        , domainValueChild =
                                            MetaPattern (StringLiteralPattern (StringLiteral "pgm"))
                                        })
                                    , ObjectPattern (ApplicationPattern Application
                                        { applicationSymbolOrAlias =
                                            SymbolOrAlias
                                                { symbolOrAliasConstructor = Id Object "firstArgument"
=======
                            [ Fix (UnifiedPattern (UnifiedMeta (Rotate31 (ApplicationPattern Application
                                { applicationSymbolOrAlias =
                                    SymbolOrAlias
                                        { symbolOrAliasConstructor = Id "#strict" :: Id Meta
                                        , symbolOrAliasParams = []
                                        }
                                , applicationChildren =
                                    [ Fix (UnifiedPattern (UnifiedMeta (Rotate31 (StringLiteralPattern (StringLiteral "pgm")))))
                                    , Fix (UnifiedPattern (UnifiedObject (Rotate31 (ApplicationPattern Application
                                        { applicationSymbolOrAlias =
                                            SymbolOrAlias
                                                { symbolOrAliasConstructor = Id "one" :: Id Object
>>>>>>> 1c25c814
                                                , symbolOrAliasParams = []
                                                }
                                        , applicationChildren = []
                                        }))))
                                    ]
<<<<<<< HEAD
                                })
                            , ObjectPattern (ApplicationPattern Application
                                { applicationSymbolOrAlias =
                                    SymbolOrAlias
                                        { symbolOrAliasConstructor = Id Object "strict"
                                        , symbolOrAliasParams = []
                                        }
                                , applicationChildren =
                                    [ ObjectPattern (DomainValuePattern DomainValue
                                        { domainValueSort =
                                            SortActualSort SortActual
                                                { sortActualName = Id Object "Strict"
                                                , sortActualSorts = []
                                                }
                                        , domainValueChild =
                                            MetaPattern (StringLiteralPattern (StringLiteral "pgm"))
                                        })
                                    , ObjectPattern (ApplicationPattern Application
                                        { applicationSymbolOrAlias =
                                            SymbolOrAlias
                                                { symbolOrAliasConstructor = Id Object "secondArgument"
=======
                                }))))
                            , Fix (UnifiedPattern (UnifiedMeta (Rotate31 (ApplicationPattern Application
                                { applicationSymbolOrAlias =
                                    SymbolOrAlias
                                        { symbolOrAliasConstructor = Id "#strict" :: Id Meta
                                        , symbolOrAliasParams = []
                                        }
                                , applicationChildren =
                                    [ Fix (UnifiedPattern (UnifiedMeta (Rotate31 (StringLiteralPattern (StringLiteral "pgm")))))
                                    , Fix (UnifiedPattern (UnifiedObject (Rotate31 (ApplicationPattern Application
                                        { applicationSymbolOrAlias =
                                            SymbolOrAlias
                                                { symbolOrAliasConstructor = Id "two" :: Id Object
>>>>>>> 1c25c814
                                                , symbolOrAliasParams = []
                                                }
                                        , applicationChildren = []
                                        }))))
                                    ]
                                }))))
                            ]
                    })
                , ObjectSentence (SentenceSortSentence SentenceSort
                    { sentenceSortName = Id "KCell" :: Id Object
                    , sentenceSortParameters = []
                    , sentenceSortAttributes = Attributes []
                    })
                , ObjectSentence (SentenceSymbolSentence SentenceSymbol
                    { sentenceSymbolSymbol =
                        Symbol
                            { symbolConstructor = Id "kcell" :: Id Object
                            , symbolParams = []
                            }
                    , sentenceSymbolSorts =
                        [ SortActualSort SortActual
                            { sortActualName = Id "Pgm" :: Id Object
                            , sortActualSorts = []
                            }
                        ]
                    , sentenceSymbolReturnSort =
                        SortActualSort SortActual
                            { sortActualName = Id "KCell" :: Id Object
                            , sortActualSorts = []
                            }
                    , sentenceSymbolAttributes =
                        Attributes 
<<<<<<< HEAD
                            [ ObjectPattern (ApplicationPattern Application
                                { applicationSymbolOrAlias =
                                    SymbolOrAlias
                                        { symbolOrAliasConstructor = Id Object "strict"
                                        , symbolOrAliasParams = []
                                        }
                                , applicationChildren =
                                    [ ObjectPattern (DomainValuePattern DomainValue
                                        { domainValueSort =
                                            SortActualSort SortActual
                                                { sortActualName = Id Object "Strict"
                                                , sortActualSorts = []
                                                }
                                        , domainValueChild =
                                            MetaPattern (StringLiteralPattern (StringLiteral "kcell"))
                                        })
                                    , ObjectPattern (ApplicationPattern Application
                                        { applicationSymbolOrAlias =
                                            SymbolOrAlias
                                                { symbolOrAliasConstructor = Id Object "firstArgument"
=======
                            [ Fix (UnifiedPattern (UnifiedMeta (Rotate31 (ApplicationPattern Application
                                { applicationSymbolOrAlias =
                                    SymbolOrAlias
                                        { symbolOrAliasConstructor = Id "#strict" :: Id Meta
                                        , symbolOrAliasParams = []
                                        }
                                , applicationChildren =
                                    [ Fix (UnifiedPattern (UnifiedMeta (Rotate31 (StringLiteralPattern (StringLiteral "kcell")))))
                                    , Fix (UnifiedPattern (UnifiedObject (Rotate31 (ApplicationPattern Application
                                        { applicationSymbolOrAlias =
                                            SymbolOrAlias
                                                { symbolOrAliasConstructor = Id "one" :: Id Object
>>>>>>> 1c25c814
                                                , symbolOrAliasParams = []
                                                }
                                        , applicationChildren = []
                                        }))))
                                    ]
                                }))))
                            ]
                    })
                , ObjectSentence (SentenceSortSentence SentenceSort
                    { sentenceSortName = Id "StateCell" :: Id Object
                    , sentenceSortParameters = []
                    , sentenceSortAttributes = Attributes []
                    })
                , ObjectSentence (SentenceSymbolSentence SentenceSymbol
                    { sentenceSymbolSymbol =
                        Symbol
                            { symbolConstructor = Id "statecell" :: Id Object
                            , symbolParams = []
                            }
                    , sentenceSymbolSorts =
                        [ SortActualSort SortActual
                            { sortActualName = Id "Map" :: Id Object
                            , sortActualSorts =
                                [ SortActualSort SortActual
                                    { sortActualName = Id "Id" :: Id Object
                                    , sortActualSorts = []
                                    }
                                , SortActualSort SortActual
                                    { sortActualName = Id "Int" :: Id Object
                                    , sortActualSorts = []
                                    }
                                ]
                            }
                        ]
                    , sentenceSymbolReturnSort =
                        SortActualSort SortActual
                            { sortActualName = Id "StateCell" :: Id Object
                            , sortActualSorts = []
                            }
                    , sentenceSymbolAttributes =
                        Attributes 
<<<<<<< HEAD
                            [ ObjectPattern (ApplicationPattern Application
                                { applicationSymbolOrAlias =
                                    SymbolOrAlias
                                        { symbolOrAliasConstructor = Id Object "strict"
                                        , symbolOrAliasParams = []
                                        }
                                , applicationChildren =
                                    [ ObjectPattern (DomainValuePattern DomainValue
                                        { domainValueSort =
                                            SortActualSort SortActual
                                                { sortActualName = Id Object "Strict"
                                                , sortActualSorts = []
                                                }
                                        , domainValueChild =
                                            MetaPattern (StringLiteralPattern (StringLiteral "statecell"))
                                        })
                                    , ObjectPattern (ApplicationPattern Application
                                        { applicationSymbolOrAlias =
                                            SymbolOrAlias
                                                { symbolOrAliasConstructor = Id Object "firstArgument"
=======
                            [ Fix (UnifiedPattern (UnifiedMeta (Rotate31 (ApplicationPattern Application
                                { applicationSymbolOrAlias =
                                    SymbolOrAlias
                                        { symbolOrAliasConstructor = Id "#strict" :: Id Meta
                                        , symbolOrAliasParams = []
                                        }
                                , applicationChildren =
                                    [ Fix (UnifiedPattern (UnifiedMeta (Rotate31 (StringLiteralPattern (StringLiteral "statecell")))))
                                    , Fix (UnifiedPattern (UnifiedObject (Rotate31 (ApplicationPattern Application
                                        { applicationSymbolOrAlias =
                                            SymbolOrAlias
                                                { symbolOrAliasConstructor = Id "one" :: Id Object
>>>>>>> 1c25c814
                                                , symbolOrAliasParams = []
                                                }
                                        , applicationChildren = []
                                        }))))
                                    ]
                                }))))
                            ]
                    })
                , ObjectSentence (SentenceSortSentence SentenceSort
                    { sentenceSortName = Id "TopCell" :: Id Object
                    , sentenceSortParameters = []
                    , sentenceSortAttributes = Attributes []
                    })
                , ObjectSentence (SentenceSymbolSentence SentenceSymbol
                    { sentenceSymbolSymbol =
                        Symbol
                            { symbolConstructor = Id "top" :: Id Object
                            , symbolParams = []
                            }
                    , sentenceSymbolSorts =
                        [ SortActualSort SortActual
                            { sortActualName = Id "KCell" :: Id Object
                            , sortActualSorts = []
                            }
                        , SortActualSort SortActual
                            { sortActualName = Id "StateCell" :: Id Object
                            , sortActualSorts = []
                            }
                        ]
                    , sentenceSymbolReturnSort =
                        SortActualSort SortActual
                            { sortActualName = Id "TopCell" :: Id Object
                            , sortActualSorts = []
                            }
                    , sentenceSymbolAttributes = Attributes []
                    })
                , ObjectSentence (SentenceSymbolSentence SentenceSymbol
                    { sentenceSymbolSymbol =
                        Symbol
                            { symbolConstructor = Id "topcell" :: Id Object
                            , symbolParams = []
                            }
                    , sentenceSymbolSorts =
                        [ SortActualSort SortActual
                            { sortActualName = Id "KCell" :: Id Object
                            , sortActualSorts = []
                            }
                        , SortActualSort SortActual
                            { sortActualName = Id "StateCell" :: Id Object
                            , sortActualSorts = []
                            }
                        ]
                    , sentenceSymbolReturnSort =
                        SortActualSort SortActual
                            { sortActualName = Id "TopCell" :: Id Object
                            , sortActualSorts = []
                            }
                    , sentenceSymbolAttributes =
                        Attributes 
<<<<<<< HEAD
                            [ ObjectPattern (ApplicationPattern Application
                                { applicationSymbolOrAlias =
                                    SymbolOrAlias
                                        { symbolOrAliasConstructor = Id Object "strict"
                                        , symbolOrAliasParams = []
                                        }
                                , applicationChildren =
                                    [ ObjectPattern (DomainValuePattern DomainValue
                                        { domainValueSort =
                                            SortActualSort SortActual
                                                { sortActualName = Id Object "Strict"
                                                , sortActualSorts = []
                                                }
                                        , domainValueChild =
                                            MetaPattern (StringLiteralPattern (StringLiteral "topcell"))
                                        })
                                    , ObjectPattern (ApplicationPattern Application
                                        { applicationSymbolOrAlias =
                                            SymbolOrAlias
                                                { symbolOrAliasConstructor = Id Object "firstArgument"
=======
                            [ Fix (UnifiedPattern (UnifiedMeta (Rotate31 (ApplicationPattern Application
                                { applicationSymbolOrAlias =
                                    SymbolOrAlias
                                        { symbolOrAliasConstructor = Id "#strict" :: Id Meta
                                        , symbolOrAliasParams = []
                                        }
                                , applicationChildren =
                                    [ Fix (UnifiedPattern (UnifiedMeta (Rotate31 (StringLiteralPattern (StringLiteral "topcell")))))
                                    , Fix (UnifiedPattern (UnifiedObject (Rotate31 (ApplicationPattern Application
                                        { applicationSymbolOrAlias =
                                            SymbolOrAlias
                                                { symbolOrAliasConstructor = Id "one" :: Id Object
>>>>>>> 1c25c814
                                                , symbolOrAliasParams = []
                                                }
                                        , applicationChildren = []
                                        }))))
                                    ]
<<<<<<< HEAD
                                })
                            , ObjectPattern (ApplicationPattern Application
                                { applicationSymbolOrAlias =
                                    SymbolOrAlias
                                        { symbolOrAliasConstructor = Id Object "strict"
                                        , symbolOrAliasParams = []
                                        }
                                , applicationChildren =
                                    [ ObjectPattern (DomainValuePattern DomainValue
                                        { domainValueSort =
                                            SortActualSort SortActual
                                                { sortActualName = Id Object "Strict"
                                                , sortActualSorts = []
                                                }
                                        , domainValueChild =
                                            MetaPattern (StringLiteralPattern (StringLiteral "topcell"))
                                        })
                                    , ObjectPattern (ApplicationPattern Application
                                        { applicationSymbolOrAlias =
                                            SymbolOrAlias
                                                { symbolOrAliasConstructor = Id Object "secondArgument"
=======
                                }))))
                            , Fix (UnifiedPattern (UnifiedMeta (Rotate31 (ApplicationPattern Application
                                { applicationSymbolOrAlias =
                                    SymbolOrAlias
                                        { symbolOrAliasConstructor = Id "#strict" :: Id Meta
                                        , symbolOrAliasParams = []
                                        }
                                , applicationChildren =
                                    [ Fix (UnifiedPattern (UnifiedMeta (Rotate31 (StringLiteralPattern (StringLiteral "topcell")))))
                                    , Fix (UnifiedPattern (UnifiedObject (Rotate31 (ApplicationPattern Application
                                        { applicationSymbolOrAlias =
                                            SymbolOrAlias
                                                { symbolOrAliasConstructor = Id "two" :: Id Object
>>>>>>> 1c25c814
                                                , symbolOrAliasParams = []
                                                }
                                        , applicationChildren = []
                                        }))))
                                    ]
                                }))))
                            ]
                    })
                , ObjectSentence (SentenceSymbolSentence SentenceSymbol
                    { sentenceSymbolSymbol =
                        Symbol
                            { symbolConstructor = Id "krun" :: Id Object
                            , symbolParams = []
                            }
                    , sentenceSymbolSorts =
                        [ SortActualSort SortActual
                            { sortActualName = Id "Pgm" :: Id Object
                            , sortActualSorts = []
                            }
                        ]
                    , sentenceSymbolReturnSort =
                        SortActualSort SortActual
                            { sortActualName = Id "TopCell" :: Id Object
                            , sortActualSorts = []
                            }
                    , sentenceSymbolAttributes = Attributes []
                    })
                , MetaSentence (SentenceAxiomSentence SentenceAxiom
                    { sentenceAxiomParameters =
                        [ UnifiedObject (SortVariable (Id "R" :: Id Object))
                        ]
                    , sentenceAxiomPattern =
                        Fix (UnifiedPattern (UnifiedObject (Rotate31 (EqualsPattern Equals
                            { equalsOperandSort =
                                SortActualSort SortActual
                                    { sortActualName = Id "TopCell" :: Id Object
                                    , sortActualSorts = []
                                    }
                            , equalsResultSort =
                                SortVariableSort (SortVariable (Id "R" :: Id Object))
                            , equalsFirst =
                                Fix (UnifiedPattern (UnifiedObject (Rotate31 (ApplicationPattern Application
                                    { applicationSymbolOrAlias =
                                        SymbolOrAlias
                                            { symbolOrAliasConstructor = Id "krun" :: Id Object
                                            , symbolOrAliasParams = []
                                            }
                                    , applicationChildren =
                                        [ Fix (UnifiedPattern (UnifiedObject (Rotate31 (VariablePattern Variable
                                            { variableName = Id "P" :: Id Object
                                            , variableSort =
                                                SortActualSort SortActual
                                                    { sortActualName = Id "Pgm" :: Id Object
                                                    , sortActualSorts = []
                                                    }
                                            }))))
                                        ]
                                    }))))
                            , equalsSecond =
                                Fix (UnifiedPattern (UnifiedObject (Rotate31 (ApplicationPattern Application
                                    { applicationSymbolOrAlias =
                                        SymbolOrAlias
                                            { symbolOrAliasConstructor = Id "top" :: Id Object
                                            , symbolOrAliasParams = []
                                            }
                                    , applicationChildren =
                                        [ Fix (UnifiedPattern (UnifiedObject (Rotate31 (ApplicationPattern Application
                                            { applicationSymbolOrAlias =
                                                SymbolOrAlias
                                                    { symbolOrAliasConstructor = Id "kcell" :: Id Object
                                                    , symbolOrAliasParams = []
                                                    }
                                            , applicationChildren =
                                                [ Fix (UnifiedPattern (UnifiedObject (Rotate31 (VariablePattern Variable
                                                    { variableName = Id "P" :: Id Object
                                                    , variableSort =
                                                        SortActualSort SortActual
                                                            { sortActualName = Id "Pgm" :: Id Object
                                                            , sortActualSorts = []
                                                            }
                                                    }))))
                                                ]
                                            }))))
                                        , Fix (UnifiedPattern (UnifiedObject (Rotate31 (ApplicationPattern Application
                                            { applicationSymbolOrAlias =
                                                SymbolOrAlias
                                                    { symbolOrAliasConstructor = Id "statecell" :: Id Object
                                                    , symbolOrAliasParams = []
                                                    }
                                            , applicationChildren =
                                                [ Fix (UnifiedPattern (UnifiedObject (Rotate31 (ApplicationPattern Application
                                                    { applicationSymbolOrAlias =
                                                        SymbolOrAlias
                                                            { symbolOrAliasConstructor = Id "emp" :: Id Object
                                                            , symbolOrAliasParams =
                                                                [ SortActualSort SortActual
                                                                    { sortActualName = Id "Id" :: Id Object
                                                                    , sortActualSorts = []
                                                                    }
                                                                , SortActualSort SortActual
                                                                    { sortActualName = Id "Int" :: Id Object
                                                                    , sortActualSorts = []
                                                                    }
                                                                ]
                                                            }
                                                    , applicationChildren = []
                                                    }))))
                                                ]
                                            }))))
                                        ]
                                    }))))
                            }))))
                    , sentenceAxiomAttributes = Attributes []
                    })
                , MetaSentence (SentenceAxiomSentence SentenceAxiom
                    { sentenceAxiomParameters =
                        [ UnifiedObject (SortVariable (Id "S" :: Id Object))
                        ]
                    , sentenceAxiomPattern =
                        Fix (UnifiedPattern (UnifiedObject (Rotate31 (ApplicationPattern Application
                            { applicationSymbolOrAlias =
                                SymbolOrAlias
                                    { symbolOrAliasConstructor = Id "app" :: Id Object
                                    , symbolOrAliasParams =
                                        [ SortActualSort SortActual
                                            { sortActualName = Id "AExp" :: Id Object
                                            , sortActualSorts = []
                                            }
                                        , SortVariableSort (SortVariable (Id "S" :: Id Object))
                                        ]
                                    }
                            , applicationChildren =
                                [ Fix (UnifiedPattern (UnifiedObject (Rotate31 (VariablePattern Variable
                                    { variableName = Id "C" :: Id Object
                                    , variableSort =
                                        SortActualSort SortActual
                                            { sortActualName = Id "Ctxt" :: Id Object
                                            , sortActualSorts =
                                                [ SortActualSort SortActual
                                                    { sortActualName = Id "AExp" :: Id Object
                                                    , sortActualSorts = []
                                                    }
                                                , SortVariableSort (SortVariable (Id "S" :: Id Object))
                                                ]
                                            }
                                    }))))
                                , Fix (UnifiedPattern (UnifiedObject (Rotate31 (RewritesPattern Rewrites
                                    { rewritesSort =
                                        SortActualSort SortActual
                                            { sortActualName = Id "AExp" :: Id Object
                                            , sortActualSorts = []
                                            }
                                    , rewritesFirst =
                                        Fix (UnifiedPattern (UnifiedObject (Rotate31 (ApplicationPattern Application
                                            { applicationSymbolOrAlias =
                                                SymbolOrAlias
                                                    { symbolOrAliasConstructor = Id "plusAExp" :: Id Object
                                                    , symbolOrAliasParams = []
                                                    }
                                            , applicationChildren =
                                                [ Fix (UnifiedPattern (UnifiedObject (Rotate31 (ApplicationPattern Application
                                                    { applicationSymbolOrAlias =
                                                        SymbolOrAlias
                                                            { symbolOrAliasConstructor = Id "intAsAExp" :: Id Object
                                                            , symbolOrAliasParams = []
                                                            }
                                                    , applicationChildren =
                                                        [ Fix (UnifiedPattern (UnifiedObject (Rotate31 (VariablePattern Variable
                                                            { variableName = Id "X" :: Id Object
                                                            , variableSort =
                                                                SortActualSort SortActual
                                                                    { sortActualName = Id "Int" :: Id Object
                                                                    , sortActualSorts = []
                                                                    }
                                                            }))))
                                                        ]
                                                    }))))
                                                , Fix (UnifiedPattern (UnifiedObject (Rotate31 (ApplicationPattern Application
                                                    { applicationSymbolOrAlias =
                                                        SymbolOrAlias
                                                            { symbolOrAliasConstructor = Id "intAsAExp" :: Id Object
                                                            , symbolOrAliasParams = []
                                                            }
                                                    , applicationChildren =
                                                        [ Fix (UnifiedPattern (UnifiedObject (Rotate31 (VariablePattern Variable
                                                            { variableName = Id "Y" :: Id Object
                                                            , variableSort =
                                                                SortActualSort SortActual
                                                                    { sortActualName = Id "Int" :: Id Object
                                                                    , sortActualSorts = []
                                                                    }
                                                            }))))
                                                        ]
                                                    }))))
                                                ]
                                            }))))
                                    , rewritesSecond =
                                        Fix (UnifiedPattern (UnifiedObject (Rotate31 (ApplicationPattern Application
                                            { applicationSymbolOrAlias =
                                                SymbolOrAlias
                                                    { symbolOrAliasConstructor = Id "intAsAExp" :: Id Object
                                                    , symbolOrAliasParams = []
                                                    }
                                            , applicationChildren =
                                                [ Fix (UnifiedPattern (UnifiedObject (Rotate31 (ApplicationPattern Application
                                                    { applicationSymbolOrAlias =
                                                        SymbolOrAlias
                                                            { symbolOrAliasConstructor = Id "plus" :: Id Object
                                                            , symbolOrAliasParams = []
                                                            }
                                                    , applicationChildren =
                                                        [ Fix (UnifiedPattern (UnifiedObject (Rotate31 (VariablePattern Variable
                                                            { variableName = Id "X" :: Id Object
                                                            , variableSort =
                                                                SortActualSort SortActual
                                                                    { sortActualName = Id "Int" :: Id Object
                                                                    , sortActualSorts = []
                                                                    }
                                                            }))))
                                                        , Fix (UnifiedPattern (UnifiedObject (Rotate31 (VariablePattern Variable
                                                            { variableName = Id "Y" :: Id Object
                                                            , variableSort =
                                                                SortActualSort SortActual
                                                                    { sortActualName = Id "Int" :: Id Object
                                                                    , sortActualSorts = []
                                                                    }
                                                            }))))
                                                        ]
                                                    }))))
                                                ]
                                            }))))
                                    }))))
                                ]
                            }))))
                    , sentenceAxiomAttributes = Attributes []
                    })
                ]
            , moduleAttributes = Attributes []
            }
        ]
    }<|MERGE_RESOLUTION|>--- conflicted
+++ resolved
@@ -896,28 +896,6 @@
                             }
                     , sentenceSymbolAttributes =
                         Attributes 
-<<<<<<< HEAD
-                            [ ObjectPattern (ApplicationPattern Application
-                                { applicationSymbolOrAlias =
-                                    SymbolOrAlias
-                                        { symbolOrAliasConstructor = Id Object "strict"
-                                        , symbolOrAliasParams = []
-                                        }
-                                , applicationChildren =
-                                    [ ObjectPattern (DomainValuePattern DomainValue
-                                        { domainValueSort =
-                                            SortActualSort SortActual
-                                                { sortActualName = Id Object "Strict"
-                                                , sortActualSorts = []
-                                                }
-                                        , domainValueChild =
-                                            MetaPattern (StringLiteralPattern (StringLiteral "plusAExp"))
-                                        })
-                                    , ObjectPattern (ApplicationPattern Application
-                                        { applicationSymbolOrAlias =
-                                            SymbolOrAlias
-                                                { symbolOrAliasConstructor = Id Object "firstArgument"
-=======
                             [ Fix (UnifiedPattern (UnifiedMeta (Rotate31 (ApplicationPattern Application
                                 { applicationSymbolOrAlias =
                                     SymbolOrAlias
@@ -930,35 +908,11 @@
                                         { applicationSymbolOrAlias =
                                             SymbolOrAlias
                                                 { symbolOrAliasConstructor = Id "one" :: Id Object
->>>>>>> 1c25c814
                                                 , symbolOrAliasParams = []
                                                 }
                                         , applicationChildren = []
                                         }))))
                                     ]
-<<<<<<< HEAD
-                                })
-                            , ObjectPattern (ApplicationPattern Application
-                                { applicationSymbolOrAlias =
-                                    SymbolOrAlias
-                                        { symbolOrAliasConstructor = Id Object "strict"
-                                        , symbolOrAliasParams = []
-                                        }
-                                , applicationChildren =
-                                    [ ObjectPattern (DomainValuePattern DomainValue
-                                        { domainValueSort =
-                                            SortActualSort SortActual
-                                                { sortActualName = Id Object "Strict"
-                                                , sortActualSorts = []
-                                                }
-                                        , domainValueChild =
-                                            MetaPattern (StringLiteralPattern (StringLiteral "plusAExp"))
-                                        })
-                                    , ObjectPattern (ApplicationPattern Application
-                                        { applicationSymbolOrAlias =
-                                            SymbolOrAlias
-                                                { symbolOrAliasConstructor = Id Object "secondArgument"
-=======
                                 }))))
                             , Fix (UnifiedPattern (UnifiedMeta (Rotate31 (ApplicationPattern Application
                                 { applicationSymbolOrAlias =
@@ -972,7 +926,6 @@
                                         { applicationSymbolOrAlias =
                                             SymbolOrAlias
                                                 { symbolOrAliasConstructor = Id "two" :: Id Object
->>>>>>> 1c25c814
                                                 , symbolOrAliasParams = []
                                                 }
                                         , applicationChildren = []
@@ -1004,28 +957,6 @@
                             }
                     , sentenceSymbolAttributes =
                         Attributes 
-<<<<<<< HEAD
-                            [ ObjectPattern (ApplicationPattern Application
-                                { applicationSymbolOrAlias =
-                                    SymbolOrAlias
-                                        { symbolOrAliasConstructor = Id Object "strict"
-                                        , symbolOrAliasParams = []
-                                        }
-                                , applicationChildren =
-                                    [ ObjectPattern (DomainValuePattern DomainValue
-                                        { domainValueSort =
-                                            SortActualSort SortActual
-                                                { sortActualName = Id Object "Strict"
-                                                , sortActualSorts = []
-                                                }
-                                        , domainValueChild =
-                                            MetaPattern (StringLiteralPattern (StringLiteral "divAExp"))
-                                        })
-                                    , ObjectPattern (ApplicationPattern Application
-                                        { applicationSymbolOrAlias =
-                                            SymbolOrAlias
-                                                { symbolOrAliasConstructor = Id Object "firstArgument"
-=======
                             [ Fix (UnifiedPattern (UnifiedMeta (Rotate31 (ApplicationPattern Application
                                 { applicationSymbolOrAlias =
                                     SymbolOrAlias
@@ -1038,35 +969,11 @@
                                         { applicationSymbolOrAlias =
                                             SymbolOrAlias
                                                 { symbolOrAliasConstructor = Id "one" :: Id Object
->>>>>>> 1c25c814
                                                 , symbolOrAliasParams = []
                                                 }
                                         , applicationChildren = []
                                         }))))
                                     ]
-<<<<<<< HEAD
-                                })
-                            , ObjectPattern (ApplicationPattern Application
-                                { applicationSymbolOrAlias =
-                                    SymbolOrAlias
-                                        { symbolOrAliasConstructor = Id Object "strict"
-                                        , symbolOrAliasParams = []
-                                        }
-                                , applicationChildren =
-                                    [ ObjectPattern (DomainValuePattern DomainValue
-                                        { domainValueSort =
-                                            SortActualSort SortActual
-                                                { sortActualName = Id Object "Strict"
-                                                , sortActualSorts = []
-                                                }
-                                        , domainValueChild =
-                                            MetaPattern (StringLiteralPattern (StringLiteral "divAExp"))
-                                        })
-                                    , ObjectPattern (ApplicationPattern Application
-                                        { applicationSymbolOrAlias =
-                                            SymbolOrAlias
-                                                { symbolOrAliasConstructor = Id Object "secondArgument"
-=======
                                 }))))
                             , Fix (UnifiedPattern (UnifiedMeta (Rotate31 (ApplicationPattern Application
                                 { applicationSymbolOrAlias =
@@ -1080,7 +987,6 @@
                                         { applicationSymbolOrAlias =
                                             SymbolOrAlias
                                                 { symbolOrAliasConstructor = Id "two" :: Id Object
->>>>>>> 1c25c814
                                                 , symbolOrAliasParams = []
                                                 }
                                         , applicationChildren = []
@@ -1209,28 +1115,6 @@
                             }))))
                     , sentenceAxiomAttributes =
                         Attributes 
-<<<<<<< HEAD
-                            [ ObjectPattern (ApplicationPattern Application
-                                { applicationSymbolOrAlias =
-                                    SymbolOrAlias
-                                        { symbolOrAliasConstructor = Id Object "strict"
-                                        , symbolOrAliasParams = []
-                                        }
-                                , applicationChildren =
-                                    [ ObjectPattern (DomainValuePattern DomainValue
-                                        { domainValueSort =
-                                            SortActualSort SortActual
-                                                { sortActualName = Id Object "Strict"
-                                                , sortActualSorts = []
-                                                }
-                                        , domainValueChild =
-                                            MetaPattern (StringLiteralPattern (StringLiteral "divAExp"))
-                                        })
-                                    , ObjectPattern (ApplicationPattern Application
-                                        { applicationSymbolOrAlias =
-                                            SymbolOrAlias
-                                                { symbolOrAliasConstructor = Id Object "firstArgument"
-=======
                             [ Fix (UnifiedPattern (UnifiedMeta (Rotate31 (ApplicationPattern Application
                                 { applicationSymbolOrAlias =
                                     SymbolOrAlias
@@ -1243,7 +1127,6 @@
                                         { applicationSymbolOrAlias =
                                             SymbolOrAlias
                                                 { symbolOrAliasConstructor = Id "one" :: Id Object
->>>>>>> 1c25c814
                                                 , symbolOrAliasParams = []
                                                 }
                                         , applicationChildren = []
@@ -1372,28 +1255,6 @@
                             }))))
                     , sentenceAxiomAttributes =
                         Attributes 
-<<<<<<< HEAD
-                            [ ObjectPattern (ApplicationPattern Application
-                                { applicationSymbolOrAlias =
-                                    SymbolOrAlias
-                                        { symbolOrAliasConstructor = Id Object "strict"
-                                        , symbolOrAliasParams = []
-                                        }
-                                , applicationChildren =
-                                    [ ObjectPattern (DomainValuePattern DomainValue
-                                        { domainValueSort =
-                                            SortActualSort SortActual
-                                                { sortActualName = Id Object "Strict"
-                                                , sortActualSorts = []
-                                                }
-                                        , domainValueChild =
-                                            MetaPattern (StringLiteralPattern (StringLiteral "divAExp"))
-                                        })
-                                    , ObjectPattern (ApplicationPattern Application
-                                        { applicationSymbolOrAlias =
-                                            SymbolOrAlias
-                                                { symbolOrAliasConstructor = Id Object "secondArgument"
-=======
                             [ Fix (UnifiedPattern (UnifiedMeta (Rotate31 (ApplicationPattern Application
                                 { applicationSymbolOrAlias =
                                     SymbolOrAlias
@@ -1406,7 +1267,6 @@
                                         { applicationSymbolOrAlias =
                                             SymbolOrAlias
                                                 { symbolOrAliasConstructor = Id "two" :: Id Object
->>>>>>> 1c25c814
                                                 , symbolOrAliasParams = []
                                                 }
                                         , applicationChildren = []
@@ -1505,28 +1365,6 @@
                             }
                     , sentenceSymbolAttributes =
                         Attributes 
-<<<<<<< HEAD
-                            [ ObjectPattern (ApplicationPattern Application
-                                { applicationSymbolOrAlias =
-                                    SymbolOrAlias
-                                        { symbolOrAliasConstructor = Id Object "strict"
-                                        , symbolOrAliasParams = []
-                                        }
-                                , applicationChildren =
-                                    [ ObjectPattern (DomainValuePattern DomainValue
-                                        { domainValueSort =
-                                            SortActualSort SortActual
-                                                { sortActualName = Id Object "Strict"
-                                                , sortActualSorts = []
-                                                }
-                                        , domainValueChild =
-                                            MetaPattern (StringLiteralPattern (StringLiteral "asgn"))
-                                        })
-                                    , ObjectPattern (ApplicationPattern Application
-                                        { applicationSymbolOrAlias =
-                                            SymbolOrAlias
-                                                { symbolOrAliasConstructor = Id Object "secondArgument"
-=======
                             [ Fix (UnifiedPattern (UnifiedMeta (Rotate31 (ApplicationPattern Application
                                 { applicationSymbolOrAlias =
                                     SymbolOrAlias
@@ -1539,7 +1377,6 @@
                                         { applicationSymbolOrAlias =
                                             SymbolOrAlias
                                                 { symbolOrAliasConstructor = Id "two" :: Id Object
->>>>>>> 1c25c814
                                                 , symbolOrAliasParams = []
                                                 }
                                         , applicationChildren = []
@@ -1668,28 +1505,6 @@
                             }))))
                     , sentenceAxiomAttributes =
                         Attributes 
-<<<<<<< HEAD
-                            [ ObjectPattern (ApplicationPattern Application
-                                { applicationSymbolOrAlias =
-                                    SymbolOrAlias
-                                        { symbolOrAliasConstructor = Id Object "strict"
-                                        , symbolOrAliasParams = []
-                                        }
-                                , applicationChildren =
-                                    [ ObjectPattern (DomainValuePattern DomainValue
-                                        { domainValueSort =
-                                            SortActualSort SortActual
-                                                { sortActualName = Id Object "Strict"
-                                                , sortActualSorts = []
-                                                }
-                                        , domainValueChild =
-                                            MetaPattern (StringLiteralPattern (StringLiteral "asgn"))
-                                        })
-                                    , ObjectPattern (ApplicationPattern Application
-                                        { applicationSymbolOrAlias =
-                                            SymbolOrAlias
-                                                { symbolOrAliasConstructor = Id Object "secondArgument"
-=======
                             [ Fix (UnifiedPattern (UnifiedMeta (Rotate31 (ApplicationPattern Application
                                 { applicationSymbolOrAlias =
                                     SymbolOrAlias
@@ -1702,7 +1517,6 @@
                                         { applicationSymbolOrAlias =
                                             SymbolOrAlias
                                                 { symbolOrAliasConstructor = Id "two" :: Id Object
->>>>>>> 1c25c814
                                                 , symbolOrAliasParams = []
                                                 }
                                         , applicationChildren = []
@@ -1738,28 +1552,6 @@
                             }
                     , sentenceSymbolAttributes =
                         Attributes 
-<<<<<<< HEAD
-                            [ ObjectPattern (ApplicationPattern Application
-                                { applicationSymbolOrAlias =
-                                    SymbolOrAlias
-                                        { symbolOrAliasConstructor = Id Object "strict"
-                                        , symbolOrAliasParams = []
-                                        }
-                                , applicationChildren =
-                                    [ ObjectPattern (DomainValuePattern DomainValue
-                                        { domainValueSort =
-                                            SortActualSort SortActual
-                                                { sortActualName = Id Object "Strict"
-                                                , sortActualSorts = []
-                                                }
-                                        , domainValueChild =
-                                            MetaPattern (StringLiteralPattern (StringLiteral "if"))
-                                        })
-                                    , ObjectPattern (ApplicationPattern Application
-                                        { applicationSymbolOrAlias =
-                                            SymbolOrAlias
-                                                { symbolOrAliasConstructor = Id Object "firstArgument"
-=======
                             [ Fix (UnifiedPattern (UnifiedMeta (Rotate31 (ApplicationPattern Application
                                 { applicationSymbolOrAlias =
                                     SymbolOrAlias
@@ -1772,7 +1564,6 @@
                                         { applicationSymbolOrAlias =
                                             SymbolOrAlias
                                                 { symbolOrAliasConstructor = Id "one" :: Id Object
->>>>>>> 1c25c814
                                                 , symbolOrAliasParams = []
                                                 }
                                         , applicationChildren = []
@@ -2051,28 +1842,6 @@
                             }))))
                     , sentenceAxiomAttributes =
                         Attributes 
-<<<<<<< HEAD
-                            [ ObjectPattern (ApplicationPattern Application
-                                { applicationSymbolOrAlias =
-                                    SymbolOrAlias
-                                        { symbolOrAliasConstructor = Id Object "strict"
-                                        , symbolOrAliasParams = []
-                                        }
-                                , applicationChildren =
-                                    [ ObjectPattern (DomainValuePattern DomainValue
-                                        { domainValueSort =
-                                            SortActualSort SortActual
-                                                { sortActualName = Id Object "Strict"
-                                                , sortActualSorts = []
-                                                }
-                                        , domainValueChild =
-                                            MetaPattern (StringLiteralPattern (StringLiteral "if"))
-                                        })
-                                    , ObjectPattern (ApplicationPattern Application
-                                        { applicationSymbolOrAlias =
-                                            SymbolOrAlias
-                                                { symbolOrAliasConstructor = Id Object "firstArgument"
-=======
                             [ Fix (UnifiedPattern (UnifiedMeta (Rotate31 (ApplicationPattern Application
                                 { applicationSymbolOrAlias =
                                     SymbolOrAlias
@@ -2085,7 +1854,6 @@
                                         { applicationSymbolOrAlias =
                                             SymbolOrAlias
                                                 { symbolOrAliasConstructor = Id "one" :: Id Object
->>>>>>> 1c25c814
                                                 , symbolOrAliasParams = []
                                                 }
                                         , applicationChildren = []
@@ -2140,28 +1908,6 @@
                             }
                     , sentenceSymbolAttributes =
                         Attributes 
-<<<<<<< HEAD
-                            [ ObjectPattern (ApplicationPattern Application
-                                { applicationSymbolOrAlias =
-                                    SymbolOrAlias
-                                        { symbolOrAliasConstructor = Id Object "strict"
-                                        , symbolOrAliasParams = []
-                                        }
-                                , applicationChildren =
-                                    [ ObjectPattern (DomainValuePattern DomainValue
-                                        { domainValueSort =
-                                            SortActualSort SortActual
-                                                { sortActualName = Id Object "Strict"
-                                                , sortActualSorts = []
-                                                }
-                                        , domainValueChild =
-                                            MetaPattern (StringLiteralPattern (StringLiteral "seq"))
-                                        })
-                                    , ObjectPattern (ApplicationPattern Application
-                                        { applicationSymbolOrAlias =
-                                            SymbolOrAlias
-                                                { symbolOrAliasConstructor = Id Object "firstArgument"
-=======
                             [ Fix (UnifiedPattern (UnifiedMeta (Rotate31 (ApplicationPattern Application
                                 { applicationSymbolOrAlias =
                                     SymbolOrAlias
@@ -2174,7 +1920,6 @@
                                         { applicationSymbolOrAlias =
                                             SymbolOrAlias
                                                 { symbolOrAliasConstructor = Id "one" :: Id Object
->>>>>>> 1c25c814
                                                 , symbolOrAliasParams = []
                                                 }
                                         , applicationChildren = []
@@ -2429,28 +2174,6 @@
                             }))))
                     , sentenceAxiomAttributes =
                         Attributes 
-<<<<<<< HEAD
-                            [ ObjectPattern (ApplicationPattern Application
-                                { applicationSymbolOrAlias =
-                                    SymbolOrAlias
-                                        { symbolOrAliasConstructor = Id Object "strict"
-                                        , symbolOrAliasParams = []
-                                        }
-                                , applicationChildren =
-                                    [ ObjectPattern (DomainValuePattern DomainValue
-                                        { domainValueSort =
-                                            SortActualSort SortActual
-                                                { sortActualName = Id Object "Strict"
-                                                , sortActualSorts = []
-                                                }
-                                        , domainValueChild =
-                                            MetaPattern (StringLiteralPattern (StringLiteral "seq"))
-                                        })
-                                    , ObjectPattern (ApplicationPattern Application
-                                        { applicationSymbolOrAlias =
-                                            SymbolOrAlias
-                                                { symbolOrAliasConstructor = Id Object "firstArgument"
-=======
                             [ Fix (UnifiedPattern (UnifiedMeta (Rotate31 (ApplicationPattern Application
                                 { applicationSymbolOrAlias =
                                     SymbolOrAlias
@@ -2463,7 +2186,6 @@
                                         { applicationSymbolOrAlias =
                                             SymbolOrAlias
                                                 { symbolOrAliasConstructor = Id "one" :: Id Object
->>>>>>> 1c25c814
                                                 , symbolOrAliasParams = []
                                                 }
                                         , applicationChildren = []
@@ -2505,28 +2227,6 @@
                             }
                     , sentenceSymbolAttributes =
                         Attributes 
-<<<<<<< HEAD
-                            [ ObjectPattern (ApplicationPattern Application
-                                { applicationSymbolOrAlias =
-                                    SymbolOrAlias
-                                        { symbolOrAliasConstructor = Id Object "strict"
-                                        , symbolOrAliasParams = []
-                                        }
-                                , applicationChildren =
-                                    [ ObjectPattern (DomainValuePattern DomainValue
-                                        { domainValueSort =
-                                            SortActualSort SortActual
-                                                { sortActualName = Id Object "Strict"
-                                                , sortActualSorts = []
-                                                }
-                                        , domainValueChild =
-                                            MetaPattern (StringLiteralPattern (StringLiteral "pgm"))
-                                        })
-                                    , ObjectPattern (ApplicationPattern Application
-                                        { applicationSymbolOrAlias =
-                                            SymbolOrAlias
-                                                { symbolOrAliasConstructor = Id Object "firstArgument"
-=======
                             [ Fix (UnifiedPattern (UnifiedMeta (Rotate31 (ApplicationPattern Application
                                 { applicationSymbolOrAlias =
                                     SymbolOrAlias
@@ -2539,35 +2239,11 @@
                                         { applicationSymbolOrAlias =
                                             SymbolOrAlias
                                                 { symbolOrAliasConstructor = Id "one" :: Id Object
->>>>>>> 1c25c814
                                                 , symbolOrAliasParams = []
                                                 }
                                         , applicationChildren = []
                                         }))))
                                     ]
-<<<<<<< HEAD
-                                })
-                            , ObjectPattern (ApplicationPattern Application
-                                { applicationSymbolOrAlias =
-                                    SymbolOrAlias
-                                        { symbolOrAliasConstructor = Id Object "strict"
-                                        , symbolOrAliasParams = []
-                                        }
-                                , applicationChildren =
-                                    [ ObjectPattern (DomainValuePattern DomainValue
-                                        { domainValueSort =
-                                            SortActualSort SortActual
-                                                { sortActualName = Id Object "Strict"
-                                                , sortActualSorts = []
-                                                }
-                                        , domainValueChild =
-                                            MetaPattern (StringLiteralPattern (StringLiteral "pgm"))
-                                        })
-                                    , ObjectPattern (ApplicationPattern Application
-                                        { applicationSymbolOrAlias =
-                                            SymbolOrAlias
-                                                { symbolOrAliasConstructor = Id Object "secondArgument"
-=======
                                 }))))
                             , Fix (UnifiedPattern (UnifiedMeta (Rotate31 (ApplicationPattern Application
                                 { applicationSymbolOrAlias =
@@ -2581,7 +2257,6 @@
                                         { applicationSymbolOrAlias =
                                             SymbolOrAlias
                                                 { symbolOrAliasConstructor = Id "two" :: Id Object
->>>>>>> 1c25c814
                                                 , symbolOrAliasParams = []
                                                 }
                                         , applicationChildren = []
@@ -2614,28 +2289,6 @@
                             }
                     , sentenceSymbolAttributes =
                         Attributes 
-<<<<<<< HEAD
-                            [ ObjectPattern (ApplicationPattern Application
-                                { applicationSymbolOrAlias =
-                                    SymbolOrAlias
-                                        { symbolOrAliasConstructor = Id Object "strict"
-                                        , symbolOrAliasParams = []
-                                        }
-                                , applicationChildren =
-                                    [ ObjectPattern (DomainValuePattern DomainValue
-                                        { domainValueSort =
-                                            SortActualSort SortActual
-                                                { sortActualName = Id Object "Strict"
-                                                , sortActualSorts = []
-                                                }
-                                        , domainValueChild =
-                                            MetaPattern (StringLiteralPattern (StringLiteral "kcell"))
-                                        })
-                                    , ObjectPattern (ApplicationPattern Application
-                                        { applicationSymbolOrAlias =
-                                            SymbolOrAlias
-                                                { symbolOrAliasConstructor = Id Object "firstArgument"
-=======
                             [ Fix (UnifiedPattern (UnifiedMeta (Rotate31 (ApplicationPattern Application
                                 { applicationSymbolOrAlias =
                                     SymbolOrAlias
@@ -2648,7 +2301,6 @@
                                         { applicationSymbolOrAlias =
                                             SymbolOrAlias
                                                 { symbolOrAliasConstructor = Id "one" :: Id Object
->>>>>>> 1c25c814
                                                 , symbolOrAliasParams = []
                                                 }
                                         , applicationChildren = []
@@ -2690,28 +2342,6 @@
                             }
                     , sentenceSymbolAttributes =
                         Attributes 
-<<<<<<< HEAD
-                            [ ObjectPattern (ApplicationPattern Application
-                                { applicationSymbolOrAlias =
-                                    SymbolOrAlias
-                                        { symbolOrAliasConstructor = Id Object "strict"
-                                        , symbolOrAliasParams = []
-                                        }
-                                , applicationChildren =
-                                    [ ObjectPattern (DomainValuePattern DomainValue
-                                        { domainValueSort =
-                                            SortActualSort SortActual
-                                                { sortActualName = Id Object "Strict"
-                                                , sortActualSorts = []
-                                                }
-                                        , domainValueChild =
-                                            MetaPattern (StringLiteralPattern (StringLiteral "statecell"))
-                                        })
-                                    , ObjectPattern (ApplicationPattern Application
-                                        { applicationSymbolOrAlias =
-                                            SymbolOrAlias
-                                                { symbolOrAliasConstructor = Id Object "firstArgument"
-=======
                             [ Fix (UnifiedPattern (UnifiedMeta (Rotate31 (ApplicationPattern Application
                                 { applicationSymbolOrAlias =
                                     SymbolOrAlias
@@ -2724,7 +2354,6 @@
                                         { applicationSymbolOrAlias =
                                             SymbolOrAlias
                                                 { symbolOrAliasConstructor = Id "one" :: Id Object
->>>>>>> 1c25c814
                                                 , symbolOrAliasParams = []
                                                 }
                                         , applicationChildren = []
@@ -2784,28 +2413,6 @@
                             }
                     , sentenceSymbolAttributes =
                         Attributes 
-<<<<<<< HEAD
-                            [ ObjectPattern (ApplicationPattern Application
-                                { applicationSymbolOrAlias =
-                                    SymbolOrAlias
-                                        { symbolOrAliasConstructor = Id Object "strict"
-                                        , symbolOrAliasParams = []
-                                        }
-                                , applicationChildren =
-                                    [ ObjectPattern (DomainValuePattern DomainValue
-                                        { domainValueSort =
-                                            SortActualSort SortActual
-                                                { sortActualName = Id Object "Strict"
-                                                , sortActualSorts = []
-                                                }
-                                        , domainValueChild =
-                                            MetaPattern (StringLiteralPattern (StringLiteral "topcell"))
-                                        })
-                                    , ObjectPattern (ApplicationPattern Application
-                                        { applicationSymbolOrAlias =
-                                            SymbolOrAlias
-                                                { symbolOrAliasConstructor = Id Object "firstArgument"
-=======
                             [ Fix (UnifiedPattern (UnifiedMeta (Rotate31 (ApplicationPattern Application
                                 { applicationSymbolOrAlias =
                                     SymbolOrAlias
@@ -2818,35 +2425,11 @@
                                         { applicationSymbolOrAlias =
                                             SymbolOrAlias
                                                 { symbolOrAliasConstructor = Id "one" :: Id Object
->>>>>>> 1c25c814
                                                 , symbolOrAliasParams = []
                                                 }
                                         , applicationChildren = []
                                         }))))
                                     ]
-<<<<<<< HEAD
-                                })
-                            , ObjectPattern (ApplicationPattern Application
-                                { applicationSymbolOrAlias =
-                                    SymbolOrAlias
-                                        { symbolOrAliasConstructor = Id Object "strict"
-                                        , symbolOrAliasParams = []
-                                        }
-                                , applicationChildren =
-                                    [ ObjectPattern (DomainValuePattern DomainValue
-                                        { domainValueSort =
-                                            SortActualSort SortActual
-                                                { sortActualName = Id Object "Strict"
-                                                , sortActualSorts = []
-                                                }
-                                        , domainValueChild =
-                                            MetaPattern (StringLiteralPattern (StringLiteral "topcell"))
-                                        })
-                                    , ObjectPattern (ApplicationPattern Application
-                                        { applicationSymbolOrAlias =
-                                            SymbolOrAlias
-                                                { symbolOrAliasConstructor = Id Object "secondArgument"
-=======
                                 }))))
                             , Fix (UnifiedPattern (UnifiedMeta (Rotate31 (ApplicationPattern Application
                                 { applicationSymbolOrAlias =
@@ -2860,7 +2443,6 @@
                                         { applicationSymbolOrAlias =
                                             SymbolOrAlias
                                                 { symbolOrAliasConstructor = Id "two" :: Id Object
->>>>>>> 1c25c814
                                                 , symbolOrAliasParams = []
                                                 }
                                         , applicationChildren = []
