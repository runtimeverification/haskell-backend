Definition
    { definitionAttributes = Attributes []
    , definitionModules =
        [ Module
            { moduleName = ModuleName "TEST-ATTRIBUTE-1"
            , moduleSentences =
                [ ObjectSentence (SentenceSortSentence SentenceSort
                    { sentenceSortName = Id "Nat" :: Id Object
                    , sentenceSortParameters = []
                    , sentenceSortAttributes =
                        Attributes 
<<<<<<< HEAD
                            [ ObjectPattern (ApplicationPattern Application
                                { applicationSymbolOrAlias =
                                    SymbolOrAlias
                                        { symbolOrAliasConstructor = Id Object "hook"
                                        , symbolOrAliasParams = []
                                        }
                                , applicationChildren =
                                    [ ObjectPattern (DomainValuePattern DomainValue
                                        { domainValueSort =
                                            SortActualSort SortActual
                                                { sortActualName = Id Object "Hook"
                                                , sortActualSorts = []
                                                }
                                        , domainValueChild =
                                            MetaPattern (StringLiteralPattern (StringLiteral "Nat"))
                                        })
=======
                            [ Fix (UnifiedPattern (UnifiedMeta (Rotate31 (ApplicationPattern Application
                                { applicationSymbolOrAlias =
                                    SymbolOrAlias
                                        { symbolOrAliasConstructor = Id "#hook" :: Id Meta
                                        , symbolOrAliasParams = []
                                        }
                                , applicationChildren =
                                    [ Fix (UnifiedPattern (UnifiedMeta (Rotate31 (StringLiteralPattern (StringLiteral "Nat")))))
>>>>>>> 1c25c814
                                    ]
                                }))))
                            ]
                    })
                ]
            , moduleAttributes = Attributes []
            }
        ]
    }<|MERGE_RESOLUTION|>--- conflicted
+++ resolved
@@ -9,24 +9,6 @@
                     , sentenceSortParameters = []
                     , sentenceSortAttributes =
                         Attributes 
-<<<<<<< HEAD
-                            [ ObjectPattern (ApplicationPattern Application
-                                { applicationSymbolOrAlias =
-                                    SymbolOrAlias
-                                        { symbolOrAliasConstructor = Id Object "hook"
-                                        , symbolOrAliasParams = []
-                                        }
-                                , applicationChildren =
-                                    [ ObjectPattern (DomainValuePattern DomainValue
-                                        { domainValueSort =
-                                            SortActualSort SortActual
-                                                { sortActualName = Id Object "Hook"
-                                                , sortActualSorts = []
-                                                }
-                                        , domainValueChild =
-                                            MetaPattern (StringLiteralPattern (StringLiteral "Nat"))
-                                        })
-=======
                             [ Fix (UnifiedPattern (UnifiedMeta (Rotate31 (ApplicationPattern Application
                                 { applicationSymbolOrAlias =
                                     SymbolOrAlias
@@ -35,7 +17,6 @@
                                         }
                                 , applicationChildren =
                                     [ Fix (UnifiedPattern (UnifiedMeta (Rotate31 (StringLiteralPattern (StringLiteral "Nat")))))
->>>>>>> 1c25c814
                                     ]
                                 }))))
                             ]
