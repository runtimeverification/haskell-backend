--- conflicted
+++ resolved
@@ -9,24 +9,6 @@
                     , sentenceSortParameters = []
                     , sentenceSortAttributes =
                         Attributes 
-<<<<<<< HEAD
-                            [ ObjectPattern (ApplicationPattern Application
-                                { applicationSymbolOrAlias =
-                                    SymbolOrAlias
-                                        { symbolOrAliasConstructor = Id Object "hook"
-                                        , symbolOrAliasParams = []
-                                        }
-                                , applicationChildren =
-                                    [ ObjectPattern (DomainValuePattern DomainValue
-                                        { domainValueSort =
-                                            SortActualSort SortActual
-                                                { sortActualName = Id Object "Hook"
-                                                , sortActualSorts = []
-                                                }
-                                        , domainValueChild =
-                                            MetaPattern (StringLiteralPattern (StringLiteral "plus"))
-                                        })
-=======
                             [ Fix (UnifiedPattern (UnifiedMeta (Rotate31 (ApplicationPattern Application
                                 { applicationSymbolOrAlias =
                                     SymbolOrAlias
@@ -35,7 +17,6 @@
                                         }
                                 , applicationChildren =
                                     [ Fix (UnifiedPattern (UnifiedMeta (Rotate31 (StringLiteralPattern (StringLiteral "Nat")))))
->>>>>>> 1c25c814
                                     ]
                                 }))))
                             ]
@@ -63,38 +44,6 @@
                             }
                     , sentenceSymbolAttributes =
                         Attributes 
-<<<<<<< HEAD
-                            [ ObjectPattern (ApplicationPattern Application
-                                { applicationSymbolOrAlias =
-                                    SymbolOrAlias
-                                        { symbolOrAliasConstructor = Id Object "hook"
-                                        , symbolOrAliasParams = []
-                                        }
-                                , applicationChildren =
-                                    [ ObjectPattern (DomainValuePattern DomainValue
-                                        { domainValueSort =
-                                            SortActualSort SortActual
-                                                { sortActualName = Id Object "Hook"
-                                                , sortActualSorts = []
-                                                }
-                                        , domainValueChild =
-                                            MetaPattern (StringLiteralPattern (StringLiteral "plus"))
-                                        })
-                                    ]
-                                })
-                            , ObjectPattern (ApplicationPattern Application
-                                { applicationSymbolOrAlias =
-                                    SymbolOrAlias
-                                        { symbolOrAliasConstructor = Id Object "associative"
-                                        , symbolOrAliasParams = []
-                                        }
-                                , applicationChildren = []
-                                })
-                            , ObjectPattern (ApplicationPattern Application
-                                { applicationSymbolOrAlias =
-                                    SymbolOrAlias
-                                        { symbolOrAliasConstructor = Id Object "commutative"
-=======
                             [ Fix (UnifiedPattern (UnifiedMeta (Rotate31 (ApplicationPattern Application
                                 { applicationSymbolOrAlias =
                                     SymbolOrAlias
@@ -117,7 +66,6 @@
                                 { applicationSymbolOrAlias =
                                     SymbolOrAlias
                                         { symbolOrAliasConstructor = Id "#comm" :: Id Meta
->>>>>>> 1c25c814
                                         , symbolOrAliasParams = []
                                         }
                                 , applicationChildren = []
